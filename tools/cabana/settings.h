--- conflicted
+++ resolved
@@ -16,11 +16,8 @@
   int can_msg_log_size = 100;
   int cached_segment_limit = 3;
   int chart_height = 200;
-<<<<<<< HEAD
   int chart_theme = 0;
-=======
   int max_chart_x_range = 3 * 60; // 3 minutes
->>>>>>> 9e3e49a8
 
 signals:
   void changed();
@@ -36,11 +33,8 @@
   QSpinBox *log_size ;
   QSpinBox *cached_segment;
   QSpinBox *chart_height;
-<<<<<<< HEAD
   QComboBox *chart_theme;
-=======
   QSpinBox *max_chart_x_range;
->>>>>>> 9e3e49a8
 };
 
 extern Settings settings;