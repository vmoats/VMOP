#pragma once

#include <QByteArray>
#include <QCheckBox>
#include <QComboBox>
#include <QDialog>
#include <QGroupBox>
#include <QLineEdit>
#include <QSpinBox>

#define LIGHT_THEME 1
#define DARK_THEME 2

class Settings : public QObject {
  Q_OBJECT

public:
  Settings();
  void save();
  void load();

  int fps = 10;
  int max_cached_minutes = 30;
  int chart_height = 200;
  int chart_column_count = 1;
  int chart_range = 3 * 60; // 3 minutes
  int chart_series_type = 0;
  int theme = 0;
  int sparkline_range = 15; // 15 seconds
<<<<<<< HEAD
  bool log_livestream = true;
  QString log_path;
=======
  bool multiple_lines_bytes = true;
>>>>>>> 9893733c
  QString last_dir;
  QString last_route_dir;
  QByteArray geometry;
  QByteArray video_splitter_state;
  QByteArray window_state;
  QStringList recent_files;
  QByteArray message_header_state;

signals:
  void changed();
};

class SettingsDlg : public QDialog {
  Q_OBJECT

public:
  SettingsDlg(QWidget *parent);
  void save();
  QSpinBox *fps;
  QSpinBox *cached_minutes;
  QSpinBox *chart_height;
  QComboBox *chart_series_type;
  QComboBox *theme;
  QGroupBox *log_livestream;
  QLineEdit *log_path;
};

extern Settings settings;<|MERGE_RESOLUTION|>--- conflicted
+++ resolved
@@ -27,12 +27,9 @@
   int chart_series_type = 0;
   int theme = 0;
   int sparkline_range = 15; // 15 seconds
-<<<<<<< HEAD
+  bool multiple_lines_bytes = true;
   bool log_livestream = true;
   QString log_path;
-=======
-  bool multiple_lines_bytes = true;
->>>>>>> 9893733c
   QString last_dir;
   QString last_route_dir;
   QByteArray geometry;
