--- conflicted
+++ resolved
@@ -98,11 +98,7 @@
   REQUIRE(msg->sigs.size() == 2);
   REQUIRE(file.msg("message_1") != nullptr);
 
-<<<<<<< HEAD
-  auto &sig_1 = msg->sigs[0];
-=======
   auto sig_1 = msg->sigs[0];
->>>>>>> ff4aae85
   REQUIRE(sig_1->name == "signal_1");
   REQUIRE(sig_1->start_bit == 0);
   REQUIRE(sig_1->size == 12);
@@ -117,7 +113,6 @@
 
   auto &sig_2 = msg->sigs[1];
   REQUIRE(sig_2->comment == "multiple line comment\n1\n2");
-<<<<<<< HEAD
 
   // multiplexed signals
   msg = file.msg(162);
@@ -126,6 +121,4 @@
   REQUIRE(msg->sigs[0]->type == cabana::Signal::Type::Multiplexor);
   REQUIRE(msg->sigs[1]->type == cabana::Signal::Type::Multiplexed);
   REQUIRE(msg->sigs[1]->multiplex_value == 4);
-=======
->>>>>>> ff4aae85
 }