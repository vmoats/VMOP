--- conflicted
+++ resolved
@@ -77,7 +77,7 @@
     updateTitleBar();
   });
   QObject::connect(&settings, &Settings::changed, [this]() {
-    for (auto [_, chart] : charts) {
+    for (auto chart : charts) {
       chart->setHeight(settings.chart_height);
     }
   });
@@ -157,7 +157,7 @@
   main_layout->addWidget(header);
 
   chart_view = new ChartView(id, sig, this);
-  chart_view->setFixedHeight(300);
+  chart_view->setFixedHeight(settings.chart_height);
   main_layout->addWidget(chart_view);
   main_layout->addStretch();
 
@@ -185,13 +185,6 @@
   chart->setMargins({0, 0, 0, 0});
   chart->layout()->setContentsMargins(0, 0, 0, 0);
 
-<<<<<<< HEAD
-  chart_view = new ChartView(chart);
-  chart_view->setFixedHeight(settings.chart_height);
-  chart_view->setRenderHint(QPainter::Antialiasing);
-  chart_view->setRubberBand(QChartView::HorizontalRubberBand);
-  if (auto rubber = chart_view->findChild<QRubberBand *>()) {
-=======
   track_line = new QGraphicsLineItem(chart);
   track_line->setPen(QPen(Qt::gray, 1, Qt::DashLine));
   value_text = new QGraphicsSimpleTextItem(chart);
@@ -204,7 +197,6 @@
   setRenderHint(QPainter::Antialiasing);
   setRubberBand(QChartView::HorizontalRubberBand);
   if (auto rubber = findChild<QRubberBand *>()) {
->>>>>>> 00494a44
     QPalette pal;
     pal.setBrush(QPalette::Base, QColor(0, 0, 0, 80));
     rubber->setPalette(pal);
@@ -218,23 +210,14 @@
   updateSeries();
 }
 
-<<<<<<< HEAD
 void ChartWidget::setHeight(int height) {
   chart_view->setFixedHeight(height);
 }
 
-void ChartWidget::updateState() {
-  auto chart = chart_view->chart();
-  auto axis_x = dynamic_cast<QValueAxis *>(chart->axisX());
-
-  int x = chart->plotArea().left() + chart->plotArea().width() * (can->currentSec() - axis_x->min()) / (axis_x->max() - axis_x->min());
-  line_marker->setX(x);
-=======
 void ChartView::updateState() {
   auto axis_x = dynamic_cast<QValueAxis *>(chart()->axisX());
   int x = chart()->plotArea().left() + chart()->plotArea().width() * (can->currentSec() - axis_x->min()) / (axis_x->max() - axis_x->min());
   line_marker->setLine(x, 0, x, height());
->>>>>>> 00494a44
 }
 
 void ChartView::updateSeries() {
