--- conflicted
+++ resolved
@@ -261,11 +261,7 @@
   value_text->setZValue(chart->zValue() + 10);
   value_text->setBrush(Qt::gray);
   line_marker = new QGraphicsLineItem(chart);
-<<<<<<< HEAD
-=======
   line_marker->setZValue(chart->zValue() + 10);
-  line_marker->setPen(QPen(Qt::black, 2));
->>>>>>> fbafde6f
 
   setChart(chart);
 
