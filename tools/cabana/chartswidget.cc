--- conflicted
+++ resolved
@@ -454,11 +454,7 @@
   }
   for (auto &s : sigs) {
     auto decoration = s.series->isVisible() ? "none" : "line-through";
-<<<<<<< HEAD
-    s.series->setName(QString("<span style=\"text-decoration:%1\"><b>%2</b> <font color=\"gray\">%3 %4</font></span>").arg(decoration, s.sig->name, msgName(s.msg_id), s.msg_id));
-=======
-    s.series->setName(QString("<span style=\"text-decoration:%1\"><b>%2</b> <font color=\"gray\">%3 %4</font></span>").arg(decoration, s.sig->name.c_str(), msgName(s.msg_id), s.msg_id.toString()));
->>>>>>> 5078c918
+    s.series->setName(QString("<span style=\"text-decoration:%1\"><b>%2</b> <font color=\"gray\">%3 %4</font></span>").arg(decoration, s.sig->name, msgName(s.msg_id), s.msg_id.toString()));
   }
 }
 
@@ -894,15 +890,9 @@
   }
 }
 
-<<<<<<< HEAD
-void SeriesSelector::addItemToList(QListWidget *parent, const QString id, const Signal *sig, bool show_msg_name) {
+void SeriesSelector::addItemToList(QListWidget *parent, const MessageId id, const Signal *sig, bool show_msg_name) {
   QString text = QString("<span style=\"color:%0;\">■ </span> %1").arg(getColor(sig).name(), sig->name);
-  if (show_msg_name) text += QString(" <font color=\"gray\">%0 %1</font>").arg(msgName(id), id);
-=======
-void SeriesSelector::addItemToList(QListWidget *parent, const MessageId id, const Signal *sig, bool show_msg_name) {
-  QString text = QString("<span style=\"color:%0;\">■ </span> %1").arg(getColor(sig).name(), sig->name.c_str());
   if (show_msg_name) text += QString(" <font color=\"gray\">%0 %1</font>").arg(msgName(id), id.toString());
->>>>>>> 5078c918
 
   QLabel *label = new QLabel(text);
   label->setContentsMargins(5, 0, 5, 0);
