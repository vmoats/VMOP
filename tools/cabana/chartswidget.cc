#include "tools/cabana/chartswidget.h"

#include <QApplication>
#include <QCompleter>
#include <QDialogButtonBox>
#include <QDrag>
#include <QFutureSynchronizer>
#include <QGraphicsLayout>
#include <QLineEdit>
#include <QMenu>
#include <QRubberBand>
#include <QPushButton>
#include <QToolBar>
#include <QToolTip>
#include <QtConcurrent>

// ChartsWidget

ChartsWidget::ChartsWidget(QWidget *parent) : QWidget(parent) {
  QVBoxLayout *main_layout = new QVBoxLayout(this);

  // toolbar
  QToolBar *toolbar = new QToolBar(tr("Charts"), this);
  toolbar->setIconSize({16, 16});

  QAction *new_plot_btn = toolbar->addAction(utils::icon("file-plus"), "");
  new_plot_btn->setToolTip(tr("New Plot"));
  toolbar->addWidget(title_label = new QLabel());
  title_label->setContentsMargins(0, 0, 12, 0);
  columns_cb = new QComboBox(this);
  columns_cb->addItems({"1", "2", "3", "4"});
  columns_lb_action = toolbar->addWidget(new QLabel(tr("Columns:")));
  columns_cb_action = toolbar->addWidget(columns_cb);

  QLabel *stretch_label = new QLabel(this);
  stretch_label->setSizePolicy(QSizePolicy::Expanding, QSizePolicy::Preferred);
  toolbar->addWidget(stretch_label);

  range_lb_action = toolbar->addWidget(range_lb = new QLabel(this));
  range_slider = new QSlider(Qt::Horizontal, this);
  range_slider->setToolTip(tr("Set the chart range"));
  range_slider->setRange(1, settings.max_cached_minutes * 60);
  range_slider->setSingleStep(1);
  range_slider->setPageStep(60);  // 1 min
  range_slider_action = toolbar->addWidget(range_slider);

  reset_zoom_action = toolbar->addWidget(reset_zoom_btn = new QToolButton());
  reset_zoom_btn->setIcon(utils::icon("zoom-out"));
  reset_zoom_btn->setToolTip(tr("Reset zoom"));
  reset_zoom_btn->setToolButtonStyle(Qt::ToolButtonTextBesideIcon);

  remove_all_btn = toolbar->addAction(utils::icon("x"), "");
  remove_all_btn->setToolTip(tr("Remove all charts"));
  dock_btn = toolbar->addAction("");
  main_layout->addWidget(toolbar);

  // charts
  charts_layout = new QGridLayout();
  charts_layout->setSpacing(10);

  QWidget *charts_container = new QWidget(this);
  QVBoxLayout *charts_main_layout = new QVBoxLayout(charts_container);
  charts_main_layout->setContentsMargins(0, 0, 0, 0);
  charts_main_layout->addLayout(charts_layout);
  charts_main_layout->addStretch(0);

  QScrollArea *charts_scroll = new QScrollArea(this);
  charts_scroll->setWidgetResizable(true);
  charts_scroll->setWidget(charts_container);
  charts_scroll->setHorizontalScrollBarPolicy(Qt::ScrollBarAlwaysOff);
  main_layout->addWidget(charts_scroll);

  // init settings
  use_dark_theme = QApplication::style()->standardPalette().color(QPalette::WindowText).value() >
                   QApplication::style()->standardPalette().color(QPalette::Background).value();
  column_count = std::clamp(settings.chart_column_count, 1, columns_cb->count());
  max_chart_range = std::clamp(settings.chart_range, 1, settings.max_cached_minutes * 60);
  display_range = {0, max_chart_range};
  columns_cb->setCurrentIndex(column_count - 1);
  range_slider->setValue(max_chart_range);
  updateToolBar();

  QObject::connect(dbc(), &DBCManager::DBCFileChanged, this, &ChartsWidget::removeAll);
  QObject::connect(can, &AbstractStream::eventsMerged, this, &ChartsWidget::eventsMerged);
  QObject::connect(can, &AbstractStream::updated, this, &ChartsWidget::updateState);
  QObject::connect(range_slider, &QSlider::valueChanged, this, &ChartsWidget::setMaxChartRange);
  QObject::connect(new_plot_btn, &QAction::triggered, this, &ChartsWidget::newChart);
  QObject::connect(remove_all_btn, &QAction::triggered, this, &ChartsWidget::removeAll);
  QObject::connect(reset_zoom_btn, &QToolButton::clicked, this, &ChartsWidget::zoomReset);
  QObject::connect(columns_cb, SIGNAL(activated(int)), SLOT(setColumnCount(int)));
  QObject::connect(&settings, &Settings::changed, this, &ChartsWidget::settingChanged);
  QObject::connect(dock_btn, &QAction::triggered, [this]() {
    emit dock(!docking);
    docking = !docking;
    updateToolBar();
  });
}

void ChartsWidget::eventsMerged() {
  {
    assert(!can->liveStreaming());
    QFutureSynchronizer<void> future_synchronizer;
    const auto events = can->events();
    for (auto c : charts) {
      future_synchronizer.addFuture(QtConcurrent::run(c, &ChartView::updateSeries, nullptr, events, true));
    }
  }
  updateState();
}

void ChartsWidget::zoomIn(double min, double max) {
  zoomed_range = {min, max};
  is_zoomed = zoomed_range != display_range;
  updateToolBar();
  updateState();
  emit rangeChanged(min, max, is_zoomed);
}

void ChartsWidget::zoomReset() {
  zoomIn(display_range.first, display_range.second);
}

void ChartsWidget::updateState() {
  if (charts.isEmpty()) return;

  const auto events = can->events();
  if (can->liveStreaming()) {
    // appends incoming events to the end of series
    for (auto c : charts) {
      c->updateSeries(nullptr, events, false);
    }
  }

  const double cur_sec = can->currentSec();
  if (!is_zoomed) {
    double pos = (cur_sec - display_range.first) / std::max(1.0, (display_range.second - display_range.first));
    if (pos < 0 || pos > 0.8) {
      display_range.first = std::max(0.0, cur_sec - max_chart_range * 0.1);
    }
    double max_event_sec = events->empty() ? 0 : (events->back()->mono_time / 1e9 - can->routeStartTime());
    double max_sec = std::min(std::floor(display_range.first + max_chart_range), max_event_sec);
    display_range.first = std::max(0.0, max_sec - max_chart_range);
    display_range.second = display_range.first + max_chart_range;
  } else if (cur_sec < zoomed_range.first || cur_sec >= zoomed_range.second) {
    // loop in zoommed range
    can->seekTo(zoomed_range.first);
  }

  charts_layout->parentWidget()->setUpdatesEnabled(false);
  const auto &range = is_zoomed ? zoomed_range : display_range;
  for (auto c : charts) {
    c->updatePlot(cur_sec, range.first, range.second);
  }
  charts_layout->parentWidget()->setUpdatesEnabled(true);
}

void ChartsWidget::setMaxChartRange(int value) {
  max_chart_range = settings.chart_range = value;
  updateToolBar();
  updateState();
}

void ChartsWidget::updateToolBar() {
  title_label->setText(tr("Charts: %1").arg(charts.size()));
  range_lb->setText(QString("Range: %1:%2 ").arg(max_chart_range / 60, 2, 10, QLatin1Char('0')).arg(max_chart_range % 60, 2, 10, QLatin1Char('0')));
  range_lb_action->setVisible(!is_zoomed);
  range_slider_action->setVisible(!is_zoomed);
  reset_zoom_action->setVisible(is_zoomed);
  reset_zoom_btn->setText(is_zoomed ? tr("Zoomin: %1-%2").arg(zoomed_range.first, 0, 'f', 1).arg(zoomed_range.second, 0, 'f', 1) : "");
  remove_all_btn->setEnabled(!charts.isEmpty());
  dock_btn->setIcon(utils::icon(docking ? "arrow-up-right-square" : "arrow-down-left-square"));
  dock_btn->setToolTip(docking ? tr("Undock charts") : tr("Dock charts"));
}

void ChartsWidget::settingChanged() {
  range_slider->setRange(1, settings.max_cached_minutes * 60);
  for (auto c : charts) {
    c->setFixedHeight(settings.chart_height);
    c->setSeriesType(settings.chart_series_type == 0 ? QAbstractSeries::SeriesTypeLine : QAbstractSeries::SeriesTypeScatter);
  }
}

ChartView *ChartsWidget::findChart(const QString &id, const Signal *sig) {
  for (auto c : charts)
    if (c->hasSeries(id, sig)) return c;
  return nullptr;
}

ChartView *ChartsWidget::createChart() {
  auto chart = new ChartView(this);
  chart->setFixedHeight(settings.chart_height);
  chart->setMinimumWidth(CHART_MIN_WIDTH);
  chart->setSizePolicy(QSizePolicy::MinimumExpanding, QSizePolicy::Fixed);
  chart->chart()->setTheme(use_dark_theme ? QChart::QChart::ChartThemeDark : QChart::ChartThemeLight);
  QObject::connect(chart, &ChartView::remove, [=]() { removeChart(chart); });
  QObject::connect(chart, &ChartView::zoomIn, this, &ChartsWidget::zoomIn);
  QObject::connect(chart, &ChartView::zoomReset, this, &ChartsWidget::zoomReset);
  QObject::connect(chart, &ChartView::seriesRemoved, this, &ChartsWidget::seriesChanged);
  QObject::connect(chart, &ChartView::seriesAdded, this, &ChartsWidget::seriesChanged);
  QObject::connect(chart, &ChartView::axisYLabelWidthChanged, this, &ChartsWidget::alignCharts);
  charts.push_back(chart);
  updateLayout();
  return chart;
}

void ChartsWidget::showChart(const QString &id, const Signal *sig, bool show, bool merge) {
  setUpdatesEnabled(false);
  ChartView *chart = findChart(id, sig);
  if (show && !chart) {
    chart = merge && charts.size() > 0 ? charts.back() : createChart();
    chart->addSeries(id, sig);
    updateState();
  } else if (!show && chart) {
    chart->removeSeries(id, sig);
  }
  updateToolBar();
  setUpdatesEnabled(true);
}

void ChartsWidget::setColumnCount(int n) {
  n = std::clamp(n + 1, 1, columns_cb->count());
  if (column_count != n) {
    column_count = settings.chart_column_count = n;
    updateLayout();
  }
}

void ChartsWidget::updateLayout() {
  int n = columns_cb->count();
  for (; n > 1; --n) {
    if ((n * CHART_MIN_WIDTH + (n - 1) * charts_layout->spacing()) < charts_layout->geometry().width()) break;
  }

  bool show_column_cb = n > 1;
  columns_lb_action->setVisible(show_column_cb);
  columns_cb_action->setVisible(show_column_cb);

  n = std::min(column_count, n);
  if (charts.size() != charts_layout->count() || n != current_column_count) {
    current_column_count = n;
    charts_layout->parentWidget()->setUpdatesEnabled(false);
    for (int i = 0; i < charts.size(); ++i) {
      charts_layout->addWidget(charts[charts.size() - i - 1], i / n, i % n);
    }
    QTimer::singleShot(0, [this]() { charts_layout->parentWidget()->setUpdatesEnabled(true); });
  }
}

void ChartsWidget::resizeEvent(QResizeEvent *event) {
  QWidget::resizeEvent(event);
  updateLayout();
}

void ChartsWidget::newChart() {
  SeriesSelector dlg(tr("New Chart"), this);
  if (dlg.exec() == QDialog::Accepted) {
    auto items = dlg.seletedItems();
    if (!items.isEmpty()) {
      auto c = createChart();
      for (auto it : items) {
        c->addSeries(it->msg_id, it->sig);
      }
    }
  }
}

void ChartsWidget::removeChart(ChartView *chart) {
  charts.removeOne(chart);
  chart->deleteLater();
  updateToolBar();
  alignCharts();
  updateLayout();
  emit seriesChanged();
}

void ChartsWidget::removeAll() {
  for (auto c : charts) {
    c->deleteLater();
  }
  charts.clear();
  updateToolBar();
  emit seriesChanged();
}

void ChartsWidget::alignCharts() {
  int plot_left = 0;
  for (auto c : charts) {
    plot_left = std::max(plot_left, c->y_label_width);
  }
  plot_left = std::max((plot_left / 10) * 10 + 10, 50);
  for (auto c : charts) {
    c->updatePlotArea(plot_left);
  }
}

bool ChartsWidget::eventFilter(QObject *obj, QEvent *event) {
  if (obj != this && event->type() == QEvent::Close) {
    emit dock_btn->triggered();
    return true;
  }
  return false;
}

// ChartView

ChartView::ChartView(QWidget *parent) : QChartView(nullptr, parent) {
  series_type = settings.chart_series_type == 0 ? QAbstractSeries::SeriesTypeLine : QAbstractSeries::SeriesTypeScatter;

  QChart *chart = new QChart();
  chart->setBackgroundVisible(false);
  axis_x = new QValueAxis(this);
  axis_y = new QValueAxis(this);
  axis_y->setLabelFormat("%.1f");
  chart->addAxis(axis_x, Qt::AlignBottom);
  chart->addAxis(axis_y, Qt::AlignLeft);
  chart->legend()->layout()->setContentsMargins(16, 0, 40, 0);
  chart->legend()->setShowToolTips(true);
  chart->setMargins({0, 0, 0, 0});

  background = new QGraphicsRectItem(chart);
  background->setBrush(Qt::white);
  background->setPen(Qt::NoPen);
  background->setZValue(chart->zValue() - 1);

  move_icon = new QGraphicsPixmapItem(utils::icon("grip-horizontal"), chart);
  move_icon->setToolTip(tr("Drag and drop to combine charts"));

  QToolButton *remove_btn = new QToolButton();
  remove_btn->setIcon(utils::icon("x"));
  remove_btn->setAutoRaise(true);
  remove_btn->setToolTip(tr("Remove Chart"));
  close_btn_proxy = new QGraphicsProxyWidget(chart);
  close_btn_proxy->setWidget(remove_btn);
  close_btn_proxy->setZValue(chart->zValue() + 11);

  QToolButton *manage_btn = new QToolButton();
  manage_btn->setToolButtonStyle(Qt::ToolButtonIconOnly);
  manage_btn->setIcon(utils::icon("list"));
  manage_btn->setAutoRaise(true);
  QMenu *menu = new QMenu(this);
  line_series_action = menu->addAction(tr("Line"), [this]() { setSeriesType(QAbstractSeries::SeriesTypeLine); });
  line_series_action->setCheckable(true);
  line_series_action->setChecked(series_type == QAbstractSeries::SeriesTypeLine);
  scatter_series_action = menu->addAction(tr("Scatter"), [this]() { setSeriesType(QAbstractSeries::SeriesTypeScatter); });
  scatter_series_action->setCheckable(true);
  scatter_series_action->setChecked(series_type == QAbstractSeries::SeriesTypeScatter);
  menu->addSeparator();
  menu->addAction(tr("Manage series"), this, &ChartView::manageSeries);
  manage_btn->setMenu(menu);
  manage_btn->setPopupMode(QToolButton::InstantPopup);
  manage_btn_proxy = new QGraphicsProxyWidget(chart);
  manage_btn_proxy->setWidget(manage_btn);
  manage_btn_proxy->setZValue(chart->zValue() + 11);

  setChart(chart);
  setRenderHint(QPainter::Antialiasing);
  // TODO: enable zoomIn/seekTo in live streaming mode.
  setRubberBand(can->liveStreaming() ? QChartView::NoRubberBand : QChartView::HorizontalRubberBand);

  QObject::connect(dbc(), &DBCManager::signalRemoved, this, &ChartView::signalRemoved);
  QObject::connect(dbc(), &DBCManager::signalUpdated, this, &ChartView::signalUpdated);
  QObject::connect(dbc(), &DBCManager::msgRemoved, this, &ChartView::msgRemoved);
  QObject::connect(dbc(), &DBCManager::msgUpdated, this, &ChartView::msgUpdated);
  QObject::connect(remove_btn, &QToolButton::clicked, this, &ChartView::remove);
}

void ChartView::addSeries(const QString &msg_id, const Signal *sig) {
  QXYSeries *series = createSeries(series_type);
  chart()->addSeries(series);
  series->attachAxis(axis_x);
  series->attachAxis(axis_y);
  auto [source, address] = DBCManager::parseId(msg_id);
  sigs.push_back({.msg_id = msg_id, .address = address, .source = source, .sig = sig, .series = series});
  updateTitle();
  updateSeries(sig);
  updateSeriesPoints();
  emit seriesAdded(msg_id, sig);
}

void ChartView::removeSeries(const QString &msg_id, const Signal *sig) {
  auto it = std::find_if(sigs.begin(), sigs.end(), [&](auto &s) { return s.msg_id == msg_id && s.sig == sig; });
  if (it != sigs.end()) {
    it = removeItem(it);
  }
}

bool ChartView::hasSeries(const QString &msg_id, const Signal *sig) const {
  return std::any_of(sigs.begin(), sigs.end(), [&](auto &s) { return s.msg_id == msg_id && s.sig == sig; });
}

QList<ChartView::SigItem>::iterator ChartView::removeItem(const QList<ChartView::SigItem>::iterator &it) {
  chart()->removeSeries(it->series);
  it->series->deleteLater();
  QString msg_id = it->msg_id;
  const Signal *sig = it->sig;
  auto ret = sigs.erase(it);
  emit seriesRemoved(msg_id, sig);
  if (!sigs.isEmpty()) {
    updateAxisY();
  } else {
    emit remove();
  }
  return ret;
}

void ChartView::signalUpdated(const Signal *sig) {
  if (std::any_of(sigs.begin(), sigs.end(), [=](auto &s) { return s.sig == sig; })) {
    updateTitle();
    // TODO: don't update series if only name changed.
    updateSeries(sig);
  }
}

void ChartView::signalRemoved(const Signal *sig) {
  for (auto it = sigs.begin(); it != sigs.end(); /**/) {
    it = (it->sig == sig) ? removeItem(it) : ++it;
  }
}

void ChartView::msgUpdated(uint32_t address) {
  if (std::any_of(sigs.begin(), sigs.end(), [=](auto &s) { return s.address == address; }))
    updateTitle();
}

void ChartView::msgRemoved(uint32_t address) {
  for (auto it = sigs.begin(); it != sigs.end(); /**/) {
    it = (it->address == address) ? removeItem(it) : ++it;
  }
}

<<<<<<< HEAD
void ChartView::addSeries(const QList<QStringList> &series_list) {
  for (auto &s : series_list) {
    if (auto m = dbc()->msg(s[0])) {
      auto sig = m->sig(s[2]);
      if (sig && !hasSeries(s[0], sig)) {
        addSeries(s[0], sig);
      }
    }
  }
}

=======
>>>>>>> d7447025
void ChartView::manageSeries() {
  SeriesSelector dlg(tr("Mange Chart"), this);
  for (auto &s : sigs) {
<<<<<<< HEAD
    dlg.addSeries(s.msg_id, msgName(s.msg_id), s.sig->name);
=======
    dlg.addSelected(s.msg_id, s.sig);
>>>>>>> d7447025
  }
  if (dlg.exec() == QDialog::Accepted) {
    auto items = dlg.seletedItems();
    if (items.isEmpty()) {
      emit remove();
    } else {
      for (auto s : items) {
        if (!hasSeries(s->msg_id, s->sig)) {
          addSeries(s->msg_id, s->sig);
        }
      }
      for (auto it = sigs.begin(); it != sigs.end(); /**/) {
<<<<<<< HEAD
        bool exists = std::any_of(series_list.cbegin(), series_list.cend(), [&](auto &s) {
          return s[0] == it->msg_id && s[2] == it->sig->name;
=======
        bool exists = std::any_of(items.cbegin(), items.cend(), [&](auto &s) {
          return s->msg_id == it->msg_id && s->sig == it->sig;
>>>>>>> d7447025
        });
        it = exists ? ++it : removeItem(it);
      }
    }
  }
}

void ChartView::resizeEvent(QResizeEvent *event) {
  QChartView::resizeEvent(event);
  updatePlotArea(align_to);
  int x = event->size().width() - close_btn_proxy->size().width() - 11;
  close_btn_proxy->setPos(x, 8);
  manage_btn_proxy->setPos(x - manage_btn_proxy->size().width() - 5, 8);
  move_icon->setPos(11, 8);
}

void ChartView::updatePlotArea(int left) {
  QRect r = rect();
  if (align_to != left || r != background->rect()) {
    align_to = left;
    background->setRect(r);
    chart()->legend()->setGeometry(QRect(r.left(), r.top(), r.width(), 45));
    chart()->setPlotArea(QRect(align_to, r.top() + 45, r.width() - align_to - 22, r.height() - 80));
    chart()->layout()->invalidate();
  }
}

void ChartView::updateTitle() {
  for (QLegendMarker *marker : chart()->legend()->markers()) {
    QObject::connect(marker, &QLegendMarker::clicked, this, &ChartView::handleMarkerClicked, Qt::UniqueConnection);
  }
  for (auto &s : sigs) {
    auto decoration = s.series->isVisible() ? "none" : "line-through";
    s.series->setName(QString("<span style=\"text-decoration:%1\"><b>%2</b> <font color=\"gray\">%3 %4</font></span>").arg(decoration, s.sig->name, msgName(s.msg_id), s.msg_id));
  }
}

void ChartView::updatePlot(double cur, double min, double max) {
  cur_sec = cur;
  if (min != axis_x->min() || max != axis_x->max()) {
    axis_x->setRange(min, max);
    updateAxisY();
    updateSeriesPoints();
  }

  scene()->invalidate({}, QGraphicsScene::ForegroundLayer);
}

void ChartView::updateSeriesPoints() {
  // Show points when zoomed in enough
  for (auto &s : sigs) {
    auto begin = std::lower_bound(s.vals.begin(), s.vals.end(), axis_x->min(), [](auto &p, double x) { return p.x() < x; });
    auto end = std::lower_bound(begin, s.vals.end(), axis_x->max(), [](auto &p, double x) { return p.x() < x; });

    int num_points = std::max<int>(end - begin, 1);
    int pixels_per_point = width() / num_points;

    if (series_type == QAbstractSeries::SeriesTypeScatter) {
      ((QScatterSeries *)s.series)->setMarkerSize(std::clamp(pixels_per_point / 3, 1, 8));
    } else {
      s.series->setPointsVisible(pixels_per_point > 20);
    }
  }
}

void ChartView::updateSeries(const Signal *sig, const std::vector<Event *> *events, bool clear) {
  events = events ? events : can->events();
  for (auto &s : sigs) {
    if (!sig || s.sig == sig) {
      if (clear) {
        s.vals.clear();
        s.vals.reserve(settings.max_cached_minutes * 60 * 100);  // [n]seconds * 100hz
        s.last_value_mono_time = 0;
        s.series->setColor(getColor(s.sig));
      }

      struct Chunk {
        std::vector<Event *>::const_iterator first, second;
        QVector<QPointF> vals;
      };
      // split into one minitue chunks
      QVector<Chunk> chunks;
      Event begin_event(cereal::Event::Which::INIT_DATA, s.last_value_mono_time);
      auto begin = std::upper_bound(events->begin(), events->end(), &begin_event, Event::lessThan());
      for (auto it = begin, second = begin; it != events->end(); it = second) {
        second = std::lower_bound(it, events->end(), (*it)->mono_time + 1e9 * 60, [](auto &e, uint64_t ts) { return e->mono_time < ts; });
        chunks.push_back({it, second});
      }

      QtConcurrent::blockingMap(chunks, [&](Chunk &chunk) {
        chunk.vals.reserve(60 * 100);  // 100 hz
        double route_start_time = can->routeStartTime();
        for (auto it = chunk.first; it != chunk.second; ++it) {
          if ((*it)->which == cereal::Event::Which::CAN) {
            for (const auto &c : (*it)->event.getCan()) {
              if (s.address == c.getAddress() && s.source == c.getSrc()) {
                auto dat = c.getDat();
                double value = get_raw_value((uint8_t *)dat.begin(), dat.size(), *s.sig);
                double ts = ((*it)->mono_time / (double)1e9) - route_start_time;  // seconds
                chunk.vals.push_back({ts, value});
              }
            }
          }
        }
      });
      for (auto &c : chunks) {
        s.vals.append(c.vals);
      }
      if (events->size()) {
        s.last_value_mono_time = events->back()->mono_time;
      }
      s.series->replace(s.vals);
    }
  }
  updateAxisY();
}

// auto zoom on yaxis
void ChartView::updateAxisY() {
  if (sigs.isEmpty()) return;

  double min = std::numeric_limits<double>::max();
  double max = std::numeric_limits<double>::lowest();
  for (auto &s : sigs) {
    if (!s.series->isVisible()) continue;

    auto first = std::lower_bound(s.vals.begin(), s.vals.end(), axis_x->min(), [](auto &p, double x) { return p.x() < x; });
    auto last = std::lower_bound(first, s.vals.end(), axis_x->max(), [](auto &p, double x) { return p.x() < x; });
    for (auto it = first; it != last; ++it) {
      if (it->y() < min) min = it->y();
      if (it->y() > max) max = it->y();
    }
  }
  if (min == std::numeric_limits<double>::max()) min = 0;
  if (max == std::numeric_limits<double>::lowest()) max = 0;

  double delta = std::abs(max - min) < 1e-3 ? 1 : (max - min) * 0.05;
  auto [min_y, max_y, tick_count] = getNiceAxisNumbers(min - delta, max + delta, axis_y->tickCount());
  if (min_y != axis_y->min() || max_y != axis_y->max() || y_label_width == 0) {
    axis_y->setRange(min_y, max_y);
    axis_y->setTickCount(tick_count);

    QFontMetrics fm(axis_y->labelsFont());
    int n = qMax(int(-qFloor(std::log10((max_y - min_y) / (tick_count - 1)))), 0) + 1;
    y_label_width = qMax(fm.width(QString::number(min_y, 'f', n)), fm.width(QString::number(max_y, 'f', n))) + 20;  // left margin 20
    emit axisYLabelWidthChanged(y_label_width);
  }
}

std::tuple<double, double, int> ChartView::getNiceAxisNumbers(qreal min, qreal max, int tick_count) {
  qreal range = niceNumber((max - min), true);  // range with ceiling
  qreal step = niceNumber(range / (tick_count - 1), false);
  min = qFloor(min / step);
  max = qCeil(max / step);
  tick_count = int(max - min) + 1;
  return {min * step, max * step, tick_count};
}

// nice numbers can be expressed as form of 1*10^n, 2* 10^n or 5*10^n
qreal ChartView::niceNumber(qreal x, bool ceiling) {
  qreal z = qPow(10, qFloor(std::log10(x))); //find corresponding number of the form of 10^n than is smaller than x
  qreal q = x / z; //q<10 && q>=1;
  if (ceiling) {
    if (q <= 1.0) q = 1;
    else if (q <= 2.0) q = 2;
    else if (q <= 5.0) q = 5;
    else q = 10;
  } else {
    if (q < 1.5) q = 1;
    else if (q < 3.0) q = 2;
    else if (q < 7.0) q = 5;
    else q = 10;
  }
  return q * z;
}

void ChartView::leaveEvent(QEvent *event) {
  track_pts.clear();
  scene()->update();
  QChartView::leaveEvent(event);
}

void ChartView::mousePressEvent(QMouseEvent *event) {
  if (event->button() == Qt::LeftButton && move_icon->sceneBoundingRect().contains(event->pos())) {
    QMimeData *mimeData = new QMimeData;
    mimeData->setData(mime_type, QByteArray::number((qulonglong)this));
    QDrag *drag = new QDrag(this);
    drag->setMimeData(mimeData);
    drag->setPixmap(grab());
    drag->setHotSpot(event->pos());
    Qt::DropAction dropAction = drag->exec(Qt::CopyAction | Qt::MoveAction, Qt::MoveAction);
    if (dropAction == Qt::MoveAction) {
      return;
    }
  } else {
    QChartView::mousePressEvent(event);
  }
}

void ChartView::mouseReleaseEvent(QMouseEvent *event) {
  auto rubber = findChild<QRubberBand *>();
  if (event->button() == Qt::LeftButton && rubber && rubber->isVisible()) {
    rubber->hide();
    QRectF rect = rubber->geometry().normalized();
    double min = chart()->mapToValue(rect.topLeft()).x();
    double max = chart()->mapToValue(rect.bottomRight()).x();

    // Prevent zooming/seeking past the end of the route
    min = std::clamp(min, 0., can->totalSeconds());
    max = std::clamp(max, 0., can->totalSeconds());

    double min_rounded = std::floor(min * 10.0) / 10.0;
    double max_rounded = std::floor(max * 10.0) / 10.0;
    if (rubber->width() <= 0) {
      // no rubber dragged, seek to mouse position
      can->seekTo(min);
    } else if ((max_rounded - min_rounded) >= 0.5) {
      // zoom in if selected range is greater than 0.5s
      emit zoomIn(min_rounded, max_rounded);
    }
    event->accept();
  } else if (!can->liveStreaming() && event->button() == Qt::RightButton) {
    emit zoomReset();
    event->accept();
  } else {
    QGraphicsView::mouseReleaseEvent(event);
  }
}

void ChartView::mouseMoveEvent(QMouseEvent *ev) {
  auto rubber = findChild<QRubberBand *>();
  bool is_zooming = rubber && rubber->isVisible();
  const auto plot_area = chart()->plotArea();
  track_pts.clear();
  if (!is_zooming && plot_area.contains(ev->pos())) {
    track_pts.resize(sigs.size());
    QStringList text_list;
    const double sec = chart()->mapToValue(ev->pos()).x();
    for (int i = 0; i < sigs.size(); ++i) {
      QString value = "--";
      // use reverse iterator to find last item <= sec.
      auto it = std::lower_bound(sigs[i].vals.rbegin(), sigs[i].vals.rend(), sec, [](auto &p, double x) { return p.x() > x; });
      if (it != sigs[i].vals.rend() && it->x() >= axis_x->min()) {
        value = QString::number(it->y());
        track_pts[i] = chart()->mapToPosition(*it);
      }
      text_list.push_back(QString("<span style=\"color:%1;\">■ </span>%2: <b>%3</b>").arg(sigs[i].series->color().name(), sigs[i].sig->name, value));
    }
    auto max = std::max_element(track_pts.begin(), track_pts.end(), [](auto &a, auto &b) { return a.x() < b.x(); });
    auto pt = (max == track_pts.end()) ? ev->pos() : *max;
    text_list.push_front(QString::number(chart()->mapToValue(pt).x(), 'f', 3));
    QPointF tooltip_pt(pt.x() + 12, plot_area.top() - 20);
    QToolTip::showText(mapToGlobal(tooltip_pt.toPoint()), pt.isNull() ? "" : text_list.join("<br />"), this, plot_area.toRect());
    scene()->update();
  } else {
    QToolTip::hideText();
  }

  QChartView::mouseMoveEvent(ev);
  if (is_zooming) {
    QRect rubber_rect = rubber->geometry();
    rubber_rect.setLeft(std::max(rubber_rect.left(), (int)plot_area.left()));
    rubber_rect.setRight(std::min(rubber_rect.right(), (int)plot_area.right()));
    if (rubber_rect != rubber->geometry()) {
      rubber->setGeometry(rubber_rect);
    }
  }
}

void ChartView::dragMoveEvent(QDragMoveEvent *event) {
  if (event->mimeData()->hasFormat(mime_type)) {
    event->setDropAction(event->source() == this ? Qt::MoveAction : Qt::CopyAction);
    event->accept();
  } else {
    event->ignore();
  }
}

void ChartView::dropEvent(QDropEvent *event) {
  if (event->mimeData()->hasFormat(mime_type)) {
    if (event->source() == this) {
      event->setDropAction(Qt::MoveAction);
      event->accept();
    } else {
      ChartView *source_chart = (ChartView *)event->source();
      for (auto &s : source_chart->sigs) {
<<<<<<< HEAD
        series.push_back({s.msg_id, msgName(s.msg_id), s.sig->name});
=======
        addSeries(s.msg_id, s.sig);
>>>>>>> d7447025
      }
      emit source_chart->remove();
      event->acceptProposedAction();
    }
  } else {
    event->ignore();
  }
}

void ChartView::drawForeground(QPainter *painter, const QRectF &rect) {
  qreal x = chart()->mapToPosition(QPointF{cur_sec, 0}).x();
  x = std::clamp(x, chart()->plotArea().left(), chart()->plotArea().right());
  qreal y1 = chart()->plotArea().top() - 2;
  qreal y2 = chart()->plotArea().bottom() + 2;
  painter->setPen(QPen(chart()->titleBrush().color(), 2));
  painter->drawLine(QPointF{x, y1}, QPointF{x, y2});

  auto max = std::max_element(track_pts.begin(), track_pts.end(), [](auto &a, auto &b) { return a.x() < b.x(); });
  if (max != track_pts.end() && !max->isNull()) {
    painter->setPen(QPen(Qt::darkGray, 1, Qt::DashLine));
    painter->drawLine(QPointF{max->x(), y1}, QPointF{max->x(), y2});
    painter->setPen(Qt::NoPen);
    for (int i = 0; i < track_pts.size(); ++i) {
      if (!track_pts[i].isNull() && i < sigs.size()) {
        painter->setBrush(sigs[i].series->color().darker(125));
        painter->drawEllipse(track_pts[i], 5.5, 5.5);
      }
    }
  }

  // paint points. OpenGL mode lacks certain features (such as showing points)
  painter->setPen(Qt::NoPen);
  for (auto &s : sigs) {
    if (s.series->useOpenGL() && s.series->isVisible() && s.series->pointsVisible()) {
      auto first = std::lower_bound(s.vals.begin(), s.vals.end(), axis_x->min(), [](auto &p, double x) { return p.x() < x; });
      auto last = std::lower_bound(first, s.vals.end(), axis_x->max(), [](auto &p, double x) { return p.x() < x; });
      for (auto it = first; it != last; ++it) {
        painter->setBrush(s.series->color());
        painter->drawEllipse(chart()->mapToPosition(*it), 4, 4);
      }
    }
  }
}

QXYSeries *ChartView::createSeries(QAbstractSeries::SeriesType type) {
  QXYSeries *series = nullptr;
  if (type == QAbstractSeries::SeriesTypeLine) {
    series = new QLineSeries(this);
  } else {
    series = new QScatterSeries(this);
  }
    // TODO: Due to a bug in CameraWidget the camera frames
    // are drawn instead of the graphs on MacOS. Re-enable OpenGL when fixed
#ifndef __APPLE__
  series->setUseOpenGL(true);
#endif
  return series;
}

void ChartView::setSeriesType(QAbstractSeries::SeriesType type) {
  line_series_action->setChecked(type == QAbstractSeries::SeriesTypeLine);
  scatter_series_action->setChecked(type == QAbstractSeries::SeriesTypeScatter);
  if (type != series_type) {
    series_type = type;
    for (auto &s : sigs) {
      chart()->removeSeries(s.series);
      s.series->deleteLater();
    }
    for (auto &s : sigs) {
      auto series = createSeries(series_type);
      chart()->addSeries(series);
      series->attachAxis(axis_x);
      series->attachAxis(axis_y);
      series->replace(s.vals);
      s.series = series;
    }
    updateSeriesPoints();
    updateTitle();
  }
}

void ChartView::handleMarkerClicked() {
  auto marker = qobject_cast<QLegendMarker *>(sender());
  Q_ASSERT(marker);
  if (sigs.size() > 1) {
    auto series = marker->series();
    series->setVisible(!series->isVisible());
    marker->setVisible(true);
    updateAxisY();
    updateTitle();
  }
}

// SeriesSelector

SeriesSelector::SeriesSelector(QString title, QWidget *parent) : QDialog(parent) {
  setWindowTitle(title);
  QGridLayout *main_layout = new QGridLayout(this);

  // left column
  main_layout->addWidget(new QLabel(tr("Available Signals")), 0, 0);
  main_layout->addWidget(msgs_combo = new QComboBox(this), 1, 0);
  msgs_combo->setEditable(true);
  msgs_combo->lineEdit()->setPlaceholderText(tr("Select a msg..."));
  msgs_combo->setInsertPolicy(QComboBox::NoInsert);
  msgs_combo->completer()->setCompletionMode(QCompleter::PopupCompletion);
  msgs_combo->completer()->setFilterMode(Qt::MatchContains);

  main_layout->addWidget(available_list = new QListWidget(this), 2, 0);

  // buttons
  QVBoxLayout *btn_layout = new QVBoxLayout();
  QPushButton *add_btn = new QPushButton(utils::icon("chevron-right"), "", this);
  QPushButton *remove_btn = new QPushButton(utils::icon("chevron-left"), "", this);
  btn_layout->addStretch(0);
  btn_layout->addWidget(add_btn);
  btn_layout->addWidget(remove_btn);
  btn_layout->addStretch(0);
  main_layout->addLayout(btn_layout, 0, 1, 3, 1);

  // right column
  main_layout->addWidget(new QLabel(tr("Selected Signals")), 0, 2);
  main_layout->addWidget(selected_list = new QListWidget(this), 1, 2, 2, 1);

  auto buttonBox = new QDialogButtonBox(QDialogButtonBox::Ok | QDialogButtonBox::Cancel);
  main_layout->addWidget(buttonBox, 3, 2);

  for (auto it = can->can_msgs.cbegin(); it != can->can_msgs.cend(); ++it) {
    if (auto m = dbc()->msg(it.key())) {
      msgs_combo->addItem(QString("%1 (%2)").arg(m->name).arg(it.key()), it.key());
    }
  }
  msgs_combo->model()->sort(0);
  msgs_combo->setCurrentIndex(-1);

  QObject::connect(msgs_combo, qOverload<int>(&QComboBox::currentIndexChanged), this, &SeriesSelector::updateAvailableList);
  QObject::connect(available_list, &QListWidget::currentRowChanged, [=](int row) { add_btn->setEnabled(row != -1); });
  QObject::connect(selected_list, &QListWidget::currentRowChanged, [=](int row) { remove_btn->setEnabled(row != -1); });
  QObject::connect(available_list, &QListWidget::itemDoubleClicked, this, &SeriesSelector::add);
  QObject::connect(selected_list, &QListWidget::itemDoubleClicked, this, &SeriesSelector::remove);
  QObject::connect(add_btn, &QPushButton::clicked, [this]() { if (auto item = available_list->currentItem()) add(item); });
  QObject::connect(remove_btn, &QPushButton::clicked, [this]() { if (auto item = selected_list->currentItem()) remove(item);});
  QObject::connect(buttonBox, &QDialogButtonBox::accepted, this, &QDialog::accept);
  QObject::connect(buttonBox, &QDialogButtonBox::rejected, this, &QDialog::reject);
}

void SeriesSelector::add(QListWidgetItem *item) {
  auto it = (ListItem *)item;
  addItemToList(selected_list, it->msg_id, it->sig, true);
  delete item;
}

void SeriesSelector::remove(QListWidgetItem *item) {
  auto it = (ListItem *)item;
  if (it->msg_id == msgs_combo->currentData().toString()) {
    addItemToList(available_list, it->msg_id, it->sig);
  }
  delete item;
}

void SeriesSelector::updateAvailableList(int index) {
  if (index == -1) return;
  available_list->clear();
  QString msg_id = msgs_combo->itemData(index).toString();
<<<<<<< HEAD
  sig_list->clear();
  if (auto m = dbc()->msg(msg_id)) {
    for (auto &s : m->sigs) {
      QStringList data({msg_id, m->name, s.name});
      QListWidgetItem *item = new QListWidgetItem(s.name, sig_list);
      item->setData(Qt::UserRole, data);
      sig_list->addItem(item);
=======
  auto selected_items = seletedItems();
  for (auto &[name, s] : dbc()->msg(msg_id)->sigs) {
    bool is_selected = std::any_of(selected_items.begin(), selected_items.end(), [=, sig=&s](auto it) { return it->msg_id == msg_id && it->sig == sig; });
    if (!is_selected) {
      addItemToList(available_list, msg_id, &s);
>>>>>>> d7447025
    }
  }
}

void SeriesSelector::addItemToList(QListWidget *parent, const QString id, const Signal *sig, bool show_msg_name) {
  QString text = QString("<span style=\"color:%0;\">■ </span> %1").arg(getColor(sig).name(), sig->name.c_str());
  if (show_msg_name) text += QString(" <font color=\"gray\">%0 %1</font>").arg(msgName(id), id);

  QLabel *label = new QLabel(text);
  label->setContentsMargins(5, 0, 5, 0);
  auto new_item = new ListItem(id, sig, parent);
  new_item->setSizeHint(label->sizeHint());
  parent->setItemWidget(new_item, label);
}

QList<SeriesSelector::ListItem *> SeriesSelector::seletedItems() {
  QList<SeriesSelector::ListItem *> ret;
  for (int i = 0; i < selected_list->count(); ++i) ret.push_back((ListItem *)selected_list->item(i));
  return ret;
}<|MERGE_RESOLUTION|>--- conflicted
+++ resolved
@@ -428,28 +428,10 @@
   }
 }
 
-<<<<<<< HEAD
-void ChartView::addSeries(const QList<QStringList> &series_list) {
-  for (auto &s : series_list) {
-    if (auto m = dbc()->msg(s[0])) {
-      auto sig = m->sig(s[2]);
-      if (sig && !hasSeries(s[0], sig)) {
-        addSeries(s[0], sig);
-      }
-    }
-  }
-}
-
-=======
->>>>>>> d7447025
 void ChartView::manageSeries() {
   SeriesSelector dlg(tr("Mange Chart"), this);
   for (auto &s : sigs) {
-<<<<<<< HEAD
-    dlg.addSeries(s.msg_id, msgName(s.msg_id), s.sig->name);
-=======
     dlg.addSelected(s.msg_id, s.sig);
->>>>>>> d7447025
   }
   if (dlg.exec() == QDialog::Accepted) {
     auto items = dlg.seletedItems();
@@ -462,13 +444,8 @@
         }
       }
       for (auto it = sigs.begin(); it != sigs.end(); /**/) {
-<<<<<<< HEAD
-        bool exists = std::any_of(series_list.cbegin(), series_list.cend(), [&](auto &s) {
-          return s[0] == it->msg_id && s[2] == it->sig->name;
-=======
         bool exists = std::any_of(items.cbegin(), items.cend(), [&](auto &s) {
           return s->msg_id == it->msg_id && s->sig == it->sig;
->>>>>>> d7447025
         });
         it = exists ? ++it : removeItem(it);
       }
@@ -755,11 +732,7 @@
     } else {
       ChartView *source_chart = (ChartView *)event->source();
       for (auto &s : source_chart->sigs) {
-<<<<<<< HEAD
-        series.push_back({s.msg_id, msgName(s.msg_id), s.sig->name});
-=======
         addSeries(s.msg_id, s.sig);
->>>>>>> d7447025
       }
       emit source_chart->remove();
       event->acceptProposedAction();
@@ -924,27 +897,17 @@
   if (index == -1) return;
   available_list->clear();
   QString msg_id = msgs_combo->itemData(index).toString();
-<<<<<<< HEAD
-  sig_list->clear();
-  if (auto m = dbc()->msg(msg_id)) {
-    for (auto &s : m->sigs) {
-      QStringList data({msg_id, m->name, s.name});
-      QListWidgetItem *item = new QListWidgetItem(s.name, sig_list);
-      item->setData(Qt::UserRole, data);
-      sig_list->addItem(item);
-=======
   auto selected_items = seletedItems();
-  for (auto &[name, s] : dbc()->msg(msg_id)->sigs) {
+  for (auto &s : dbc()->msg(msg_id)->sigs) {
     bool is_selected = std::any_of(selected_items.begin(), selected_items.end(), [=, sig=&s](auto it) { return it->msg_id == msg_id && it->sig == sig; });
     if (!is_selected) {
       addItemToList(available_list, msg_id, &s);
->>>>>>> d7447025
     }
   }
 }
 
 void SeriesSelector::addItemToList(QListWidget *parent, const QString id, const Signal *sig, bool show_msg_name) {
-  QString text = QString("<span style=\"color:%0;\">■ </span> %1").arg(getColor(sig).name(), sig->name.c_str());
+  QString text = QString("<span style=\"color:%0;\">■ </span> %1").arg(getColor(sig).name(), sig->name);
   if (show_msg_name) text += QString(" <font color=\"gray\">%0 %1</font>").arg(msgName(id), id);
 
   QLabel *label = new QLabel(text);
