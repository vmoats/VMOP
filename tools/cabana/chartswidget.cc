#include "tools/cabana/chartswidget.h"

#include <QApplication>
#include <QCompleter>
#include <QDrag>
#include <QLineEdit>
#include <QFutureSynchronizer>
#include <QGraphicsLayout>
#include <QRubberBand>
#include <QToolBar>
#include <QToolButton>
#include <QToolTip>
#include <QtConcurrent>

#include "selfdrive/ui/qt/util.h"

// ChartsWidget

ChartsWidget::ChartsWidget(QWidget *parent) : QWidget(parent) {
  QVBoxLayout *main_layout = new QVBoxLayout(this);

  // toolbar
  QToolBar *toolbar = new QToolBar(tr("Charts"), this);
  toolbar->setIconSize({16, 16});
<<<<<<< HEAD
  title_label = new QLabel();
  title_label->setSizePolicy(QSizePolicy::Expanding, QSizePolicy::Preferred);
  toolbar->addWidget(title_label);

  toolbar->addWidget(new QLabel(tr("Range:")));
  toolbar->addWidget(range_lb = new QLabel(this));
  range_slider = new QSlider(Qt::Horizontal, this);
  range_slider->setToolTip(tr("Set the chart range"));
  range_slider->setRange(1, settings.cached_segment_limit * 60);
  range_slider->setSingleStep(1);
  range_slider->setPageStep(60);  // 1 min

  max_chart_range = std::min(settings.chart_range, settings.cached_segment_limit * 60);
  display_range  = {0, max_chart_range};

  range_slider->setValue(max_chart_range);
  toolbar->addWidget(range_slider);

  toolbar->addWidget(zoom_range_lb = new QLabel());
=======

  toolbar->addWidget(title_label = new QLabel());
  title_label->setContentsMargins(0 ,0, 12, 0);
  columns_cb = new QComboBox(this);
  columns_cb->addItems({"1", "2", "3", "4"});
  columns_cb->setCurrentIndex(std::clamp(settings.chart_column_count - 1, 0, 3));
  toolbar->addWidget(new QLabel(tr("Columns:")));
  toolbar->addWidget(columns_cb);

  QLabel *stretch_label = new QLabel(this);
  stretch_label->setSizePolicy(QSizePolicy::Expanding, QSizePolicy::Preferred);
  toolbar->addWidget(stretch_label);

  show_all_values_btn = toolbar->addAction("");
  toolbar->addWidget(range_label = new QLabel());
>>>>>>> f9490739
  reset_zoom_btn = toolbar->addAction(bootstrapPixmap("arrow-counterclockwise"), "");
  reset_zoom_btn->setToolTip(tr("Reset zoom (drag on chart to zoom X-Axis)"));
  remove_all_btn = toolbar->addAction(bootstrapPixmap("x"), "");
  remove_all_btn->setToolTip(tr("Remove all charts"));
  dock_btn = toolbar->addAction("");
  main_layout->addWidget(toolbar);

  // charts
  QWidget *charts_container = new QWidget(this);
  QVBoxLayout *charts_main_layout = new QVBoxLayout(charts_container);
  charts_main_layout->setContentsMargins(0, 0, 0, 0);
  charts_layout = new QGridLayout(charts_container);
  charts_main_layout->addLayout(charts_layout);
  charts_main_layout->addStretch(0);

  QScrollArea *charts_scroll = new QScrollArea(this);
  charts_scroll->setWidgetResizable(true);
  charts_scroll->setWidget(charts_container);
  charts_scroll->setHorizontalScrollBarPolicy(Qt::ScrollBarAlwaysOff);
  main_layout->addWidget(charts_scroll);

  use_dark_theme = QApplication::style()->standardPalette().color(QPalette::WindowText).value() >
                   QApplication::style()->standardPalette().color(QPalette::Background).value();
  updateToolBar();

  align_charts_timer = new QTimer(this);
  align_charts_timer->setSingleShot(true);
  align_charts_timer->callOnTimeout(this, &ChartsWidget::alignCharts);
  column_count = settings.chart_column_count;

  QObject::connect(dbc(), &DBCManager::DBCFileChanged, this, &ChartsWidget::removeAll);
<<<<<<< HEAD
  QObject::connect(can, &CANMessages::eventsMerged, this, &ChartsWidget::eventsMerged);
  QObject::connect(can, &CANMessages::updated, this, &ChartsWidget::updateState);
  QObject::connect(range_slider, &QSlider::valueChanged, this, &ChartsWidget::setMaxChartRange);
=======
  QObject::connect(can, &AbstractStream::eventsMerged, this, &ChartsWidget::updateState);
  QObject::connect(can, &AbstractStream::updated, this, &ChartsWidget::updateState);
  QObject::connect(show_all_values_btn, &QAction::triggered, this, &ChartsWidget::showAllData);
>>>>>>> f9490739
  QObject::connect(remove_all_btn, &QAction::triggered, this, &ChartsWidget::removeAll);
  QObject::connect(reset_zoom_btn, &QAction::triggered, this, &ChartsWidget::zoomReset);
  QObject::connect(columns_cb, SIGNAL(activated(int)), SLOT(setColumnCount(int)));
  QObject::connect(&settings, &Settings::changed, this, &ChartsWidget::settingChanged);
  QObject::connect(dock_btn, &QAction::triggered, [this]() {
    emit dock(!docking);
    docking = !docking;
    updateToolBar();
  });
}

<<<<<<< HEAD
void ChartsWidget::eventsMerged() {
  {
    QFutureSynchronizer<void> future_synchronizer;
    for (auto c : charts) {
      future_synchronizer.addFuture(QtConcurrent::run(c, &ChartView::updateSeries, nullptr));
=======
void ChartsWidget::updateDisplayRange() {
  auto events = can->events();
  double min_event_sec = (events->front()->mono_time / (double)1e9) - can->routeStartTime();
  double max_event_sec = (events->back()->mono_time / (double)1e9) - can->routeStartTime();
  const double cur_sec = can->currentSec();
  if (!can->liveStreaming()) {
    auto prev_range = display_range;
    if (cur_sec < display_range.first || cur_sec >= (display_range.second - 5)) {
      // reached the end, or seeked to a timestamp out of range.
      display_range.first = cur_sec - 5;
    }
    display_range.first = std::floor(std::max(min_event_sec, display_range.first));
    display_range.second = std::floor(std::min(display_range.first + max_chart_range, max_event_sec));
    if (prev_range != display_range) {
      QFutureSynchronizer<void> future_synchronizer;
      for (auto c : charts) {
        future_synchronizer.addFuture(QtConcurrent::run(c, &ChartView::setEventsRange, display_range));
      }
    }
  } else {
    if (cur_sec >= (display_range.second - 5)) {
      display_range.first = std::floor(std::max(min_event_sec, cur_sec - settings.max_chart_x_range / 2.0));
    }
    display_range.second = std::floor(display_range.first + settings.max_chart_x_range);
    for (auto c : charts) {
      c->updateSeries(nullptr, events, false);
>>>>>>> f9490739
    }
  }
  updateState();
}

void ChartsWidget::zoomIn(double min, double max) {
  zoomed_range = {min, max};
  is_zoomed = zoomed_range != display_range;
  updateToolBar();
  updateState();
  emit rangeChanged(min, max, is_zoomed);
}

void ChartsWidget::zoomReset() {
  zoomIn(display_range.first, display_range.second);
}

void ChartsWidget::updateState() {
  if (charts.isEmpty()) return;

  const double cur_sec = can->currentSec();
  if (!is_zoomed) {
    double pos = (cur_sec - display_range.first) / max_chart_range;
    if (pos > 0.8) {
      const double min_event_sec = (can->events()->front()->mono_time / (double)1e9) - can->routeStartTime();
      display_range.first = std::floor(std::max(min_event_sec, cur_sec - max_chart_range * 0.2));
    }
    display_range.second = std::floor(display_range.first + max_chart_range);
  } else if (cur_sec < zoomed_range.first || cur_sec >= zoomed_range.second) {
    // loop in zoommed range
    can->seekTo(zoomed_range.first);
  }

  const auto &range = is_zoomed ? zoomed_range : display_range;
  setUpdatesEnabled(false);
  for (auto c : charts) {
    c->setDisplayRange(range.first, range.second);
    c->scene()->invalidate({}, QGraphicsScene::ForegroundLayer);
  }
  setUpdatesEnabled(true);
}

void ChartsWidget::setMaxChartRange(int value) {
  max_chart_range = settings.chart_range = value;
  updateToolBar();
  updateState();
}

void ChartsWidget::updateToolBar() {
<<<<<<< HEAD
=======
  int min_range = std::min(settings.max_chart_x_range, (int)can->totalSeconds());
  bool displaying_all = max_chart_range != min_range;
  show_all_values_btn->setText(tr("%1 minutes").arg(max_chart_range / 60));
  show_all_values_btn->setToolTip(tr("Click to display %1 data").arg(displaying_all ? tr("%1 minutes").arg(min_range / 60) : tr("ALL cached")));
  show_all_values_btn->setVisible(!is_zoomed && !can->liveStreaming());
>>>>>>> f9490739
  remove_all_btn->setEnabled(!charts.isEmpty());
  range_lb->setText(QString(" %1:%2 ").arg(max_chart_range / 60, 2, 10, QLatin1Char('0')).arg(max_chart_range % 60, 2, 10, QLatin1Char('0')));
  reset_zoom_btn->setEnabled(is_zoomed);
  zoom_range_lb->setText(is_zoomed ? tr("Zooming: %1 - %2").arg(zoomed_range.first, 0, 'f', 2).arg(zoomed_range.second, 0, 'f', 2) : "");
  title_label->setText(charts.size() > 0 ? tr("Charts (%1)").arg(charts.size()) : tr("Charts"));
  dock_btn->setIcon(bootstrapPixmap(docking ? "arrow-up-right" : "arrow-down-left"));
  dock_btn->setToolTip(docking ? tr("Undock charts") : tr("Dock charts"));
}

void ChartsWidget::settingChanged() {
  for (auto c : charts) {
    c->setFixedHeight(settings.chart_height);
    columns_cb->setCurrentIndex(std::clamp(settings.chart_column_count - 1, 0, columns_cb->count() - 1));
    setColumnCount(settings.chart_column_count);
  }
}

ChartView *ChartsWidget::findChart(const QString &id, const Signal *sig) {
  for (auto c : charts)
    if (c->hasSeries(id, sig)) return c;
  return nullptr;
}

void ChartsWidget::showChart(const QString &id, const Signal *sig, bool show, bool merge) {
  setUpdatesEnabled(false);
  ChartView *chart = findChart(id, sig);
  if (show && !chart) {
    chart = merge && charts.size() > 0 ? charts.back() : nullptr;
    if (!chart) {
      chart = new ChartView(this);
      chart->setFixedHeight(settings.chart_height);
      chart->setMinimumWidth(CHART_MIN_WIDTH);
      chart->setSizePolicy(QSizePolicy::MinimumExpanding, QSizePolicy::Fixed);
      chart->chart()->setTheme(use_dark_theme ? QChart::QChart::ChartThemeDark : QChart::ChartThemeLight);
      QObject::connect(chart, &ChartView::remove, [=]() { removeChart(chart); });
      QObject::connect(chart, &ChartView::zoomIn, this, &ChartsWidget::zoomIn);
      QObject::connect(chart, &ChartView::zoomReset, this, &ChartsWidget::zoomReset);
      QObject::connect(chart, &ChartView::seriesRemoved, this, &ChartsWidget::seriesChanged);
      QObject::connect(chart, &ChartView::seriesAdded, this, &ChartsWidget::seriesChanged);
      QObject::connect(chart, &ChartView::axisYUpdated, [this]() { align_charts_timer->start(100); });
      charts.push_back(chart);
      updateLayout();
    }
    chart->addSeries(id, sig);
    updateState();
  } else if (!show && chart) {
    chart->removeSeries(id, sig);
  }
  updateToolBar();
  setUpdatesEnabled(true);
}

void ChartsWidget::setColumnCount(int n) {
  n = std::clamp(n + 1, 1, columns_cb->count());
  if (column_count != n) {
    column_count = n;
    updateLayout();
  }
}

void ChartsWidget::updateLayout() {
  int n = column_count;
  for (; n >= 1; --n) {
    if ((n * (CHART_MIN_WIDTH + charts_layout->spacing())) < rect().width()) break;
  }
  for (int i = 0; i < charts.size(); ++i) {
    charts_layout->addWidget(charts[i], i / n, i % n);
  }
}

void ChartsWidget::resizeEvent(QResizeEvent *event) {
  QWidget::resizeEvent(event);
  updateLayout();
}

void ChartsWidget::removeChart(ChartView *chart) {
  charts.removeOne(chart);
  chart->deleteLater();
  updateToolBar();
  alignCharts();
  emit seriesChanged();
}

void ChartsWidget::removeAll() {
  for (auto c : charts) {
    c->deleteLater();
  }
  charts.clear();
  updateToolBar();
  emit seriesChanged();
}

void ChartsWidget::alignCharts() {
  int plot_left = 0;
  for (auto c : charts) {
    plot_left = qMax((qreal)plot_left, c->getYAsixLabelWidth());
  }
  for (auto c : charts) {
    c->setPlotAreaLeftPosition(plot_left);
  }
}

bool ChartsWidget::eventFilter(QObject *obj, QEvent *event) {
  if (obj != this && event->type() == QEvent::Close) {
    emit dock_btn->triggered();
    return true;
  }
  return false;
}

// ChartView

ChartView::ChartView(QWidget *parent) : QChartView(nullptr, parent) {
  QChart *chart = new QChart();
  chart->setBackgroundRoundness(0);
  axis_x = new QValueAxis(this);
  axis_y = new QValueAxis(this);
  chart->addAxis(axis_x, Qt::AlignBottom);
  chart->addAxis(axis_y, Qt::AlignLeft);
  chart->legend()->setShowToolTips(true);
  chart->layout()->setContentsMargins(0, 0, 0, 0);
  chart->setMargins({20, 11, 11, 11});

  QToolButton *remove_btn = new QToolButton();
  remove_btn->setIcon(bootstrapPixmap("x"));
  remove_btn->setAutoRaise(true);
  remove_btn->setToolTip(tr("Remove Chart"));
  close_btn_proxy = new QGraphicsProxyWidget(chart);
  close_btn_proxy->setWidget(remove_btn);
  close_btn_proxy->setZValue(chart->zValue() + 11);

  QToolButton *manage_btn = new QToolButton();
  manage_btn->setIcon(bootstrapPixmap("gear"));
  manage_btn->setAutoRaise(true);
  manage_btn->setToolTip(tr("Manage series"));
  manage_btn_proxy = new QGraphicsProxyWidget(chart);
  manage_btn_proxy->setWidget(manage_btn);
  manage_btn_proxy->setZValue(chart->zValue() + 11);

  setChart(chart);
  setRenderHint(QPainter::Antialiasing);
  // TODO: enable zoomIn/seekTo in live streaming mode.
  setRubberBand(can->liveStreaming() ? QChartView::NoRubberBand : QChartView::HorizontalRubberBand);

  QObject::connect(dbc(), &DBCManager::signalRemoved, this, &ChartView::signalRemoved);
  QObject::connect(dbc(), &DBCManager::signalUpdated, this, &ChartView::signalUpdated);
  QObject::connect(dbc(), &DBCManager::msgRemoved, this, &ChartView::msgRemoved);
  QObject::connect(dbc(), &DBCManager::msgUpdated, this, &ChartView::msgUpdated);
  QObject::connect(remove_btn, &QToolButton::clicked, this, &ChartView::remove);
  QObject::connect(manage_btn, &QToolButton::clicked, this, &ChartView::manageSeries);
}

qreal ChartView::getYAsixLabelWidth() const {
  QFontMetrics fm(axis_y->labelsFont());
  int n = qMax(int(-qFloor(std::log10((axis_y->max() - axis_y->min()) / (axis_y->tickCount() - 1)))), 0) + 1;
  return qMax(fm.width(QString::number(axis_y->min(), 'f', n)), fm.width(QString::number(axis_y->max(), 'f', n))) + 20;
}

void ChartView::setPlotAreaLeftPosition(int pos) {
  if (std::ceil(chart()->plotArea().left()) != pos) {
    const float left_margin = chart()->margins().left() + pos - chart()->plotArea().left();
    chart()->setMargins(QMargins(left_margin, 11, 11, 11));
  }
}

void ChartView::addSeries(const QString &msg_id, const Signal *sig) {
  QLineSeries *series = new QLineSeries(this);

  // TODO: Due to a bug in CameraWidget the camera frames
  // are drawn instead of the graphs on MacOS. Re-enable OpenGL when fixed
#ifndef __APPLE__
  series->setUseOpenGL(true);
#endif
  chart()->addSeries(series);
  series->attachAxis(axis_x);
  series->attachAxis(axis_y);
  auto [source, address] = DBCManager::parseId(msg_id);
  sigs.push_back({.msg_id = msg_id, .address = address, .source = source, .sig = sig, .series = series});
  updateTitle();
  updateSeries(sig);
  emit seriesAdded(msg_id, sig);
}

void ChartView::removeSeries(const QString &msg_id, const Signal *sig) {
  auto it = std::find_if(sigs.begin(), sigs.end(), [&](auto &s) { return s.msg_id == msg_id && s.sig == sig; });
  if (it != sigs.end()) {
    it = removeSeries(it);
  }
}

bool ChartView::hasSeries(const QString &msg_id, const Signal *sig) const {
  return std::any_of(sigs.begin(), sigs.end(), [&](auto &s) { return s.msg_id == msg_id && s.sig == sig; });
}

QList<ChartView::SigItem>::iterator ChartView::removeSeries(const QList<ChartView::SigItem>::iterator &it) {
  chart()->removeSeries(it->series);
  it->series->deleteLater();
  QString msg_id = it->msg_id;
  const Signal *sig = it->sig;
  auto ret = sigs.erase(it);
  emit seriesRemoved(msg_id, sig);
  if (!sigs.isEmpty()) {
    updateAxisY();
  } else {
    emit remove();
  }
  return ret;
}

void ChartView::signalUpdated(const Signal *sig) {
  if (std::any_of(sigs.begin(), sigs.end(), [=](auto &s) { return s.sig == sig; })) {
    updateTitle();
    // TODO: don't update series if only name changed.
    updateSeries(sig);
  }
}

void ChartView::signalRemoved(const Signal *sig) {
  for (auto it = sigs.begin(); it != sigs.end(); /**/) {
    it = (it->sig == sig) ? removeSeries(it) : ++it;
  }
}

void ChartView::msgUpdated(uint32_t address) {
  if (std::any_of(sigs.begin(), sigs.end(), [=](auto &s) { return s.address == address; }))
    updateTitle();
}

void ChartView::msgRemoved(uint32_t address) {
  for (auto it = sigs.begin(); it != sigs.end(); /**/) {
    it = (it->address == address) ? removeSeries(it) : ++it;
  }
}

void ChartView::addSeries(const QList<QStringList> &series_list) {
  for (auto &s : series_list) {
    if (auto m = dbc()->msg(s[0])) {
      auto it = m->sigs.find(s[2]);
      if (it != m->sigs.end() && !hasSeries(s[0], &(it->second))) {
        addSeries(s[0], &(it->second));
      }
    }
  }
}

void ChartView::manageSeries() {
  SeriesSelector dlg(this);
  for (auto &s : sigs) {
    dlg.addSeries(s.msg_id, msgName(s.msg_id), QString::fromStdString(s.sig->name));
  }

  int ret = dlg.exec();
  if (ret == QDialog::Accepted) {
    QList<QStringList> series_list = dlg.series();
    if (series_list.isEmpty()) {
      emit remove();
    } else {
      addSeries(series_list);
      for (auto it = sigs.begin(); it != sigs.end(); /**/) {
        bool exists = std::any_of(series_list.cbegin(), series_list.cend(), [&](auto &s) {
          return s[0] == it->msg_id && s[2] == it->sig->name.c_str();
        });
        it = exists ? ++it : removeSeries(it);
      }
    }
  }
}

void ChartView::resizeEvent(QResizeEvent *event) {
  QChartView::resizeEvent(event);
  int x = event->size().width() - close_btn_proxy->size().width() - 11;
  close_btn_proxy->setPos(x, 8);
  manage_btn_proxy->setPos(x - manage_btn_proxy->size().width() - 5, 8);
}

void ChartView::updateTitle() {
  for (auto &s : sigs) {
    s.series->setName(QString("<b>%1</b> <font color=\"gray\">%2 %3</font>").arg(s.sig->name.c_str()).arg(msgName(s.msg_id)).arg(s.msg_id));
  }
}

<<<<<<< HEAD
void ChartView::updateFromSettings() {
  setFixedHeight(settings.chart_height);
=======
void ChartView::setEventsRange(const std::pair<double, double> &range) {
  if (range != events_range) {
    events_range = range;
    updateSeries();
  }
>>>>>>> f9490739
}

void ChartView::setDisplayRange(double min, double max) {
  if (min != axis_x->min() || max != axis_x->max()) {
    axis_x->setRange(min, max);
    updateAxisY();
  }
}

<<<<<<< HEAD
void ChartView::updateSeries(const Signal *sig) {
  auto events = can->events();
  for (auto &s : sigs) {
    if (!sig || s.sig == sig) {
      s.vals.clear();
      s.vals.reserve(((events->back()->mono_time - events->front()->mono_time) / 1e9) * 100);  // [n]seconds * 100hz
      double route_start_time = can->routeStartTime();
      for (const Event *e : *events) {
        if (e->which == cereal::Event::Which::CAN) {
          for (const auto &c : e->event.getCan()) {
=======
void ChartView::updateSeries(const Signal *sig, const std::vector<Event*> *events, bool clear) {
  if (!events) events = can->events();
  if (!events || sigs.isEmpty()) return;

  for (auto &s : sigs) {
    if (!sig || s.sig == sig) {
      if (clear) {
        s.vals.clear();
        s.last_value_mono_time = 0;
      }
      double route_start_time = can->routeStartTime();
      uint64_t begin_ts = can->liveStreaming() ? s.last_value_mono_time : (route_start_time + events_range.first) * 1e9;
      Event begin_event(cereal::Event::Which::INIT_DATA, begin_ts);
      auto begin = std::upper_bound(events->begin(), events->end(), &begin_event, Event::lessThan());
      uint64_t end_ns = can->liveStreaming() ? events->back()->mono_time : (route_start_time + events_range.second) * 1e9;
      for (auto it = begin; it != events->end() && (*it)->mono_time <= end_ns; ++it) {
        if ((*it)->which == cereal::Event::Which::CAN) {
          for (const auto &c : (*it)->event.getCan()) {
>>>>>>> f9490739
            if (s.source == c.getSrc() && s.address == c.getAddress()) {
              auto dat = c.getDat();
              double value = get_raw_value((uint8_t *)dat.begin(), dat.size(), *s.sig);
              double ts = (e->mono_time / (double)1e9) - route_start_time;  // seconds
              s.vals.push_back({ts, value});
            }
          }
        }
      }
      if (!s.vals.isEmpty()) {
        auto [min_v, max_v] = std::minmax_element(s.vals.begin(), s.vals.end(), [](auto &l, auto &r) { return l.y() < r.y(); });
        s.min_y = min_v->y();
        s.max_y = max_v->y();
        s.last_value_mono_time = events->back()->mono_time;
      } else {
        s.min_y = s.max_y = 0;
      }
      s.series->replace(s.vals);
      updateAxisY();
    }
  }
}

// auto zoom on yaxis
void ChartView::updateAxisY() {
  if (sigs.isEmpty()) return;

  double min_y = std::numeric_limits<double>::max();
  double max_y = std::numeric_limits<double>::lowest();
<<<<<<< HEAD
  for (auto &s : sigs) {
    auto begin = std::lower_bound(s.vals.begin(), s.vals.end(), axis_x->min(), [](auto &p, double x) { return p.x() < x; });
    for (auto it = begin; it != s.vals.end() && it->x() <= axis_x->max(); ++it) {
      if (it->y() < min_y) min_y = it->y();
      if (it->y() > max_y) max_y = it->y();
=======
  if (can->liveStreaming() || events_range == std::pair{axis_x->min(), axis_x->max()}) {
    for (auto &s : sigs) {
      if (s.min_y < min_y) min_y = s.min_y;
      if (s.max_y > max_y) max_y = s.max_y;
    }
  } else {
    for (auto &s : sigs) {
      auto begin = std::lower_bound(s.vals.begin(), s.vals.end(), axis_x->min(), [](auto &p, double x) { return p.x() < x; });
      for (auto it = begin; it != s.vals.end() && it->x() <= axis_x->max(); ++it) {
        if (it->y() < min_y) min_y = it->y();
        if (it->y() > max_y) max_y = it->y();
      }
>>>>>>> f9490739
    }
  }

  if (min_y == std::numeric_limits<double>::max()) min_y = 0;
  if (max_y == std::numeric_limits<double>::lowest()) max_y = 0;
  if (max_y == min_y) {
    axis_y->setRange(min_y - 1, max_y + 1);
  } else {
    double range = max_y - min_y;
    applyNiceNumbers(min_y - range * 0.05, max_y + range * 0.05);
  }
  emit axisYUpdated();
}

void ChartView::applyNiceNumbers(qreal min, qreal max) {
  int tick_count = axis_y->tickCount();
  qreal range = niceNumber((max - min), true);  // range with ceiling
  qreal step = niceNumber(range / (tick_count - 1), false);
  min = qFloor(min / step);
  max = qCeil(max / step);
  tick_count = int(max - min) + 1;
  axis_y->setRange(min * step, max * step);
  axis_y->setTickCount(tick_count);
}

// nice numbers can be expressed as form of 1*10^n, 2* 10^n or 5*10^n
qreal ChartView::niceNumber(qreal x, bool ceiling) {
  qreal z = qPow(10, qFloor(std::log10(x))); //find corresponding number of the form of 10^n than is smaller than x
  qreal q = x / z; //q<10 && q>=1;
  if (ceiling) {
    if (q <= 1.0) q = 1;
    else if (q <= 2.0) q = 2;
    else if (q <= 5.0) q = 5;
    else q = 10;
  } else {
    if (q < 1.5) q = 1;
    else if (q < 3.0) q = 2;
    else if (q < 7.0) q = 5;
    else q = 10;
  }
  return q * z;
}

void ChartView::leaveEvent(QEvent *event) {
  track_pt = {0, 0};
  scene()->update();
  QChartView::leaveEvent(event);
}

void ChartView::mousePressEvent(QMouseEvent *event) {
  if (event->button() == Qt::LeftButton && !chart()->plotArea().contains(event->pos()) &&
      !manage_btn_proxy->widget()->underMouse() && !close_btn_proxy->widget()->underMouse()) {
    QMimeData *mimeData = new QMimeData;
    mimeData->setData(mime_type, QByteArray::number((qulonglong)this));
    QDrag *drag = new QDrag(this);
    drag->setMimeData(mimeData);
    drag->setPixmap(grab());
    drag->setHotSpot(event->pos());
    Qt::DropAction dropAction = drag->exec(Qt::CopyAction | Qt::MoveAction, Qt::MoveAction);
    if (dropAction == Qt::MoveAction) {
      return;
    }
  }
  QChartView::mousePressEvent(event);
}

void ChartView::mouseReleaseEvent(QMouseEvent *event) {
  auto rubber = findChild<QRubberBand *>();
  if (event->button() == Qt::LeftButton && rubber && rubber->isVisible()) {
    rubber->hide();
    QRectF rect = rubber->geometry().normalized();
    double min = std::floor(chart()->mapToValue(rect.topLeft()).x() * 10.0) / 10.0;
    double max = std::floor(chart()->mapToValue(rect.bottomRight()).x() * 10.0) / 10.0;
    if (rubber->width() <= 0) {
      // no rubber dragged, seek to mouse position
      can->seekTo(min);
    } else if ((max - min) >= 0.5) {
      // zoom in if selected range is greater than 0.5s
      emit zoomIn(min, max);
    }
    event->accept();
  } else if (!can->liveStreaming() && event->button() == Qt::RightButton) {
    emit zoomReset();
    event->accept();
  } else {
    QGraphicsView::mouseReleaseEvent(event);
  }
}

void ChartView::mouseMoveEvent(QMouseEvent *ev) {
  auto rubber = findChild<QRubberBand *>();
  bool is_zooming = rubber && rubber->isVisible();
  const auto plot_area = chart()->plotArea();
  track_pt = {0, 0};
  if (!is_zooming && plot_area.contains(ev->pos())) {
    QStringList text_list;
    const double sec = chart()->mapToValue(ev->pos()).x();
    for (auto &s : sigs) {
      QString value = "--";
      // use reverse iterator to find last item <= sec.
      auto it = std::lower_bound(s.vals.rbegin(), s.vals.rend(), sec, [](auto &p, double x) { return p.x() > x; });
      if (it != s.vals.rend() && it->x() >= axis_x->min()) {
        value = QString::number(it->y());
        auto value_pos = chart()->mapToPosition(*it);
        if (value_pos.x() > track_pt.x()) track_pt = value_pos;
      }
      text_list.push_back(QString("&nbsp;%1 : %2&nbsp;").arg(sigs.size() > 1 ? s.sig->name.c_str() : "Value").arg(value));
    }
    if (track_pt.x() == 0) track_pt = ev->pos();
    QString text = QString("<div style=\"background-color: darkGray;color: white;\">&nbsp;Time: %1 &nbsp;<br />%2</div>")
                       .arg(chart()->mapToValue(track_pt).x(), 0, 'f', 3)
                       .arg(text_list.join("<br />"));
    QPoint pt((int)track_pt.x() + 20, plot_area.top() - 20);
    QToolTip::showText(mapToGlobal(pt), text, this, plot_area.toRect());
    scene()->update();
  } else {
    QToolTip::hideText();
  }
  QChartView::mouseMoveEvent(ev);
}

void ChartView::dragMoveEvent(QDragMoveEvent *event) {
  if (event->mimeData()->hasFormat(mime_type)) {
    event->setDropAction(event->source() == this ? Qt::MoveAction : Qt::CopyAction);
    event->accept();
  } else {
    event->ignore();
  }
}

void ChartView::dropEvent(QDropEvent *event) {
  if (event->mimeData()->hasFormat(mime_type)) {
    if (event->source() == this) {
      event->setDropAction(Qt::MoveAction);
      event->accept();
    } else {
      ChartView *source_chart = (ChartView *)event->source();
      QList<QStringList> series;
      for (auto &s : source_chart->sigs) {
        series.push_back({s.msg_id, msgName(s.msg_id), QString::fromStdString(s.sig->name)});
      }
      addSeries(series);
      emit source_chart->remove();
      event->acceptProposedAction();
    }
  } else {
    event->ignore();
  }
}

void ChartView::drawForeground(QPainter *painter, const QRectF &rect) {
  qreal x = chart()->mapToPosition(QPointF{can->currentSec(), 0}).x();
  qreal y1 = chart()->plotArea().top() - 2;
  qreal y2 = chart()->plotArea().bottom() + 2;
  painter->setPen(QPen(chart()->titleBrush().color(), 2));
  painter->drawLine(QPointF{x, y1}, QPointF{x, y2});
  if (!track_pt.isNull()) {
    painter->setPen(QPen(Qt::darkGray, 1, Qt::DashLine));
    painter->drawLine(QPointF{track_pt.x(), y1}, QPointF{track_pt.x(), y2});
    painter->setBrush(Qt::darkGray);
    painter->drawEllipse(track_pt, 5, 5);
  }
}

// SeriesSelector

SeriesSelector::SeriesSelector(QWidget *parent) {
  setWindowTitle(tr("Manage Chart Series"));
  QHBoxLayout *contents_layout = new QHBoxLayout();

  QVBoxLayout *left_layout = new QVBoxLayout();
  left_layout->addWidget(new QLabel(tr("Select Signals:")));

  msgs_combo = new QComboBox(this);
  msgs_combo->setEditable(true);
  msgs_combo->lineEdit()->setPlaceholderText(tr("Select Msg"));
  msgs_combo->setInsertPolicy(QComboBox::NoInsert);
  msgs_combo->completer()->setCompletionMode(QCompleter::PopupCompletion);
  msgs_combo->completer()->setFilterMode(Qt::MatchContains);

  left_layout->addWidget(msgs_combo);
  sig_list = new QListWidget(this);
  sig_list->setSortingEnabled(true);
  sig_list->setToolTip(tr("Double click on an item to add signal to chart"));
  left_layout->addWidget(sig_list);

  QVBoxLayout *right_layout = new QVBoxLayout();
  right_layout->addWidget(new QLabel(tr("Chart Signals:")));
  chart_series = new QListWidget(this);
  chart_series->setSortingEnabled(true);
  chart_series->setToolTip(tr("Double click on an item to remove signal from chart"));
  right_layout->addWidget(chart_series);
  contents_layout->addLayout(left_layout);
  contents_layout->addLayout(right_layout);

  auto buttonBox = new QDialogButtonBox(QDialogButtonBox::Ok | QDialogButtonBox::Cancel);

  QVBoxLayout *main_layout = new QVBoxLayout(this);
  main_layout->addLayout(contents_layout);
  main_layout->addWidget(buttonBox);

  for (auto it = can->can_msgs.cbegin(); it != can->can_msgs.cend(); ++it) {
    if (auto m = dbc()->msg(it.key())) {
      msgs_combo->addItem(QString("%1 (%2)").arg(m->name).arg(it.key()), it.key());
    }
  }
  msgs_combo->model()->sort(0);

  QObject::connect(buttonBox, &QDialogButtonBox::accepted, this, &QDialog::accept);
  QObject::connect(buttonBox, &QDialogButtonBox::rejected, this, &QDialog::reject);
  QObject::connect(msgs_combo, SIGNAL(currentIndexChanged(int)), SLOT(msgSelected(int)));
  QObject::connect(sig_list, &QListWidget::itemDoubleClicked, this, &SeriesSelector::addSignal);
  QObject::connect(chart_series, &QListWidget::itemDoubleClicked, [](QListWidgetItem *item) { delete item; });

  if (int index = msgs_combo->currentIndex(); index >= 0) {
    msgSelected(index);
  }
}

void SeriesSelector::msgSelected(int index) {
  QString msg_id = msgs_combo->itemData(index).toString();
  sig_list->clear();
  if (auto m = dbc()->msg(msg_id)) {
    for (auto &[name, s] : m->sigs) {
      QStringList data({msg_id, m->name, name});
      QListWidgetItem *item = new QListWidgetItem(name, sig_list);
      item->setData(Qt::UserRole, data);
      sig_list->addItem(item);
    }
  }
}

void SeriesSelector::addSignal(QListWidgetItem *item) {
  QStringList data = item->data(Qt::UserRole).toStringList();
  addSeries(data[0], data[1], data[2]);
}

void SeriesSelector::addSeries(const QString &id, const QString &msg_name, const QString &sig_name) {
  QStringList data({id, msg_name, sig_name});
  for (int i = 0; i < chart_series->count(); ++i) {
    if (chart_series->item(i)->data(Qt::UserRole).toStringList() == data) {
      return;
    }
  }
  QListWidgetItem *new_item = new QListWidgetItem(chart_series);
  new_item->setData(Qt::UserRole, data);
  chart_series->addItem(new_item);
  QLabel *label = new QLabel(QString("%0 <font color=\"gray\">%1 %2</font>").arg(data[2]).arg(data[1]).arg(data[0]), chart_series);
  label->setContentsMargins(5, 0, 5, 0);
  new_item->setSizeHint(label->sizeHint());
  chart_series->setItemWidget(new_item, label);
}

QList<QStringList> SeriesSelector::series() {
  QList<QStringList> ret;
  for (int i = 0; i < chart_series->count(); ++i) {
    ret.push_back(chart_series->item(i)->data(Qt::UserRole).toStringList());
  }
  return ret;
}<|MERGE_RESOLUTION|>--- conflicted
+++ resolved
@@ -22,10 +22,18 @@
   // toolbar
   QToolBar *toolbar = new QToolBar(tr("Charts"), this);
   toolbar->setIconSize({16, 16});
-<<<<<<< HEAD
-  title_label = new QLabel();
-  title_label->setSizePolicy(QSizePolicy::Expanding, QSizePolicy::Preferred);
-  toolbar->addWidget(title_label);
+
+  toolbar->addWidget(title_label = new QLabel());
+  title_label->setContentsMargins(0 ,0, 12, 0);
+  columns_cb = new QComboBox(this);
+  columns_cb->addItems({"1", "2", "3", "4"});
+  columns_cb->setCurrentIndex(std::clamp(settings.chart_column_count - 1, 0, 3));
+  toolbar->addWidget(new QLabel(tr("Columns:")));
+  toolbar->addWidget(columns_cb);
+
+  QLabel *stretch_label = new QLabel(this);
+  stretch_label->setSizePolicy(QSizePolicy::Expanding, QSizePolicy::Preferred);
+  toolbar->addWidget(stretch_label);
 
   toolbar->addWidget(new QLabel(tr("Range:")));
   toolbar->addWidget(range_lb = new QLabel(this));
@@ -42,23 +50,6 @@
   toolbar->addWidget(range_slider);
 
   toolbar->addWidget(zoom_range_lb = new QLabel());
-=======
-
-  toolbar->addWidget(title_label = new QLabel());
-  title_label->setContentsMargins(0 ,0, 12, 0);
-  columns_cb = new QComboBox(this);
-  columns_cb->addItems({"1", "2", "3", "4"});
-  columns_cb->setCurrentIndex(std::clamp(settings.chart_column_count - 1, 0, 3));
-  toolbar->addWidget(new QLabel(tr("Columns:")));
-  toolbar->addWidget(columns_cb);
-
-  QLabel *stretch_label = new QLabel(this);
-  stretch_label->setSizePolicy(QSizePolicy::Expanding, QSizePolicy::Preferred);
-  toolbar->addWidget(stretch_label);
-
-  show_all_values_btn = toolbar->addAction("");
-  toolbar->addWidget(range_label = new QLabel());
->>>>>>> f9490739
   reset_zoom_btn = toolbar->addAction(bootstrapPixmap("arrow-counterclockwise"), "");
   reset_zoom_btn->setToolTip(tr("Reset zoom (drag on chart to zoom X-Axis)"));
   remove_all_btn = toolbar->addAction(bootstrapPixmap("x"), "");
@@ -90,15 +81,9 @@
   column_count = settings.chart_column_count;
 
   QObject::connect(dbc(), &DBCManager::DBCFileChanged, this, &ChartsWidget::removeAll);
-<<<<<<< HEAD
-  QObject::connect(can, &CANMessages::eventsMerged, this, &ChartsWidget::eventsMerged);
-  QObject::connect(can, &CANMessages::updated, this, &ChartsWidget::updateState);
+  QObject::connect(can, &AbstractStream::eventsMerged, this, &ChartsWidget::eventsMerged);
+  QObject::connect(can, &AbstractStream::updated, this, &ChartsWidget::updateState);
   QObject::connect(range_slider, &QSlider::valueChanged, this, &ChartsWidget::setMaxChartRange);
-=======
-  QObject::connect(can, &AbstractStream::eventsMerged, this, &ChartsWidget::updateState);
-  QObject::connect(can, &AbstractStream::updated, this, &ChartsWidget::updateState);
-  QObject::connect(show_all_values_btn, &QAction::triggered, this, &ChartsWidget::showAllData);
->>>>>>> f9490739
   QObject::connect(remove_all_btn, &QAction::triggered, this, &ChartsWidget::removeAll);
   QObject::connect(reset_zoom_btn, &QAction::triggered, this, &ChartsWidget::zoomReset);
   QObject::connect(columns_cb, SIGNAL(activated(int)), SLOT(setColumnCount(int)));
@@ -110,40 +95,12 @@
   });
 }
 
-<<<<<<< HEAD
 void ChartsWidget::eventsMerged() {
   {
     QFutureSynchronizer<void> future_synchronizer;
+    const auto events = can->events();
     for (auto c : charts) {
-      future_synchronizer.addFuture(QtConcurrent::run(c, &ChartView::updateSeries, nullptr));
-=======
-void ChartsWidget::updateDisplayRange() {
-  auto events = can->events();
-  double min_event_sec = (events->front()->mono_time / (double)1e9) - can->routeStartTime();
-  double max_event_sec = (events->back()->mono_time / (double)1e9) - can->routeStartTime();
-  const double cur_sec = can->currentSec();
-  if (!can->liveStreaming()) {
-    auto prev_range = display_range;
-    if (cur_sec < display_range.first || cur_sec >= (display_range.second - 5)) {
-      // reached the end, or seeked to a timestamp out of range.
-      display_range.first = cur_sec - 5;
-    }
-    display_range.first = std::floor(std::max(min_event_sec, display_range.first));
-    display_range.second = std::floor(std::min(display_range.first + max_chart_range, max_event_sec));
-    if (prev_range != display_range) {
-      QFutureSynchronizer<void> future_synchronizer;
-      for (auto c : charts) {
-        future_synchronizer.addFuture(QtConcurrent::run(c, &ChartView::setEventsRange, display_range));
-      }
-    }
-  } else {
-    if (cur_sec >= (display_range.second - 5)) {
-      display_range.first = std::floor(std::max(min_event_sec, cur_sec - settings.max_chart_x_range / 2.0));
-    }
-    display_range.second = std::floor(display_range.first + settings.max_chart_x_range);
-    for (auto c : charts) {
-      c->updateSeries(nullptr, events, false);
->>>>>>> f9490739
+      future_synchronizer.addFuture(QtConcurrent::run(c, &ChartView::updateSeries, nullptr, events, can->liveStreaming()));
     }
   }
   updateState();
@@ -193,14 +150,6 @@
 }
 
 void ChartsWidget::updateToolBar() {
-<<<<<<< HEAD
-=======
-  int min_range = std::min(settings.max_chart_x_range, (int)can->totalSeconds());
-  bool displaying_all = max_chart_range != min_range;
-  show_all_values_btn->setText(tr("%1 minutes").arg(max_chart_range / 60));
-  show_all_values_btn->setToolTip(tr("Click to display %1 data").arg(displaying_all ? tr("%1 minutes").arg(min_range / 60) : tr("ALL cached")));
-  show_all_values_btn->setVisible(!is_zoomed && !can->liveStreaming());
->>>>>>> f9490739
   remove_all_btn->setEnabled(!charts.isEmpty());
   range_lb->setText(QString(" %1:%2 ").arg(max_chart_range / 60, 2, 10, QLatin1Char('0')).arg(max_chart_range % 60, 2, 10, QLatin1Char('0')));
   reset_zoom_btn->setEnabled(is_zoomed);
@@ -482,18 +431,6 @@
   }
 }
 
-<<<<<<< HEAD
-void ChartView::updateFromSettings() {
-  setFixedHeight(settings.chart_height);
-=======
-void ChartView::setEventsRange(const std::pair<double, double> &range) {
-  if (range != events_range) {
-    events_range = range;
-    updateSeries();
-  }
->>>>>>> f9490739
-}
-
 void ChartView::setDisplayRange(double min, double max) {
   if (min != axis_x->min() || max != axis_x->max()) {
     axis_x->setRange(min, max);
@@ -501,37 +438,18 @@
   }
 }
 
-<<<<<<< HEAD
-void ChartView::updateSeries(const Signal *sig) {
-  auto events = can->events();
+void ChartView::updateSeries(const Signal *sig, const std::vector<Event*> *events, bool clear) {
+  events = events ? events : can->events();
   for (auto &s : sigs) {
     if (!sig || s.sig == sig) {
-      s.vals.clear();
-      s.vals.reserve(((events->back()->mono_time - events->front()->mono_time) / 1e9) * 100);  // [n]seconds * 100hz
+      if (clear) {
+        s.vals.clear();
+        s.vals.reserve(((events->back()->mono_time - events->front()->mono_time) / 1e9) * 100);  // [n]seconds * 100hz
+      }
       double route_start_time = can->routeStartTime();
       for (const Event *e : *events) {
         if (e->which == cereal::Event::Which::CAN) {
           for (const auto &c : e->event.getCan()) {
-=======
-void ChartView::updateSeries(const Signal *sig, const std::vector<Event*> *events, bool clear) {
-  if (!events) events = can->events();
-  if (!events || sigs.isEmpty()) return;
-
-  for (auto &s : sigs) {
-    if (!sig || s.sig == sig) {
-      if (clear) {
-        s.vals.clear();
-        s.last_value_mono_time = 0;
-      }
-      double route_start_time = can->routeStartTime();
-      uint64_t begin_ts = can->liveStreaming() ? s.last_value_mono_time : (route_start_time + events_range.first) * 1e9;
-      Event begin_event(cereal::Event::Which::INIT_DATA, begin_ts);
-      auto begin = std::upper_bound(events->begin(), events->end(), &begin_event, Event::lessThan());
-      uint64_t end_ns = can->liveStreaming() ? events->back()->mono_time : (route_start_time + events_range.second) * 1e9;
-      for (auto it = begin; it != events->end() && (*it)->mono_time <= end_ns; ++it) {
-        if ((*it)->which == cereal::Event::Which::CAN) {
-          for (const auto &c : (*it)->event.getCan()) {
->>>>>>> f9490739
             if (s.source == c.getSrc() && s.address == c.getAddress()) {
               auto dat = c.getDat();
               double value = get_raw_value((uint8_t *)dat.begin(), dat.size(), *s.sig);
@@ -541,14 +459,6 @@
           }
         }
       }
-      if (!s.vals.isEmpty()) {
-        auto [min_v, max_v] = std::minmax_element(s.vals.begin(), s.vals.end(), [](auto &l, auto &r) { return l.y() < r.y(); });
-        s.min_y = min_v->y();
-        s.max_y = max_v->y();
-        s.last_value_mono_time = events->back()->mono_time;
-      } else {
-        s.min_y = s.max_y = 0;
-      }
       s.series->replace(s.vals);
       updateAxisY();
     }
@@ -561,26 +471,11 @@
 
   double min_y = std::numeric_limits<double>::max();
   double max_y = std::numeric_limits<double>::lowest();
-<<<<<<< HEAD
   for (auto &s : sigs) {
     auto begin = std::lower_bound(s.vals.begin(), s.vals.end(), axis_x->min(), [](auto &p, double x) { return p.x() < x; });
     for (auto it = begin; it != s.vals.end() && it->x() <= axis_x->max(); ++it) {
       if (it->y() < min_y) min_y = it->y();
       if (it->y() > max_y) max_y = it->y();
-=======
-  if (can->liveStreaming() || events_range == std::pair{axis_x->min(), axis_x->max()}) {
-    for (auto &s : sigs) {
-      if (s.min_y < min_y) min_y = s.min_y;
-      if (s.max_y > max_y) max_y = s.max_y;
-    }
-  } else {
-    for (auto &s : sigs) {
-      auto begin = std::lower_bound(s.vals.begin(), s.vals.end(), axis_x->min(), [](auto &p, double x) { return p.x() < x; });
-      for (auto it = begin; it != s.vals.end() && it->x() <= axis_x->max(); ++it) {
-        if (it->y() < min_y) min_y = it->y();
-        if (it->y() > max_y) max_y = it->y();
-      }
->>>>>>> f9490739
     }
   }
 
