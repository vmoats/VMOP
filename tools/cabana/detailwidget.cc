#include "tools/cabana/detailwidget.h"

#include <QDialogButtonBox>
#include <QFontDatabase>
#include <QFormLayout>
#include <QHeaderView>
#include <QMessageBox>
#include <QScrollBar>
#include <QTimer>

// DetailWidget

DetailWidget::DetailWidget(QWidget *parent) : QWidget(parent) {
  QVBoxLayout *main_layout = new QVBoxLayout(this);

  // title
  QHBoxLayout *title_layout = new QHBoxLayout();
  title_layout->addWidget(new QLabel("time:"));
  time_label = new QLabel(this);
  title_layout->addWidget(time_label);
  time_label->setStyleSheet("font-weight:bold");
  title_layout->addStretch();
  name_label = new QLabel(this);
  name_label->setStyleSheet("font-weight:bold;");
  title_layout->addWidget(name_label);
  title_layout->addStretch();
  edit_btn = new QPushButton(tr("Edit"), this);
  edit_btn->setVisible(false);
  title_layout->addWidget(edit_btn);
  main_layout->addLayout(title_layout);

  // binary view
  binary_view = new BinaryView(this);
  main_layout->addWidget(binary_view, 0, Qt::AlignTop);

  // signals
  signals_container = new QWidget(this);
  signals_container->setLayout(new QVBoxLayout);
  signals_container->setSizePolicy(QSizePolicy::Preferred, QSizePolicy::Maximum);

  scroll = new ScrollArea(this);
  scroll->setWidget(signals_container);
  scroll->setWidgetResizable(true);
  scroll->setHorizontalScrollBarPolicy(Qt::ScrollBarAlwaysOff);
  main_layout->addWidget(scroll);

  // history log
  history_log = new HistoryLog(this);
  main_layout->addWidget(history_log);

  QObject::connect(edit_btn, &QPushButton::clicked, this, &DetailWidget::editMsg);
  QObject::connect(binary_view, &BinaryView::cellsSelected, this, &DetailWidget::addSignal);
  QObject::connect(can, &CANMessages::updated, this, &DetailWidget::updateState);
  QObject::connect(dbc(), &DBCManager::DBCFileChanged, this, &DetailWidget::dbcMsgChanged);
}

void DetailWidget::setMessage(const QString &message_id) {
  if (msg_id != message_id) {
    msg_id = message_id;
    dbcMsgChanged();
  }
}

void DetailWidget::dbcMsgChanged() {
  if (msg_id.isEmpty()) return;

  qDeleteAll(signals_container->findChildren<SignalEdit *>());
  QString msg_name = tr("untitled");
  if (auto msg = dbc()->msg(msg_id)) {
    for (int i = 0; i < msg->sigs.size(); ++i) {
      auto form = new SignalEdit(i, msg_id, msg->sigs[i]);
      signals_container->layout()->addWidget(form);
      QObject::connect(form, &SignalEdit::showChart, [this, sig = &msg->sigs[i]]() { emit showChart(msg_id, sig); });
      QObject::connect(form, &SignalEdit::showFormClicked, this, &DetailWidget::showForm);
      QObject::connect(form, &SignalEdit::remove, this, &DetailWidget::removeSignal);
      QObject::connect(form, &SignalEdit::save, this, &DetailWidget::saveSignal);
    }
    msg_name = msg->name.c_str();
  }
  edit_btn->setVisible(true);
  name_label->setText(msg_name);

  binary_view->setMessage(msg_id);
  history_log->setMessage(msg_id);
}

void DetailWidget::updateState() {
  time_label->setText(QString::number(can->currentSec(), 'f', 3));
  if (msg_id.isEmpty()) return;

  binary_view->updateState();
  history_log->updateState();
}

void DetailWidget::showForm() {
  SignalEdit *sender = qobject_cast<SignalEdit *>(QObject::sender());
  for (auto f : signals_container->findChildren<SignalEdit *>()) {
    f->setFormVisible(f == sender && !f->isFormVisible());
    if (f == sender) {
      QTimer::singleShot(0, [=]() { scroll->ensureWidgetVisible(f); });
    }
  }
}

void DetailWidget::editMsg() {
  auto msg = dbc()->msg(msg_id);
  QString name = msg ? msg->name.c_str() : "untitled";
  int size = msg ? msg->size : can->lastMessage(msg_id).dat.size();
  EditMessageDialog dlg(msg_id, name, size, this);
  if (dlg.exec()) {
    dbc()->updateMsg(msg_id, dlg.name_edit->text(), dlg.size_spin->value());
    dbcMsgChanged();
  }
}

void DetailWidget::addSignal(int start_bit, int size) {
  if (dbc()->msg(msg_id)) {
    AddSignalDialog dlg(msg_id, start_bit, size, this);
    if (dlg.exec()) {
      dbc()->addSignal(msg_id, dlg.form->getSignal());
      dbcMsgChanged();
    }
  }
}

void DetailWidget::saveSignal() {
  SignalEdit *sig_form = qobject_cast<SignalEdit *>(QObject::sender());
  auto s = sig_form->form->getSignal();
  dbc()->updateSignal(msg_id, sig_form->sig_name, s);
  // update binary view and history log
  binary_view->setMessage(msg_id);
  history_log->setMessage(msg_id);
}

void DetailWidget::removeSignal() {
  SignalEdit *sig_form = qobject_cast<SignalEdit *>(QObject::sender());
  QString text = tr("Are you sure you want to remove signal '%1'").arg(sig_form->sig_name);
  if (QMessageBox::Yes == QMessageBox::question(this, tr("Remove signal"), text)) {
    dbc()->removeSignal(msg_id, sig_form->sig_name);
    dbcMsgChanged();
  }
}

// BinaryView

<<<<<<< HEAD
void BinaryViewModel::setMessage(const QString &message_id) {
  msg_id = message_id;
  beginResetModel();
=======
BinaryView::BinaryView(QWidget *parent) : QTableWidget(parent) {
  horizontalHeader()->setSectionResizeMode(QHeaderView::Stretch);
  verticalHeader()->setSectionResizeMode(QHeaderView::Stretch);
  horizontalHeader()->hide();
  setHorizontalScrollBarPolicy(Qt::ScrollBarAlwaysOff);
  setColumnCount(9);

  // replace selection model
  auto old_model = selectionModel();
  setSelectionModel(new BinarySelectionModel(model()));
  delete old_model;
}

void BinaryView::mouseReleaseEvent(QMouseEvent *event) {
  QTableWidget::mouseReleaseEvent(event);

  if (auto items = selectedItems(); !items.isEmpty()) {
    int start_bit = items.first()->row() * 8 + items.first()->column();
    int size = items.back()->row() * 8 + items.back()->column() - start_bit + 1;
    emit cellsSelected(start_bit, size);
  }
}

void BinaryView::setMessage(const QString &message_id) {
>>>>>>> e3268d88
  msg_id = message_id;
  if (msg_id.isEmpty()) return;

  const Msg *msg = dbc()->msg(msg_id);
<<<<<<< HEAD
  row_count = msg ? msg->size : can->lastMessage(msg_id).dat.size();
  items.clear();
  items.resize(row_count * column_count);
=======
  int row_count = msg ? msg->size : can->lastMessage(msg_id).dat.size();
  setRowCount(row_count);
  setColumnCount(9);
  for (int i = 0; i < rowCount(); ++i) {
    for (int j = 0; j < columnCount(); ++j) {
      auto item = new QTableWidgetItem();
      item->setFlags(item->flags() ^ Qt::ItemIsEditable);
      item->setTextAlignment(Qt::AlignCenter);
      if (j == 8) {
        QFont font = QFontDatabase::systemFont(QFontDatabase::FixedFont);
        font.setBold(true);
        item->setFont(font);
        item->setFlags(item->flags() ^ Qt::ItemIsSelectable);
      }
      setItem(i, j, item);
    }
  }

  // set background color
>>>>>>> e3268d88
  if (msg) {
    for (int i = 0; i < msg->sigs.size(); ++i) {
      const auto &sig = msg->sigs[i];
      int start = sig.is_little_endian ? sig.start_bit : bigEndianBitIndex(sig.start_bit);
<<<<<<< HEAD
      for (int j = start; j <= start + sig.size - 1; ++j) {
        int idx = column_count * (j/(column_count-1)) +  j % (column_count-1);
        if (j == sig.msb) {
          items[idx].is_msb = true;
        } else if (j == sig.lsb) {
          items[idx].is_lsb = true;
        }
        items[idx].bg_color = QColor(getColor(i));
      }
    }
  }
  endResetModel();
  updateState();
}

QModelIndex BinaryViewModel::index(int row, int column, const QModelIndex &parent) const {
  return createIndex(row, column, (void*)&items[row * column_count + column]);
}

void BinaryViewModel::updateState() {
  if (msg_id.isEmpty()) return;

  const auto &binary = can->lastMessage(msg_id).dat;
  char hex[3] = {'\0'};
  for (int i = 0; i < binary.size(); ++i) {
    for (int j = 0; j < column_count - 1; ++j) {
      items[i * column_count + j].val = QChar((binary[i] >> (7 - j)) & 1 ? '1' : '0');
    }
    hex[0] = toHex(binary[i] >> 4);
    hex[1] = toHex(binary[i] & 0xf);
    items[i * column_count + 8].val = hex;
  }

  emit dataChanged(index(0, 0), index(row_count - 1, 8));
}

QVariant BinaryViewModel::headerData(int section, Qt::Orientation orientation, int role) const {
  return role == Qt::DisplayRole ? QVariant(section) : QVariant();
}

BinaryView::BinaryView(QWidget *parent) {
  QVBoxLayout *main_layout = new QVBoxLayout(this);
  main_layout->setContentsMargins(0, 0, 0, 0);
  table = new QTableView(this);
  model = new BinaryViewModel(this);
  table->setModel(model);
  table->verticalHeader()->setSectionResizeMode(QHeaderView::Stretch);
  table->horizontalHeader()->setSectionResizeMode(QHeaderView::Stretch);
  table->horizontalHeader()->hide();
  table->setHorizontalScrollBarPolicy(Qt::ScrollBarAlwaysOff);
  table->setItemDelegate(new BinaryItemDelegate(this));
  main_layout->addWidget(table);
}

void BinaryView::setMessage(const QString &message_id) {
  model->setMessage(message_id);
  table->resizeRowsToContents();
  table->setFixedHeight(table->rowHeight(0) * std::min(model->rowCount(), 8) + 2);
}

void BinaryView::updateState() {
  model->updateState();
}

void BinaryItemDelegate::paint(QPainter *painter, const QStyleOptionViewItem &option, const QModelIndex &index) const {
  painter->save();
  QStyleOptionViewItem opt = option;
  auto item = (const BinaryViewModel::Item *)index.internalPointer();
  painter->fillRect(opt.rect, item->bg_color);
  if (index.column() == 8) {
    QFont f;
    f.setBold(true);
    painter->setFont(f);
  }
  painter->drawText(opt.rect, Qt::AlignCenter, item->val);
  if (item->is_msb || item->is_lsb) {
    QFont f;
    f.setPointSize(8);
    painter->setPen(Qt::black);
    painter->drawText(opt.rect, Qt::AlignHCenter | Qt::AlignBottom, item->is_msb ? "MSB" : "LSB");
=======
      for (int j = start; j <= std::min(start + sig.size - 1, rowCount() * columnCount() - 1); ++j) {
        item(j / 8, j % 8)->setBackground(QColor(getColor(i)));
      }
    }
  }

  setFixedHeight(rowHeight(0) * std::min(row_count, 8) + 2);
  clearSelection();
  updateState();
}

void BinaryView::updateState() {
  const auto &binary = can->lastMessage(msg_id).dat;
  setUpdatesEnabled(false);
  char hex[3] = {'\0'};
  for (int i = 0; i < binary.size(); ++i) {
    for (int j = 0; j < 8; ++j) {
      item(i, j)->setText(QChar((binary[i] >> (7 - j)) & 1 ? '1' : '0'));
    }
    hex[0] = toHex(binary[i] >> 4);
    hex[1] = toHex(binary[i] & 0xf);
    item(i, 8)->setText(hex);
>>>>>>> e3268d88
  }
  painter->restore();
}

void BinarySelectionModel::select(const QItemSelection &selection, QItemSelectionModel::SelectionFlags command) {
  QItemSelection new_selection = selection;
  if (auto indexes = selection.indexes(); !indexes.isEmpty()) {
    auto [begin_idx, end_idx] = (QModelIndex[]){indexes.first(), indexes.back()};
    for (int row = begin_idx.row(); row <= end_idx.row(); ++row) {
      int left_col = (row == begin_idx.row()) ? begin_idx.column() : 0;
      int right_col = (row == end_idx.row()) ? end_idx.column() : 7;
      new_selection.merge({model()->index(row, left_col), model()->index(row, right_col)}, command);
    }
  }
  QItemSelectionModel::select(new_selection, command);
}

// EditMessageDialog

EditMessageDialog::EditMessageDialog(const QString &msg_id, const QString &title, int size, QWidget *parent) : QDialog(parent) {
  setWindowTitle(tr("Edit message"));
  QVBoxLayout *main_layout = new QVBoxLayout(this);

  QFormLayout *form_layout = new QFormLayout();
  form_layout->addRow("ID", new QLabel(msg_id));

  name_edit = new QLineEdit(title, this);
  form_layout->addRow(tr("Name"), name_edit);

  size_spin = new QSpinBox(this);
  // TODO: limit the maximum?
  size_spin->setMinimum(1);
  size_spin->setValue(size);
  form_layout->addRow(tr("Size"), size_spin);

  main_layout->addLayout(form_layout);

  auto buttonBox = new QDialogButtonBox(QDialogButtonBox::Ok | QDialogButtonBox::Cancel);
  main_layout->addWidget(buttonBox);
  setFixedWidth(parent->width() * 0.9);

  connect(buttonBox, &QDialogButtonBox::accepted, this, &QDialog::accept);
  connect(buttonBox, &QDialogButtonBox::rejected, this, &QDialog::reject);
}

// ScrollArea

bool ScrollArea::eventFilter(QObject *obj, QEvent *ev) {
  if (obj == widget() && ev->type() == QEvent::Resize) {
    int height = widget()->height() + 4;
    setMinimumHeight(height > 480 ? 480 : height);
    setMaximumHeight(height);
  }
  return QScrollArea::eventFilter(obj, ev);
}

void ScrollArea::setWidget(QWidget *w) {
  QScrollArea::setWidget(w);
  w->installEventFilter(this);
}<|MERGE_RESOLUTION|>--- conflicted
+++ resolved
@@ -143,72 +143,20 @@
 
 // BinaryView
 
-<<<<<<< HEAD
 void BinaryViewModel::setMessage(const QString &message_id) {
   msg_id = message_id;
   beginResetModel();
-=======
-BinaryView::BinaryView(QWidget *parent) : QTableWidget(parent) {
-  horizontalHeader()->setSectionResizeMode(QHeaderView::Stretch);
-  verticalHeader()->setSectionResizeMode(QHeaderView::Stretch);
-  horizontalHeader()->hide();
-  setHorizontalScrollBarPolicy(Qt::ScrollBarAlwaysOff);
-  setColumnCount(9);
-
-  // replace selection model
-  auto old_model = selectionModel();
-  setSelectionModel(new BinarySelectionModel(model()));
-  delete old_model;
-}
-
-void BinaryView::mouseReleaseEvent(QMouseEvent *event) {
-  QTableWidget::mouseReleaseEvent(event);
-
-  if (auto items = selectedItems(); !items.isEmpty()) {
-    int start_bit = items.first()->row() * 8 + items.first()->column();
-    int size = items.back()->row() * 8 + items.back()->column() - start_bit + 1;
-    emit cellsSelected(start_bit, size);
-  }
-}
-
-void BinaryView::setMessage(const QString &message_id) {
->>>>>>> e3268d88
   msg_id = message_id;
-  if (msg_id.isEmpty()) return;
-
   const Msg *msg = dbc()->msg(msg_id);
-<<<<<<< HEAD
   row_count = msg ? msg->size : can->lastMessage(msg_id).dat.size();
   items.clear();
   items.resize(row_count * column_count);
-=======
-  int row_count = msg ? msg->size : can->lastMessage(msg_id).dat.size();
-  setRowCount(row_count);
-  setColumnCount(9);
-  for (int i = 0; i < rowCount(); ++i) {
-    for (int j = 0; j < columnCount(); ++j) {
-      auto item = new QTableWidgetItem();
-      item->setFlags(item->flags() ^ Qt::ItemIsEditable);
-      item->setTextAlignment(Qt::AlignCenter);
-      if (j == 8) {
-        QFont font = QFontDatabase::systemFont(QFontDatabase::FixedFont);
-        font.setBold(true);
-        item->setFont(font);
-        item->setFlags(item->flags() ^ Qt::ItemIsSelectable);
-      }
-      setItem(i, j, item);
-    }
-  }
-
-  // set background color
->>>>>>> e3268d88
   if (msg) {
     for (int i = 0; i < msg->sigs.size(); ++i) {
       const auto &sig = msg->sigs[i];
       int start = sig.is_little_endian ? sig.start_bit : bigEndianBitIndex(sig.start_bit);
-<<<<<<< HEAD
       for (int j = start; j <= start + sig.size - 1; ++j) {
-        int idx = column_count * (j/(column_count-1)) +  j % (column_count-1);
+        int idx = column_count * (j / (column_count - 1)) + j % (column_count - 1);
         if (j == sig.msb) {
           items[idx].is_msb = true;
         } else if (j == sig.lsb) {
@@ -223,7 +171,7 @@
 }
 
 QModelIndex BinaryViewModel::index(int row, int column, const QModelIndex &parent) const {
-  return createIndex(row, column, (void*)&items[row * column_count + column]);
+  return createIndex(row, column, (void *)&items[row * column_count + column]);
 }
 
 void BinaryViewModel::updateState() {
@@ -244,31 +192,14 @@
 }
 
 QVariant BinaryViewModel::headerData(int section, Qt::Orientation orientation, int role) const {
-  return role == Qt::DisplayRole ? QVariant(section) : QVariant();
-}
-
-BinaryView::BinaryView(QWidget *parent) {
-  QVBoxLayout *main_layout = new QVBoxLayout(this);
-  main_layout->setContentsMargins(0, 0, 0, 0);
-  table = new QTableView(this);
-  model = new BinaryViewModel(this);
-  table->setModel(model);
-  table->verticalHeader()->setSectionResizeMode(QHeaderView::Stretch);
-  table->horizontalHeader()->setSectionResizeMode(QHeaderView::Stretch);
-  table->horizontalHeader()->hide();
-  table->setHorizontalScrollBarPolicy(Qt::ScrollBarAlwaysOff);
-  table->setItemDelegate(new BinaryItemDelegate(this));
-  main_layout->addWidget(table);
-}
-
-void BinaryView::setMessage(const QString &message_id) {
-  model->setMessage(message_id);
-  table->resizeRowsToContents();
-  table->setFixedHeight(table->rowHeight(0) * std::min(model->rowCount(), 8) + 2);
-}
-
-void BinaryView::updateState() {
-  model->updateState();
+  return role == Qt::DisplayRole && orientation == Qt::Vertical ? QVariant(section + 1) : QVariant();
+}
+
+QVariant BinaryViewModel::data(const QModelIndex &index, int role) const { 
+  if (role == Qt::DisplayRole) {
+    return items[index.row() * column_count + index.column()].val;
+  }
+  return {};
 }
 
 void BinaryItemDelegate::paint(QPainter *painter, const QStyleOptionViewItem &option, const QModelIndex &index) const {
@@ -287,32 +218,46 @@
     f.setPointSize(8);
     painter->setPen(Qt::black);
     painter->drawText(opt.rect, Qt::AlignHCenter | Qt::AlignBottom, item->is_msb ? "MSB" : "LSB");
-=======
-      for (int j = start; j <= std::min(start + sig.size - 1, rowCount() * columnCount() - 1); ++j) {
-        item(j / 8, j % 8)->setBackground(QColor(getColor(i)));
-      }
-    }
-  }
-
-  setFixedHeight(rowHeight(0) * std::min(row_count, 8) + 2);
+  }
+  painter->restore();
+}
+
+BinaryView::BinaryView(QWidget *parent) : QTableView(parent) {
+  model = new BinaryViewModel(this);
+  setModel(model);
+  setItemDelegate(new BinaryItemDelegate(this));
+  horizontalHeader()->setSectionResizeMode(QHeaderView::Stretch);
+  verticalHeader()->setSectionResizeMode(QHeaderView::Stretch);
+  horizontalHeader()->hide();
+  setHorizontalScrollBarPolicy(Qt::ScrollBarAlwaysOff);
+
+  // replace selection model
+  auto old_model = selectionModel();
+  setSelectionModel(new BinarySelectionModel(model));
+  delete old_model;
+}
+
+void BinaryView::mouseReleaseEvent(QMouseEvent *event) {
+  QTableView::mouseReleaseEvent(event);
+
+  if (auto indexes = selectedIndexes(); !indexes.isEmpty()) {
+    int start_bit = indexes.first().row() * 8 + indexes.first().column();
+    int size = indexes.back().row() * 8 + indexes.back().column() - start_bit + 1;
+    emit cellsSelected(start_bit, size);
+  }
+}
+
+void BinaryView::setMessage(const QString &message_id) {
+  msg_id = message_id;
+  model->setMessage(message_id);
+  resizeRowsToContents();
+  setFixedHeight(rowHeight(0) * std::min(model->rowCount(), 8) + 2);
   clearSelection();
   updateState();
 }
 
 void BinaryView::updateState() {
-  const auto &binary = can->lastMessage(msg_id).dat;
-  setUpdatesEnabled(false);
-  char hex[3] = {'\0'};
-  for (int i = 0; i < binary.size(); ++i) {
-    for (int j = 0; j < 8; ++j) {
-      item(i, j)->setText(QChar((binary[i] >> (7 - j)) & 1 ? '1' : '0'));
-    }
-    hex[0] = toHex(binary[i] >> 4);
-    hex[1] = toHex(binary[i] & 0xf);
-    item(i, 8)->setText(hex);
->>>>>>> e3268d88
-  }
-  painter->restore();
+  model->updateState();
 }
 
 void BinarySelectionModel::select(const QItemSelection &selection, QItemSelectionModel::SelectionFlags command) {
