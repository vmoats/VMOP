#include "tools/cabana/dbcmanager.h"

#include <QFile>
#include <QRegExp>
#include <QTextStream>
#include <QVector>
#include <limits>
#include <sstream>

<<<<<<< HEAD
namespace dbcmanager {
=======
uint qHash(const MessageId &item) {
  return qHash(item.source) ^ qHash(item.address);
}

DBCManager::DBCManager(QObject *parent) : QObject(parent) {}
>>>>>>> 5078c918

void sortSignalsByAddress(QList<Signal> &sigs) {
  std::sort(sigs.begin(), sigs.end(), [](auto &a, auto &b) { return a.start_bit < b.start_bit; });
}

bool DBCManager::open(const QString &dbc_file_name, QString *error) {
  QString opendbc_file_path = QString("%1/%2.dbc").arg(OPENDBC_FILE_PATH, dbc_file_name);
  QFile file(opendbc_file_path);
  if (file.open(QIODevice::ReadOnly)) {
    return open(dbc_file_name, file.readAll(), error);
  }
  return false;
}

void DBCManager::parseExtraInfo(const QString &content) {
  static QRegExp bo_regexp(R"(^BO_ (\w+) (\w+) *: (\w+) (\w+))");
  static QRegExp sg_regexp(R"(^SG_ (\w+) : (\d+)\|(\d+)@(\d+)([\+|\-]) \(([0-9.+\-eE]+),([0-9.+\-eE]+)\) \[([0-9.+\-eE]+)\|([0-9.+\-eE]+)\] \"(.*)\" (.*))");
  static QRegExp sgm_regexp(R"(^SG_ (\w+) (\w+) *: (\d+)\|(\d+)@(\d+)([\+|\-]) \(([0-9.+\-eE]+),([0-9.+\-eE]+)\) \[([0-9.+\-eE]+)\|([0-9.+\-eE]+)\] \"(.*)\" (.*))");
  static QRegExp sg_comment_regexp(R"(^CM_ SG_ *(\w+) *(\w+) *\"(.*)\";)");
  static QRegExp val_regexp(R"(VAL_ (\w+) (\w+) (.*);)");
  auto get_sig = [this](uint32_t address, const QString &name) -> Signal * {
    auto m = (Msg *)msg(address);
    return m ? (Signal *)m->sig(name) : nullptr;
  };

  QTextStream stream((QString *)&content);
  uint32_t address = 0;
  while (!stream.atEnd()) {
    QString line = stream.readLine().trimmed();
    if (line.startsWith("BO_ ") && bo_regexp.indexIn(line) != -1) {
      address = bo_regexp.capturedTexts()[1].toUInt();
    } else if (line.startsWith("SG_ ")) {
      QStringList result;
      if (sg_regexp.indexIn(line) != -1) {
        result = sg_regexp.capturedTexts();
      } else if (sgm_regexp.indexIn(line) != -1) {
        result = sgm_regexp.capturedTexts();
        result.removeAt(0);
      }
      if (!result.isEmpty()) {
        if (auto s = get_sig(address, result[1])) {
          s->min = result[8];
          s->max = result[9];
          s->unit = result[10];
        }
      }
    } else if (line.startsWith("VAL_ ") && val_regexp.indexIn(line) != -1) {
      auto result = val_regexp.capturedTexts();
      if (auto s = get_sig(result[1].toUInt(), result[2])) {
        s->val_desc = result[3].trimmed();
      }
    } else if (line.startsWith("CM_ SG_ ") && sg_comment_regexp.indexIn(line) != -1) {
      auto result = sg_comment_regexp.capturedTexts();
      if (auto s = get_sig(result[1].toUInt(), result[2])) {
        s->comment = result[3];
      }
    }
  }
}

QString DBCManager::generateDBC() {
  QString dbc_string, signal_comment, val_desc;
  for (auto &[address, m] : msgs) {
    dbc_string += QString("BO_ %1 %2: %3 XXX\n").arg(address).arg(m.name).arg(m.size);
    for (auto &sig : m.sigs) {
      dbc_string += QString(" SG_ %1 : %2|%3@%4%5 (%6,%7) [%8|%9] \"%10\" XXX\n")
                        .arg(sig.name)
                        .arg(sig.start_bit)
                        .arg(sig.size)
                        .arg(sig.is_little_endian ? '1' : '0')
                        .arg(sig.is_signed ? '-' : '+')
                        .arg(sig.factor, 0, 'g', std::numeric_limits<double>::digits10)
                        .arg(sig.offset, 0, 'g', std::numeric_limits<double>::digits10)
                        .arg(sig.min)
                        .arg(sig.max)
                        .arg(sig.unit);
      if (!sig.comment.isEmpty()) {
        signal_comment += QString("CM_ SG_ %1 %2 \"%3\";\n").arg(address).arg(sig.name).arg(sig.comment);
      }
      if (!sig.val_desc.isEmpty()) {
        val_desc += QString("VAL_ %1 %2 %3;\n").arg(address).arg(sig.name).arg(sig.val_desc);
      }
    }
    dbc_string += "\n";
  }
  return dbc_string + signal_comment + val_desc;
}

void DBCManager::updateMsg(const MessageId &id, const QString &name, uint32_t size) {
  auto &m = msgs[id.address];
  m.name = name;
  m.size = size;
  emit msgUpdated(id.address);
}

void DBCManager::removeMsg(const MessageId &id) {
  msgs.erase(id.address);
  emit msgRemoved(id.address);
}

<<<<<<< HEAD
void DBCManager::addSignal(const QString &id, const Signal &sig) {
  if (auto m = const_cast<Msg *>(msg(id))) {
    m->sigs.push_back(sig);
    auto s = &m->sigs.last();
    sortSignalsByAddress(m->sigs);
    emit signalAdded(parseId(id).second, s);
  }
}

void DBCManager::updateSignal(const QString &id, const QString &sig_name, const Signal &sig) {
  if (auto m = const_cast<Msg *>(msg(id))) {
    if (auto s = (Signal *)m->sig(sig_name)) {
      *s = sig;
      sortSignalsByAddress(m->sigs);
      emit signalUpdated(s);
    }
  }
}

void DBCManager::removeSignal(const QString &id, const QString &sig_name) {
  if (auto m = const_cast<Msg *>(msg(id))) {
    auto it = std::find_if(m->sigs.begin(), m->sigs.end(), [&](auto &s) { return s.name == sig_name; });
=======
void DBCManager::addSignal(const MessageId &id, const Signal &sig) {
  if (auto m = const_cast<DBCMsg *>(msg(id.address))) {
    auto &s = m->sigs[sig.name.c_str()];
    s = sig;
    emit signalAdded(id.address, &s);
  }
}

void DBCManager::updateSignal(const MessageId &id, const QString &sig_name, const Signal &sig) {
  if (auto m = const_cast<DBCMsg *>(msg(id))) {
    // change key name
    QString new_name = QString::fromStdString(sig.name);
    auto node = m->sigs.extract(sig_name);
    node.key() = new_name;
    auto it = m->sigs.insert(std::move(node));
    auto &s = m->sigs[new_name];
    s = sig;
    emit signalUpdated(&s);
  }
}

void DBCManager::removeSignal(const MessageId &id, const QString &sig_name) {
  if (auto m = const_cast<DBCMsg *>(msg(id))) {
    auto it = m->sigs.find(sig_name);
>>>>>>> 5078c918
    if (it != m->sigs.end()) {
      emit signalRemoved(&(*it));
      m->sigs.erase(it);
    }
  }
}

DBCManager *dbc() {
  static DBCManager dbc_manager(nullptr);
  return &dbc_manager;
}

// helper functions

static QVector<int> BIG_ENDIAN_START_BITS = []() {
  QVector<int> ret;
  for (int i = 0; i < 64; i++)
    for (int j = 7; j >= 0; j--)
      ret.push_back(j + i * 8);
  return ret;
}();

int bigEndianStartBitsIndex(int start_bit) { return BIG_ENDIAN_START_BITS[start_bit]; }
int bigEndianBitIndex(int index) { return BIG_ENDIAN_START_BITS.indexOf(index); }

double get_raw_value(uint8_t *data, size_t data_size, const Signal &sig) {
  int64_t val = 0;

  int i = sig.msb / 8;
  int bits = sig.size;
  while (i >= 0 && i < data_size && bits > 0) {
    int lsb = (int)(sig.lsb / 8) == i ? sig.lsb : i * 8;
    int msb = (int)(sig.msb / 8) == i ? sig.msb : (i + 1) * 8 - 1;
    int size = msb - lsb + 1;

    uint64_t d = (data[i] >> (lsb - (i * 8))) & ((1ULL << size) - 1);
    val |= d << (bits - size);

    bits -= size;
    i = sig.is_little_endian ? i - 1 : i + 1;
  }
  if (sig.is_signed) {
    val -= ((val >> (sig.size - 1)) & 0x1) ? (1ULL << sig.size) : 0;
  }
  return val * sig.factor + sig.offset;
}

void updateSigSizeParamsFromRange(Signal &s, int start_bit, int size) {
  s.start_bit = s.is_little_endian ? start_bit : bigEndianBitIndex(start_bit);
  s.size = size;
  if (s.is_little_endian) {
    s.lsb = s.start_bit;
    s.msb = s.start_bit + s.size - 1;
  } else {
    s.lsb = bigEndianStartBitsIndex(bigEndianBitIndex(s.start_bit) + s.size - 1);
    s.msb = s.start_bit;
  }
}

std::pair<int, int> getSignalRange(const Signal *s) {
  int from = s->is_little_endian ? s->start_bit : bigEndianBitIndex(s->start_bit);
  int to = from + s->size - 1;
  return {from, to};
}

bool operator==(const Signal &l, const Signal &r) {
  return l.name == r.name && l.size == r.size &&
         l.start_bit == r.start_bit &&
         l.msb == r.msb && l.lsb == r.lsb &&
         l.is_signed == r.is_signed && l.is_little_endian == r.is_little_endian &&
         l.factor == r.factor && l.offset == r.offset &&
         l.min == r.min && l.max == r.max && l.comment == r.comment && l.unit == r.unit && l.val_desc == r.val_desc;
}

}  // namespace dbcmanager

#include "opendbc/can/common_dbc.h"
std::vector<std::string> dbcmanager::DBCManager::allDBCNames() { return get_dbc_names(); }

bool dbcmanager::DBCManager::open(const QString &name, const QString &content, QString *error) {
  try {
    std::istringstream stream(content.toStdString());
    auto dbc = const_cast<DBC *>(dbc_parse_from_stream(name.toStdString(), stream));
    msgs.clear();
    for (auto &msg : dbc->msgs) {
      auto &m = msgs[msg.address];
      m.name = msg.name.c_str();
      m.size = msg.size;
      for (auto &s : msg.sigs) {
        m.sigs.push_back({});
        auto &sig = m.sigs.last();
        sig.name = s.name.c_str();
        sig.start_bit = s.start_bit;
        sig.msb = s.msb;
        sig.lsb = s.lsb;
        sig.size = s.size;
        sig.is_signed = s.is_signed;
        sig.factor = s.factor;
        sig.offset = s.offset;
        sig.is_little_endian = s.is_little_endian;
      }
      sortSignalsByAddress(m.sigs);
    }
    parseExtraInfo(content);
    name_ = name;
    emit DBCFileChanged();
    delete dbc;
  } catch (std::exception &e) {
    if (error) *error = e.what();
    return false;
  }
  return true;
}<|MERGE_RESOLUTION|>--- conflicted
+++ resolved
@@ -7,15 +7,7 @@
 #include <limits>
 #include <sstream>
 
-<<<<<<< HEAD
 namespace dbcmanager {
-=======
-uint qHash(const MessageId &item) {
-  return qHash(item.source) ^ qHash(item.address);
-}
-
-DBCManager::DBCManager(QObject *parent) : QObject(parent) {}
->>>>>>> 5078c918
 
 void sortSignalsByAddress(QList<Signal> &sigs) {
   std::sort(sigs.begin(), sigs.end(), [](auto &a, auto &b) { return a.start_bit < b.start_bit; });
@@ -116,17 +108,16 @@
   emit msgRemoved(id.address);
 }
 
-<<<<<<< HEAD
-void DBCManager::addSignal(const QString &id, const Signal &sig) {
-  if (auto m = const_cast<Msg *>(msg(id))) {
+void DBCManager::addSignal(const MessageId &id, const Signal &sig) {
+  if (auto m = const_cast<Msg *>(msg(id.address))) {
     m->sigs.push_back(sig);
     auto s = &m->sigs.last();
     sortSignalsByAddress(m->sigs);
-    emit signalAdded(parseId(id).second, s);
-  }
-}
-
-void DBCManager::updateSignal(const QString &id, const QString &sig_name, const Signal &sig) {
+    emit signalAdded(id.address, s);
+  }
+}
+
+void DBCManager::updateSignal(const MessageId &id, const QString &sig_name, const Signal &sig) {
   if (auto m = const_cast<Msg *>(msg(id))) {
     if (auto s = (Signal *)m->sig(sig_name)) {
       *s = sig;
@@ -136,35 +127,9 @@
   }
 }
 
-void DBCManager::removeSignal(const QString &id, const QString &sig_name) {
+void DBCManager::removeSignal(const MessageId &id, const QString &sig_name) {
   if (auto m = const_cast<Msg *>(msg(id))) {
     auto it = std::find_if(m->sigs.begin(), m->sigs.end(), [&](auto &s) { return s.name == sig_name; });
-=======
-void DBCManager::addSignal(const MessageId &id, const Signal &sig) {
-  if (auto m = const_cast<DBCMsg *>(msg(id.address))) {
-    auto &s = m->sigs[sig.name.c_str()];
-    s = sig;
-    emit signalAdded(id.address, &s);
-  }
-}
-
-void DBCManager::updateSignal(const MessageId &id, const QString &sig_name, const Signal &sig) {
-  if (auto m = const_cast<DBCMsg *>(msg(id))) {
-    // change key name
-    QString new_name = QString::fromStdString(sig.name);
-    auto node = m->sigs.extract(sig_name);
-    node.key() = new_name;
-    auto it = m->sigs.insert(std::move(node));
-    auto &s = m->sigs[new_name];
-    s = sig;
-    emit signalUpdated(&s);
-  }
-}
-
-void DBCManager::removeSignal(const MessageId &id, const QString &sig_name) {
-  if (auto m = const_cast<DBCMsg *>(msg(id))) {
-    auto it = m->sigs.find(sig_name);
->>>>>>> 5078c918
     if (it != m->sigs.end()) {
       emit signalRemoved(&(*it));
       m->sigs.erase(it);
@@ -277,4 +242,8 @@
     return false;
   }
   return true;
+}
+
+uint qHash(const MessageId &item) {
+  return qHash(item.source) ^ qHash(item.address);
 }