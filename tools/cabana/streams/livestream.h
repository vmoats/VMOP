--- conflicted
+++ resolved
@@ -28,9 +28,6 @@
   std::atomic<uint64_t> current_ts = 0;
   const QString zmq_address;
   QThread *stream_thread;
-<<<<<<< HEAD
   bool logging;
-=======
   QTimer *timer;
->>>>>>> 100fe10c
 };