--- conflicted
+++ resolved
@@ -1,5 +1,6 @@
 #pragma once
 
+#include <fstream>
 #include <QTimer>
 #include "tools/cabana/streams/abstractstream.h"
 
@@ -7,13 +8,8 @@
   Q_OBJECT
 
 public:
-<<<<<<< HEAD
   LiveStream(QObject *parent, QString address = {}, bool logging = false);
-  ~LiveStream();
-=======
-  LiveStream(QObject *parent, QString address = {});
   virtual ~LiveStream();
->>>>>>> 1e9ac452
   inline QString routeName() const override {
     return QString("Live Streaming From %1").arg(zmq_address.isEmpty() ? "127.0.0.1" : zmq_address);
   }
@@ -42,6 +38,7 @@
 
   const QString zmq_address;
   QThread *stream_thread;
+  QTimer *timer;
   bool logging;
-  QTimer *timer;
+  std::unique_ptr<std::ofstream> fs;
 };