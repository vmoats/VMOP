--- conflicted
+++ resolved
@@ -2,10 +2,6 @@
 
 #include <algorithm>
 #include <array>
-<<<<<<< HEAD
-=======
-#include <atomic>
->>>>>>> 95283833
 #include <memory>
 #include <mutex>
 #include <set>
@@ -14,11 +10,6 @@
 #include <vector>
 
 #include <QColor>
-<<<<<<< HEAD
-=======
-#include <QDateTime>
-#include <QHash>
->>>>>>> 95283833
 
 #include "cereal/messaging/messaging.h"
 #include "common/timing.h"
@@ -67,11 +58,7 @@
   bool can_fd = false;
 };
 
-<<<<<<< HEAD
-typedef std::unordered_map<MessageId, std::vector<const CanEvent *>> CanEventsMap;
-=======
 typedef std::unordered_map<MessageId, std::vector<const CanEvent *>> MessageEventsMap;
->>>>>>> 95283833
 
 class AbstractStream : public QObject {
   Q_OBJECT
@@ -85,32 +72,21 @@
   virtual QString name() const = 0;
   virtual QString carFingerprint() const { return ""; }
   virtual QDateTime beginDateTime() const { return {}; }
-<<<<<<< HEAD
   virtual uint64_t beginMonoTime() const { return 0; }
   double currentSec() const { return (currentMonoTime() - std::min(currentMonoTime(), beginMonoTime())) / 1e9; }
   virtual uint64_t currentMonoTime() const = 0;
   virtual double totalSeconds() const = 0;
   inline double toSeconds(uint64_t mono_time) const { return (mono_time - std::min(mono_time, beginMonoTime())) / 1e9; }
   inline uint64_t toMonoTime(double sec) const { return sec * 1e9 + beginMonoTime(); }
-=======
-  virtual double routeStartTime() const { return 0; }
-  virtual double currentSec() const = 0;
-  virtual double totalSeconds() const { return lastEventMonoTime() / 1e9 - routeStartTime(); }
->>>>>>> 95283833
   const CanData &lastMessage(const MessageId &id);
   virtual void setSpeed(float speed) {}
   virtual double getSpeed() { return 1; }
   virtual bool isPaused() const { return false; }
   virtual void pause(bool pause) {}
-<<<<<<< HEAD
   inline const std::unordered_map<MessageId, CanData> &lastMessages() const { return last_msgs_; }
   inline const std::vector<const CanEvent *> &allEvents() const { return all_events_; }
-  inline const CanEventsMap &eventsMap() const { return events_; }
+  inline const MessageEventsMap &eventsMap() const { return events_; }
   inline const SourceSet &sources() const { return sources_; }
-=======
-  const MessageEventsMap &eventsMap() const { return events_; }
-  const std::vector<const CanEvent *> &allEvents() const { return all_events_; }
->>>>>>> 95283833
   const std::vector<const CanEvent *> &events(const MessageId &id) const;
   size_t suppressHighlighted();
   void clearSuppressed();
@@ -121,14 +97,8 @@
   void resume();
   void seekedTo(double sec);
   void streamStarted();
-<<<<<<< HEAD
-  void eventsMerged(const CanEventsMap &can_events_map);
+  void eventsMerged(const MessageEventsMap &can_events_map);
   void msgsReceived(const std::set<MessageId> *new_msgs, bool has_new_ids);
-=======
-  void eventsMerged(const MessageEventsMap &events_map);
-  void updated();
-  void msgsReceived(const QHash<MessageId, CanData> *new_msgs, bool has_new_ids);
->>>>>>> 95283833
   void sourcesUpdated(const SourceSet &s);
   void lastMsgsChanged();
 
@@ -140,15 +110,7 @@
   void updateMasks();
   void updateLastMsgsTo(double sec);
 
-<<<<<<< HEAD
-  CanEventsMap events_;
-=======
-  uint64_t lastest_event_ts = 0;
-  std::atomic<bool> processing = false;
-  std::unique_ptr<QHash<MessageId, CanData>> new_msgs;
-  QHash<MessageId, CanData> all_msgs;
   MessageEventsMap events_;
->>>>>>> 95283833
   std::vector<const CanEvent *> all_events_;
   std::unique_ptr<MonotonicBuffer> event_buffer_;
   std::unordered_map<MessageId, CanData> last_msgs_;
