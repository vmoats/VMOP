#include "tools/cabana/signaledit.h"

#include <QDoubleValidator>
#include <QFormLayout>
#include <QGuiApplication>
#include <QHBoxLayout>
#include <QScrollArea>
#include <QToolBar>
#include <QVBoxLayout>

#include "selfdrive/ui/qt/util.h"

// SignalForm

SignalForm::SignalForm(QWidget *parent) : QWidget(parent) {
  QFormLayout *form_layout = new QFormLayout(this);

  name = new QLineEdit();
  name->setValidator(new QRegExpValidator(QRegExp("^(\\w+)"), name));
  form_layout->addRow(tr("Name"), name);

  size = new QSpinBox();
  size->setMinimum(1);
  form_layout->addRow(tr("Size"), size);

  endianness = new QComboBox();
  endianness->addItems({"Little", "Big"});
  form_layout->addRow(tr("Endianness"), endianness);

  form_layout->addRow(tr("lsb"), lsb = new QLabel());
  form_layout->addRow(tr("msb"), msb = new QLabel());

  sign = new QComboBox();
  sign->addItems({"Signed", "Unsigned"});
  form_layout->addRow(tr("sign"), sign);

  auto double_validator = new QDoubleValidator(this);

  factor = new QLineEdit();
  factor->setValidator(double_validator);
  form_layout->addRow(tr("Factor"), factor);

  offset = new QLineEdit();
  offset->setValidator(double_validator);
  form_layout->addRow(tr("Offset"), offset);

  // TODO: parse the following parameters in opendbc
  unit = new QLineEdit();
  form_layout->addRow(tr("Unit"), unit);
  comment = new QLineEdit();
  form_layout->addRow(tr("Comment"), comment);
<<<<<<< HEAD
  min = new QLineEdit();
  min->setValidator(double_validator);
  form_layout->addRow(tr("Minimum value"), min);
  max = new QLineEdit();
  max->setValidator(double_validator);
  form_layout->addRow(tr("Maximum value"), max);
=======
  min_val = new QLineEdit();
  min_val->setValidator(double_validator);
  form_layout->addRow(tr("Minimum value"), min_val);
  max_val = new QLineEdit();
  max_val->setValidator(double_validator);
  form_layout->addRow(tr("Maximum value"), max_val);
  val_desc = new QLineEdit();
  form_layout->addRow(tr("Value descriptions"), val_desc);

  QObject::connect(name, &QLineEdit::textEdited, this, &SignalForm::changed);
  QObject::connect(factor, &QLineEdit::textEdited, this, &SignalForm::changed);
  QObject::connect(offset, &QLineEdit::textEdited, this, &SignalForm::changed);
  QObject::connect(sign, SIGNAL(activated(int)), SIGNAL(changed()));
  QObject::connect(endianness, SIGNAL(activated(int)), SIGNAL(changed()));
  QObject::connect(size, SIGNAL(valueChanged(int)), SIGNAL(changed()));
>>>>>>> 34c80a6f
}

// SignalEdit

SignalEdit::SignalEdit(int index, QWidget *parent) : form_idx(index), QWidget(parent) {
  QVBoxLayout *main_layout = new QVBoxLayout(this);
  main_layout->setContentsMargins(0, 0, 0, 0);
  main_layout->setSpacing(0);

  // title bar
  auto title_bar = new QWidget(this);
  title_bar->setFixedHeight(32);
  QHBoxLayout *title_layout = new QHBoxLayout(title_bar);
  title_layout->setContentsMargins(0, 0, 0, 0);
  title_bar->setStyleSheet("QToolButton {width:15px;height:15px;font-size:15px}");
  color_label = new QLabel(this);
  color_label->setFixedWidth(25);
  color_label->setContentsMargins(5, 0, 0, 0);
  title_layout->addWidget(color_label);
  icon = new QLabel(this);
  title_layout->addWidget(icon);
  title = new ElidedLabel(this);
  title->setSizePolicy(QSizePolicy::Expanding, QSizePolicy::Preferred);
  title_layout->addWidget(title);

  plot_btn = new QToolButton(this);
  plot_btn->setText("📈");
  plot_btn->setCheckable(true);
  plot_btn->setAutoRaise(true);
  title_layout->addWidget(plot_btn);
  auto seek_btn = new QToolButton(this);
  seek_btn->setIcon(QIcon::fromTheme("edit-find"));
  seek_btn->setAutoRaise(true);
  seek_btn->setToolTip(tr("Find signal values"));
  title_layout->addWidget(seek_btn);
  auto remove_btn = new QToolButton(this);
  remove_btn->setAutoRaise(true);
  remove_btn->setText("x");
  remove_btn->setToolTip(tr("Remove signal"));
  title_layout->addWidget(remove_btn);
  main_layout->addWidget(title_bar);

  // signal form
  form = new SignalForm(this);
  form->setVisible(false);
  main_layout->addWidget(form);

  // bottom line
  QFrame *hline = new QFrame();
  hline->setFrameShape(QFrame::HLine);
  hline->setFrameShadow(QFrame::Sunken);
  main_layout->addWidget(hline);

  save_timer = new QTimer(this);
  save_timer->setInterval(300);
  save_timer->setSingleShot(true);
  save_timer->callOnTimeout(this, &SignalEdit::saveSignal);

  QObject::connect(title, &ElidedLabel::clicked, this, &SignalEdit::showFormClicked);
  QObject::connect(plot_btn, &QToolButton::clicked, [this](bool checked) {
    emit showChart(msg_id, sig, checked, QGuiApplication::keyboardModifiers() & Qt::ShiftModifier);
  });
  QObject::connect(seek_btn, &QToolButton::clicked, [this]() { SignalFindDlg(msg_id, sig, this).exec(); });
  QObject::connect(remove_btn, &QToolButton::clicked,  [this]() { emit remove(sig); });
  QObject::connect(form, &SignalForm::changed, [this]() { save_timer->start(); });
  setSizePolicy(QSizePolicy::Preferred, QSizePolicy::Fixed);
}

void SignalEdit::setSignal(const QString &message_id, const Signal *signal) {
  sig = signal;
  updateForm(msg_id == message_id && form->isVisible());
  msg_id = message_id;
  color_label->setText(QString::number(form_idx + 1));
  color_label->setStyleSheet(QString("background-color:%1").arg(getColor(form_idx)));
  title->setText(sig->name.c_str());
  show();
}

void SignalEdit::saveSignal() {
  if (!sig || !form->changed_by_user) return;

  Signal s = *sig;
  s.name = form->name->text().toStdString();
  s.size = form->size->text().toInt();
  s.offset = form->offset->text().toDouble();
  s.factor = form->factor->text().toDouble();
  s.is_signed = form->sign->currentIndex() == 0;
<<<<<<< HEAD
  s.min = form->min->text().toDouble();
  s.max = form->max->text().toDouble();
  s.unit = form->unit->text().toStdString();
  s.comment = form->comment->text().toStdString();
  s.is_little_endian = form->endianness->currentIndex() == 0;
=======
  bool little_endian = form->endianness->currentIndex() == 0;
  if (little_endian != s.is_little_endian) {
    int start = std::floor(s.start_bit / 8);
    if (little_endian) {
      int end = std::floor((s.start_bit - s.size + 1) / 8);
      s.start_bit = start == end ? s.start_bit - s.size + 1 : bigEndianStartBitsIndex(s.start_bit);
    } else {
      int end = std::floor((s.start_bit + s.size - 1) / 8);
      s.start_bit = start == end ? s.start_bit + s.size - 1 : bigEndianBitIndex(s.start_bit);
    }
    s.is_little_endian = little_endian;
  }
>>>>>>> 34c80a6f
  if (s.is_little_endian) {
    s.lsb = s.start_bit;
    s.msb = s.start_bit + s.size - 1;
  } else {
    s.lsb = bigEndianStartBitsIndex(bigEndianBitIndex(s.start_bit) + s.size - 1);
    s.msb = s.start_bit;
  }
  if (s != *sig)
    emit save(this->sig, s);
}

void SignalEdit::setChartOpened(bool opened) {
  plot_btn->setToolTip(opened ? tr("Close Plot") : tr("Show Plot\nSHIFT click to add to previous opened chart"));
  plot_btn->setChecked(opened);
}

void SignalEdit::updateForm(bool visible) {
  if (visible && sig) {
    form->changed_by_user = false;
    if (form->name->text() != sig->name.c_str()) {
      form->name->setText(sig->name.c_str());
    }
    form->endianness->setCurrentIndex(sig->is_little_endian ? 0 : 1);
    form->sign->setCurrentIndex(sig->is_signed ? 0 : 1);
    form->factor->setText(QString::number(sig->factor));
    form->offset->setText(QString::number(sig->offset));
    form->msb->setText(QString::number(sig->msb));
    form->lsb->setText(QString::number(sig->lsb));
<<<<<<< HEAD
    form->min->setText(QString::number(sig->min));
    form->max->setText(QString::number(sig->max));
    form->comment->setText(sig->comment.c_str());
    form->unit->setText(sig->unit.c_str());
=======
    form->size->setValue(sig->size);
    form->changed_by_user = true;
>>>>>>> 34c80a6f
  }
  form->setVisible(visible);
  icon->setText(visible ? "▼ " : "> ");
}

void SignalEdit::signalHovered(const Signal *s) {
  auto color = sig == s ? "white" : "black";
  color_label->setStyleSheet(QString("color:%1; background-color:%2").arg(color).arg(getColor(form_idx)));
}

void SignalEdit::enterEvent(QEvent *event) {
  emit highlight(sig);
  QWidget::enterEvent(event);
}

void SignalEdit::leaveEvent(QEvent *event) {
  emit highlight(nullptr);
  QWidget::leaveEvent(event);
}

// SignalFindDlg

SignalFindDlg::SignalFindDlg(const QString &id, const Signal *signal, QWidget *parent) : QDialog(parent) {
  setWindowTitle(tr("Find signal values"));
  QVBoxLayout *main_layout = new QVBoxLayout(this);

  QHBoxLayout *h = new QHBoxLayout();
  h->addWidget(new QLabel(signal->name.c_str()));
  QComboBox *comp_box = new QComboBox();
  comp_box->addItems({">", "=", "<"});
  h->addWidget(comp_box);
  QLineEdit *value_edit = new QLineEdit("0", this);
  value_edit->setValidator(new QDoubleValidator(-500000, 500000, 6, this));
  h->addWidget(value_edit, 1);
  QPushButton *search_btn = new QPushButton(tr("Find"), this);
  h->addWidget(search_btn);
  main_layout->addLayout(h);

  QWidget *container = new QWidget(this);
  QVBoxLayout *signals_layout = new QVBoxLayout(container);
  QScrollArea *scroll = new QScrollArea(this);
  scroll->setWidget(container);
  scroll->setWidgetResizable(true);
  scroll->setHorizontalScrollBarPolicy(Qt::ScrollBarAlwaysOff);
  main_layout->addWidget(scroll);

  QObject::connect(search_btn, &QPushButton::clicked, [=]() {
    clearLayout(signals_layout);

    CANMessages::FindFlags comp = CANMessages::EQ;
    if (comp_box->currentIndex() == 0) {
      comp = CANMessages::GT;
    } else if (comp_box->currentIndex() == 2) {
      comp = CANMessages::LT;
    }
    double value = value_edit->text().toDouble();

    const int limit_results = 50;
    auto values = can->findSignalValues(id, signal, value, comp, limit_results);
    for (auto &v : values) {
      QHBoxLayout *item_layout = new QHBoxLayout();
      item_layout->addWidget(new QLabel(QString::number(v.x(), 'f', 2)));
      item_layout->addWidget(new QLabel(QString::number(v.y())));
      item_layout->addStretch(1);

      QPushButton *goto_btn = new QPushButton(tr("Goto"), this);
      QObject::connect(goto_btn, &QPushButton::clicked, [sec = v.x()]() { can->seekTo(sec); });
      item_layout->addWidget(goto_btn);
      signals_layout->addLayout(item_layout);
    }
    if (values.size() == limit_results) {
      QFrame *hline = new QFrame();
      hline->setFrameShape(QFrame::HLine);
      hline->setFrameShadow(QFrame::Sunken);
      signals_layout->addWidget(hline);
      QLabel *info = new QLabel(tr("Only display the first %1 results").arg(limit_results));
      info->setAlignment(Qt::AlignCenter);
      signals_layout->addWidget(info);
    }
    if (values.size() * 30 > container->height()) {
      scroll->setFixedHeight(std::min(values.size() * 30, 300));
    }
  });
}<|MERGE_RESOLUTION|>--- conflicted
+++ resolved
@@ -44,35 +44,30 @@
   offset->setValidator(double_validator);
   form_layout->addRow(tr("Offset"), offset);
 
-  // TODO: parse the following parameters in opendbc
   unit = new QLineEdit();
   form_layout->addRow(tr("Unit"), unit);
   comment = new QLineEdit();
   form_layout->addRow(tr("Comment"), comment);
-<<<<<<< HEAD
   min = new QLineEdit();
   min->setValidator(double_validator);
   form_layout->addRow(tr("Minimum value"), min);
   max = new QLineEdit();
   max->setValidator(double_validator);
   form_layout->addRow(tr("Maximum value"), max);
-=======
-  min_val = new QLineEdit();
-  min_val->setValidator(double_validator);
-  form_layout->addRow(tr("Minimum value"), min_val);
-  max_val = new QLineEdit();
-  max_val->setValidator(double_validator);
-  form_layout->addRow(tr("Maximum value"), max_val);
   val_desc = new QLineEdit();
   form_layout->addRow(tr("Value descriptions"), val_desc);
 
   QObject::connect(name, &QLineEdit::textEdited, this, &SignalForm::changed);
   QObject::connect(factor, &QLineEdit::textEdited, this, &SignalForm::changed);
   QObject::connect(offset, &QLineEdit::textEdited, this, &SignalForm::changed);
+  QObject::connect(unit, &QLineEdit::textEdited, this, &SignalForm::changed);
+  QObject::connect(comment, &QLineEdit::textEdited, this, &SignalForm::changed);
+  QObject::connect(min, &QLineEdit::textEdited, this, &SignalForm::changed);
+  QObject::connect(max, &QLineEdit::textEdited, this, &SignalForm::changed);
+  QObject::connect(val_desc, &QLineEdit::textEdited, this, &SignalForm::changed);
   QObject::connect(sign, SIGNAL(activated(int)), SIGNAL(changed()));
   QObject::connect(endianness, SIGNAL(activated(int)), SIGNAL(changed()));
   QObject::connect(size, SIGNAL(valueChanged(int)), SIGNAL(changed()));
->>>>>>> 34c80a6f
 }
 
 // SignalEdit
@@ -160,13 +155,11 @@
   s.offset = form->offset->text().toDouble();
   s.factor = form->factor->text().toDouble();
   s.is_signed = form->sign->currentIndex() == 0;
-<<<<<<< HEAD
   s.min = form->min->text().toDouble();
   s.max = form->max->text().toDouble();
   s.unit = form->unit->text().toStdString();
   s.comment = form->comment->text().toStdString();
-  s.is_little_endian = form->endianness->currentIndex() == 0;
-=======
+
   bool little_endian = form->endianness->currentIndex() == 0;
   if (little_endian != s.is_little_endian) {
     int start = std::floor(s.start_bit / 8);
@@ -179,7 +172,6 @@
     }
     s.is_little_endian = little_endian;
   }
->>>>>>> 34c80a6f
   if (s.is_little_endian) {
     s.lsb = s.start_bit;
     s.msb = s.start_bit + s.size - 1;
@@ -208,15 +200,12 @@
     form->offset->setText(QString::number(sig->offset));
     form->msb->setText(QString::number(sig->msb));
     form->lsb->setText(QString::number(sig->lsb));
-<<<<<<< HEAD
     form->min->setText(QString::number(sig->min));
     form->max->setText(QString::number(sig->max));
     form->comment->setText(sig->comment.c_str());
     form->unit->setText(sig->unit.c_str());
-=======
     form->size->setValue(sig->size);
     form->changed_by_user = true;
->>>>>>> 34c80a6f
   }
   form->setVisible(visible);
   icon->setText(visible ? "▼ " : "> ");
