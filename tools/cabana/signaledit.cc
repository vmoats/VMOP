#include "tools/cabana/signaledit.h"

#include <QGuiApplication>
#include <QHBoxLayout>
#include <QHeaderView>
#include <QMessageBox>
#include <QPushButton>
#include <QToolButton>
#include <QVBoxLayout>

#include "tools/cabana/commands.h"

#include "selfdrive/ui/qt/util.h"

// SignalModel

SignalModel::SignalModel(QObject *parent) : root(new Item), QAbstractItemModel(parent) {
  QObject::connect(dbc(), &DBCManager::DBCFileChanged, this, &SignalModel::refresh);
  QObject::connect(dbc(), &DBCManager::msgUpdated, this, &SignalModel::handleMsgChanged);
  QObject::connect(dbc(), &DBCManager::msgRemoved, this, &SignalModel::handleMsgChanged);
  QObject::connect(dbc(), &DBCManager::signalAdded, this, &SignalModel::handleSignalAdded);
  QObject::connect(dbc(), &DBCManager::signalRemoved, this, &SignalModel::handleSignalRemoved);
}

<<<<<<< HEAD
void SignalModel::insertItem(SignalModel::Item *parent_item, int pos, const Signal *sig) {
  Item *item = new Item{.sig = sig, .parent = parent_item, .title = sig->name.c_str()};
  parent_item->children.insert(pos, item);
  QString titles[]{"Name", "Size", "Little Endian", "Signed", "Offset", "Factor"};
  for (int i = 0; i < std::size(titles); ++i) {
    item->children.push_back(new Item{.sig = sig, .parent = item, .title = titles[i], .data_id = i});
  }

  // Extra info
  Item *extra_item = new Item({.sig = sig, .parent = item, .title = "Extra Info"});
  item->children.push_back(extra_item);
  QString extra_titles[]{"Unit", "Comment", "Minimum", "Maxmum", "Description"};
  for (int i = 0; i < std::size(extra_titles); ++i) {
    extra_item->children.push_back(new Item{.sig = sig, .parent = extra_item, .title = extra_titles[i], .data_id = i + (int)std::size(titles)});
  }
}

void SignalModel::setMessage(const QString &id) {
  bool address_changed = DBCManager::parseId(id).second != DBCManager::parseId(msg_id).second;
  if (address_changed || !filter_str.isEmpty()) {
    msg_id = id;
    filter_str = "";
    refresh();
  }
}

void SignalModel::setFilter(const QString &txt) {
  filter_str = txt;
  refresh();
}

void SignalModel::refresh() {
  beginResetModel();
  root.reset(new SignalModel::Item);
  if (auto msg = dbc()->msg(msg_id)) {
    for (auto &s : msg->getSignals()) {
      if (filter_str.isEmpty() || QString::fromStdString(s->name).contains(filter_str, Qt::CaseInsensitive)) {
        insertItem(root.get(), root->children.size(), s);
      }
    }
  }
  endResetModel();
}

int SignalModel::rowCount(const QModelIndex &parent) const {
  return (parent.column() > 0) ? 0 : getItem(parent)->children.size();
}

Qt::ItemFlags SignalModel::flags(const QModelIndex &index) const {
  if (!index.isValid()) return Qt::NoItemFlags;
  Qt::ItemFlags flags = Qt::ItemIsSelectable | Qt::ItemIsEnabled;
  if (auto item = getItem(index); item->data_id != -1 && index.column() == 1) {
    flags |= (item->data_id == 2 || item->data_id == 3) ? Qt::ItemIsUserCheckable : Qt::ItemIsEditable;
  }
  return flags;
}

int SignalModel::signalRow(const Signal *sig) const {
  auto &children = root->children;
  for (int i = 0; i < children.size(); ++i) {
    if (children[i]->sig == sig) return i;
  }
  return -1;
}

QModelIndex SignalModel::index(int row, int column, const QModelIndex &parent) const {
  if (!hasIndex(row, column, parent)) return {};
  return createIndex(row, column, getItem(parent)->children[row]);
}

QModelIndex SignalModel::parent(const QModelIndex &index) const {
  if (!index.isValid()) return {};
  Item *parent_item = getItem(index)->parent;
  return parent_item == root.get() ? QModelIndex() : createIndex(parent_item->row(), 0, parent_item);
}

QVariant SignalModel::data(const QModelIndex &index, int role) const {
  if (index.isValid()) {
    const Item *item = getItem(index);
    if (role == Qt::DisplayRole || role == Qt::EditRole) {
      if (index.column() == 0) {
        return item->parent == root.get() ? QString::fromStdString(item->sig->name) : item->title;
      } else if (item->data_id != -1) {
        switch (item->data_id) {
          case 0: return QString::fromStdString(item->sig->name);
          case 1: return item->sig->size;
          case 4: return QString::number(item->sig->offset, 'f', 6);
          case 5: return QString::number(item->sig->factor, 'f', 6);
        }
      }
    } else if (role == Qt::CheckStateRole && index.column() == 1) {
      if (item->data_id == 2) return item->sig->is_little_endian ? Qt::Checked : Qt::Unchecked;
      if (item->data_id == 3) return item->sig->is_signed ? Qt::Checked : Qt::Unchecked;
    }
  }
  return {};
}

bool SignalModel::setData(const QModelIndex &index, const QVariant &value, int role) {
  if (role != Qt::EditRole && role != Qt::CheckStateRole) return false;

  Item *item = getItem(index);
  Signal s = *item->sig;
  switch (item->data_id) {
    case 0: s.name = value.toString().toStdString(); break;
    case 1: s.size = value.toInt(); break;
    case 2: s.is_little_endian = value.toBool(); break;
    case 3: s.is_signed = value.toBool(); break;
    case 4: s.offset = value.toDouble(); break;
    case 5: s.factor = value.toDouble(); break;
  }
  bool ret = saveSignal(item->sig, s);
  emit dataChanged(index, index, {Qt::DisplayRole, Qt::EditRole, Qt::CheckStateRole});
  return ret;
}

bool SignalModel::saveSignal(const Signal *origin_s, Signal &s) {
  if (s.name.empty()) {
    return false;
  }
  auto msg = dbc()->msg(msg_id);
  if (s.name != origin_s->name) {
    if (msg->sigs.count(QString::fromStdString(s.name)) != 0) {
      QMessageBox::warning(nullptr, tr("Failed to save signal"),
                           tr("There is already a signal with the same name '%1'").arg(s.name.c_str()));
      return false;
    }
  }

  if (s.is_little_endian != origin_s->is_little_endian) {
=======
  bg_color = QColor(getColor(form_idx));

  // title bar
  auto title_bar = new QWidget(this);
  title_bar->setFixedHeight(32);
  QHBoxLayout *title_layout = new QHBoxLayout(title_bar);
  title_layout->setContentsMargins(0, 0, 0, 0);
  title_bar->setStyleSheet("QToolButton {width:15px;height:15px;font-size:15px}");
  color_label = new QLabel(this);
  color_label->setFixedWidth(25);
  color_label->setContentsMargins(5, 0, 0, 0);
  title_layout->addWidget(color_label);
  icon = new QLabel(this);
  title_layout->addWidget(icon);
  title = new ElidedLabel(this);
  title->setSizePolicy(QSizePolicy::Expanding, QSizePolicy::Preferred);
  title_layout->addWidget(title);

  plot_btn = new QToolButton(this);
  plot_btn->setIcon(bootstrapPixmap("graph-up"));
  plot_btn->setCheckable(true);
  plot_btn->setAutoRaise(true);
  title_layout->addWidget(plot_btn);
  auto remove_btn = new QToolButton(this);
  remove_btn->setAutoRaise(true);
  remove_btn->setIcon(bootstrapPixmap("x"));
  remove_btn->setToolTip(tr("Remove signal"));
  title_layout->addWidget(remove_btn);
  main_layout->addWidget(title_bar);

  // signal form
  form = new SignalForm(this);
  form->setVisible(false);
  main_layout->addWidget(form);

  // bottom line
  QFrame *hline = new QFrame();
  hline->setFrameShape(QFrame::HLine);
  hline->setFrameShadow(QFrame::Sunken);
  main_layout->addWidget(hline);

  QObject::connect(title, &ElidedLabel::clicked, [this]() { emit showFormClicked(sig); });
  QObject::connect(plot_btn, &QToolButton::clicked, [this](bool checked) {
    emit showChart(msg_id, sig, checked, QGuiApplication::keyboardModifiers() & Qt::ShiftModifier);
  });
  QObject::connect(remove_btn, &QToolButton::clicked, [this]() { emit remove(sig); });
  QObject::connect(form, &SignalForm::changed, this, &SignalEdit::saveSignal);
  setSizePolicy(QSizePolicy::Preferred, QSizePolicy::Fixed);
}

void SignalEdit::setSignal(const QString &message_id, const Signal *signal) {
  sig = signal;
  updateForm(msg_id == message_id && form->isVisible());
  msg_id = message_id;
  color_label->setText(QString::number(form_idx + 1));
  color_label->setStyleSheet(QString("color:black; background-color:%2").arg(bg_color.name()));
  title->setText(sig->name.c_str());
  show();
}

void SignalEdit::saveSignal() {
  Signal s = *sig;
  s.name = form->name->text().toStdString();
  s.size = form->size->text().toInt();
  s.offset = form->offset->text().toDouble();
  s.factor = form->factor->text().toDouble();
  s.is_signed = form->sign->currentIndex() == 0;
  bool little_endian = form->endianness->currentIndex() == 0;
  if (little_endian != s.is_little_endian) {
>>>>>>> 1c128db8
    int start = std::floor(s.start_bit / 8);
    if (s.is_little_endian) {
      int end = std::floor((s.start_bit - s.size + 1) / 8);
      s.start_bit = start == end ? s.start_bit - s.size + 1 : bigEndianStartBitsIndex(s.start_bit);
    } else {
      int end = std::floor((s.start_bit + s.size - 1) / 8);
      s.start_bit = start == end ? s.start_bit + s.size - 1 : bigEndianBitIndex(s.start_bit);
    }
  }
  if (s.is_little_endian) {
    s.lsb = s.start_bit;
    s.msb = s.start_bit + s.size - 1;
  } else {
    s.lsb = bigEndianStartBitsIndex(bigEndianBitIndex(s.start_bit) + s.size - 1);
    s.msb = s.start_bit;
  }

  auto [start, end] = getSignalRange(&s);
  if (start < 0 || end >= msg->size * 8) {
    QString warning_str = tr("Signal size [%1] exceed msg boundary").arg(s.size);
    QMessageBox::warning(nullptr, tr("Failed to save signal"), warning_str);
    return false;
  }

  Commands::push(new EditSignalCommand(msg_id, origin_s, s));
  return true;
}

void SignalModel::addSignal(int start_bit, int size, bool little_endian) {
  auto msg = dbc()->msg(msg_id);
  for (int i = 1; !msg; ++i) {
    QString name = QString("NEW_MSG_%1").arg(i);
    if (std::none_of(dbc()->messages().begin(), dbc()->messages().end(), [&](auto &m) { return m.second.name == name; })) {
      Commands::push(new EditMsgCommand(msg_id, name, can->lastMessage(msg_id).dat.size()));
      msg = dbc()->msg(msg_id);
    }
  }

  Signal sig = {.is_little_endian = little_endian, .factor = 1};
  for (int i = 1; /**/; ++i) {
    sig.name = "NEW_SIGNAL_" + std::to_string(i);
    if (msg->sigs.count(sig.name.c_str()) == 0) break;
  }
  updateSigSizeParamsFromRange(sig, start_bit, size);
  Commands::push(new AddSigCommand(msg_id, sig));
}

void SignalModel::resizeSignal(const Signal *sig, int start_bit, int size) {
  Signal s = *sig;
  updateSigSizeParamsFromRange(s, start_bit, size);
  saveSignal(sig, s);
}

void SignalModel::removeSignal(const Signal *sig) {
  Commands::push(new RemoveSigCommand(msg_id, sig));
}

void SignalModel::handleMsgChanged(uint32_t address) {
  if (address == DBCManager::parseId(msg_id).second) {
    refresh();
  }
}

void SignalModel::handleSignalRemoved(const Signal *sig) {
  if (int row = signalRow(sig); row != -1) {
    beginRemoveRows({}, row, row);
    delete root->children.takeAt(row);
    endRemoveRows();
  }
}

void SignalModel::handleSignalAdded(uint32_t address, const Signal *sig) {
  if (address == DBCManager::parseId(msg_id).second) {
    int i = 0;
    for (; i < root->children.size(); ++i) {
      if (sig->start_bit < root->children[i]->sig->start_bit) break;
    }
    beginInsertRows({}, i, i);
    insertItem(root.get(), i, sig);
    endInsertRows();
  }
}

<<<<<<< HEAD
// SignalItemDelegate

void SignalItemDelegate::paint(QPainter *painter, const QStyleOptionViewItem &option, const QModelIndex &index) const {
  auto item = (SignalModel::Item *)index.internalPointer();
  if (item && !index.parent().isValid() && index.column() == 0) {
    painter->save();
    painter->setRenderHint(QPainter::Antialiasing);
    if (option.state & QStyle::State_Selected) {
      painter->fillRect(option.rect, option.palette.highlight());
    }

    // color label
    QRect rc{option.rect.left() + 3, option.rect.top(), 22, option.rect.height()};
    painter->setPen(Qt::NoPen);
    painter->setBrush(QColor(getColor(item->row())));
    painter->drawRoundedRect(rc.adjusted(0, 2, 0, -2), 5, 5);
    painter->setPen(item->highlight ? Qt::white : Qt::black);
    painter->drawText(rc, Qt::AlignCenter, QString::number(item->row() + 1));

    // signal name
    QFont font;
    font.setBold(true);
    painter->setFont(font);
    painter->setPen((option.state & QStyle::State_Selected ? option.palette.highlightedText() : option.palette.text()).color());
    painter->drawText(option.rect.adjusted(rc.width() + 9, 0, 0, 0), option.displayAlignment, index.data(Qt::DisplayRole).toString());
    painter->restore();
  } else {
    QStyledItemDelegate::paint(painter, option, index);
  }
=======
void SignalEdit::signalHovered(const Signal *s) {
  auto text_color = sig == s ? "white" : "black";
  auto _bg_color = sig == s ? bg_color.darker(125) : bg_color;  // 4/5x brightness
  color_label->setStyleSheet(QString("color:%1; background-color:%2").arg(text_color).arg(_bg_color.name()));
>>>>>>> 1c128db8
}

// SignalView

SignalView::SignalView(ChartsWidget *charts, QWidget *parent) : charts(charts), QWidget(parent) {
  // title bar
  QHBoxLayout *hl = new QHBoxLayout();
  hl->addWidget(signal_count_lb = new QLabel());
  filter_edit = new QLineEdit(this);
  filter_edit->setClearButtonEnabled(true);
  filter_edit->setPlaceholderText(tr("filter signals by name"));
  hl->addWidget(filter_edit);
  hl->addStretch(1);
  auto collapse_btn = new QToolButton();
  collapse_btn->setIcon(bootstrapPixmap("dash-square"));
  collapse_btn->setIconSize({12, 12});
  collapse_btn->setAutoRaise(true);
  collapse_btn->setToolTip(tr("Collapse All"));
  hl->addWidget(collapse_btn);

  // tree view
  tree = new QTreeView(this);
  tree->setModel(model = new SignalModel(this));
  tree->setItemDelegate(new SignalItemDelegate(this));
  tree->setHeaderHidden(true);
  tree->setMouseTracking(true);
  tree->header()->setSectionResizeMode(QHeaderView::Stretch);
  tree->setStyleSheet("QSpinBox{background-color:white;border:none;} QLineEdit{background-color:white;}");

  QVBoxLayout *main_layout = new QVBoxLayout(this);
  main_layout->addWidget(tip_lb = new QLabel(tr("Drag-Select in binary view to create new signal.")));
  main_layout->addLayout(hl);
  main_layout->addWidget(tree);

  QObject::connect(filter_edit, &QLineEdit::textEdited, model, &SignalModel::setFilter);
  QObject::connect(collapse_btn, &QPushButton::clicked, tree, &QTreeView::collapseAll);
  QObject::connect(tree, &QTreeView::viewportEntered, [this]() { emit highlight(nullptr); });
  QObject::connect(tree, &QTreeView::entered, [this](const QModelIndex &index) { emit highlight(model->getItem(index)->sig); });
  QObject::connect(model, &QAbstractItemModel::modelReset, this, &SignalView::rowsChanged);
  QObject::connect(model, &QAbstractItemModel::rowsInserted, this, &SignalView::rowsChanged);
  QObject::connect(model, &QAbstractItemModel::rowsRemoved, this, &SignalView::rowsChanged);
}

void SignalView::setMessage(const QString &id) {
  msg_id = id;
  filter_edit->clear();
  model->setMessage(id);
}

void SignalView::rowsChanged() {
  auto create_btn = [](const QString &id, const QString &tooltip) {
    auto btn = new QToolButton();
    btn->setIcon(bootstrapPixmap(id));
    btn->setToolTip(tooltip);
    btn->setAutoRaise(true);
    return btn;
  };

  signal_count_lb->setText(tr("Signals: %1").arg(model->rowCount()));
  tip_lb->setVisible(model->rowCount() == 0);

  for (int i = 0; i < model->rowCount(); ++i) {
    auto index = model->index(i, 1);
    if (!tree->indexWidget(index)) {
      QWidget *w = new QWidget(this);
      QHBoxLayout *h = new QHBoxLayout(w);
      h->setContentsMargins(0, 2, 0, 2);
      h->setSpacing(3);
      h->addStretch(1);

      auto remove_btn = create_btn("x", tr("Remove signal"));
      auto plot_btn = create_btn("graph-up", "");
      plot_btn->setCheckable(true);
      h->addWidget(plot_btn);
      h->addWidget(remove_btn);

      tree->setIndexWidget(index, w);
      auto sig = model->getItem(index)->sig;
      QObject::connect(remove_btn, &QToolButton::clicked, [=]() { model->removeSignal(sig); });
      QObject::connect(plot_btn, &QToolButton::clicked, [=](bool checked) {
        emit showChart(msg_id, sig, checked, QGuiApplication::keyboardModifiers() & Qt::ShiftModifier);
      });
    }
  }
  updateChartState();
}

void SignalView::expandSignal(const Signal *sig) {
  if (int row = model->signalRow(sig); row != -1) {
    auto idx = model->index(row, 0);
    tree->setExpanded(idx, !tree->isExpanded(idx));
    tree->scrollTo(idx, QAbstractItemView::PositionAtTop);
  }
}

void SignalView::updateChartState() {
  int i = 0;
  for (auto item : model->root->children) {
    auto plot_btn = tree->indexWidget(model->index(i, 1))->findChildren<QToolButton*>()[0];
    bool chart_opened = charts->hasSignal(msg_id, item->sig);
    plot_btn->setChecked(chart_opened);
    plot_btn->setToolTip(chart_opened ? tr("Close Plot") : tr("Show Plot\nSHIFT click to add to previous opened plot"));
    ++i;
  }
}

void SignalView::signalHovered(const Signal *sig) {
  auto &children = model->root->children;
  for (int i = 0; i < children.size(); ++i) {
    bool highlight = children[i]->sig == sig;
    if (std::exchange(children[i]->highlight, highlight) != highlight) {
      emit model->dataChanged(model->index(i, 0), model->index(i, 0));
    }
  }
}<|MERGE_RESOLUTION|>--- conflicted
+++ resolved
@@ -22,7 +22,6 @@
   QObject::connect(dbc(), &DBCManager::signalRemoved, this, &SignalModel::handleSignalRemoved);
 }
 
-<<<<<<< HEAD
 void SignalModel::insertItem(SignalModel::Item *parent_item, int pos, const Signal *sig) {
   Item *item = new Item{.sig = sig, .parent = parent_item, .title = sig->name.c_str()};
   parent_item->children.insert(pos, item);
@@ -153,77 +152,6 @@
   }
 
   if (s.is_little_endian != origin_s->is_little_endian) {
-=======
-  bg_color = QColor(getColor(form_idx));
-
-  // title bar
-  auto title_bar = new QWidget(this);
-  title_bar->setFixedHeight(32);
-  QHBoxLayout *title_layout = new QHBoxLayout(title_bar);
-  title_layout->setContentsMargins(0, 0, 0, 0);
-  title_bar->setStyleSheet("QToolButton {width:15px;height:15px;font-size:15px}");
-  color_label = new QLabel(this);
-  color_label->setFixedWidth(25);
-  color_label->setContentsMargins(5, 0, 0, 0);
-  title_layout->addWidget(color_label);
-  icon = new QLabel(this);
-  title_layout->addWidget(icon);
-  title = new ElidedLabel(this);
-  title->setSizePolicy(QSizePolicy::Expanding, QSizePolicy::Preferred);
-  title_layout->addWidget(title);
-
-  plot_btn = new QToolButton(this);
-  plot_btn->setIcon(bootstrapPixmap("graph-up"));
-  plot_btn->setCheckable(true);
-  plot_btn->setAutoRaise(true);
-  title_layout->addWidget(plot_btn);
-  auto remove_btn = new QToolButton(this);
-  remove_btn->setAutoRaise(true);
-  remove_btn->setIcon(bootstrapPixmap("x"));
-  remove_btn->setToolTip(tr("Remove signal"));
-  title_layout->addWidget(remove_btn);
-  main_layout->addWidget(title_bar);
-
-  // signal form
-  form = new SignalForm(this);
-  form->setVisible(false);
-  main_layout->addWidget(form);
-
-  // bottom line
-  QFrame *hline = new QFrame();
-  hline->setFrameShape(QFrame::HLine);
-  hline->setFrameShadow(QFrame::Sunken);
-  main_layout->addWidget(hline);
-
-  QObject::connect(title, &ElidedLabel::clicked, [this]() { emit showFormClicked(sig); });
-  QObject::connect(plot_btn, &QToolButton::clicked, [this](bool checked) {
-    emit showChart(msg_id, sig, checked, QGuiApplication::keyboardModifiers() & Qt::ShiftModifier);
-  });
-  QObject::connect(remove_btn, &QToolButton::clicked, [this]() { emit remove(sig); });
-  QObject::connect(form, &SignalForm::changed, this, &SignalEdit::saveSignal);
-  setSizePolicy(QSizePolicy::Preferred, QSizePolicy::Fixed);
-}
-
-void SignalEdit::setSignal(const QString &message_id, const Signal *signal) {
-  sig = signal;
-  updateForm(msg_id == message_id && form->isVisible());
-  msg_id = message_id;
-  color_label->setText(QString::number(form_idx + 1));
-  color_label->setStyleSheet(QString("color:black; background-color:%2").arg(bg_color.name()));
-  title->setText(sig->name.c_str());
-  show();
-}
-
-void SignalEdit::saveSignal() {
-  Signal s = *sig;
-  s.name = form->name->text().toStdString();
-  s.size = form->size->text().toInt();
-  s.offset = form->offset->text().toDouble();
-  s.factor = form->factor->text().toDouble();
-  s.is_signed = form->sign->currentIndex() == 0;
-  bool little_endian = form->endianness->currentIndex() == 0;
-  if (little_endian != s.is_little_endian) {
->>>>>>> 1c128db8
     int start = std::floor(s.start_bit / 8);
     if (s.is_little_endian) {
       int end = std::floor((s.start_bit - s.size + 1) / 8);
@@ -307,7 +235,6 @@
   }
 }
 
-<<<<<<< HEAD
 // SignalItemDelegate
 
 void SignalItemDelegate::paint(QPainter *painter, const QStyleOptionViewItem &option, const QModelIndex &index) const {
@@ -320,9 +247,10 @@
     }
 
     // color label
+    auto bg_color = QColor(getColor(item->row()));
     QRect rc{option.rect.left() + 3, option.rect.top(), 22, option.rect.height()};
     painter->setPen(Qt::NoPen);
-    painter->setBrush(QColor(getColor(item->row())));
+    painter->setBrush(item->highlight ? bg_color.darker(125) : bg_color);
     painter->drawRoundedRect(rc.adjusted(0, 2, 0, -2), 5, 5);
     painter->setPen(item->highlight ? Qt::white : Qt::black);
     painter->drawText(rc, Qt::AlignCenter, QString::number(item->row() + 1));
@@ -337,12 +265,6 @@
   } else {
     QStyledItemDelegate::paint(painter, option, index);
   }
-=======
-void SignalEdit::signalHovered(const Signal *s) {
-  auto text_color = sig == s ? "white" : "black";
-  auto _bg_color = sig == s ? bg_color.darker(125) : bg_color;  // 4/5x brightness
-  color_label->setStyleSheet(QString("color:%1; background-color:%2").arg(text_color).arg(_bg_color.name()));
->>>>>>> 1c128db8
 }
 
 // SignalView
