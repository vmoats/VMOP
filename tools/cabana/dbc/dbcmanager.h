--- conflicted
+++ resolved
@@ -1,10 +1,7 @@
 #pragma once
 
 #include <memory>
-<<<<<<< HEAD
-=======
 #include <map>
->>>>>>> ff4aae85
 #include <set>
 
 #include "tools/cabana/dbc/dbcfile.h"
@@ -33,28 +30,6 @@
   void updateMsg(const MessageId &id, const QString &name, uint32_t size, const QString &comment);
   void removeMsg(const MessageId &id);
 
-<<<<<<< HEAD
-  inline QString newMsgName(const MessageId &id) const { return findDBCFile(id)->newMsgName(id); }
-  inline QString newSignalName(const MessageId &id) const { return findDBCFile(id)->newSignalName(id); }
-
-  inline const QList<uint8_t> &mask(const MessageId &id) const { return findDBCFile(id)->mask(id); }
-  const SourceSet sources(const DBCFile *dbc_file) const;
-
-  inline const std::map<uint32_t, cabana::Msg> &getMessages(uint8_t source) const { return findDBCFile(source)->getMessages(); }
-  inline const cabana::Msg *msg(const MessageId &id) const { return findDBCFile(id)->msg(id); }
-  inline const cabana::Msg *msg(uint8_t source, const QString &name) const { return findDBCFile(source)->msg(name); }
-
-  QStringList signalNames() const;
-  inline int signalCount(const MessageId &id) const { return findDBCFile(id)->signalCount(id); }
-  int signalCount() const;
-  int msgCount() const;
-  inline int dbcCount() const { return allDBCFiles().size(); }
-  int nonEmptyDBCCount() const;
-
-  DBCFile *findDBCFile(const uint8_t source) const;
-  inline DBCFile *findDBCFile(const MessageId &id) const { return findDBCFile(id.source); }
-  std::set<DBCFile *> allDBCFiles() const;
-=======
   QString newMsgName(const MessageId &id);
   QString newSignalName(const MessageId &id);
   const QList<uint8_t>& mask(const MessageId &id);
@@ -74,7 +49,6 @@
   DBCFile *findDBCFile(const uint8_t source);
   inline DBCFile *findDBCFile(const MessageId &id) { return findDBCFile(id.source); }
   std::set<DBCFile *> allDBCFiles();
->>>>>>> ff4aae85
 
 signals:
   void signalAdded(MessageId id, const cabana::Signal *sig);
@@ -85,11 +59,7 @@
   void DBCFileChanged();
 
 private:
-<<<<<<< HEAD
-  mutable std::map<int, std::shared_ptr<DBCFile>> dbc_files;
-=======
   std::map<int, std::shared_ptr<DBCFile>> dbc_files;
->>>>>>> ff4aae85
 };
 
 DBCManager *dbc();
