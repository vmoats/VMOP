--- conflicted
+++ resolved
@@ -1,9 +1,5 @@
 #pragma once
 
-<<<<<<< HEAD
-#include <limits>
-=======
->>>>>>> ff4aae85
 #include <QColor>
 #include <QList>
 #include <QMetaType>
@@ -56,11 +52,11 @@
 public:
   Signal() = default;
   Signal(const Signal &other) = default;
-<<<<<<< HEAD
+  bool getValue(const uint8_t *data, size_t data_size, double *val) const;
   QString formatValue(double value) const;
-  bool getValue(const uint8_t *data, size_t data_size, double *val) const;
+  void update();
   bool operator==(const cabana::Signal &other) const;
-  inline bool operator!=(const cabana::Signal &other) { return !(*this == other); }
+  inline bool operator!=(const cabana::Signal &other) const { return !(*this == other); }
 
   enum class Type {
     Normal = 0,
@@ -69,11 +65,6 @@
   };
 
   Type type = Type::Normal;
-=======
-  void update();
-  QString formatValue(double value) const;
-
->>>>>>> ff4aae85
   QString name;
   int start_bit, msb, lsb, size;
   double factor, offset;
@@ -83,23 +74,12 @@
   QString unit;
   QString comment;
   ValueDescription val_desc;
-<<<<<<< HEAD
+  int precision = 0;
+  QColor color;
 
   // Multiplexed
   int multiplex_value = 0;
   Signal *multiplexor = nullptr;
-
-  int precision = 0;
-  QColor color;
-
-private:
-  void update();
-
-  friend class Msg;
-=======
-  int precision = 0;
-  QColor color;
->>>>>>> ff4aae85
 };
 
 class Msg {
@@ -107,11 +87,6 @@
   Msg() = default;
   Msg(const Msg &other) { *this = other; }
   ~Msg();
-<<<<<<< HEAD
-  Msg &operator=(const Msg &other);
-  int indexOf(const cabana::Signal *sig) const;
-  const cabana::Signal *sig(const QString &sig_name) const;
-=======
   cabana::Signal *addSignal(const cabana::Signal &sig);
   cabana::Signal *updateSignal(const QString &sig_name, const cabana::Signal &sig);
   void removeSignal(const QString &sig_name);
@@ -119,7 +94,7 @@
   int indexOf(const cabana::Signal *sig) const;
   cabana::Signal *sig(const QString &sig_name) const;
   QString newSignalName();
->>>>>>> ff4aae85
+  void update();
   inline const std::vector<cabana::Signal *> &getSignals() const { return sigs; }
 
   uint32_t address;
@@ -129,23 +104,9 @@
   std::vector<cabana::Signal *> sigs;
 
   QList<uint8_t> mask;
-<<<<<<< HEAD
   cabana::Signal *multiplexor = nullptr;
-
-private:
-  void update();
-
-  friend class ::DBCFile;
 };
 
-=======
-  void update();
-};
-
-bool operator==(const cabana::Signal &l, const cabana::Signal &r);
-inline bool operator!=(const cabana::Signal &l, const cabana::Signal &r) { return !(l == r); }
-
->>>>>>> ff4aae85
 }  // namespace cabana
 
 // Helper functions
