#include "tools/cabana/dbc/dbc.h"
#include "tools/cabana/util.h"

uint qHash(const MessageId &item) {
  return qHash(item.source) ^ qHash(item.address);
}

QVector<const cabana::Signal *> cabana::Msg::getSignals() const {
  QVector<const Signal *> ret;
  ret.reserve(sigs.size());
  for (auto &sig : sigs) ret.push_back(&sig);
  std::sort(ret.begin(), ret.end(), [](auto l, auto r) {
<<<<<<< HEAD
    return std::tuple(r->type, l->multiplex_value, l->start_bit) < std::tuple(l->type, r->multiplex_value, r->start_bit);
=======
    if (l->start_bit != r->start_bit) {
      return l->start_bit < r->start_bit;
    }
    // For VECTOR__INDEPENDENT_SIG_MSG, many signals have same start bit
    return l->name < r->name;
>>>>>>> b792485d
  });
  return ret;
}

void cabana::Msg::update() {
  mask = QVector<uint8_t>(size, 0x00).toList();
  multiplexor = nullptr;

  for (auto &sig : sigs) {
    if (sig.type == cabana::Signal::Type::Multiplexor) {
      multiplexor = &sig;
    }
    sig.update();

    int i = sig.msb / 8;
    int bits = sig.size;
    while (i >= 0 && i < size && bits > 0) {
      int lsb = (int)(sig.lsb / 8) == i ? sig.lsb : i * 8;
      int msb = (int)(sig.msb / 8) == i ? sig.msb : (i + 1) * 8 - 1;

      int sz = msb - lsb + 1;
      int shift = (lsb - (i * 8));

      mask[i] |= ((1ULL << sz) - 1) << shift;

      bits -= size;
      i = sig.is_little_endian ? i - 1 : i + 1;
    }
  }
  for (auto &sig : sigs) {
    sig.multiplexor = sig.type == cabana::Signal::Type::Multiplexed ? multiplexor : nullptr;
    if (!sig.multiplexor) {
      sig.multiplex_value = 0;
    }
  }
}

// cabana::Signal

void cabana::Signal::update() {
  float h = 19 * (float)lsb / 64.0;
  h = fmod(h, 1.0);
  size_t hash = qHash(name);
  float s = 0.25 + 0.25 * (float)(hash & 0xff) / 255.0;
  float v = 0.75 + 0.25 * (float)((hash >> 8) & 0xff) / 255.0;

  color = QColor::fromHsvF(h, s, v);
  precision = std::max(num_decimals(factor), num_decimals(offset));
}

QString cabana::Signal::formatValue(double value) const {
  // Show enum string
  for (auto &[val, desc] : val_desc) {
    if (std::abs(value - val) < 1e-6) {
      return desc;
    }
  }

  QString val_str = QString::number(value, 'f', precision);
  if (!unit.isEmpty()) {
    val_str += " " + unit;
  }
  return val_str;
}

bool cabana::Signal::getValue(const uint8_t *data, size_t data_size, double *val) const {
  if (multiplexor && get_raw_value(data, data_size, *multiplexor) != multiplex_value) {
    return false;
  }
  *val = get_raw_value(data, data_size, *this);
  return true;
}

bool cabana::Signal::operator==(const cabana::Signal &other) const {
  return name == other.name && size == other.size &&
         start_bit == other.start_bit &&
         msb == other.msb && lsb == other.lsb &&
         is_signed == other.is_signed && is_little_endian == other.is_little_endian &&
         factor == other.factor && offset == other.offset &&
         min == other.min && max == other.max && comment == other.comment && unit == other.unit && val_desc == other.val_desc &&
         multiplex_value == other.multiplex_value && type == other.type;
}

// helper functions

static QVector<int> BIG_ENDIAN_START_BITS = []() {
  QVector<int> ret;
  for (int i = 0; i < 64; i++)
    for (int j = 7; j >= 0; j--)
      ret.push_back(j + i * 8);
  return ret;
}();

double get_raw_value(const uint8_t *data, size_t data_size, const cabana::Signal &sig) {
  int64_t val = 0;

  int i = sig.msb / 8;
  int bits = sig.size;
  while (i >= 0 && i < data_size && bits > 0) {
    int lsb = (int)(sig.lsb / 8) == i ? sig.lsb : i * 8;
    int msb = (int)(sig.msb / 8) == i ? sig.msb : (i + 1) * 8 - 1;
    int size = msb - lsb + 1;

    uint64_t d = (data[i] >> (lsb - (i * 8))) & ((1ULL << size) - 1);
    val |= d << (bits - size);

    bits -= size;
    i = sig.is_little_endian ? i - 1 : i + 1;
  }
  if (sig.is_signed) {
    val -= ((val >> (sig.size - 1)) & 0x1) ? (1ULL << sig.size) : 0;
  }
  return val * sig.factor + sig.offset;
}

int bigEndianStartBitsIndex(int start_bit) { return BIG_ENDIAN_START_BITS[start_bit]; }
int bigEndianBitIndex(int index) { return BIG_ENDIAN_START_BITS.indexOf(index); }

void updateSigSizeParamsFromRange(cabana::Signal &s, int start_bit, int size) {
  s.start_bit = s.is_little_endian ? start_bit : bigEndianBitIndex(start_bit);
  s.size = size;
  if (s.is_little_endian) {
    s.lsb = s.start_bit;
    s.msb = s.start_bit + s.size - 1;
  } else {
    s.lsb = bigEndianStartBitsIndex(bigEndianBitIndex(s.start_bit) + s.size - 1);
    s.msb = s.start_bit;
  }
}

std::pair<int, int> getSignalRange(const cabana::Signal *s) {
  int from = s->is_little_endian ? s->start_bit : bigEndianBitIndex(s->start_bit);
  int to = from + s->size - 1;
  return {from, to};
}<|MERGE_RESOLUTION|>--- conflicted
+++ resolved
@@ -10,15 +10,8 @@
   ret.reserve(sigs.size());
   for (auto &sig : sigs) ret.push_back(&sig);
   std::sort(ret.begin(), ret.end(), [](auto l, auto r) {
-<<<<<<< HEAD
-    return std::tuple(r->type, l->multiplex_value, l->start_bit) < std::tuple(l->type, r->multiplex_value, r->start_bit);
-=======
-    if (l->start_bit != r->start_bit) {
-      return l->start_bit < r->start_bit;
-    }
-    // For VECTOR__INDEPENDENT_SIG_MSG, many signals have same start bit
-    return l->name < r->name;
->>>>>>> b792485d
+    return std::tuple(r->type, l->multiplex_value, l->start_bit, l->name) <
+           std::tuple(l->type, r->multiplex_value, r->start_bit, r->name);
   });
   return ret;
 }
