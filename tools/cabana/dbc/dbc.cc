--- conflicted
+++ resolved
@@ -6,19 +6,14 @@
   return qHash(item.source) ^ qHash(item.address);
 }
 
-<<<<<<< HEAD
-=======
 // cabana::Msg
 
->>>>>>> ff4aae85
 cabana::Msg::~Msg() {
   for (auto s : sigs) {
     delete s;
   }
 }
 
-<<<<<<< HEAD
-=======
 cabana::Signal *cabana::Msg::addSignal(const cabana::Signal &sig) {
   auto s = sigs.emplace_back(new cabana::Signal(sig));
   update();
@@ -43,7 +38,6 @@
   }
 }
 
->>>>>>> ff4aae85
 cabana::Msg &cabana::Msg::operator=(const cabana::Msg &other) {
   address = other.address;
   name = other.name;
@@ -60,18 +54,6 @@
   return *this;
 }
 
-<<<<<<< HEAD
-const cabana::Signal *cabana::Msg::sig(const QString &sig_name) const {
-  auto it = std::find_if(sigs.cbegin(), sigs.cend(), [&](auto &s) { return s->name == sig_name; });
-  return it != sigs.end() ? *it : nullptr;
-}
-
-int cabana::Msg::indexOf(const cabana::Signal *sig) const {
-  for (int i = 0; i < sigs.size(); ++i) {
-    if (sigs[i] == sig) return i;
-  }
-  return -1;
-=======
 cabana::Signal *cabana::Msg::sig(const QString &sig_name) const {
   auto it = std::find_if(sigs.begin(), sigs.end(), [&](auto &s) { return s->name == sig_name; });
   return it != sigs.end() ? *it : nullptr;
@@ -91,12 +73,10 @@
     if (sig(new_name) == nullptr) break;
   }
   return new_name;
->>>>>>> ff4aae85
 }
 
 void cabana::Msg::update() {
   mask = QVector<uint8_t>(size, 0x00).toList();
-<<<<<<< HEAD
   multiplexor = nullptr;
 
   // sort signals
@@ -109,14 +89,6 @@
     if (sig->type == cabana::Signal::Type::Multiplexor) {
       multiplexor = sig;
     }
-=======
-  // sort signals
-  std::sort(sigs.begin(), sigs.end(), [](auto l, auto r) {
-    return std::tie(l->start_bit, l->name) < std::tie(r->start_bit, r->name);
-  });
-
-  for (auto &sig : sigs) {
->>>>>>> ff4aae85
     sig->update();
 
     // update mask
@@ -133,7 +105,6 @@
 
       bits -= size;
       i = sig->is_little_endian ? i - 1 : i + 1;
-<<<<<<< HEAD
     }
   }
 
@@ -141,8 +112,6 @@
     sig->multiplexor = sig->type == cabana::Signal::Type::Multiplexed ? multiplexor : nullptr;
     if (!sig->multiplexor) {
       sig->multiplex_value = 0;
-=======
->>>>>>> ff4aae85
     }
   }
 }
