#include "tools/cabana/dbc/dbcfile.h"

#include <QFile>
#include <QFileInfo>
#include <QRegularExpression>
#include <QTextStream>
#include <numeric>
#include <sstream>

DBCFile::DBCFile(const QString &dbc_file_name, QObject *parent) : QObject(parent) {
  QFile file(dbc_file_name);
  if (file.open(QIODevice::ReadOnly)) {
    name_ = QFileInfo(dbc_file_name).baseName();
    filename = dbc_file_name;
    // Remove auto save file extension
    if (dbc_file_name.endsWith(AUTO_SAVE_EXTENSION)) {
      filename.chop(AUTO_SAVE_EXTENSION.length());
    }
    parse(file.readAll());
  } else {
    throw std::runtime_error("Failed to open file.");
  }
}

DBCFile::DBCFile(const QString &name, const QString &content, QObject *parent) : QObject(parent), name_(name), filename("") {
  // Open from clipboard
<<<<<<< HEAD
  parse(content);
=======
  open(content);
}

void DBCFile::open(const QString &content) {
  std::istringstream stream(content.toStdString());
  auto dbc = const_cast<DBC *>(dbc_parse_from_stream(name_.toStdString(), stream));
  msgs.clear();
  for (auto &msg : dbc->msgs) {
    auto &m = msgs[msg.address];
    m.address = msg.address;
    m.name = msg.name.c_str();
    m.size = msg.size;
    for (auto &s : msg.sigs) {
      auto sig = m.sigs.emplace_back(new cabana::Signal);
      sig->name = s.name.c_str();
      sig->start_bit = s.start_bit;
      sig->msb = s.msb;
      sig->lsb = s.lsb;
      sig->size = s.size;
      sig->is_signed = s.is_signed;
      sig->factor = s.factor;
      sig->offset = s.offset;
      sig->is_little_endian = s.is_little_endian;
    }
    m.update();
  }
  parseExtraInfo(content);

  delete dbc;
>>>>>>> ff4aae85
}

bool DBCFile::save() {
  assert(!filename.isEmpty());
  if (writeContents(filename)) {
    cleanupAutoSaveFile();
    return true;
  }
  return false;
}

bool DBCFile::saveAs(const QString &new_filename) {
  filename = new_filename;
  return save();
}

bool DBCFile::autoSave() {
  return !filename.isEmpty() && writeContents(filename + AUTO_SAVE_EXTENSION);
}

void DBCFile::cleanupAutoSaveFile() {
  if (!filename.isEmpty()) {
    QFile::remove(filename + AUTO_SAVE_EXTENSION);
  }
}

bool DBCFile::writeContents(const QString &fn) {
  QFile file(fn);
  if (file.open(QIODevice::WriteOnly)) {
    file.write(generateDBC().toUtf8());
    return true;
  }
  return false;
}

<<<<<<< HEAD
cabana::Signal *DBCFile::addSignal(const MessageId &id, const cabana::Signal &sig) {
  if (auto m = const_cast<cabana::Msg *>(msg(id.address))) {
    auto s = m->sigs.emplace_back(new cabana::Signal(sig));
    m->update();
    return s;
  }
  return nullptr;
}

cabana::Signal *DBCFile::updateSignal(const MessageId &id, const QString &sig_name, const cabana::Signal &sig) {
  if (auto m = const_cast<cabana::Msg *>(msg(id))) {
    if (auto s = (cabana::Signal *)m->sig(sig_name)) {
      *s = sig;
      m->update();
      return s;
    }
  }
  return nullptr;
}

const cabana::Signal *DBCFile::getSignal(const MessageId &id, const QString &sig_name) const {
  auto m = msg(id);
  return m ? (cabana::Signal *)m->sig(sig_name) : nullptr;
}

void DBCFile::removeSignal(const MessageId &id, const QString &sig_name) {
  if (auto m = const_cast<cabana::Msg *>(msg(id))) {
    auto it = std::find_if(m->sigs.begin(), m->sigs.end(), [&](auto &s) { return s->name == sig_name; });
    if (it != m->sigs.end()) {
      delete *it;
      m->sigs.erase(it);
      m->update();
    }
  }
}

=======
>>>>>>> ff4aae85
void DBCFile::updateMsg(const MessageId &id, const QString &name, uint32_t size, const QString &comment) {
  auto &m = msgs[id.address];
  m.address = id.address;
  m.name = name;
  m.size = size;
  m.comment = comment;
}

<<<<<<< HEAD
void DBCFile::removeMsg(const MessageId &id) {
  msgs.erase(id.address);
}

QString DBCFile::newMsgName(const MessageId &id) {
  return QString("NEW_MSG_") + QString::number(id.address, 16).toUpper();
}

QString DBCFile::newSignalName(const MessageId &id) {
  auto m = msg(id);
  assert(m != nullptr);

  QString name;
  for (int i = 1; /**/; ++i) {
    name = QString("NEW_SIGNAL_%1").arg(i);
    if (m->sig(name) == nullptr) break;
  }
  return name;
}

const QList<uint8_t> &DBCFile::mask(const MessageId &id) const {
  auto m = msg(id);
  return m ? m->mask : empty_mask;
}

const cabana::Msg *DBCFile::msg(uint32_t address) const {
=======
cabana::Msg *DBCFile::msg(uint32_t address) {
>>>>>>> ff4aae85
  auto it = msgs.find(address);
  return it != msgs.end() ? &it->second : nullptr;
}

<<<<<<< HEAD
const cabana::Msg *DBCFile::msg(const QString &name) {
  auto it = std::find_if(msgs.cbegin(), msgs.cend(), [&name](auto &m) { return m.second.name == name; });
  return it != msgs.cend() ? &(it->second) : nullptr;
}

QStringList DBCFile::signalNames() const {
  // Used for autocompletion
  QStringList ret;
  for (auto const &[_, msg] : msgs) {
    for (auto sig : msg.getSignals()) {
      ret << sig->name;
    }
  }
  ret.sort();
  ret.removeDuplicates();
  return ret;
}

int DBCFile::signalCount(const MessageId &id) const {
  if (msgs.count(id.address) == 0) return 0;
  return msgs.at(id.address).sigs.size();
=======
cabana::Msg *DBCFile::msg(const QString &name) {
  auto it = std::find_if(msgs.begin(), msgs.end(), [&name](auto &m) { return m.second.name == name; });
  return it != msgs.end() ? &(it->second) : nullptr;
>>>>>>> ff4aae85
}

int DBCFile::signalCount() {
  return std::accumulate(msgs.cbegin(), msgs.cend(), 0, [](int &n, const auto &m) { return n + m.second.sigs.size(); });
}

void DBCFile::parse(const QString &content) {
  static QRegularExpression bo_regexp(R"(^BO_ (\w+) (\w+) *: (\w+) (\w+))");
  static QRegularExpression sg_regexp(R"(^SG_ (\w+) : (\d+)\|(\d+)@(\d+)([\+|\-]) \(([0-9.+\-eE]+),([0-9.+\-eE]+)\) \[([0-9.+\-eE]+)\|([0-9.+\-eE]+)\] \"(.*)\" (.*))");
  static QRegularExpression sgm_regexp(R"(^SG_ (\w+) (\w+) *: (\d+)\|(\d+)@(\d+)([\+|\-]) \(([0-9.+\-eE]+),([0-9.+\-eE]+)\) \[([0-9.+\-eE]+)\|([0-9.+\-eE]+)\] \"(.*)\" (.*))");
  static QRegularExpression msg_comment_regexp(R"(^CM_ BO_ *(\w+) *\"([^"]*)\"\s*;)");
  static QRegularExpression sg_comment_regexp(R"(^CM_ SG_ *(\w+) *(\w+) *\"([^"]*)\"\s*;)");
  static QRegularExpression val_regexp(R"(VAL_ (\w+) (\w+) (\s*[-+]?[0-9]+\s+\".+?\"[^;]*))");

  int line_num = 0;
  QString line;
  auto dbc_assert = [&line_num, &line, this](bool condition, const QString &msg = "") {
    if (!condition) throw std::runtime_error(QString("[%1:%2]%3: %4").arg(filename).arg(line_num).arg(msg).arg(line).toStdString());
  };
  auto get_sig = [this](uint32_t address, const QString &name) -> cabana::Signal * {
    auto m = (cabana::Msg *)msg(address);
    return m ? (cabana::Signal *)m->sig(name) : nullptr;
  };

  msgs.clear();
  QTextStream stream((QString *)&content);
  cabana::Msg *current_msg = nullptr;
  int multiplexor_cnt = 0;
  while (!stream.atEnd()) {
    ++line_num;
    line = stream.readLine().trimmed();
    if (line.startsWith("BO_ ")) {
      multiplexor_cnt = 0;
      auto match = bo_regexp.match(line);
      dbc_assert(match.hasMatch());
      auto address = match.captured(1).toUInt();
      dbc_assert(msgs.count(address) == 0, QString("Duplicate message address: %1").arg(address));
      current_msg = &msgs[address];
      current_msg->address = address;
      current_msg->name = match.captured(2);
      current_msg->size = match.captured(3).toULong();
    } else if (line.startsWith("SG_ ")) {
      int offset = 0;
      auto match = sg_regexp.match(line);
      if (!match.hasMatch()) {
        match = sgm_regexp.match(line);
        offset = 1;
      }
      dbc_assert(match.hasMatch());
      dbc_assert(current_msg, "No Message");
      auto name = match.captured(1);
      dbc_assert(current_msg->sig(name) == nullptr, "Duplicate signal name");
      cabana::Signal s{};
      if (offset == 1) {
        auto indicator = match.captured(2);
        if (indicator == "M") {
          // Only one signal within a single message can be the multiplexer switch.
          dbc_assert(++multiplexor_cnt < 2, "Multiple multiplexor");
          s.type = cabana::Signal::Type::Multiplexor;
        } else {
          dbc_assert(multiplexor_cnt == 1, "No multiplexor");
          s.type = cabana::Signal::Type::Multiplexed;
          s.multiplex_value = indicator.mid(1).toInt();
        }
      }
      s.name = name;
      s.start_bit = match.captured(offset + 2).toInt();
      s.size = match.captured(offset + 3).toInt();
      s.is_little_endian = match.captured(offset + 4).toInt() == 1;
      s.is_signed = match.captured(offset + 5) == "-";
      s.factor = match.captured(offset + 6).toDouble();
      s.offset = match.captured(offset + 7).toDouble();
      if (s.is_little_endian) {
        s.lsb = s.start_bit;
        s.msb = s.start_bit + s.size - 1;
      } else {
        s.lsb = bigEndianStartBitsIndex(bigEndianBitIndex(s.start_bit) + s.size - 1);
        s.msb = s.start_bit;
      }
      s.min = match.captured(8 + offset).toDouble();
      s.max = match.captured(9 + offset).toDouble();
      s.unit = match.captured(10 + offset);
      current_msg->sigs.push_back(new cabana::Signal(s));
    } else if (line.startsWith("VAL_ ")) {
      auto match = val_regexp.match(line);
      dbc_assert(match.hasMatch());
      if (auto s = get_sig(match.captured(1).toUInt(), match.captured(2))) {
        QStringList desc_list = match.captured(3).trimmed().split('"');
        for (int i = 0; i < desc_list.size(); i += 2) {
          auto val = desc_list[i].trimmed();
          if (!val.isEmpty() && (i + 1) < desc_list.size()) {
            auto desc = desc_list[i + 1].trimmed();
            s->val_desc.push_back({val.toDouble(), desc});
          }
        }
      }
    } else if (line.startsWith("CM_ BO_")) {
      if (!line.endsWith("\";")) {
        int pos = stream.pos() - line.length() - 1;
        line = content.mid(pos, content.indexOf("\";", pos));
      }
      auto match = msg_comment_regexp.match(line);
      dbc_assert(match.hasMatch());
      if (auto m = (cabana::Msg *)msg(match.captured(1).toUInt())) {
        m->comment = match.captured(2).trimmed();
      }
    } else if (line.startsWith("CM_ SG_ ")) {
      if (!line.endsWith("\";")) {
        int pos = stream.pos() - line.length() - 1;
        line = content.mid(pos, content.indexOf("\";", pos));
      }
      auto match = sg_comment_regexp.match(line);
      dbc_assert(match.hasMatch());
      if (auto s = get_sig(match.captured(1).toUInt(), match.captured(2))) {
        s->comment = match.captured(3).trimmed();
      }
    }
  }

  for (auto &[_, m] : msgs) {
    m.update();
  }
}

QString DBCFile::generateDBC() {
  QString dbc_string, signal_comment, message_comment, val_desc;
  for (const auto &[address, m] : msgs) {
    dbc_string += QString("BO_ %1 %2: %3 XXX\n").arg(address).arg(m.name).arg(m.size);
    if (!m.comment.isEmpty()) {
      message_comment += QString("CM_ BO_ %1 \"%2\";\n").arg(address).arg(m.comment);
    }
    for (auto sig : m.getSignals()) {
      QString multiplexer_indicator;
      if (sig->type == cabana::Signal::Type::Multiplexor) {
        multiplexer_indicator = "M ";
      } else if (sig->type == cabana::Signal::Type::Multiplexed) {
        multiplexer_indicator = QString("m%1 ").arg(sig->multiplex_value);
      }
      dbc_string += QString(" SG_ %1 %2: %3|%4@%5%6 (%7,%8) [%9|%10] \"%11\" XXX\n")
                        .arg(sig->name)
                        .arg(multiplexer_indicator)
                        .arg(sig->start_bit)
                        .arg(sig->size)
                        .arg(sig->is_little_endian ? '1' : '0')
                        .arg(sig->is_signed ? '-' : '+')
                        .arg(doubleToString(sig->factor))
                        .arg(doubleToString(sig->offset))
                        .arg(doubleToString(sig->min))
                        .arg(doubleToString(sig->max))
                        .arg(sig->unit);
      if (!sig->comment.isEmpty()) {
        signal_comment += QString("CM_ SG_ %1 %2 \"%3\";\n").arg(address).arg(sig->name).arg(sig->comment);
      }
      if (!sig->val_desc.isEmpty()) {
        QStringList text;
        for (auto &[val, desc] : sig->val_desc) {
          text << QString("%1 \"%2\"").arg(val).arg(desc);
        }
        val_desc += QString("VAL_ %1 %2 %3;\n").arg(address).arg(sig->name).arg(text.join(" "));
      }
    }
    dbc_string += "\n";
  }
  return dbc_string + message_comment + signal_comment + val_desc;
}<|MERGE_RESOLUTION|>--- conflicted
+++ resolved
@@ -24,39 +24,7 @@
 
 DBCFile::DBCFile(const QString &name, const QString &content, QObject *parent) : QObject(parent), name_(name), filename("") {
   // Open from clipboard
-<<<<<<< HEAD
   parse(content);
-=======
-  open(content);
-}
-
-void DBCFile::open(const QString &content) {
-  std::istringstream stream(content.toStdString());
-  auto dbc = const_cast<DBC *>(dbc_parse_from_stream(name_.toStdString(), stream));
-  msgs.clear();
-  for (auto &msg : dbc->msgs) {
-    auto &m = msgs[msg.address];
-    m.address = msg.address;
-    m.name = msg.name.c_str();
-    m.size = msg.size;
-    for (auto &s : msg.sigs) {
-      auto sig = m.sigs.emplace_back(new cabana::Signal);
-      sig->name = s.name.c_str();
-      sig->start_bit = s.start_bit;
-      sig->msb = s.msb;
-      sig->lsb = s.lsb;
-      sig->size = s.size;
-      sig->is_signed = s.is_signed;
-      sig->factor = s.factor;
-      sig->offset = s.offset;
-      sig->is_little_endian = s.is_little_endian;
-    }
-    m.update();
-  }
-  parseExtraInfo(content);
-
-  delete dbc;
->>>>>>> ff4aae85
 }
 
 bool DBCFile::save() {
@@ -92,45 +60,6 @@
   return false;
 }
 
-<<<<<<< HEAD
-cabana::Signal *DBCFile::addSignal(const MessageId &id, const cabana::Signal &sig) {
-  if (auto m = const_cast<cabana::Msg *>(msg(id.address))) {
-    auto s = m->sigs.emplace_back(new cabana::Signal(sig));
-    m->update();
-    return s;
-  }
-  return nullptr;
-}
-
-cabana::Signal *DBCFile::updateSignal(const MessageId &id, const QString &sig_name, const cabana::Signal &sig) {
-  if (auto m = const_cast<cabana::Msg *>(msg(id))) {
-    if (auto s = (cabana::Signal *)m->sig(sig_name)) {
-      *s = sig;
-      m->update();
-      return s;
-    }
-  }
-  return nullptr;
-}
-
-const cabana::Signal *DBCFile::getSignal(const MessageId &id, const QString &sig_name) const {
-  auto m = msg(id);
-  return m ? (cabana::Signal *)m->sig(sig_name) : nullptr;
-}
-
-void DBCFile::removeSignal(const MessageId &id, const QString &sig_name) {
-  if (auto m = const_cast<cabana::Msg *>(msg(id))) {
-    auto it = std::find_if(m->sigs.begin(), m->sigs.end(), [&](auto &s) { return s->name == sig_name; });
-    if (it != m->sigs.end()) {
-      delete *it;
-      m->sigs.erase(it);
-      m->update();
-    }
-  }
-}
-
-=======
->>>>>>> ff4aae85
 void DBCFile::updateMsg(const MessageId &id, const QString &name, uint32_t size, const QString &comment) {
   auto &m = msgs[id.address];
   m.address = id.address;
@@ -139,67 +68,14 @@
   m.comment = comment;
 }
 
-<<<<<<< HEAD
-void DBCFile::removeMsg(const MessageId &id) {
-  msgs.erase(id.address);
-}
-
-QString DBCFile::newMsgName(const MessageId &id) {
-  return QString("NEW_MSG_") + QString::number(id.address, 16).toUpper();
-}
-
-QString DBCFile::newSignalName(const MessageId &id) {
-  auto m = msg(id);
-  assert(m != nullptr);
-
-  QString name;
-  for (int i = 1; /**/; ++i) {
-    name = QString("NEW_SIGNAL_%1").arg(i);
-    if (m->sig(name) == nullptr) break;
-  }
-  return name;
-}
-
-const QList<uint8_t> &DBCFile::mask(const MessageId &id) const {
-  auto m = msg(id);
-  return m ? m->mask : empty_mask;
-}
-
-const cabana::Msg *DBCFile::msg(uint32_t address) const {
-=======
 cabana::Msg *DBCFile::msg(uint32_t address) {
->>>>>>> ff4aae85
   auto it = msgs.find(address);
   return it != msgs.end() ? &it->second : nullptr;
 }
 
-<<<<<<< HEAD
-const cabana::Msg *DBCFile::msg(const QString &name) {
-  auto it = std::find_if(msgs.cbegin(), msgs.cend(), [&name](auto &m) { return m.second.name == name; });
-  return it != msgs.cend() ? &(it->second) : nullptr;
-}
-
-QStringList DBCFile::signalNames() const {
-  // Used for autocompletion
-  QStringList ret;
-  for (auto const &[_, msg] : msgs) {
-    for (auto sig : msg.getSignals()) {
-      ret << sig->name;
-    }
-  }
-  ret.sort();
-  ret.removeDuplicates();
-  return ret;
-}
-
-int DBCFile::signalCount(const MessageId &id) const {
-  if (msgs.count(id.address) == 0) return 0;
-  return msgs.at(id.address).sigs.size();
-=======
 cabana::Msg *DBCFile::msg(const QString &name) {
   auto it = std::find_if(msgs.begin(), msgs.end(), [&name](auto &m) { return m.second.name == name; });
   return it != msgs.end() ? &(it->second) : nullptr;
->>>>>>> ff4aae85
 }
 
 int DBCFile::signalCount() {
