--- conflicted
+++ resolved
@@ -28,11 +28,7 @@
 
   msg_cb = new QComboBox(this);
   // TODO: update when src_bus_combo changes
-<<<<<<< HEAD
   for (auto &[address, msg] : dbc()->getMessages(-1)) {
-=======
-  for (auto &[address, msg] : dbc()->getMessages(0)) {
->>>>>>> ff4aae85
     msg_cb->addItem(msg.name, address);
   }
   msg_cb->model()->sort(0);
