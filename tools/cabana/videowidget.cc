#include "tools/cabana/videowidget.h"

#include <QBuffer>
#include <QDateTime>
#include <QHBoxLayout>
#include <QMouseEvent>
#include <QPainter>
#include <QPixmap>
#include <QStyleOptionSlider>
#include <QToolTip>
#include <QVBoxLayout>
#include <QtConcurrent>

inline QString formatTime(int seconds) {
  return QDateTime::fromTime_t(seconds).toString(seconds > 60 * 60 ? "hh:mm:ss" : "mm:ss");
}

VideoWidget::VideoWidget(QWidget *parent) : QFrame(parent) {
  setFrameShape(QFrame::StyledPanel);
  setFrameShadow(QFrame::Sunken);
  QHBoxLayout *containter_layout = new QHBoxLayout(this);
  QVBoxLayout *main_layout = new QVBoxLayout();
  main_layout->setContentsMargins(0, 0, 0, 0);

<<<<<<< HEAD
  cam_widget = new CameraWidget("camerad", VISION_STREAM_ROAD, false, this);
=======
  containter_layout->addStretch(1);
  containter_layout->addLayout(main_layout);
  containter_layout->addStretch(1);

  cam_widget = new CameraWidget("camerad", can->visionStreamType(), false, this);
>>>>>>> 28d0459c
  cam_widget->setFixedSize(parent->width(), parent->width() / 1.596);
  main_layout->addWidget(cam_widget);

  // slider controls
  QHBoxLayout *slider_layout = new QHBoxLayout();
  QLabel *time_label = new QLabel("00:00");
  slider_layout->addWidget(time_label);

  slider = new Slider(this);
  slider->setSingleStep(0);
  slider_layout->addWidget(slider);

  end_time_label = new QLabel(this);
  slider_layout->addWidget(end_time_label);
  main_layout->addLayout(slider_layout);

  // btn controls
  QHBoxLayout *control_layout = new QHBoxLayout();
  play_btn = new QPushButton("⏸");
  play_btn->setStyleSheet("font-weight:bold; height:16px");
  control_layout->addWidget(play_btn);

  btn_group = new QButtonGroup(this);
  btn_group->setExclusive(true);
  for (float speed : {0.1, 0.5, 1., 2.}) {
    QPushButton *btn = new QPushButton(QString("%1x").arg(speed), this);
    btn->setCheckable(true);
    QObject::connect(btn, &QPushButton::clicked, [=]() { can->setSpeed(speed); });
    control_layout->addWidget(btn);
    btn_group->addButton(btn);
    if (speed == 1.0) btn->setChecked(true);
  }
  main_layout->addLayout(control_layout);

  QObject::connect(can, &CANMessages::updated, this, &VideoWidget::updateState);
  QObject::connect(slider, &QSlider::sliderReleased, [this]() { can->seekTo(slider->value() / 1000.0); });
  QObject::connect(slider, &QSlider::valueChanged, [=](int value) { time_label->setText(formatTime(value / 1000)); });
  QObject::connect(cam_widget, &CameraWidget::clicked, [this]() { pause(!can->isPaused()); });
  QObject::connect(play_btn, &QPushButton::clicked, [=]() { pause(!can->isPaused()); });
  QObject::connect(can, &CANMessages::streamStarted, this, &VideoWidget::streamStarted);
}

void VideoWidget::streamStarted() {
  play_btn->setText("⏸");
  btn_group->buttons()[2]->setChecked(true);
  end_time_label->setText(formatTime(can->totalSeconds()));
  slider->setRange(0, can->totalSeconds() * 1000);
  cam_widget->setStreamType(can->visionStreamType());
}

void VideoWidget::pause(bool pause) {
  play_btn->setText(!pause ? "⏸" : "▶");
  can->pause(pause);
}

void VideoWidget::rangeChanged(double min, double max, bool is_zoomed) {
  if (!is_zoomed) {
    min = 0;
    max = can->totalSeconds();
  }
  end_time_label->setText(formatTime(max));
  slider->setRange(min * 1000, max * 1000);
}

void VideoWidget::updateState() {
  if (!slider->isSliderDown())
    slider->setValue(can->currentSec() * 1000);
}

// Slider
Slider::Slider(QWidget *parent) : QSlider(Qt::Horizontal, parent) {
  setMouseTracking(true);
  QObject::connect(can, &CANMessages::timelineUpdated, this, &Slider::timelineUpdated);
  QObject::connect(can, &CANMessages::streamStarted, this, &Slider::streamStarted);
}

void Slider::streamStarted() {
  abort_load_thumbnail = true;
  thumnail_future.waitForFinished();
  abort_load_thumbnail = false;
  thumbnails.clear();
  timeline.clear();
  update();
  thumnail_future = QtConcurrent::run(this, &Slider::loadThumbnails);
}

void Slider::timelineUpdated() {
  timeline = can->getTimeline();
  update();
}

void Slider::loadThumbnails() {
  const auto segments = can->route()->segments();
  for (auto it = segments.rbegin(); it != segments.rend() && !abort_load_thumbnail; ++it) {
    std::string qlog = it->second.qlog.toStdString();
    if (!qlog.empty()) {
      LogReader log;
      if (log.load(qlog, &abort_load_thumbnail, {cereal::Event::Which::THUMBNAIL}, true, 0, 3)) {
        for (auto ev = log.events.cbegin(); ev != log.events.cend() && !abort_load_thumbnail; ++ev) {
          auto thumb = (*ev)->event.getThumbnail();
          QString str = getThumbnailString(thumb.getThumbnail());
          std::lock_guard lk(thumbnail_lock);
          thumbnails[thumb.getTimestampEof()] = str;
        }
      }
    }
  }
}

QString Slider::getThumbnailString(const capnp::Data::Reader &data) {
  QPixmap thumb;
  if (thumb.loadFromData(data.begin(), data.size(), "jpeg")) {
    thumb = thumb.scaled({thumb.width()/3, thumb.height()/3}, Qt::KeepAspectRatio);
    thumbnail_size = thumb.size();
    QByteArray bytes;
    QBuffer buffer(&bytes);
    buffer.open(QIODevice::WriteOnly);
    thumb.save(&buffer, "png");
    return  QString("<img src='data:image/png;base64, %0'>").arg(QString(bytes.toBase64()));
  }
  return {};
}

void Slider::sliderChange(QAbstractSlider::SliderChange change) {
  if (change == QAbstractSlider::SliderValueChange) {
    int x = width() * ((value() - minimum()) / double(maximum() - minimum()));
    if (x != slider_x) {
      slider_x = x;
      update();
    }
  } else {
    QAbstractSlider::sliderChange(change);
  }
}

void Slider::paintEvent(QPaintEvent *ev) {
  static const QColor colors[] = {
    [(int)TimelineType::None] = QColor(111, 143, 175),
    [(int)TimelineType::Engaged] = QColor(0, 163, 108),
    [(int)TimelineType::UserFlag] = Qt::white,
    [(int)TimelineType::AlertInfo] = Qt::green,
    [(int)TimelineType::AlertWarning] = QColor(255, 195, 0),
    [(int)TimelineType::AlertCritical] = QColor(199, 0, 57)};

  QPainter p(this);
  QRect r = rect().adjusted(0, 4, 0, -4);
  p.fillRect(r, colors[(int)TimelineType::None]);
  double min = minimum() / 1000.0;
  double max = maximum() / 1000.0;
  for (auto [begin, end, type] : timeline) {
    if (begin > max || end < min)
      continue;
    r.setLeft(((std::max(min, (double)begin) - min) / (max - min)) * width());
    r.setRight(((std::min(max, (double)end) - min) / (max - min)) * width());
    p.fillRect(r, colors[(int)type]);
  }

  QStyleOptionSlider opt;
  opt.initFrom(this);
  opt.minimum = minimum();
  opt.maximum = maximum();
  opt.subControls = QStyle::SC_SliderHandle;
  opt.sliderPosition = value();
  style()->drawComplexControl(QStyle::CC_Slider, &opt, &p);
}

void Slider::mousePressEvent(QMouseEvent *e) {
  QSlider::mousePressEvent(e);
  if (e->button() == Qt::LeftButton && !isSliderDown()) {
    int value = minimum() + ((maximum() - minimum()) * e->x()) / width();
    setValue(value);
    emit sliderReleased();
  }
}

void Slider::mouseMoveEvent(QMouseEvent *e) {
  QString thumb;
  {
    double seconds = (minimum() + e->pos().x() * ((maximum() - minimum()) / (double)width())) / 1000.0;
    std::lock_guard lk(thumbnail_lock);
    auto it = thumbnails.lowerBound((seconds + can->routeStartTime()) * 1e9);
    if (it != thumbnails.end()) {
      thumb = it.value();
    }
  }
  QPoint pt = mapToGlobal({e->pos().x() - thumbnail_size.width() / 2, -thumbnail_size.height() - 30});
  QToolTip::showText(pt, thumb, this, rect());
  QSlider::mouseMoveEvent(e);
}<|MERGE_RESOLUTION|>--- conflicted
+++ resolved
@@ -22,15 +22,11 @@
   QVBoxLayout *main_layout = new QVBoxLayout();
   main_layout->setContentsMargins(0, 0, 0, 0);
 
-<<<<<<< HEAD
-  cam_widget = new CameraWidget("camerad", VISION_STREAM_ROAD, false, this);
-=======
   containter_layout->addStretch(1);
   containter_layout->addLayout(main_layout);
   containter_layout->addStretch(1);
 
-  cam_widget = new CameraWidget("camerad", can->visionStreamType(), false, this);
->>>>>>> 28d0459c
+  cam_widget = new CameraWidget("camerad", VISION_STREAM_ROAD, false, this);
   cam_widget->setFixedSize(parent->width(), parent->width() / 1.596);
   main_layout->addWidget(cam_widget);
 
