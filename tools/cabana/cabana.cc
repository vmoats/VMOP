--- conflicted
+++ resolved
@@ -34,6 +34,7 @@
   if (cmd_parser.isSet("stream")) {
     stream.reset(new LiveStream(&app, cmd_parser.value("zmq")));
   } else {
+    // TODO: Remove when OpenpilotPrefix supports ZMQ
 #ifndef __APPLE__
     op_prefix.reset(new OpenpilotPrefix());
 #endif
@@ -51,23 +52,7 @@
     }
   }
 
-<<<<<<< HEAD
   MainWindow w;
   w.show();
   return app.exec();
-=======
-  // TODO: Remove when OpenpilotPrefix supports ZMQ
-#ifndef __APPLE__
-  OpenpilotPrefix op_prefix;
-#endif
-
-  CANMessages p(&app);
-  int ret = 0;
-  if (p.loadRoute(route, cmd_parser.value("data_dir"), replay_flags)) {
-    MainWindow w;
-    w.show();
-    ret = app.exec();
-  }
-  return ret;
->>>>>>> 5cc192be
 }