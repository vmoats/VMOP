--- conflicted
+++ resolved
@@ -76,19 +76,12 @@
     settings.suppress_defined_signals = (state == Qt::Checked);
   });
   QObject::connect(can, &AbstractStream::msgsReceived, model, &MessageListModel::msgsReceived);
-<<<<<<< HEAD
-  QObject::connect(dbc(), &DBCManager::DBCFileChanged, model, &MessageListModel::sortMessages);
-  QObject::connect(dbc(), &DBCManager::msgUpdated, model, &MessageListModel::sortMessages);
-  QObject::connect(dbc(), &DBCManager::msgRemoved, model, &MessageListModel::sortMessages);
-=======
-  QObject::connect(can, &AbstractStream::streamStarted, this, &MessagesWidget::reset);
   QObject::connect(dbc(), &DBCManager::DBCFileChanged, this, &MessagesWidget::dbcModified);
   QObject::connect(dbc(), &DBCManager::msgUpdated, this, &MessagesWidget::dbcModified);
   QObject::connect(dbc(), &DBCManager::msgRemoved, this, &MessagesWidget::dbcModified);
   QObject::connect(dbc(), &DBCManager::signalAdded, this, &MessagesWidget::dbcModified);
   QObject::connect(dbc(), &DBCManager::signalRemoved, this, &MessagesWidget::dbcModified);
   QObject::connect(dbc(), &DBCManager::signalUpdated, this, &MessagesWidget::dbcModified);
->>>>>>> 16f0f156
   QObject::connect(model, &MessageListModel::modelReset, [this]() {
     if (current_msg_id) {
       selectMessage(*current_msg_id);
@@ -147,17 +140,6 @@
   }
 }
 
-<<<<<<< HEAD
-=======
-void MessagesWidget::reset() {
-  current_msg_id = std::nullopt;
-  view->selectionModel()->clear();
-  model->reset();
-  updateSuppressedButtons();
-}
-
-
->>>>>>> 16f0f156
 // MessageListModel
 
 QVariant MessageListModel::headerData(int section, Qt::Orientation orientation, int role) const {
@@ -403,22 +385,11 @@
   suppressed_bytes.clear();
 }
 
-<<<<<<< HEAD
-=======
-void MessageListModel::reset() {
-  beginResetModel();
-  filter_str.clear();
-  msgs.clear();
-  clearSuppress();
-  endResetModel();
-}
-
 void MessageListModel::forceResetModel() {
   beginResetModel();
   endResetModel();
 }
 
->>>>>>> 16f0f156
 // MessageView
 
 void MessageView::drawRow(QPainter *painter, const QStyleOptionViewItem &option, const QModelIndex &index) const {
