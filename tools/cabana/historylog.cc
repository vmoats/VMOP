#include "tools/cabana/historylog.h"

#include <QPainter>
#include <QPushButton>
#include <QVBoxLayout>

#include "tools/cabana/commands.h"
#include "tools/cabana/util.h"

// HistoryLogModel

QVariant HistoryLogModel::data(const QModelIndex &index, int role) const {
  const bool show_signals = display_signals_mode && sigs.size() > 0;
  const auto &m = messages[index.row()];
  if (role == Qt::DisplayRole) {
    if (index.column() == 0) {
      return QString::number((m.mono_time / (double)1e9) - can->routeStartTime(), 'f', 2);
    }
    return show_signals ? QString::number(m.sig_values[index.column() - 1]) : toHex(m.data);
  } else if (role == Qt::UserRole && index.column() == 1 && !show_signals) {
    return ChangeTracker::toVariantList(m.colors);
  }
  return {};
}

void HistoryLogModel::setMessage(const MessageId &message_id) {
  msg_id = message_id;
}

void HistoryLogModel::refresh() {
  beginResetModel();
  sigs.clear();
<<<<<<< HEAD
  if (auto dbc_msg = dbc()->msg(msg_id)) {
    sigs = dbc_msg->sigs;
=======
  if (auto dbc_msg = dbc()->msg(*msg_id)) {
    sigs = dbc_msg->getSignals();
>>>>>>> 5078c918
  }
  last_fetch_time = 0;
  has_more_data = true;
  messages.clear();
  hex_colors.clear();
  updateState();
  endResetModel();
}

QVariant HistoryLogModel::headerData(int section, Qt::Orientation orientation, int role) const {
  if (orientation == Qt::Horizontal) {
    const bool show_signals = display_signals_mode && !sigs.empty();
    if (role == Qt::DisplayRole || role == Qt::ToolTipRole) {
      if (section == 0) {
        return "Time";
      }
      return show_signals ? sigs[section - 1].name : "Data";
    } else if (role == Qt::BackgroundRole && section > 0 && show_signals) {
      return QBrush(getColor(&sigs[section - 1]));
    }
  }
  return {};
}

void HistoryLogModel::setDynamicMode(int state) {
  dynamic_mode = state != 0;
  refresh();
}

void HistoryLogModel::setDisplayType(int type) {
  display_signals_mode = type == 0;
  refresh();
}

void HistoryLogModel::segmentsMerged() {
  if (!dynamic_mode) {
    has_more_data = true;
  }
}

void HistoryLogModel::setFilter(int sig_idx, const QString &value, std::function<bool(double, double)> cmp) {
  filter_sig_idx = sig_idx;
  filter_value = value.toDouble();
  filter_cmp = value.isEmpty() ? nullptr : cmp;
}

void HistoryLogModel::updateState() {
  if (msg_id) {
    uint64_t current_time = (can->lastMessage(*msg_id).ts + can->routeStartTime()) * 1e9 + 1;
    auto new_msgs = dynamic_mode ? fetchData(current_time, last_fetch_time) : fetchData(0);
    if (!new_msgs.empty()) {
      beginInsertRows({}, 0, new_msgs.size() - 1);
      messages.insert(messages.begin(), std::move_iterator(new_msgs.begin()), std::move_iterator(new_msgs.end()));
      endInsertRows();
    }
    has_more_data = new_msgs.size() >= batch_size;
    last_fetch_time = current_time;
  }
}

void HistoryLogModel::fetchMore(const QModelIndex &parent) {
  if (!messages.empty()) {
    auto new_msgs = fetchData(messages.back().mono_time);
    if (!new_msgs.empty()) {
      beginInsertRows({}, messages.size(), messages.size() + new_msgs.size() - 1);
      messages.insert(messages.end(), std::move_iterator(new_msgs.begin()), std::move_iterator(new_msgs.end()));
      endInsertRows();
    }
    has_more_data = new_msgs.size() >= batch_size;
  }
}

template <class InputIt>
std::deque<HistoryLogModel::Message> HistoryLogModel::fetchData(InputIt first, InputIt last, uint64_t min_time) {
  std::deque<HistoryLogModel::Message> msgs;
  QVector<double> values(sigs.size());
  for (auto it = first; it != last && (*it)->mono_time > min_time; ++it) {
    if ((*it)->which == cereal::Event::Which::CAN) {
      for (const auto &c : (*it)->event.getCan()) {
        if (msg_id->address == c.getAddress() && msg_id->source == c.getSrc()) {
          const auto dat = c.getDat();
          for (int i = 0; i < sigs.size(); ++i) {
            values[i] = get_raw_value((uint8_t *)dat.begin(), dat.size(), sigs[i]);
          }
          if (!filter_cmp || filter_cmp(values[filter_sig_idx], filter_value)) {
            auto &m = msgs.emplace_back();
            m.mono_time = (*it)->mono_time;
            m.data = QByteArray((char *)dat.begin(), dat.size());
            m.sig_values = values;
            if (msgs.size() >= batch_size && min_time == 0)
              return msgs;
          }
        }
      }
    }
  }
  return msgs;
}

template std::deque<HistoryLogModel::Message> HistoryLogModel::fetchData<>(std::vector<const Event*>::iterator first, std::vector<const Event*>::iterator last, uint64_t min_time);
template std::deque<HistoryLogModel::Message> HistoryLogModel::fetchData<>(std::vector<const Event*>::reverse_iterator first, std::vector<const Event*>::reverse_iterator last, uint64_t min_time);

std::deque<HistoryLogModel::Message> HistoryLogModel::fetchData(uint64_t from_time, uint64_t min_time) {
  auto events = can->events();
  const auto freq = can->lastMessage(*msg_id).freq;
  const bool update_colors = !display_signals_mode || sigs.empty();

  if (dynamic_mode) {
    auto first = std::upper_bound(events->rbegin(), events->rend(), from_time, [=](uint64_t ts, auto &e) { return e->mono_time < ts; });
    auto msgs = fetchData(first, events->rend(), min_time);
    if (update_colors && (min_time > 0 || messages.empty())) {
      for (auto it = msgs.rbegin(); it != msgs.rend(); ++it) {
        hex_colors.compute(it->data, it->mono_time / (double)1e9, freq);
        it->colors = hex_colors.colors;
      }
    }
    return msgs;
  } else {
    assert(min_time == 0);
    auto first = std::upper_bound(events->begin(), events->end(), from_time, [=](uint64_t ts, auto &e) { return ts < e->mono_time; });
    auto msgs = fetchData(first, events->end(), 0);
    if (update_colors) {
      for (auto it = msgs.rbegin(); it != msgs.rend(); ++it) {
        hex_colors.compute(it->data, it->mono_time / (double)1e9, freq);
        it->colors = hex_colors.colors;
      }
    }
    return msgs;
  }
}

// HeaderView

QSize HeaderView::sectionSizeFromContents(int logicalIndex) const {
  static QSize time_col_size = fontMetrics().boundingRect({0, 0, 200, 200}, defaultAlignment(), "000000.000").size() + QSize(10, 6);
  if (logicalIndex == 0) {
    return time_col_size;
  } else {
    int default_size = qMax(100, (rect().width() - time_col_size.width()) / (model()->columnCount() - 1));
    QString text = model()->headerData(logicalIndex, this->orientation(), Qt::DisplayRole).toString();
    const QRect rect = fontMetrics().boundingRect({0, 0, default_size, 2000}, defaultAlignment(), text.replace(QChar('_'), ' '));
    QSize size = rect.size() + QSize{10, 6};
    return QSize{qMax(size.width(), default_size), size.height()};
  }
}

void HeaderView::paintSection(QPainter *painter, const QRect &rect, int logicalIndex) const {
  auto bg_role = model()->headerData(logicalIndex, Qt::Horizontal, Qt::BackgroundRole);
  if (bg_role.isValid()) {
    painter->fillRect(rect, bg_role.value<QBrush>());
  }
  QString text = model()->headerData(logicalIndex, Qt::Horizontal, Qt::DisplayRole).toString();
  painter->drawText(rect.adjusted(5, 3, -5, -3), defaultAlignment(), text.replace(QChar('_'), ' '));
}

// LogsWidget

LogsWidget::LogsWidget(QWidget *parent) : QWidget(parent) {
  QVBoxLayout *main_layout = new QVBoxLayout(this);
  main_layout->setContentsMargins(0, 0, 0, 0);
  main_layout->setSpacing(0);

  QWidget *toolbar = new QWidget(this);
  toolbar->setAutoFillBackground(true);
  QHBoxLayout *h = new QHBoxLayout(toolbar);

  filters_widget = new QWidget(this);
  QHBoxLayout *filter_layout = new QHBoxLayout(filters_widget);
  filter_layout->setContentsMargins(0, 0, 0, 0);
  filter_layout->addWidget(display_type_cb = new QComboBox(this));
  filter_layout->addWidget(signals_cb = new QComboBox(this));
  filter_layout->addWidget(comp_box = new QComboBox(this));
  filter_layout->addWidget(value_edit = new QLineEdit(this));
  h->addWidget(filters_widget);
  h->addStretch(0);
  h->addWidget(dynamic_mode = new QCheckBox(tr("Dynamic")), 0, Qt::AlignRight);

  display_type_cb->addItems({"Signal Value", "Hex Value"});
  comp_box->addItems({">", "=", "!=", "<"});
  value_edit->setClearButtonEnabled(true);
  value_edit->setValidator(new QDoubleValidator(-500000, 500000, 6, this));
  dynamic_mode->setChecked(true);
  dynamic_mode->setEnabled(!can->liveStreaming());

  main_layout->addWidget(toolbar);
  QFrame *line = new QFrame(this);
  line->setFrameStyle(QFrame::HLine | QFrame::Sunken);
  main_layout->addWidget(line);;

  main_layout->addWidget(logs = new QTableView(this));
  logs->setModel(model = new HistoryLogModel(this));
  logs->setItemDelegateForColumn(1, new MessageBytesDelegate(this));
  logs->setHorizontalHeader(new HeaderView(Qt::Horizontal, this));
  logs->horizontalHeader()->setDefaultAlignment(Qt::AlignLeft | (Qt::Alignment)Qt::TextWordWrap);
  logs->horizontalHeader()->setSectionResizeMode(QHeaderView::ResizeToContents);
  logs->verticalHeader()->setVisible(false);
  logs->setFrameShape(QFrame::NoFrame);

  QObject::connect(display_type_cb, SIGNAL(activated(int)), model, SLOT(setDisplayType(int)));
  QObject::connect(dynamic_mode, &QCheckBox::stateChanged, model, &HistoryLogModel::setDynamicMode);
  QObject::connect(signals_cb, SIGNAL(activated(int)), this, SLOT(setFilter()));
  QObject::connect(comp_box, SIGNAL(activated(int)), this, SLOT(setFilter()));
  QObject::connect(value_edit, &QLineEdit::textChanged, this, &LogsWidget::setFilter);
  QObject::connect(can, &AbstractStream::seekedTo, model, &HistoryLogModel::refresh);
  QObject::connect(dbc(), &DBCManager::DBCFileChanged, this, &LogsWidget::refresh);
  QObject::connect(UndoStack::instance(), &QUndoStack::indexChanged, this, &LogsWidget::refresh);
  QObject::connect(can, &AbstractStream::eventsMerged, model, &HistoryLogModel::segmentsMerged);
}

void LogsWidget::setMessage(const MessageId &message_id) {
  model->setMessage(message_id);
  refresh();
}

void LogsWidget::refresh() {
  if (!model->msg_id) return;

  model->setFilter(0, "", nullptr);
  model->refresh();
  bool has_signal = model->sigs.size();
  if (has_signal) {
    signals_cb->clear();
    for (auto &s : model->sigs) {
      signals_cb->addItem(s.name);
    }
  }
  value_edit->clear();
  comp_box->setCurrentIndex(0);
  filters_widget->setVisible(has_signal);
}

void LogsWidget::setFilter() {
  if (value_edit->text().isEmpty() && !value_edit->isModified()) return;

  std::function<bool(double, double)> cmp = nullptr;
  switch (comp_box->currentIndex()) {
    case 0: cmp = std::greater<double>{}; break;
    case 1: cmp = std::equal_to<double>{}; break;
    case 2: cmp = [](double l, double r) { return l != r; }; break; // not equal
    case 3: cmp = std::less<double>{}; break;
  }
  model->setFilter(signals_cb->currentIndex(), value_edit->text(), cmp);
  model->refresh();
}<|MERGE_RESOLUTION|>--- conflicted
+++ resolved
@@ -30,13 +30,8 @@
 void HistoryLogModel::refresh() {
   beginResetModel();
   sigs.clear();
-<<<<<<< HEAD
-  if (auto dbc_msg = dbc()->msg(msg_id)) {
+  if (auto dbc_msg = dbc()->msg(*msg_id)) {
     sigs = dbc_msg->sigs;
-=======
-  if (auto dbc_msg = dbc()->msg(*msg_id)) {
-    sigs = dbc_msg->getSignals();
->>>>>>> 5078c918
   }
   last_fetch_time = 0;
   has_more_data = true;
