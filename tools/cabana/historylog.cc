#include "tools/cabana/historylog.h"

#include <QFontDatabase>
#include <QPainter>
#include <QPushButton>
#include <QVBoxLayout>

// HistoryLogModel

QVariant HistoryLogModel::data(const QModelIndex &index, int role) const {
  if (role == Qt::DisplayRole) {
    const auto &m = messages[index.row()];
    if (index.column() == 0) {
      return QString::number((m.mono_time / (double)1e9) - can->routeStartTime(), 'f', 2);
    }
    return !sigs.empty() ? QString::number(m.sig_values[index.column() - 1]) : m.data;
  } else if (role == Qt::FontRole && index.column() == 1 && sigs.empty()) {
    return QFontDatabase::systemFont(QFontDatabase::FixedFont);
  } else if (role == Qt::ToolTipRole && index.column() > 0 && !sigs.empty()) {
    return tr("double click to open the chart");
  }
  return {};
}

void HistoryLogModel::setMessage(const QString &message_id) {
  msg_id = message_id;
  sigs.clear();
  if (auto dbc_msg = dbc()->msg(msg_id)) {
    sigs = dbc_msg->getSignals();
  }
  filter_cmp = nullptr;
  refresh();
}

void HistoryLogModel::refresh() {
  beginResetModel();
  last_fetch_time = 0;
  messages.clear();
  updateState();
  endResetModel();
}

QVariant HistoryLogModel::headerData(int section, Qt::Orientation orientation, int role) const {
  if (orientation == Qt::Horizontal) {
    if (role == Qt::DisplayRole || role == Qt::ToolTipRole) {
      if (section == 0) {
        return "Time";
      }
      return !sigs.empty() ? QString::fromStdString(sigs[section - 1]->name).replace('_', ' ') : "Data";
    } else if (role == Qt::BackgroundRole && section > 0 && !sigs.empty()) {
      return QBrush(QColor(getColor(section - 1)));
    } else if (role == Qt::ForegroundRole && section > 0 && !sigs.empty()) {
      return QBrush(Qt::black);
    }
  }
  return {};
}

void HistoryLogModel::setDynamicMode(int state) {
  dynamic_mode = state != 0;
  refresh();
}

void HistoryLogModel::segmentsMerged() {
  if (!dynamic_mode) {
    has_more_data = true;
  }
}

void HistoryLogModel::setFilter(int sig_idx, const QString &value, std::function<bool(double, double)> cmp) {
  filter_sig_idx = sig_idx;
  filter_value = value.toDouble();
  filter_cmp = value.isEmpty() ? nullptr : cmp;
  refresh();
}

void HistoryLogModel::updateState() {
  if (!msg_id.isEmpty()) {
    uint64_t current_time = (can->currentSec() + can->routeStartTime()) * 1e9;
    auto new_msgs = dynamic_mode ? fetchData(current_time, last_fetch_time) : fetchData(0);
    if ((has_more_data = !new_msgs.empty())) {
      beginInsertRows({}, 0, new_msgs.size() - 1);
      messages.insert(messages.begin(), std::move_iterator(new_msgs.begin()), std::move_iterator(new_msgs.end()));
      endInsertRows();
    }
    last_fetch_time = current_time;
  }
}

void HistoryLogModel::fetchMore(const QModelIndex &parent) {
  if (!messages.empty()) {
    auto new_msgs = fetchData(messages.back().mono_time);
    if ((has_more_data = !new_msgs.empty())) {
      beginInsertRows({}, messages.size(), messages.size() + new_msgs.size() - 1);
      messages.insert(messages.end(), std::move_iterator(new_msgs.begin()), std::move_iterator(new_msgs.end()));
      endInsertRows();
    }
  }
}

template <class InputIt>
std::deque<HistoryLogModel::Message> HistoryLogModel::fetchData(InputIt first, InputIt last, uint64_t min_time) {
  std::deque<HistoryLogModel::Message> msgs;
  const auto [src, address] = DBCManager::parseId(msg_id);
  QVector<double> values(sigs.size());
  for (auto it = first; it != last && (*it)->mono_time > min_time; ++it) {
    if ((*it)->which == cereal::Event::Which::CAN) {
      for (const auto &c : (*it)->event.getCan()) {
        if (src == c.getSrc() && address == c.getAddress()) {
          const auto dat = c.getDat();
          for (int i = 0; i < sigs.size(); ++i) {
            values[i] = get_raw_value((uint8_t *)dat.begin(), dat.size(), *(sigs[i]));
          }
          if (!filter_cmp || filter_cmp(values[filter_sig_idx], filter_value)) {
            auto &m = msgs.emplace_back();
            m.mono_time = (*it)->mono_time;
            m.data = toHex(QByteArray((char *)dat.begin(), dat.size()));
            m.sig_values = values;
            if (msgs.size() >= batch_size && min_time == 0)
              return msgs;
          }
        }
      }
    }
  }
  return msgs;
}
template std::deque<HistoryLogModel::Message> HistoryLogModel::fetchData<>(std::vector<const Event*>::iterator first, std::vector<const Event*>::iterator last, uint64_t min_time);
template std::deque<HistoryLogModel::Message> HistoryLogModel::fetchData<>(std::vector<const Event*>::reverse_iterator first, std::vector<const Event*>::reverse_iterator last, uint64_t min_time);

std::deque<HistoryLogModel::Message> HistoryLogModel::fetchData(uint64_t from_time, uint64_t min_time) {
  auto events = can->events();
  if (dynamic_mode) {
    auto it = std::lower_bound(events->rbegin(), events->rend(), from_time, [=](auto &e, uint64_t ts) {
      return e->mono_time > ts;
    });
    if (it != events->rend()) ++it;
    return fetchData(it, events->rend(), min_time);
  } else {
    assert(min_time == 0);
    auto it = std::upper_bound(events->begin(), events->end(), from_time, [=](uint64_t ts, auto &e) {
      return ts < e->mono_time;
    });
    return fetchData(it, events->end(), 0);
  }
}

// HeaderView

QSize HeaderView::sectionSizeFromContents(int logicalIndex) const {
  int default_size = qMax(100, rect().width() / model()->columnCount());
  const QString text = model()->headerData(logicalIndex, this->orientation(), Qt::DisplayRole).toString();
  const QRect rect = fontMetrics().boundingRect({0, 0, default_size, 2000}, defaultAlignment(), text);
  QSize size = rect.size() + QSize{10, 6};
  return {qMax(size.width(), default_size), size.height()};
}

void HeaderView::paintSection(QPainter *painter, const QRect &rect, int logicalIndex) const {
  auto bg_role = model()->headerData(logicalIndex, Qt::Horizontal, Qt::BackgroundRole);
  if (bg_role.isValid()) {
    QPen pen(model()->headerData(logicalIndex, Qt::Horizontal, Qt::ForegroundRole).value<QBrush>(), 1);
    painter->setPen(pen);
    painter->fillRect(rect, bg_role.value<QBrush>());
  }
  QString text = model()->headerData(logicalIndex, Qt::Horizontal, Qt::DisplayRole).toString();
  painter->drawText(rect.adjusted(5, 3, -5, -3), defaultAlignment(), text);
}

// HistoryLog

HistoryLog::HistoryLog(QWidget *parent) : QTableView(parent) {
  setHorizontalHeader(new HeaderView(Qt::Horizontal, this));
  horizontalHeader()->setDefaultAlignment(Qt::AlignLeft | (Qt::Alignment)Qt::TextWordWrap);
  horizontalHeader()->setSectionResizeMode(QHeaderView::ResizeToContents);
  verticalHeader()->setVisible(false);
  setSizePolicy(QSizePolicy::Preferred, QSizePolicy::Expanding);
}

// LogsWidget

LogsWidget::LogsWidget(QWidget *parent) : QWidget(parent) {
  QVBoxLayout *main_layout = new QVBoxLayout(this);

  QHBoxLayout *h = new QHBoxLayout();
  signals_cb = new QComboBox(this);
  signals_cb->setSizePolicy(QSizePolicy::MinimumExpanding, QSizePolicy::Preferred);
  h->addWidget(signals_cb);
  comp_box = new QComboBox();
  comp_box->addItems({">", "=", "!=", "<"});
  h->addWidget(comp_box);
  value_edit = new QLineEdit(this);
  value_edit->setClearButtonEnabled(true);
  value_edit->setValidator(new QDoubleValidator(-500000, 500000, 6, this));
  h->addWidget(value_edit);
  dynamic_mode = new QCheckBox(tr("Dynamic"));
  h->addWidget(dynamic_mode, 0, Qt::AlignRight);
  main_layout->addLayout(h);

  model = new HistoryLogModel(this);
  logs = new HistoryLog(this);
  logs->setModel(model);
  main_layout->addWidget(logs);

<<<<<<< HEAD
  QObject::connect(signals_cb, SIGNAL(activated(int)), this, SLOT(setFilter()));
  QObject::connect(comp_box, SIGNAL(activated(int)), this, SLOT(setFilter()));
=======
  QObject::connect(logs, &QTableView::doubleClicked, this, &LogsWidget::doubleClicked);
  QObject::connect(signals_cb, SIGNAL(currentIndexChanged(int)), this, SLOT(setFilter()));
  QObject::connect(comp_box, SIGNAL(currentIndexChanged(int)), this, SLOT(setFilter()));
>>>>>>> 981532f0
  QObject::connect(value_edit, &QLineEdit::textChanged, this, &LogsWidget::setFilter);
  QObject::connect(dynamic_mode, &QCheckBox::stateChanged, model, &HistoryLogModel::setDynamicMode);
  QObject::connect(can, &CANMessages::seekedTo, model, &HistoryLogModel::refresh);
  QObject::connect(can, &CANMessages::eventsMerged, model, &HistoryLogModel::segmentsMerged);
}

void LogsWidget::setMessage(const QString &message_id) {
  model->setMessage(message_id);
  cur_filter_text = "";
  value_edit->setText("");
  signals_cb->clear();
  comp_box->setCurrentIndex(0);
  bool has_signals = model->sigs.size() > 0;
  if (has_signals) {
    for (auto s : model->sigs) {
      signals_cb->addItem(s->name.c_str());
    }
  }
  comp_box->setVisible(has_signals);
  value_edit->setVisible(has_signals);
  signals_cb->setVisible(has_signals);
}

static bool not_equal(double l, double r) { return l != r; }

void LogsWidget::setFilter() {
  if (cur_filter_text.isEmpty() && value_edit->text().isEmpty()) {
    return;
  }

  std::function<bool(double, double)> cmp;
  switch (comp_box->currentIndex()) {
    case 0: cmp = std::greater<double>{}; break;
    case 1: cmp = std::equal_to<double>{}; break;
    case 2: cmp = not_equal; break;
    case 3: cmp = std::less<double>{}; break;
  }
  model->setFilter(signals_cb->currentIndex(), value_edit->text(), cmp);
<<<<<<< HEAD
  cur_filter_text = value_edit->text();
}

void LogsWidget::showEvent(QShowEvent *event) {
  if (dynamic_mode->isChecked()) {
    model->refresh();
  }
}

void LogsWidget::updateState() {
  if (dynamic_mode->isChecked()) {
    model->updateState();
=======
}

void LogsWidget::doubleClicked(const QModelIndex &index) {
  if (index.isValid()) {
    if (model->sigs.size() > 0 && index.column() > 0) {
      emit openChart(model->msg_id, model->sigs[index.column()-1]);
    }
    can->seekTo(model->messages[index.row()].mono_time / (double)1e9 - can->routeStartTime());
>>>>>>> 981532f0
  }
}<|MERGE_RESOLUTION|>--- conflicted
+++ resolved
@@ -201,14 +201,9 @@
   logs->setModel(model);
   main_layout->addWidget(logs);
 
-<<<<<<< HEAD
+  QObject::connect(logs, &QTableView::doubleClicked, this, &LogsWidget::doubleClicked);
   QObject::connect(signals_cb, SIGNAL(activated(int)), this, SLOT(setFilter()));
   QObject::connect(comp_box, SIGNAL(activated(int)), this, SLOT(setFilter()));
-=======
-  QObject::connect(logs, &QTableView::doubleClicked, this, &LogsWidget::doubleClicked);
-  QObject::connect(signals_cb, SIGNAL(currentIndexChanged(int)), this, SLOT(setFilter()));
-  QObject::connect(comp_box, SIGNAL(currentIndexChanged(int)), this, SLOT(setFilter()));
->>>>>>> 981532f0
   QObject::connect(value_edit, &QLineEdit::textChanged, this, &LogsWidget::setFilter);
   QObject::connect(dynamic_mode, &QCheckBox::stateChanged, model, &HistoryLogModel::setDynamicMode);
   QObject::connect(can, &CANMessages::seekedTo, model, &HistoryLogModel::refresh);
@@ -247,7 +242,6 @@
     case 3: cmp = std::less<double>{}; break;
   }
   model->setFilter(signals_cb->currentIndex(), value_edit->text(), cmp);
-<<<<<<< HEAD
   cur_filter_text = value_edit->text();
 }
 
@@ -260,7 +254,7 @@
 void LogsWidget::updateState() {
   if (dynamic_mode->isChecked()) {
     model->updateState();
-=======
+  }
 }
 
 void LogsWidget::doubleClicked(const QModelIndex &index) {
@@ -269,6 +263,5 @@
       emit openChart(model->msg_id, model->sigs[index.column()-1]);
     }
     can->seekTo(model->messages[index.row()].mono_time / (double)1e9 - can->routeStartTime());
->>>>>>> 981532f0
   }
 }