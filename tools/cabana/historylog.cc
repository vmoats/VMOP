#include "tools/cabana/historylog.h"

#include <QPainter>
#include <QPushButton>
#include <QVBoxLayout>

#include "tools/cabana/commands.h"
// HistoryLogModel

QVariant HistoryLogModel::data(const QModelIndex &index, int role) const {
  const bool show_signals = display_signals_mode && sigs.size() > 0;
  const auto &m = messages[index.row()];
  if (role == Qt::DisplayRole) {
    if (index.column() == 0) {
      return QString::number((m.mono_time / (double)1e9) - can->routeStartTime(), 'f', 2);
    }
    int i = index.column() - 1;
    return show_signals ? QString::number(m.sig_values[i], 'f', sigs[i]->precision) : toHex(m.data);
  } else if (role == ColorsRole) {
    return QVariant::fromValue(m.colors);
  } else if (role == BytesRole) {
    return m.data;
  } else if (role == Qt::TextAlignmentRole) {
    return (uint32_t)(Qt::AlignRight | Qt::AlignVCenter);
  }
  return {};
}

void HistoryLogModel::setMessage(const MessageId &message_id) {
  msg_id = message_id;
}

void HistoryLogModel::refresh(bool fetch_message) {
  beginResetModel();
  sigs.clear();
  if (auto dbc_msg = dbc()->msg(msg_id)) {
    sigs = dbc_msg->getSignals();
  }
  last_fetch_time = 0;
  has_more_data = true;
  messages.clear();
  hex_colors = {};
  if (fetch_message) {
    updateState();
  }
  endResetModel();
}

QVariant HistoryLogModel::headerData(int section, Qt::Orientation orientation, int role) const {
  if (orientation == Qt::Horizontal) {
    const bool show_signals = display_signals_mode && !sigs.empty();
    if (role == Qt::DisplayRole || role == Qt::ToolTipRole) {
      if (section == 0) {
        return "Time";
      }
      if (show_signals) {
        QString name = sigs[section - 1]->name;
        if (!sigs[section - 1]->unit.isEmpty()) {
          name += QString(" (%1)").arg(sigs[section - 1]->unit);
        }
        return name;
      } else {
        return "Data";
      }
    } else if (role == Qt::BackgroundRole && section > 0 && show_signals) {
      return QBrush(getColor(sigs[section - 1]));
    }
  }
  return {};
}

void HistoryLogModel::setDynamicMode(int state) {
  dynamic_mode = state != 0;
  refresh();
}

void HistoryLogModel::setDisplayType(int type) {
  display_signals_mode = type == 0;
  refresh();
}

void HistoryLogModel::segmentsMerged() {
  if (!dynamic_mode) {
    has_more_data = true;
  }
}

void HistoryLogModel::setFilter(int sig_idx, const QString &value, std::function<bool(double, double)> cmp) {
  filter_sig_idx = sig_idx;
  filter_value = value.toDouble();
  filter_cmp = value.isEmpty() ? nullptr : cmp;
}

void HistoryLogModel::updateState() {
  uint64_t current_time = (can->lastMessage(msg_id).ts + can->routeStartTime()) * 1e9 + 1;
  auto new_msgs = dynamic_mode ? fetchData(current_time, last_fetch_time) : fetchData(0);
  if (!new_msgs.empty()) {
    beginInsertRows({}, 0, new_msgs.size() - 1);
    messages.insert(messages.begin(), std::move_iterator(new_msgs.begin()), std::move_iterator(new_msgs.end()));
    endInsertRows();
  }
  has_more_data = new_msgs.size() >= batch_size;
  last_fetch_time = current_time;
}

void HistoryLogModel::fetchMore(const QModelIndex &parent) {
  if (!messages.empty()) {
    auto new_msgs = fetchData(messages.back().mono_time);
    if (!new_msgs.empty()) {
      beginInsertRows({}, messages.size(), messages.size() + new_msgs.size() - 1);
      messages.insert(messages.end(), std::move_iterator(new_msgs.begin()), std::move_iterator(new_msgs.end()));
      endInsertRows();
    }
    has_more_data = new_msgs.size() >= batch_size;
  }
}

template <class InputIt>
std::deque<HistoryLogModel::Message> HistoryLogModel::fetchData(InputIt first, InputIt last, uint64_t min_time) {
  std::deque<HistoryLogModel::Message> msgs;
  QVector<double> values(sigs.size());
  for (; first != last && (*first)->mono_time > min_time; ++first) {
    const CanEvent *e = *first;
    for (int i = 0; i < sigs.size(); ++i) {
<<<<<<< HEAD
      values[i] = get_scaled_value(first->dat, first->size, *sigs[i]);
=======
      values[i] = get_raw_value(e->dat, e->size, *sigs[i]);
>>>>>>> a3070d0e
    }
    if (!filter_cmp || filter_cmp(values[filter_sig_idx], filter_value)) {
      auto &m = msgs.emplace_back();
      m.mono_time = e->mono_time;
      m.data = QByteArray((const char *)e->dat, e->size);
      m.sig_values = values;
      if (msgs.size() >= batch_size && min_time == 0) {
        return msgs;
      }
    }
  }
  return msgs;
}

std::deque<HistoryLogModel::Message> HistoryLogModel::fetchData(uint64_t from_time, uint64_t min_time) {
  const auto &events = can->events(msg_id);
  const auto freq = can->lastMessage(msg_id).freq;
  const bool update_colors = !display_signals_mode || sigs.empty();

  const auto speed = can->getSpeed();
  if (dynamic_mode) {
    auto first = std::upper_bound(events.rbegin(), events.rend(), from_time, [](uint64_t ts, auto e) {
      return ts > e->mono_time;
    });
    auto msgs = fetchData(first, events.rend(), min_time);
    if (update_colors && (min_time > 0 || messages.empty())) {
      for (auto it = msgs.rbegin(); it != msgs.rend(); ++it) {
        hex_colors.compute(it->data.data(), it->data.size(), it->mono_time / (double)1e9, speed, freq);
        it->colors = hex_colors.colors;
      }
    }
    return msgs;
  } else {
    assert(min_time == 0);
    auto first = std::upper_bound(events.cbegin(), events.cend(), from_time, [](uint64_t ts, auto e) {
      return ts < e->mono_time;
    });
    auto msgs = fetchData(first, events.cend(), 0);
    if (update_colors) {
      for (auto it = msgs.begin(); it != msgs.end(); ++it) {
        hex_colors.compute(it->data.data(), it->data.size(), it->mono_time / (double)1e9, speed, freq);
        it->colors = hex_colors.colors;
      }
    }
    return msgs;
  }
}

// HeaderView

QSize HeaderView::sectionSizeFromContents(int logicalIndex) const {
  static QSize time_col_size = fontMetrics().boundingRect({0, 0, 200, 200}, defaultAlignment(), "000000.000").size() + QSize(10, 6);
  if (logicalIndex == 0) {
    return time_col_size;
  } else {
    int default_size = qMax(100, (rect().width() - time_col_size.width()) / (model()->columnCount() - 1));
    QString text = model()->headerData(logicalIndex, this->orientation(), Qt::DisplayRole).toString();
    const QRect rect = fontMetrics().boundingRect({0, 0, default_size, 2000}, defaultAlignment(), text.replace(QChar('_'), ' '));
    QSize size = rect.size() + QSize{10, 6};
    return QSize{qMax(size.width(), default_size), size.height()};
  }
}

void HeaderView::paintSection(QPainter *painter, const QRect &rect, int logicalIndex) const {
  auto bg_role = model()->headerData(logicalIndex, Qt::Horizontal, Qt::BackgroundRole);
  if (bg_role.isValid()) {
    painter->fillRect(rect, bg_role.value<QBrush>());
  }
  QString text = model()->headerData(logicalIndex, Qt::Horizontal, Qt::DisplayRole).toString();
  painter->setPen(palette().color(settings.theme == DARK_THEME ? QPalette::BrightText : QPalette::Text));
  painter->drawText(rect.adjusted(5, 3, -5, -3), defaultAlignment(), text.replace(QChar('_'), ' '));
}

// LogsWidget

LogsWidget::LogsWidget(QWidget *parent) : QFrame(parent) {
  setFrameStyle(QFrame::StyledPanel | QFrame::Plain);
  QVBoxLayout *main_layout = new QVBoxLayout(this);
  main_layout->setContentsMargins(0, 0, 0, 0);
  main_layout->setSpacing(0);

  QWidget *toolbar = new QWidget(this);
  toolbar->setAutoFillBackground(true);
  QHBoxLayout *h = new QHBoxLayout(toolbar);

  filters_widget = new QWidget(this);
  QHBoxLayout *filter_layout = new QHBoxLayout(filters_widget);
  filter_layout->setContentsMargins(0, 0, 0, 0);
  filter_layout->addWidget(display_type_cb = new QComboBox(this));
  filter_layout->addWidget(signals_cb = new QComboBox(this));
  filter_layout->addWidget(comp_box = new QComboBox(this));
  filter_layout->addWidget(value_edit = new QLineEdit(this));
  h->addWidget(filters_widget);
  h->addStretch(0);
  h->addWidget(dynamic_mode = new QCheckBox(tr("Dynamic")), 0, Qt::AlignRight);

  display_type_cb->addItems({"Signal", "Hex"});
  display_type_cb->setToolTip(tr("Display signal value or raw hex value"));
  comp_box->addItems({">", "=", "!=", "<"});
  value_edit->setClearButtonEnabled(true);
  value_edit->setValidator(new QDoubleValidator(-500000, 500000, 6, this));
  dynamic_mode->setChecked(true);
  dynamic_mode->setEnabled(!can->liveStreaming());

  main_layout->addWidget(toolbar);
  QFrame *line = new QFrame(this);
  line->setFrameStyle(QFrame::HLine | QFrame::Sunken);
  main_layout->addWidget(line);
  main_layout->addWidget(logs = new QTableView(this));
  logs->setModel(model = new HistoryLogModel(this));
  delegate = new MessageBytesDelegate(this);
  logs->setItemDelegateForColumn(1, new MessageBytesDelegate(this));
  logs->setHorizontalHeader(new HeaderView(Qt::Horizontal, this));
  logs->horizontalHeader()->setDefaultAlignment(Qt::AlignRight | (Qt::Alignment)Qt::TextWordWrap);
  logs->horizontalHeader()->setSectionResizeMode(QHeaderView::ResizeToContents);
  logs->verticalHeader()->setVisible(false);
  logs->setFrameShape(QFrame::NoFrame);

  QObject::connect(display_type_cb, qOverload<int>(&QComboBox::activated), [this](int index) {
    logs->setItemDelegateForColumn(1, index == 1 ? delegate : nullptr);
    model->setDisplayType(index);
  });
  QObject::connect(dynamic_mode, &QCheckBox::stateChanged, model, &HistoryLogModel::setDynamicMode);
  QObject::connect(signals_cb, SIGNAL(activated(int)), this, SLOT(setFilter()));
  QObject::connect(comp_box, SIGNAL(activated(int)), this, SLOT(setFilter()));
  QObject::connect(value_edit, &QLineEdit::textChanged, this, &LogsWidget::setFilter);
  QObject::connect(can, &AbstractStream::seekedTo, model, &HistoryLogModel::refresh);
  QObject::connect(dbc(), &DBCManager::DBCFileChanged, this, &LogsWidget::refresh);
  QObject::connect(UndoStack::instance(), &QUndoStack::indexChanged, this, &LogsWidget::refresh);
  QObject::connect(can, &AbstractStream::eventsMerged, model, &HistoryLogModel::segmentsMerged);
}

void LogsWidget::setMessage(const MessageId &message_id) {
  model->setMessage(message_id);
  refresh();
}

void LogsWidget::refresh() {
  model->setFilter(0, "", nullptr);
  model->refresh(isVisible());
  bool has_signal = model->sigs.size();
  if (has_signal) {
    signals_cb->clear();
    for (auto s : model->sigs) {
      signals_cb->addItem(s->name);
    }
  }
  logs->setItemDelegateForColumn(1, !has_signal || display_type_cb->currentIndex() == 1 ? delegate : nullptr);
  value_edit->clear();
  comp_box->setCurrentIndex(0);
  filters_widget->setVisible(has_signal);
}

void LogsWidget::setFilter() {
  if (value_edit->text().isEmpty() && !value_edit->isModified()) return;

  std::function<bool(double, double)> cmp = nullptr;
  switch (comp_box->currentIndex()) {
    case 0: cmp = std::greater<double>{}; break;
    case 1: cmp = std::equal_to<double>{}; break;
    case 2: cmp = [](double l, double r) { return l != r; }; break; // not equal
    case 3: cmp = std::less<double>{}; break;
  }
  model->setFilter(signals_cb->currentIndex(), value_edit->text(), cmp);
  model->refresh();
}

void LogsWidget::updateState() {
  if (isVisible() && dynamic_mode->isChecked()) {
    model->updateState();
  }
}

void LogsWidget::showEvent(QShowEvent *event) {
  if (dynamic_mode->isChecked() || model->canFetchMore({}) && model->rowCount() == 0) {
    model->refresh();
  }
}<|MERGE_RESOLUTION|>--- conflicted
+++ resolved
@@ -122,11 +122,7 @@
   for (; first != last && (*first)->mono_time > min_time; ++first) {
     const CanEvent *e = *first;
     for (int i = 0; i < sigs.size(); ++i) {
-<<<<<<< HEAD
-      values[i] = get_scaled_value(first->dat, first->size, *sigs[i]);
-=======
-      values[i] = get_raw_value(e->dat, e->size, *sigs[i]);
->>>>>>> a3070d0e
+      values[i] = get_scaled_value(e->dat, e->size, *sigs[i]);
     }
     if (!filter_cmp || filter_cmp(values[filter_sig_idx], filter_value)) {
       auto &m = msgs.emplace_back();
