#include "tools/cabana/historylog.h"

#include <QFontDatabase>
#include <QPainter>

// HistoryLogModel

HistoryLogModel::HistoryLogModel(QObject *parent) : QAbstractTableModel(parent) {
  QObject::connect(can, &CANMessages::seekedTo, [this]() {
    // clear logs
    if (!msg_id.isEmpty()) setMessage(msg_id);
  });
}

void HistoryLogModel::setMessage(const QString &message_id) {
  beginResetModel();
  msg_id = message_id;
  sigs.clear();
  messages.clear();
  has_more_data = true;
  if (auto dbc_msg = dbc()->msg(message_id)) {
    sigs = dbc_msg->getSignals();
  }
  endResetModel();
  updateState();
}

QVariant HistoryLogModel::headerData(int section, Qt::Orientation orientation, int role) const {
  if (orientation == Qt::Horizontal) {
    if (role == Qt::DisplayRole || role == Qt::ToolTipRole) {
      if (section == 0) {
        return "Time";
      }
      return !sigs.empty() ? QString::fromStdString(sigs[section - 1]->name).replace('_', ' ') : tr("Data");
    } else if (role == Qt::BackgroundRole && section > 0 && !sigs.empty()) {
      return QBrush(QColor(getColor(section - 1)));
    } else if (role == Qt::ForegroundRole && section > 0 && !sigs.empty()) {
      return QBrush(Qt::black);
    }
  }
  return {};
}

QVariant HistoryLogModel::data(const QModelIndex &index, int role) const {
  if (role == Qt::DisplayRole) {
    const auto &m = messages[index.row()];
    if (index.column() == 0) {
      return QString::number((m.mono_time / (double)1e9) - can->routeStartTime(), 'f', 2);
    }
    return !sigs.empty() ? QString::number(m.sig_values[index.column() - 1]) : toHex(m.data);
  } else if (role == Qt::FontRole && index.column() == 1 && sigs.empty()) {
    return QFontDatabase::systemFont(QFontDatabase::FixedFont);
  }
  return {};
}

void HistoryLogModel::updateState() {
  if (!msg_id.isEmpty()) {
    uint64_t last_mono_time = messages.empty() ? 0 : messages.front().mono_time;
    auto new_msgs = fetchData(last_mono_time, (can->currentSec() + can->routeStartTime()) * 1e9);
    if ((has_more_data = !new_msgs.empty())) {
      beginInsertRows({}, 0, new_msgs.size() - 1);
      messages.insert(messages.begin(), std::move_iterator(new_msgs.begin()), std::move_iterator(new_msgs.end()));
      endInsertRows();
    }
  }
}

void HistoryLogModel::fetchMore(const QModelIndex &parent) {
  if (!messages.empty()) {
    auto new_msgs = fetchData(0, messages.back().mono_time);
    if ((has_more_data = !new_msgs.empty())) {
      beginInsertRows({}, messages.size(), messages.size() + new_msgs.size() - 1);
      messages.insert(messages.end(), std::move_iterator(new_msgs.begin()), std::move_iterator(new_msgs.end()));
      endInsertRows();
    }
  }
}

std::deque<HistoryLogModel::Message> HistoryLogModel::fetchData(uint64_t min_mono_time, uint64_t max_mono_time) {
  auto events = can->events();
  auto it = std::lower_bound(events->begin(), events->end(), max_mono_time, [=](auto &e, uint64_t ts) {
    return e->mono_time < ts;
  });
  if (it == events->end() || it == events->begin())
    return {};

  std::deque<HistoryLogModel::Message> msgs;
  const auto [src, address] = DBCManager::parseId(msg_id);
  int cnt = 0;
  for (--it; it != events->begin() && (*it)->mono_time > min_mono_time; --it) {
    if ((*it)->which == cereal::Event::Which::CAN) {
      for (const auto &c : (*it)->event.getCan()) {
        if (src == c.getSrc() && address == c.getAddress()) {
          const auto dat = c.getDat();
          auto &m = msgs.emplace_back();
          m.mono_time = (*it)->mono_time;
          m.data.append((char *)dat.begin(), dat.size());
          m.sig_values.reserve(sigs.size());
          for (const Signal *sig : sigs) {
            m.sig_values.push_back(get_raw_value((uint8_t *)dat.begin(), dat.size(), *sig));
          }
          if (++cnt >= batch_size && min_mono_time == 0) {
            return msgs;
          }
        }
      }
    }
  }
  return msgs;
}

// HeaderView

QSize HeaderView::sectionSizeFromContents(int logicalIndex) const {
  int default_size = qMax(100, rect().width() / model()->columnCount());
  const QString text = model()->headerData(logicalIndex, this->orientation(), Qt::DisplayRole).toString();
  const QRect rect = fontMetrics().boundingRect({0, 0, default_size, 2000}, defaultAlignment(), text);
  QSize size = rect.size() + QSize{10, 6};
  return {qMax(size.width(), default_size), size.height()};
}

void HeaderView::paintSection(QPainter *painter, const QRect &rect, int logicalIndex) const {
  auto bg_role = model()->headerData(logicalIndex, Qt::Horizontal, Qt::BackgroundRole);
  if (bg_role.isValid()) {
    QPen pen(model()->headerData(logicalIndex, Qt::Horizontal, Qt::ForegroundRole).value<QBrush>(), 1);
    painter->setPen(pen);
    painter->fillRect(rect, bg_role.value<QBrush>());
  }
  QString text = model()->headerData(logicalIndex, Qt::Horizontal, Qt::DisplayRole).toString();
  painter->drawText(rect.adjusted(5, 3, -5, -3), defaultAlignment(), text);
}

// HistoryLog

HistoryLog::HistoryLog(QWidget *parent) : QTableView(parent) {
  model = new HistoryLogModel(this);
  setModel(model);
  setHorizontalHeader(new HeaderView(Qt::Horizontal, this));
  horizontalHeader()->setDefaultAlignment(Qt::AlignLeft | (Qt::Alignment)Qt::TextWordWrap);
  horizontalHeader()->setSectionResizeMode(QHeaderView::ResizeToContents);
  verticalHeader()->setVisible(false);
  setFrameShape(QFrame::NoFrame);
  setSizePolicy(QSizePolicy::Preferred, QSizePolicy::Expanding);
}

int HistoryLog::sizeHintForColumn(int column) const {
<<<<<<< HEAD
  // sizeHintForColumn is only called for column 0 (ResizeToContents)
  return itemDelegate()->sizeHint(viewOptions(), model->index(0, 0)).width() + 5;
}

void HistoryLog::showEvent(QShowEvent *event) {
  model->setMessage(model->msg_id);
=======
  return -1;
>>>>>>> 9ffb7a75
}<|MERGE_RESOLUTION|>--- conflicted
+++ resolved
@@ -145,14 +145,9 @@
 }
 
 int HistoryLog::sizeHintForColumn(int column) const {
-<<<<<<< HEAD
-  // sizeHintForColumn is only called for column 0 (ResizeToContents)
-  return itemDelegate()->sizeHint(viewOptions(), model->index(0, 0)).width() + 5;
+  return -1;
 }
 
 void HistoryLog::showEvent(QShowEvent *event) {
   model->setMessage(model->msg_id);
-=======
-  return -1;
->>>>>>> 9ffb7a75
 }