#include "tools/cabana/historylog.h"

#include <QPainter>
#include <QPushButton>
#include <QVBoxLayout>

#include "tools/cabana/commands.h"
// HistoryLogModel

QVariant HistoryLogModel::data(const QModelIndex &index, int role) const {
  const bool show_signals = display_signals_mode && sigs.size() > 0;
  const auto &m = messages[index.row()];
  if (role == Qt::DisplayRole) {
    if (index.column() == 0) {
      return QString::number((m.mono_time / (double)1e9) - can->routeStartTime(), 'f', 2);
    }
    int i = index.column() - 1;
    return show_signals ? QString::number(m.sig_values[i], 'f', sigs[i]->precision) : toHex(m.data);
  } else if (role == ColorsRole) {
    return QVariant::fromValue(m.colors);
  } else if (role == BytesRole) {
    return m.data;
  } else if (role == Qt::TextAlignmentRole) {
    return (uint32_t)(Qt::AlignRight | Qt::AlignVCenter);
  }
  return {};
}

void HistoryLogModel::setMessage(const MessageId &message_id) {
  msg_id = message_id;
}

void HistoryLogModel::refresh(bool fetch_message) {
  beginResetModel();
  sigs.clear();
  if (auto dbc_msg = dbc()->msg(msg_id)) {
    sigs = dbc_msg->getSignals();
  }
  last_fetch_time = 0;
  has_more_data = true;
  messages.clear();
  hex_colors = {};
  if (fetch_message) {
    updateState();
  }
  endResetModel();
}

QVariant HistoryLogModel::headerData(int section, Qt::Orientation orientation, int role) const {
  if (orientation == Qt::Horizontal) {
    const bool show_signals = display_signals_mode && !sigs.empty();
    if (role == Qt::DisplayRole || role == Qt::ToolTipRole) {
      if (section == 0) {
        return "Time";
      }
      if (show_signals) {
        QString name = sigs[section - 1]->name;
        if (!sigs[section - 1]->unit.isEmpty()) {
          name += QString(" (%1)").arg(sigs[section - 1]->unit);
        }
        return name;
      } else {
        return "Data";
      }
    } else if (role == Qt::BackgroundRole && section > 0 && show_signals) {
<<<<<<< HEAD
      return QBrush(sigs[section - 1]->color);
=======
      // Alpha-blend the signal color with the background to ensure contrast
      QColor sigColor = getColor(sigs[section - 1]);
      sigColor.setAlpha(128);
      return QBrush(sigColor);
>>>>>>> a92cd659
    }
  }
  return {};
}

void HistoryLogModel::setDynamicMode(int state) {
  dynamic_mode = state != 0;
  refresh();
}

void HistoryLogModel::setDisplayType(int type) {
  display_signals_mode = type == 0;
  refresh();
}

void HistoryLogModel::segmentsMerged() {
  if (!dynamic_mode) {
    has_more_data = true;
  }
}

void HistoryLogModel::setFilter(int sig_idx, const QString &value, std::function<bool(double, double)> cmp) {
  filter_sig_idx = sig_idx;
  filter_value = value.toDouble();
  filter_cmp = value.isEmpty() ? nullptr : cmp;
}

void HistoryLogModel::updateState() {
  uint64_t current_time = (can->lastMessage(msg_id).ts + can->routeStartTime()) * 1e9 + 1;
  auto new_msgs = dynamic_mode ? fetchData(current_time, last_fetch_time) : fetchData(0);
  if (!new_msgs.empty()) {
    beginInsertRows({}, 0, new_msgs.size() - 1);
    messages.insert(messages.begin(), std::move_iterator(new_msgs.begin()), std::move_iterator(new_msgs.end()));
    endInsertRows();
  }
  has_more_data = new_msgs.size() >= batch_size;
  last_fetch_time = current_time;
}

void HistoryLogModel::fetchMore(const QModelIndex &parent) {
  if (!messages.empty()) {
    auto new_msgs = fetchData(messages.back().mono_time);
    if (!new_msgs.empty()) {
      beginInsertRows({}, messages.size(), messages.size() + new_msgs.size() - 1);
      messages.insert(messages.end(), std::move_iterator(new_msgs.begin()), std::move_iterator(new_msgs.end()));
      endInsertRows();
    }
    has_more_data = new_msgs.size() >= batch_size;
  }
}

template <class InputIt>
std::deque<HistoryLogModel::Message> HistoryLogModel::fetchData(InputIt first, InputIt last, uint64_t min_time) {
  std::deque<HistoryLogModel::Message> msgs;
  QVector<double> values(sigs.size());
  for (; first != last && (*first)->mono_time > min_time; ++first) {
    const CanEvent *e = *first;
    for (int i = 0; i < sigs.size(); ++i) {
      sigs[i]->getValue(e->dat, e->size, &values[i]);
    }
    if (!filter_cmp || filter_cmp(values[filter_sig_idx], filter_value)) {
      auto &m = msgs.emplace_back();
      m.mono_time = e->mono_time;
      m.data = QByteArray((const char *)e->dat, e->size);
      m.sig_values = values;
      if (msgs.size() >= batch_size && min_time == 0) {
        return msgs;
      }
    }
  }
  return msgs;
}

std::deque<HistoryLogModel::Message> HistoryLogModel::fetchData(uint64_t from_time, uint64_t min_time) {
  const QList<uint8_t> mask;
  const auto &events = can->events(msg_id);
  const auto freq = can->lastMessage(msg_id).freq;
  const bool update_colors = !display_signals_mode || sigs.empty();

  const auto speed = can->getSpeed();
  if (dynamic_mode) {
    auto first = std::upper_bound(events.rbegin(), events.rend(), from_time, [](uint64_t ts, auto e) {
      return ts > e->mono_time;
    });
    auto msgs = fetchData(first, events.rend(), min_time);
    if (update_colors && (min_time > 0 || messages.empty())) {
      for (auto it = msgs.rbegin(); it != msgs.rend(); ++it) {
        hex_colors.compute(it->data.data(), it->data.size(), it->mono_time / (double)1e9, speed, mask, freq);
        it->colors = hex_colors.colors;
      }
    }
    return msgs;
  } else {
    assert(min_time == 0);
    auto first = std::upper_bound(events.cbegin(), events.cend(), from_time, [](uint64_t ts, auto e) {
      return ts < e->mono_time;
    });
    auto msgs = fetchData(first, events.cend(), 0);
    if (update_colors) {
      for (auto it = msgs.begin(); it != msgs.end(); ++it) {
        hex_colors.compute(it->data.data(), it->data.size(), it->mono_time / (double)1e9, speed, mask, freq);
        it->colors = hex_colors.colors;
      }
    }
    return msgs;
  }
}

// HeaderView

QSize HeaderView::sectionSizeFromContents(int logicalIndex) const {
  static QSize time_col_size = fontMetrics().boundingRect({0, 0, 200, 200}, defaultAlignment(), "000000.000").size() + QSize(10, 6);
  if (logicalIndex == 0) {
    return time_col_size;
  } else {
    int default_size = qMax(100, (rect().width() - time_col_size.width()) / (model()->columnCount() - 1));
    QString text = model()->headerData(logicalIndex, this->orientation(), Qt::DisplayRole).toString();
    const QRect rect = fontMetrics().boundingRect({0, 0, default_size, 2000}, defaultAlignment(), text.replace(QChar('_'), ' '));
    QSize size = rect.size() + QSize{10, 6};
    return QSize{qMax(size.width(), default_size), size.height()};
  }
}

void HeaderView::paintSection(QPainter *painter, const QRect &rect, int logicalIndex) const {
  auto bg_role = model()->headerData(logicalIndex, Qt::Horizontal, Qt::BackgroundRole);
  if (bg_role.isValid()) {
    painter->fillRect(rect, bg_role.value<QBrush>());
  }
  QString text = model()->headerData(logicalIndex, Qt::Horizontal, Qt::DisplayRole).toString();
  painter->setPen(palette().color(settings.theme == DARK_THEME ? QPalette::BrightText : QPalette::Text));
  painter->drawText(rect.adjusted(5, 3, -5, -3), defaultAlignment(), text.replace(QChar('_'), ' '));
}

// LogsWidget

LogsWidget::LogsWidget(QWidget *parent) : QFrame(parent) {
  setFrameStyle(QFrame::StyledPanel | QFrame::Plain);
  QVBoxLayout *main_layout = new QVBoxLayout(this);
  main_layout->setContentsMargins(0, 0, 0, 0);
  main_layout->setSpacing(0);

  QWidget *toolbar = new QWidget(this);
  toolbar->setAutoFillBackground(true);
  QHBoxLayout *h = new QHBoxLayout(toolbar);

  filters_widget = new QWidget(this);
  QHBoxLayout *filter_layout = new QHBoxLayout(filters_widget);
  filter_layout->setContentsMargins(0, 0, 0, 0);
  filter_layout->addWidget(display_type_cb = new QComboBox(this));
  filter_layout->addWidget(signals_cb = new QComboBox(this));
  filter_layout->addWidget(comp_box = new QComboBox(this));
  filter_layout->addWidget(value_edit = new QLineEdit(this));
  h->addWidget(filters_widget);
  h->addStretch(0);
  h->addWidget(dynamic_mode = new QCheckBox(tr("Dynamic")), 0, Qt::AlignRight);

  display_type_cb->addItems({"Signal", "Hex"});
  display_type_cb->setToolTip(tr("Display signal value or raw hex value"));
  comp_box->addItems({">", "=", "!=", "<"});
  value_edit->setClearButtonEnabled(true);
  value_edit->setValidator(new DoubleValidator(this));
  dynamic_mode->setChecked(true);
  dynamic_mode->setEnabled(!can->liveStreaming());

  main_layout->addWidget(toolbar);
  QFrame *line = new QFrame(this);
  line->setFrameStyle(QFrame::HLine | QFrame::Sunken);
  main_layout->addWidget(line);
  main_layout->addWidget(logs = new QTableView(this));
  logs->setModel(model = new HistoryLogModel(this));
  delegate = new MessageBytesDelegate(this);
  logs->setItemDelegateForColumn(1, new MessageBytesDelegate(this));
  logs->setHorizontalHeader(new HeaderView(Qt::Horizontal, this));
  logs->horizontalHeader()->setDefaultAlignment(Qt::AlignRight | (Qt::Alignment)Qt::TextWordWrap);
  logs->horizontalHeader()->setSectionResizeMode(QHeaderView::ResizeToContents);
  logs->verticalHeader()->setVisible(false);
  logs->setFrameShape(QFrame::NoFrame);

  QObject::connect(display_type_cb, qOverload<int>(&QComboBox::activated), [this](int index) {
    logs->setItemDelegateForColumn(1, index == 1 ? delegate : nullptr);
    model->setDisplayType(index);
  });
  QObject::connect(dynamic_mode, &QCheckBox::stateChanged, model, &HistoryLogModel::setDynamicMode);
  QObject::connect(signals_cb, SIGNAL(activated(int)), this, SLOT(setFilter()));
  QObject::connect(comp_box, SIGNAL(activated(int)), this, SLOT(setFilter()));
  QObject::connect(value_edit, &QLineEdit::textChanged, this, &LogsWidget::setFilter);
  QObject::connect(can, &AbstractStream::seekedTo, model, &HistoryLogModel::refresh);
  QObject::connect(dbc(), &DBCManager::DBCFileChanged, this, &LogsWidget::refresh);
  QObject::connect(UndoStack::instance(), &QUndoStack::indexChanged, this, &LogsWidget::refresh);
  QObject::connect(can, &AbstractStream::eventsMerged, model, &HistoryLogModel::segmentsMerged);
}

void LogsWidget::setMessage(const MessageId &message_id) {
  model->setMessage(message_id);
  refresh();
}

void LogsWidget::refresh() {
  model->setFilter(0, "", nullptr);
  model->refresh(isVisible());
  bool has_signal = model->sigs.size();
  if (has_signal) {
    signals_cb->clear();
    for (auto s : model->sigs) {
      signals_cb->addItem(s->name);
    }
  }
  logs->setItemDelegateForColumn(1, !has_signal || display_type_cb->currentIndex() == 1 ? delegate : nullptr);
  value_edit->clear();
  comp_box->setCurrentIndex(0);
  filters_widget->setVisible(has_signal);
}

void LogsWidget::setFilter() {
  if (value_edit->text().isEmpty() && !value_edit->isModified()) return;

  std::function<bool(double, double)> cmp = nullptr;
  switch (comp_box->currentIndex()) {
    case 0: cmp = std::greater<double>{}; break;
    case 1: cmp = std::equal_to<double>{}; break;
    case 2: cmp = [](double l, double r) { return l != r; }; break; // not equal
    case 3: cmp = std::less<double>{}; break;
  }
  model->setFilter(signals_cb->currentIndex(), value_edit->text(), cmp);
  model->refresh();
}

void LogsWidget::updateState() {
  if (isVisible() && dynamic_mode->isChecked()) {
    model->updateState();
  }
}

void LogsWidget::showEvent(QShowEvent *event) {
  if (dynamic_mode->isChecked() || model->canFetchMore({}) && model->rowCount() == 0) {
    model->refresh();
  }
}<|MERGE_RESOLUTION|>--- conflicted
+++ resolved
@@ -63,14 +63,10 @@
         return "Data";
       }
     } else if (role == Qt::BackgroundRole && section > 0 && show_signals) {
-<<<<<<< HEAD
-      return QBrush(sigs[section - 1]->color);
-=======
       // Alpha-blend the signal color with the background to ensure contrast
-      QColor sigColor = getColor(sigs[section - 1]);
+      QColor sigColor = sigs[section - 1]->color;
       sigColor.setAlpha(128);
       return QBrush(sigColor);
->>>>>>> a92cd659
     }
   }
   return {};
