--- conflicted
+++ resolved
@@ -6,51 +6,35 @@
 
 #include "tools/cabana/commands.h"
 
-<<<<<<< HEAD
 // HistoryLogModel
 
-QVariant HistoryLogModel::data(const QModelIndex &index, int role) const {
-=======
 QVariant HistoryLogModel::data(const QModelIndex &index, int role) const {
   const bool show_signals = display_signals_mode && sigs.size() > 0;
->>>>>>> 1d9b4c22
   const auto &m = messages[index.row()];
   if (role == Qt::DisplayRole) {
     if (index.column() == 0) {
       return QString::number((m.mono_time / (double)1e9) - can->routeStartTime(), 'f', 2);
     }
-<<<<<<< HEAD
-    return displaySignals() ? QString::number(m.sig_values[index.column() - 1]) : toHex(m.data);
-  } else if (role == Qt::ToolTipRole && index.column() > 0 && displaySignals()) {
-    return tr("double click to open the chart");
-  } else if (role == Qt::UserRole && index.column() == 1 && !displaySignals()) {
-=======
     return show_signals ? QString::number(m.sig_values[index.column() - 1]) : toHex(m.data);
   } else if (role == Qt::UserRole && index.column() == 1 && !show_signals) {
->>>>>>> 1d9b4c22
     return HexColors::toVariantList(m.colors);
   }
   return {};
+}
+
+void HistoryLogModel::setMessage(const QString &message_id) {
+  msg_id = message_id;
 }
 
 void HistoryLogModel::refresh() {
   beginResetModel();
-  messages.clear();
   sigs.clear();
   if (auto dbc_msg = dbc()->msg(msg_id)) {
     sigs = dbc_msg->getSignals();
   }
-<<<<<<< HEAD
-=======
-  filter_cmp = nullptr;
-  refresh();
-}
-
-void HistoryLogModel::refresh() {
-  beginResetModel();
->>>>>>> 1d9b4c22
   last_fetch_time = 0;
   has_more_data = true;
+  messages.clear();
   hex_colors.clear();
   updateState();
   endResetModel();
@@ -63,23 +47,14 @@
       if (section == 0) {
         return "Time";
       }
-<<<<<<< HEAD
-      return displaySignals() ? QString::fromStdString(sigs[section - 1]->name).replace('_', ' ') : "Data";
-    } else if (section > 0 && displaySignals()) {
-      if (role == Qt::BackgroundRole) return QBrush(QColor(getColor(section - 1)));
-      if (role == Qt::ForegroundRole) return QBrush(Qt::black);
-=======
       return show_signals ? QString::fromStdString(sigs[section - 1]->name).replace('_', ' ') : "Data";
     } else if (role == Qt::BackgroundRole && section > 0 && show_signals) {
       return QBrush(QColor(getColor(section - 1)));
->>>>>>> 1d9b4c22
     }
   }
   return {};
 }
 
-<<<<<<< HEAD
-=======
 void HistoryLogModel::setDynamicMode(int state) {
   dynamic_mode = state != 0;
   refresh();
@@ -90,7 +65,6 @@
   refresh();
 }
 
->>>>>>> 1d9b4c22
 void HistoryLogModel::segmentsMerged() {
   if (!dynamic_mode) {
     has_more_data = true;
@@ -174,8 +148,8 @@
   return msgs;
 }
 
-template std::deque<HistoryLogModel::Message> HistoryLogModel::fetchData<>(std::vector<const Event *>::iterator first, std::vector<const Event *>::iterator last, uint64_t min_time);
-template std::deque<HistoryLogModel::Message> HistoryLogModel::fetchData<>(std::vector<const Event *>::reverse_iterator first, std::vector<const Event *>::reverse_iterator last, uint64_t min_time);
+template std::deque<HistoryLogModel::Message> HistoryLogModel::fetchData<>(std::vector<const Event*>::iterator first, std::vector<const Event*>::iterator last, uint64_t min_time);
+template std::deque<HistoryLogModel::Message> HistoryLogModel::fetchData<>(std::vector<const Event*>::reverse_iterator first, std::vector<const Event*>::reverse_iterator last, uint64_t min_time);
 
 std::deque<HistoryLogModel::Message> HistoryLogModel::fetchData(uint64_t from_time, uint64_t min_time) {
   auto events = can->events();
@@ -218,16 +192,6 @@
   QVBoxLayout *main_layout = new QVBoxLayout(this);
 
   QHBoxLayout *h = new QHBoxLayout();
-<<<<<<< HEAD
-
-  display_type_cb = new QComboBox();
-  display_type_cb->addItems({"Signal Value", "Hex Value"});
-  h->addWidget(display_type_cb);
-
-  signals_cb = new QComboBox(this);
-  h->addWidget(signals_cb);
-  comp_box = new QComboBox();
-=======
   filters_widget = new QWidget(this);
   QHBoxLayout *filter_layout = new QHBoxLayout(filters_widget);
   filter_layout->setContentsMargins(0, 0, 0, 0);
@@ -240,58 +204,9 @@
   h->addWidget(dynamic_mode = new QCheckBox(tr("Dynamic")), 0, Qt::AlignRight);
 
   display_type_cb->addItems({"Signal Value", "Hex Value"});
->>>>>>> 1d9b4c22
   comp_box->addItems({">", "=", "!=", "<"});
   value_edit->setClearButtonEnabled(true);
   value_edit->setValidator(new QDoubleValidator(-500000, 500000, 6, this));
-<<<<<<< HEAD
-  h->addWidget(value_edit);
-  h->addStretch(0);
-  dynamic_mode = new QCheckBox(tr("Dynamic"));
-  h->addWidget(dynamic_mode, 0, Qt::AlignRight);
-  main_layout->addLayout(h);
-
-  model = new HistoryLogModel(this);
-  logs = new HistoryLog(this);
-  logs->setModel(model);
-  main_layout->addWidget(logs);
-
-  QObject::connect(logs, &QTableView::doubleClicked, this, &LogsWidget::doubleClicked);
-  QObject::connect(display_type_cb, SIGNAL(activated(int)), this, SLOT(displayTypeChanged(int)));
-  QObject::connect(signals_cb, SIGNAL(activated(int)), this, SLOT(setFilter()));
-  QObject::connect(comp_box, SIGNAL(activated(int)), this, SLOT(setFilter()));
-  QObject::connect(value_edit, &QLineEdit::textChanged, this, &LogsWidget::setFilter);
-  QObject::connect(dynamic_mode, &QCheckBox::stateChanged, this, &LogsWidget::setDynamicMode);
-  QObject::connect(can, &AbstractStream::eventsMerged, model, &HistoryLogModel::segmentsMerged);
-  QObject::connect(can, &AbstractStream::seekedTo, model, &HistoryLogModel::refresh);
-  QObject::connect(dbc(), &DBCManager::DBCFileChanged, this, &LogsWidget::refresh);
-  QObject::connect(Commands::instance(), &QUndoStack::indexChanged, this, &LogsWidget::refresh);
-
-  dynamic_mode->setChecked(true);
-  if (can->liveStreaming()) {
-    dynamic_mode->setEnabled(false);
-  }
-}
-
-void LogsWidget::setMessage(const QString &message_id) {
-  model->msg_id = message_id;
-  refresh();
-}
-
-void LogsWidget::refresh() {
-  if (model->msg_id.isEmpty()) return;
-
-  // clear filters.
-  cur_filter_text = "";
-  value_edit->setText("");
-  signals_cb->clear();
-  comp_box->setCurrentIndex(0);
-
-  model->setFilter(0, "", nullptr);
-  model->refresh();
-  bool has_signals = model->sigs.size() > 0;
-  if (has_signals) {
-=======
   dynamic_mode->setChecked(true);
   dynamic_mode->setEnabled(!can->liveStreaming());
 
@@ -310,29 +225,31 @@
   QObject::connect(comp_box, SIGNAL(activated(int)), this, SLOT(setFilter()));
   QObject::connect(value_edit, &QLineEdit::textChanged, this, &LogsWidget::setFilter);
   QObject::connect(can, &AbstractStream::seekedTo, model, &HistoryLogModel::refresh);
+  QObject::connect(dbc(), &DBCManager::DBCFileChanged, this, &LogsWidget::refresh);
+  QObject::connect(Commands::instance(), &QUndoStack::indexChanged, this, &LogsWidget::refresh);
   QObject::connect(can, &AbstractStream::eventsMerged, model, &HistoryLogModel::segmentsMerged);
 }
 
 void LogsWidget::setMessage(const QString &message_id) {
   model->setMessage(message_id);
+  refresh();
+}
+
+void LogsWidget::refresh() {
+  if (model->msg_id.isEmpty()) return;
+
+  model->setFilter(0, "", nullptr);
+  model->refresh();
   bool has_signal = model->sigs.size();
   if (has_signal) {
     signals_cb->clear();
->>>>>>> 1d9b4c22
     for (auto s : model->sigs) {
       signals_cb->addItem(s->name.c_str());
     }
   }
-<<<<<<< HEAD
-  display_type_cb->setVisible(has_signals);
-  comp_box->setVisible(has_signals);
-  value_edit->setVisible(has_signals);
-  signals_cb->setVisible(has_signals);
-=======
   value_edit->clear();
   comp_box->setCurrentIndex(0);
   filters_widget->setVisible(has_signal);
->>>>>>> 1d9b4c22
 }
 
 void LogsWidget::setFilter() {
@@ -346,41 +263,5 @@
     case 3: cmp = std::less<double>{}; break;
   }
   model->setFilter(signals_cb->currentIndex(), value_edit->text(), cmp);
-<<<<<<< HEAD
   model->refresh();
-  cur_filter_text = value_edit->text();
-}
-
-void LogsWidget::displayTypeChanged(int type) {
-  model->display_type = type == 0 ? HistoryLogModel::Signals : HistoryLogModel::Hex;
-  model->refresh();
-}
-
-void LogsWidget::setDynamicMode(int state) {
-  model->dynamic_mode = state != 0;
-  model->refresh();
-}
-
-
-void LogsWidget::showEvent(QShowEvent *event) {
-  if (dynamic_mode->isChecked()) {
-    model->refresh();
-  }
-}
-
-void LogsWidget::updateState() {
-  if (dynamic_mode->isChecked()) {
-    model->updateState();
-  }
-}
-
-void LogsWidget::doubleClicked(const QModelIndex &index) {
-  if (index.isValid()) {
-    if (model->display_type == HistoryLogModel::Signals && model->sigs.size() > 0 && index.column() > 0) {
-      emit openChart(model->msg_id, model->sigs[index.column()-1]);
-    }
-    can->seekTo(model->messages[index.row()].mono_time / (double)1e9 - can->routeStartTime());
-  }
-=======
->>>>>>> 1d9b4c22
 }