--- conflicted
+++ resolved
@@ -44,14 +44,9 @@
 Q_OBJECT
 
 public:
-<<<<<<< HEAD
-  ChartWidget(const QString &id, const QString &sig_name, QWidget *parent);
-  void setHeight(int height);
-  inline QChart *chart() const { return chart_view->chart(); }
-=======
   ChartWidget(const QString &id, const Signal *sig, QWidget *parent);
   void updateTitle();
->>>>>>> 00494a44
+  void setHeight(int height);
 
 signals:
   void remove();
