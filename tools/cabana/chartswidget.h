#pragma once

#include <QComboBox>
#include <QDialogButtonBox>
#include <QLabel>
#include <QListWidget>
#include <QGraphicsProxyWidget>
#include <QVBoxLayout>
#include <QtCharts/QChartView>
#include <QtCharts/QLineSeries>
#include <QtCharts/QValueAxis>

#include "tools/cabana/canmessages.h"
#include "tools/cabana/dbcmanager.h"

using namespace QtCharts;

class ChartView : public QChartView {
  Q_OBJECT

public:
  ChartView(QWidget *parent = nullptr);
  void addSeries(const QString &msg_id, const Signal *sig);
  void removeSeries(const QString &msg_id, const Signal *sig);
  bool hasSeries(const QString &msg_id, const Signal *sig) const;
  void updateSeries(const Signal *sig = nullptr);
  void setEventsRange(const std::pair<double, double> &range);
  void setDisplayRange(double min, double max);
  void setPlotAreaLeftPosition(int pos);
  qreal getYAsixLabelWidth() const;

  struct SigItem {
    QString msg_id;
    uint8_t source = 0;
    uint32_t address = 0;
    const Signal *sig = nullptr;
    QLineSeries *series = nullptr;
    double min_y = 0;
    double max_y = 0;
    QVector<QPointF> vals;
  };

signals:
  void seriesRemoved(const QString &id, const Signal *sig);
  void seriesAdded(const QString &id, const Signal *sig);
  void zoomIn(double min, double max);
  void zoomReset();
  void remove();
  void axisYUpdated();

private slots:
  void msgRemoved(uint32_t address);
  void msgUpdated(uint32_t address);
  void signalUpdated(const Signal *sig);
  void signalRemoved(const Signal *sig);
  void manageSeries();

private:
  QList<ChartView::SigItem>::iterator removeSeries(const QList<ChartView::SigItem>::iterator &it);
  void mouseReleaseEvent(QMouseEvent *event) override;
  void mouseMoveEvent(QMouseEvent *ev) override;
  void leaveEvent(QEvent *event) override;
  void resizeEvent(QResizeEvent *event) override;
  void updateAxisY();
  void updateTitle();
  void updateFromSettings();
  void drawForeground(QPainter *painter, const QRectF &rect) override;
  void applyNiceNumbers(qreal min, qreal max);
  qreal niceNumber(qreal x, bool ceiling);

  QValueAxis *axis_x;
  QValueAxis *axis_y;
  QPointF track_pt;
  QGraphicsProxyWidget *close_btn_proxy;
  QGraphicsProxyWidget *manage_btn_proxy;
  std::pair<double, double> events_range = {0, 0};
  QList<SigItem> sigs;
 };

class ChartsWidget : public QWidget {
  Q_OBJECT

public:
  ChartsWidget(QWidget *parent = nullptr);
  void showChart(const QString &id, const Signal *sig, bool show, bool merge);
  inline bool hasSignal(const QString &id, const Signal *sig) { return findChart(id, sig) != nullptr; }

signals:
  void dock(bool floating);
  void rangeChanged(double min, double max, bool is_zommed);
  void seriesChanged();

private:
<<<<<<< HEAD
=======
  void alignCharts();
>>>>>>> 28d0459c
  void removeChart(ChartView *chart);
  void eventsMerged();
  void updateState();
  void updateDisplayRange();
  void zoomIn(double min, double max);
  void zoomReset();
  void updateToolBar();
  void removeAll();
  void showAllData();
  bool eventFilter(QObject *obj, QEvent *event) override;
  ChartView *findChart(const QString &id, const Signal *sig);

  QLabel *title_label;
  QLabel *range_label;
  bool docking = true;
  QAction *show_all_values_btn;
  QAction *dock_btn;
  QAction *reset_zoom_btn;
  QAction *remove_all_btn;
  QVBoxLayout *charts_layout;
  QList<ChartView *> charts;
  uint32_t max_chart_range = 0;
  bool is_zoomed = false;
  std::pair<double, double> event_range;
  std::pair<double, double> display_range;
  std::pair<double, double> zoomed_range;
  bool use_dark_theme = false;
};

class SeriesSelector : public QDialog {
  Q_OBJECT

public:
  SeriesSelector(QWidget *parent);
  void addSeries(const QString &id, const QString& msg_name, const QString &sig_name);
  QList<QStringList> series();

private slots:
  void msgSelected(int index);
  void addSignal(QListWidgetItem *item);

private:
  QComboBox *msgs_combo;
  QListWidget *sig_list;
  QListWidget *chart_series;
};<|MERGE_RESOLUTION|>--- conflicted
+++ resolved
@@ -91,10 +91,7 @@
   void seriesChanged();
 
 private:
-<<<<<<< HEAD
-=======
   void alignCharts();
->>>>>>> 28d0459c
   void removeChart(ChartView *chart);
   void eventsMerged();
   void updateState();
