#pragma once

#include <map>

#include <QLabel>
#include <QPushButton>
#include <QVBoxLayout>
#include <QWidget>
#include <QtCharts/QChartView>
#include <QtCharts/QLineSeries>

#include "tools/cabana/canmessages.h"
#include "tools/cabana/dbcmanager.h"

using namespace QtCharts;

class LineMarker : public QWidget {
Q_OBJECT

public:
  LineMarker(QWidget *parent) : QWidget(parent) {}
  void setX(double x);

private:
  void paintEvent(QPaintEvent *event) override;
  double x_pos = 0.0;
};

class ChartWidget : public QWidget {
Q_OBJECT

public:
  ChartWidget(const QString &id, const QString &sig_name, QWidget *parent);
  inline QChart *chart() const { return chart_view->chart(); }

signals:
  void remove();

private:
  void updateState();
  void addData(const CanData &can_data, const Signal &sig);
  void updateSeries();
  void rangeChanged(qreal min, qreal max);
  void updateAxisY();

  QString id;
  QString sig_name;
  QChartView *chart_view = nullptr;
  LineMarker *line_marker = nullptr;
  QList<QPointF> vals;
};

class ChartsWidget : public QWidget {
  Q_OBJECT

public:
  ChartsWidget(QWidget *parent = nullptr);
  void addChart(const QString &id, const QString &sig_name);
  void removeChart(const QString &id, const QString &sig_name);
  inline bool hasChart(const QString &id, const QString &sig_name) {
    return charts.find(id + sig_name) != charts.end();
  }

signals:
  void dock(bool floating);

private:
  void updateState();
<<<<<<< HEAD
  void updateDockButton();
  void removeAll();
=======
  void updateTitleBar();
  bool eventFilter(QObject *obj, QEvent *event);
>>>>>>> da2e96c6

  QWidget *title_bar;
  QLabel *title_label;
  QLabel *range_label;
  bool docking = true;
  QPushButton *dock_btn;
  QPushButton *reset_zoom_btn;
  QPushButton *remove_all_btn;
  QVBoxLayout *charts_layout;
  std::map<QString, ChartWidget *> charts;
};<|MERGE_RESOLUTION|>--- conflicted
+++ resolved
@@ -66,13 +66,9 @@
 
 private:
   void updateState();
-<<<<<<< HEAD
-  void updateDockButton();
+  void updateTitleBar();
   void removeAll();
-=======
-  void updateTitleBar();
   bool eventFilter(QObject *obj, QEvent *event);
->>>>>>> da2e96c6
 
   QWidget *title_bar;
   QLabel *title_label;
