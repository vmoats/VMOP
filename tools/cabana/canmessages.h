--- conflicted
+++ resolved
@@ -28,14 +28,10 @@
 
   inline QString routeName() const { return replay->route()->name(); }
   inline QString carFingerprint() const { return replay->carFingerprint().c_str(); }
+  inline VisionStreamType visionStreamType() const { return replay->hasFlag(REPLAY_FLAG_ECAM) ? VISION_STREAM_WIDE_ROAD : VISION_STREAM_ROAD; }
   inline double totalSeconds() const { return replay->totalSeconds(); }
   inline double routeStartTime() const { return replay->routeStartTime() / (double)1e9; }
   inline double currentSec() const { return replay->currentSeconds(); }
-<<<<<<< HEAD
-  inline VisionStreamType visionStreamType() const { return replay->hasFlag(REPLAY_FLAG_ECAM) ? VISION_STREAM_WIDE_ROAD : VISION_STREAM_ROAD; }
-  const std::deque<CanData> messages(const QString &id);
-=======
->>>>>>> 28d0459c
   inline const CanData &lastMessage(const QString &id) { return can_msgs[id]; }
 
   inline const Route* route() const { return replay->route(); }
@@ -46,11 +42,8 @@
   inline const std::vector<std::tuple<int, int, TimelineType>> getTimeline() { return replay->getTimeline(); }
 
 signals:
-<<<<<<< HEAD
   void timelineUpdated();
-=======
   void seekedTo(double sec);
->>>>>>> 28d0459c
   void streamStarted();
   void eventsMerged();
   void updated();
@@ -64,12 +57,7 @@
   void process(QHash<QString, CanData> *);
   void settingChanged();
 
-<<<<<<< HEAD
   std::unique_ptr<Replay> replay = nullptr;
-  std::mutex lock;
-=======
-  Replay *replay = nullptr;
->>>>>>> 28d0459c
   std::atomic<double> counters_begin_sec = 0;
   std::atomic<bool> processing = false;
   QHash<QString, uint32_t> counters;
