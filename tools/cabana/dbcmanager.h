--- conflicted
+++ resolved
@@ -1,10 +1,6 @@
 #pragma once
 
-<<<<<<< HEAD
-#include <optional>
-=======
 #include <map>
->>>>>>> b5a2dfa9
 #include <QObject>
 #include <QString>
 #include "opendbc/can/common_dbc.h"
@@ -36,21 +32,13 @@
   inline QString name() const { return dbc ? dbc->name.c_str() : ""; }
 
   void updateMsg(const QString &id, const QString &name, uint32_t size);
-<<<<<<< HEAD
-  inline const DBC *getDBC() const { return dbc; }
+  void removeMsg(const QString &id);
   QString valDescription(const Signal *sig);
-  inline const Msg *msg(const QString &id) const { return msg(addressFromId(id)); }
-  inline const Msg *msg(uint32_t address) const {
-    auto it = msg_map.find(address);
-    return it != msg_map.end() ? it->second : nullptr;
-=======
-  void removeMsg(const QString &id);
   inline const std::map<uint32_t, DBCMsg> &messages() const { return msgs; }
   inline const DBCMsg *msg(const QString &id) const { return msg(parseId(id).second); }
   inline const DBCMsg *msg(uint32_t address) const {
     auto it = msgs.find(address);
     return it != msgs.end() ? &it->second : nullptr;
->>>>>>> b5a2dfa9
   }
 
 signals:
@@ -62,17 +50,11 @@
   void DBCFileChanged();
 
 private:
-<<<<<<< HEAD
+  void initMsgMap();
   void afterOpen();
-  QString dbc_name;
-  DBC *dbc = nullptr;
-  std::unordered_map<uint32_t, const Msg *> msg_map;
-  std::unordered_map<const Signal*, QString> val_map;
-=======
-  void initMsgMap();
   DBC *dbc = nullptr;
   std::map<uint32_t, DBCMsg> msgs;
->>>>>>> b5a2dfa9
+  std::unordered_map<const Signal*, QString> val_map;
 };
 
 // TODO: Add helper function in dbc.h
