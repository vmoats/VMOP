#include "tools/cabana/binaryview.h"

#include <cmath>

#include <QFontDatabase>
#include <QHeaderView>
#include <QMouseEvent>
#include <QPainter>
#include <QScrollBar>
#include <QShortcut>
#include <QToolTip>

#include "tools/cabana/commands.h"
#include "tools/cabana/signalview.h"

// BinaryView

const int CELL_HEIGHT = 36;
const int VERTICAL_HEADER_WIDTH = 30;

inline int get_bit_index(const QModelIndex &index, bool little_endian) {
  return index.row() * 8 + (little_endian ? 7 - index.column() : index.column());
}

BinaryView::BinaryView(QWidget *parent) : QTableView(parent) {
  model = new BinaryViewModel(this);
  setModel(model);
  delegate = new BinaryItemDelegate(this);
  setItemDelegate(delegate);
  horizontalHeader()->setSectionResizeMode(QHeaderView::Stretch);
  verticalHeader()->setSectionsClickable(false);
  verticalHeader()->setSectionResizeMode(QHeaderView::Fixed);
  verticalHeader()->setDefaultSectionSize(CELL_HEIGHT);
  horizontalHeader()->hide();
  setShowGrid(false);
  setMouseTracking(true);
  setHorizontalScrollBarPolicy(Qt::ScrollBarAlwaysOff);

  QObject::connect(dbc(), &DBCManager::DBCFileChanged, this, &BinaryView::refresh);
  QObject::connect(UndoStack::instance(), &QUndoStack::indexChanged, this, &BinaryView::refresh);

  addShortcuts();
  setWhatsThis(R"(
    <b>Binary View</b><br/>
    <!-- TODO: add descprition here -->
    <span style="color:gray">Shortcuts</span><br />
    Delete Signal:
      <span style="background-color:lightGray;color:gray">&nbsp;x&nbsp;</span>,
      <span style="background-color:lightGray;color:gray">&nbsp;Backspace&nbsp;</span>,
      <span style="background-color:lightGray;color:gray">&nbsp;Delete&nbsp;</span><br />
    Change endianness: <span style="background-color:lightGray;color:gray">&nbsp;e&nbsp; </span><br />
    Change singedness: <span style="background-color:lightGray;color:gray">&nbsp;s&nbsp;</span><br />
    Open chart:
      <span style="background-color:lightGray;color:gray">&nbsp;c&nbsp;</span>,
      <span style="background-color:lightGray;color:gray">&nbsp;p&nbsp;</span>,
      <span style="background-color:lightGray;color:gray">&nbsp;g&nbsp;</span>
  )");
}

void BinaryView::addShortcuts() {
  // Delete (x, backspace, delete)
  QShortcut *shortcut_delete_x = new QShortcut(QKeySequence(Qt::Key_X), this);
  QShortcut *shortcut_delete_backspace = new QShortcut(QKeySequence(Qt::Key_Backspace), this);
  QShortcut *shortcut_delete_delete = new QShortcut(QKeySequence(Qt::Key_Delete), this);
  QObject::connect(shortcut_delete_delete, &QShortcut::activated, shortcut_delete_x, &QShortcut::activated);
  QObject::connect(shortcut_delete_backspace, &QShortcut::activated, shortcut_delete_x, &QShortcut::activated);
  QObject::connect(shortcut_delete_x, &QShortcut::activated, [=]{
    if (hovered_sig != nullptr) {
      emit removeSignal(hovered_sig);
      hovered_sig = nullptr;
    }
  });

  // Change endianness (e)
  QShortcut *shortcut_endian = new QShortcut(QKeySequence(Qt::Key_E), this);
  QObject::connect(shortcut_endian, &QShortcut::activated, [=]{
    if (hovered_sig != nullptr) {
      const cabana::Signal *hovered_sig_prev = hovered_sig;
      cabana::Signal s = *hovered_sig;
      s.is_little_endian = !s.is_little_endian;
      emit editSignal(hovered_sig, s);

      hovered_sig = nullptr;
      highlight(hovered_sig_prev);
    }
  });

  // Change signedness (s)
  QShortcut *shortcut_sign = new QShortcut(QKeySequence(Qt::Key_S), this);
  QObject::connect(shortcut_sign, &QShortcut::activated, [=]{
    if (hovered_sig != nullptr) {
      const cabana::Signal *hovered_sig_prev = hovered_sig;
      cabana::Signal s = *hovered_sig;
      s.is_signed = !s.is_signed;
      emit editSignal(hovered_sig, s);

      hovered_sig = nullptr;
      highlight(hovered_sig_prev);
    }
  });

  // Open chart (c, p, g)
  QShortcut *shortcut_plot = new QShortcut(QKeySequence(Qt::Key_P), this);
  QShortcut *shortcut_plot_g = new QShortcut(QKeySequence(Qt::Key_G), this);
  QShortcut *shortcut_plot_c = new QShortcut(QKeySequence(Qt::Key_C), this);
  QObject::connect(shortcut_plot_g, &QShortcut::activated, shortcut_plot, &QShortcut::activated);
  QObject::connect(shortcut_plot_c, &QShortcut::activated, shortcut_plot, &QShortcut::activated);
  QObject::connect(shortcut_plot, &QShortcut::activated, [=]{
    if (hovered_sig != nullptr) {
      emit showChart(model->msg_id, hovered_sig, true, false);
    }
  });
}

QSize BinaryView::minimumSizeHint() const {
  return {(horizontalHeader()->minimumSectionSize() + 1) * 9 + VERTICAL_HEADER_WIDTH + 2,
          CELL_HEIGHT * std::min(model->rowCount(), 10) + 2};
}

void BinaryView::highlight(const cabana::Signal *sig) {
  if (sig != hovered_sig) {
    for (int i = 0; i < model->items.size(); ++i) {
      auto &item_sigs = model->items[i].sigs;
      if ((sig && item_sigs.contains(sig)) || (hovered_sig && item_sigs.contains(hovered_sig))) {
        auto index = model->index(i / model->columnCount(), i % model->columnCount());
        emit model->dataChanged(index, index, {Qt::DisplayRole});
      }
    }

    if (sig && underMouse()) {
      QString tooltip = tr(R"(%1<br /><span style="color:gray;font-size:small">
        Size:%2 LE:%3 SGD:%4</span>
      )").arg(sig->name).arg(sig->size).arg(sig->is_little_endian ? "Y" : "N").arg(sig->is_signed ? "Y" : "N");
      QToolTip::showText(QCursor::pos(), tooltip, this, rect());
    } else {
      QToolTip::showText(QCursor::pos(), "", this, rect());
    }

    hovered_sig = sig;
    emit signalHovered(hovered_sig);
  }
}

void BinaryView::setSelection(const QRect &rect, QItemSelectionModel::SelectionFlags flags) {
  auto index = indexAt(viewport()->mapFromGlobal(QCursor::pos()));
  if (!anchor_index.isValid() || !index.isValid())
    return;

  QItemSelection selection;
  auto [start, size, is_lb] = getSelection(index);
  for (int i = start; i < start + size; ++i) {
    auto idx = model->bitIndex(i, is_lb);
    selection.merge({idx, idx}, flags);
  }
  selectionModel()->select(selection, flags);
}

void BinaryView::mousePressEvent(QMouseEvent *event) {
  delegate->selection_color = (palette().color(QPalette::Active, QPalette::Highlight));
  if (auto index = indexAt(event->pos()); index.isValid() && index.column() != 8) {
    anchor_index = index;
    auto item = (const BinaryViewModel::Item *)anchor_index.internalPointer();
    int bit_idx = get_bit_index(anchor_index, true);
    for (auto s : item->sigs) {
      if (bit_idx == s->lsb || bit_idx == s->msb) {
        anchor_index = model->bitIndex(bit_idx == s->lsb ? s->msb : s->lsb, true);
        resize_sig = s;
        delegate->selection_color = s->color;
        break;
      }
    }
  }
  event->accept();
}

void BinaryView::highlightPosition(const QPoint &pos) {
  if (auto index = indexAt(viewport()->mapFromGlobal(pos)); index.isValid()) {
    auto item = (BinaryViewModel::Item *)index.internalPointer();
    const cabana::Signal *sig = item->sigs.isEmpty() ? nullptr : item->sigs.back();
    highlight(sig);
  }
}

void BinaryView::mouseMoveEvent(QMouseEvent *event) {
  highlightPosition(event->globalPos());
  QTableView::mouseMoveEvent(event);
}

void BinaryView::mouseReleaseEvent(QMouseEvent *event) {
  QTableView::mouseReleaseEvent(event);

  auto release_index = indexAt(event->pos());
  if (release_index.isValid() && anchor_index.isValid()) {
    if (selectionModel()->hasSelection()) {
      auto [start_bit, size, is_lb] = getSelection(release_index);
      resize_sig ? emit resizeSignal(resize_sig, start_bit, size)
                 : emit addSignal(start_bit, size, is_lb);
    } else {
      auto item = (const BinaryViewModel::Item *)anchor_index.internalPointer();
      if (item && item->sigs.size() > 0)
        emit signalClicked(item->sigs.back());
    }
  }
  clearSelection();
  anchor_index = QModelIndex();
  resize_sig = nullptr;
}

void BinaryView::leaveEvent(QEvent *event) {
  highlight(nullptr);
  QTableView::leaveEvent(event);
}

void BinaryView::setMessage(const MessageId &message_id) {
  model->msg_id = message_id;
  verticalScrollBar()->setValue(0);
  refresh();
}

void BinaryView::refresh() {
  clearSelection();
  anchor_index = QModelIndex();
  resize_sig = nullptr;
  hovered_sig = nullptr;
  model->refresh();
  highlightPosition(QCursor::pos());
}

QSet<const cabana::Signal *> BinaryView::getOverlappingSignals() const {
  QSet<const cabana::Signal *> overlapping;
  for (const auto &item : model->items) {
    if (item.sigs.size() > 1) {
      for (auto s : item.sigs) {
        if (s->type == cabana::Signal::Type::Normal) overlapping += s;
      }
    }
  }
  return overlapping;
}

std::tuple<int, int, bool> BinaryView::getSelection(QModelIndex index) {
  if (index.column() == 8) {
    index = model->index(index.row(), 7);
  }
  bool is_lb = true;
  if (resize_sig) {
    is_lb = resize_sig->is_little_endian;
  } else if (settings.drag_direction == Settings::DragDirection::MsbFirst) {
    is_lb = index < anchor_index;
  } else if (settings.drag_direction == Settings::DragDirection::LsbFirst) {
    is_lb = !(index < anchor_index);
  } else if (settings.drag_direction == Settings::DragDirection::AlwaysLE) {
    is_lb = true;
  } else if (settings.drag_direction == Settings::DragDirection::AlwaysBE) {
    is_lb = false;
  }

  int cur_bit_idx = get_bit_index(index, is_lb);
  int anchor_bit_idx = get_bit_index(anchor_index, is_lb);
  auto [start_bit, end_bit] = std::minmax(cur_bit_idx, anchor_bit_idx);
  return {start_bit, end_bit - start_bit + 1, is_lb};
}

// BinaryViewModel

void BinaryViewModel::refresh() {
  beginResetModel();
  items.clear();
  if (auto dbc_msg = dbc()->msg(msg_id)) {
    row_count = dbc_msg->size;
    items.resize(row_count * column_count);
    for (auto sig : dbc_msg->getSignals()) {
      auto [start, end] = getSignalRange(sig);
      for (int j = start; j <= end; ++j) {
        int bit_index = sig->is_little_endian ? bigEndianBitIndex(j) : j;
        int idx = column_count * (bit_index / 8) + bit_index % 8;
        if (idx >= items.size()) {
          qWarning() << "signal " << sig->name << "out of bounds.start_bit:" << sig->start_bit << "size:" << sig->size;
          break;
        }
        if (j == start) sig->is_little_endian ? items[idx].is_lsb = true : items[idx].is_msb = true;
        if (j == end) sig->is_little_endian ? items[idx].is_msb = true : items[idx].is_lsb = true;

        auto &sigs = items[idx].sigs;
        sigs.push_back(sig);
        if (sigs.size() > 1) {
          std::sort(sigs.begin(), sigs.end(), [](auto l, auto r) { return l->size > r->size; });
        }
      }
    }
  } else {
    row_count = can->lastMessage(msg_id).dat.size();
    items.resize(row_count * column_count);
  }
  int valid_rows = std::min(can->lastMessage(msg_id).dat.size(), row_count);
  for (int i = 0; i < valid_rows * column_count; ++i) {
    items[i].valid = true;
  }
  endResetModel();
  updateState();
}

void BinaryViewModel::updateItem(int row, int col, const QString &val, const QColor &color) {
  auto &item = items[row * column_count + col];
  if (item.val != val || item.bg_color != color) {
    item.val = val;
    item.bg_color = color;
    auto idx = index(row, col);
    emit dataChanged(idx, idx, {Qt::DisplayRole});
  }
}

void BinaryViewModel::updateState() {
  const auto &last_msg = can->lastMessage(msg_id);
  const auto &binary = last_msg.dat;
  // data size may changed.
  if (binary.size() > row_count) {
    beginInsertRows({}, row_count, binary.size() - 1);
    row_count = binary.size();
    items.resize(row_count * column_count);
    endInsertRows();
  }

  const double max_f = 255.0;
  const double factor = 0.25;
  const double scaler = max_f / log2(1.0 + factor);
  for (int i = 0; i < binary.size(); ++i) {
    for (int j = 0; j < 8; ++j) {
      auto &item = items[i * column_count + j];
      QString val = ((binary[i] >> (7 - j)) & 1) != 0 ? "1" : "0";
      // Bit update frequency based highlighting
      double offset = !item.sigs.empty() ? 50 : 0;
      auto n = last_msg.bit_change_counts[i][7 - j];
      double min_f = n == 0 ? offset : offset + 25;
      double alpha = std::clamp(offset + log2(1.0 + factor * (double)n / (double)last_msg.count) * scaler, min_f, max_f);
      auto color = item.bg_color;
      color.setAlpha(alpha);
      updateItem(i, j, val, color);
    }
    updateItem(i, 8, toHex(binary[i]), last_msg.colors[i]);
  }
}

QVariant BinaryViewModel::headerData(int section, Qt::Orientation orientation, int role) const {
  if (orientation == Qt::Vertical) {
    switch (role) {
      case Qt::DisplayRole: return section;
      case Qt::SizeHintRole: return QSize(VERTICAL_HEADER_WIDTH, 0);
      case Qt::TextAlignmentRole: return Qt::AlignCenter;
    }
  }
  return {};
}

// BinaryItemDelegate

BinaryItemDelegate::BinaryItemDelegate(QObject *parent) : QStyledItemDelegate(parent) {
  small_font.setPixelSize(8);
  hex_font = QFontDatabase::systemFont(QFontDatabase::FixedFont);
  hex_font.setBold(true);
}

<<<<<<< HEAD
bool BinaryItemDelegate::isSameSignal(const QModelIndex &index, int dx, int dy, const cabana::Signal *sig) const {
=======
bool BinaryItemDelegate::hasSignal(const QModelIndex &index, int dx, int dy, const cabana::Signal *sig) const {
>>>>>>> 2373f785
  if (!index.isValid()) return false;
  auto model = (const BinaryViewModel*)(index.model());
  int idx = (index.row() + dy) * model->columnCount() + index.column() + dx;
  return (idx >=0 && idx < model->items.size()) ? model->items[idx].sigs.contains(sig) : false;
}

void BinaryItemDelegate::paint(QPainter *painter, const QStyleOptionViewItem &option, const QModelIndex &index) const {
  auto item = (const BinaryViewModel::Item *)index.internalPointer();
  BinaryView *bin_view = (BinaryView *)parent();
  painter->save();

  if (index.column() == 8) {
    if (item->valid) {
      painter->setFont(hex_font);
      painter->fillRect(option.rect, item->bg_color);
    }
  } else if (option.state & QStyle::State_Selected) {
    painter->fillRect(option.rect, selection_color);
    painter->setPen(option.palette.color(QPalette::BrightText));
  } else if (!bin_view->selectionModel()->hasSelection() || !item->sigs.contains(bin_view->resize_sig)) {  // not resizing
    if (item->sigs.size() > 0) {
      for (auto &s : item->sigs) {
        if (s == bin_view->hovered_sig) {
<<<<<<< HEAD
          painter->fillRect(option.rect, bin_view->hovered_sig->color.darker(125));  // 4/5x brightness
=======
          painter->fillRect(option.rect, getColor(bin_view->hovered_sig).darker(125));  // 4/5x brightness
>>>>>>> 2373f785
        } else {
          drawSignalCell(painter, option, index, s);
        }
      }
    } else if (item->valid) {
      painter->fillRect(option.rect, item->bg_color);
    }
    auto color_role = item->sigs.contains(bin_view->hovered_sig) ? QPalette::BrightText : QPalette::Text;
    painter->setPen(option.palette.color(color_role));
  }

  if (item->sigs.size() > 1) {
    painter->fillRect(option.rect, QBrush(Qt::darkGray, Qt::Dense7Pattern));
  } else if (!item->valid) {
    painter->fillRect(option.rect, QBrush(Qt::darkGray, Qt::BDiagPattern));
  }
  painter->drawText(option.rect, Qt::AlignCenter, item->val);
  if (item->is_msb || item->is_lsb) {
    painter->setFont(small_font);
    painter->drawText(option.rect.adjusted(8, 0, -8, -3), Qt::AlignRight | Qt::AlignBottom, item->is_msb ? "M" : "L");
  }
  painter->restore();
}

// Draw border on edge of signal
void BinaryItemDelegate::drawSignalCell(QPainter *painter, const QStyleOptionViewItem &option,
                                        const QModelIndex &index, const cabana::Signal *sig) const {
<<<<<<< HEAD
  bool draw_left = !isSameSignal(index, -1, 0, sig);
  bool draw_top = !isSameSignal(index, 0, -1, sig);
  bool draw_right = !isSameSignal(index, 1, 0, sig);
  bool draw_bottom = !isSameSignal(index, 0, 1, sig);
=======
  bool draw_left = !hasSignal(index, -1, 0, sig);
  bool draw_top = !hasSignal(index, 0, -1, sig);
  bool draw_right = !hasSignal(index, 1, 0, sig);
  bool draw_bottom = !hasSignal(index, 0, 1, sig);
>>>>>>> 2373f785

  const int spacing = 2;
  QRect rc = option.rect.adjusted(draw_left * 3, draw_top * spacing, draw_right * -3, draw_bottom * -spacing);
  QRegion subtract;
  if (!draw_top) {
<<<<<<< HEAD
    if (!draw_left && !isSameSignal(index, -1, -1, sig)) {
      subtract += QRect{rc.left(), rc.top(), 3, spacing};
    } else if (!draw_right && !isSameSignal(index, 1, -1, sig)) {
=======
    if (!draw_left && !hasSignal(index, -1, -1, sig)) {
      subtract += QRect{rc.left(), rc.top(), 3, spacing};
    } else if (!draw_right && !hasSignal(index, 1, -1, sig)) {
>>>>>>> 2373f785
      subtract += QRect{rc.right() - 2, rc.top(), 3, spacing};
    }
  }
  if (!draw_bottom) {
<<<<<<< HEAD
    if (!draw_left && !isSameSignal(index, -1, 1, sig)) {
      subtract += QRect{rc.left(), rc.bottom() - (spacing - 1), 3, spacing};
    } else if (!draw_right && !isSameSignal(index, 1, 1, sig)) {
=======
    if (!draw_left && !hasSignal(index, -1, 1, sig)) {
      subtract += QRect{rc.left(), rc.bottom() - (spacing - 1), 3, spacing};
    } else if (!draw_right && !hasSignal(index, 1, 1, sig)) {
>>>>>>> 2373f785
      subtract += QRect{rc.right() - 2, rc.bottom() - (spacing - 1), 3, spacing};
    }
  }
  painter->setClipRegion(QRegion(rc).subtracted(subtract));

  auto item = (const BinaryViewModel::Item *)index.internalPointer();
<<<<<<< HEAD
  QColor color = sig->color;
=======
  auto sig_color = getColor(sig);
  QColor color = sig_color;
>>>>>>> 2373f785
  color.setAlpha(item->bg_color.alpha());
  painter->fillRect(rc, Qt::white);
  painter->fillRect(rc, color);

<<<<<<< HEAD
  color = sig->color.darker(125);
=======
  color = sig_color.darker(125);
>>>>>>> 2373f785
  painter->setPen(QPen(color, 1));
  if (draw_left) painter->drawLine(rc.topLeft(), rc.bottomLeft());
  if (draw_right) painter->drawLine(rc.topRight(), rc.bottomRight());
  if (draw_bottom) painter->drawLine(rc.bottomLeft(), rc.bottomRight());
  if (draw_top) painter->drawLine(rc.topLeft(), rc.topRight());

  if (!subtract.isEmpty()) {
    // fill gaps inside corners.
    painter->setPen(QPen(color, 2, Qt::SolidLine, Qt::SquareCap, Qt::MiterJoin));
    for (auto &r : subtract) {
      painter->drawRect(r);
    }
  }
}<|MERGE_RESOLUTION|>--- conflicted
+++ resolved
@@ -360,11 +360,7 @@
   hex_font.setBold(true);
 }
 
-<<<<<<< HEAD
-bool BinaryItemDelegate::isSameSignal(const QModelIndex &index, int dx, int dy, const cabana::Signal *sig) const {
-=======
 bool BinaryItemDelegate::hasSignal(const QModelIndex &index, int dx, int dy, const cabana::Signal *sig) const {
->>>>>>> 2373f785
   if (!index.isValid()) return false;
   auto model = (const BinaryViewModel*)(index.model());
   int idx = (index.row() + dy) * model->columnCount() + index.column() + dx;
@@ -388,11 +384,7 @@
     if (item->sigs.size() > 0) {
       for (auto &s : item->sigs) {
         if (s == bin_view->hovered_sig) {
-<<<<<<< HEAD
           painter->fillRect(option.rect, bin_view->hovered_sig->color.darker(125));  // 4/5x brightness
-=======
-          painter->fillRect(option.rect, getColor(bin_view->hovered_sig).darker(125));  // 4/5x brightness
->>>>>>> 2373f785
         } else {
           drawSignalCell(painter, option, index, s);
         }
@@ -420,65 +412,37 @@
 // Draw border on edge of signal
 void BinaryItemDelegate::drawSignalCell(QPainter *painter, const QStyleOptionViewItem &option,
                                         const QModelIndex &index, const cabana::Signal *sig) const {
-<<<<<<< HEAD
-  bool draw_left = !isSameSignal(index, -1, 0, sig);
-  bool draw_top = !isSameSignal(index, 0, -1, sig);
-  bool draw_right = !isSameSignal(index, 1, 0, sig);
-  bool draw_bottom = !isSameSignal(index, 0, 1, sig);
-=======
   bool draw_left = !hasSignal(index, -1, 0, sig);
   bool draw_top = !hasSignal(index, 0, -1, sig);
   bool draw_right = !hasSignal(index, 1, 0, sig);
   bool draw_bottom = !hasSignal(index, 0, 1, sig);
->>>>>>> 2373f785
 
   const int spacing = 2;
   QRect rc = option.rect.adjusted(draw_left * 3, draw_top * spacing, draw_right * -3, draw_bottom * -spacing);
   QRegion subtract;
   if (!draw_top) {
-<<<<<<< HEAD
-    if (!draw_left && !isSameSignal(index, -1, -1, sig)) {
-      subtract += QRect{rc.left(), rc.top(), 3, spacing};
-    } else if (!draw_right && !isSameSignal(index, 1, -1, sig)) {
-=======
     if (!draw_left && !hasSignal(index, -1, -1, sig)) {
       subtract += QRect{rc.left(), rc.top(), 3, spacing};
     } else if (!draw_right && !hasSignal(index, 1, -1, sig)) {
->>>>>>> 2373f785
       subtract += QRect{rc.right() - 2, rc.top(), 3, spacing};
     }
   }
   if (!draw_bottom) {
-<<<<<<< HEAD
-    if (!draw_left && !isSameSignal(index, -1, 1, sig)) {
-      subtract += QRect{rc.left(), rc.bottom() - (spacing - 1), 3, spacing};
-    } else if (!draw_right && !isSameSignal(index, 1, 1, sig)) {
-=======
     if (!draw_left && !hasSignal(index, -1, 1, sig)) {
       subtract += QRect{rc.left(), rc.bottom() - (spacing - 1), 3, spacing};
     } else if (!draw_right && !hasSignal(index, 1, 1, sig)) {
->>>>>>> 2373f785
       subtract += QRect{rc.right() - 2, rc.bottom() - (spacing - 1), 3, spacing};
     }
   }
   painter->setClipRegion(QRegion(rc).subtracted(subtract));
 
   auto item = (const BinaryViewModel::Item *)index.internalPointer();
-<<<<<<< HEAD
   QColor color = sig->color;
-=======
-  auto sig_color = getColor(sig);
-  QColor color = sig_color;
->>>>>>> 2373f785
   color.setAlpha(item->bg_color.alpha());
   painter->fillRect(rc, Qt::white);
   painter->fillRect(rc, color);
 
-<<<<<<< HEAD
   color = sig->color.darker(125);
-=======
-  color = sig_color.darker(125);
->>>>>>> 2373f785
   painter->setPen(QPen(color, 1));
   if (draw_left) painter->drawLine(rc.topLeft(), rc.bottomLeft());
   if (draw_right) painter->drawLine(rc.topRight(), rc.bottomRight());
