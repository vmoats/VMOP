--- conflicted
+++ resolved
@@ -63,11 +63,7 @@
   QObject::connect(charts_widget, &ChartsWidget::dock, this, &MainWindow::dockCharts);
   QObject::connect(can, &AbstractStream::streamStarted, this, &MainWindow::loadDBCFromFingerprint);
   QObject::connect(dbc(), &DBCManager::DBCFileChanged, this, &MainWindow::DBCFileChanged);
-<<<<<<< HEAD
   QObject::connect(Commands::instance(), &QUndoStack::cleanChanged, this, &MainWindow::undoStackCleanChanged);
-=======
-  QObject::connect(detail_widget->undo_stack, &QUndoStack::cleanChanged, [this](bool clean) { setWindowModified(!clean); });
->>>>>>> 1d9b4c22
 }
 
 void MainWindow::createActions() {
@@ -202,11 +198,7 @@
   Commands::instance()->clear();
   int index = dbc_combo->findText(QFileInfo(dbc()->name()).baseName());
   dbc_combo->setCurrentIndex(index);
-<<<<<<< HEAD
-  setWindowTitle(tr("[*]%1 - Cabana").arg(dbc()->name()));
-=======
   setWindowFilePath(QString("%1").arg(dbc()->name()));
->>>>>>> 1d9b4c22
 }
 
 void MainWindow::newFile() {
@@ -273,16 +265,7 @@
   if (current_file.isEmpty()) {
     saveAs();
   } else {
-<<<<<<< HEAD
-    settings.last_dir = QFileInfo(file_name).absolutePath();
-    QFile file(file_name);
-    if (file.open(QIODevice::WriteOnly)) {
-      file.write(dbc()->generateDBC().toUtf8());
-      Commands::instance()->setClean();
-    }
-=======
     saveFile(current_file);
->>>>>>> 1d9b4c22
   }
 }
 
@@ -290,7 +273,7 @@
   QFile file(fn);
   if (file.open(QIODevice::WriteOnly)) {
     file.write(dbc()->generateDBC().toUtf8());
-    detail_widget->undo_stack->setClean();
+    Commands::instance()->setClean();
     setCurrentFile(fn);
     statusBar()->showMessage(tr("File saved"), 2000);
   }
@@ -337,7 +320,7 @@
 
 void MainWindow::remindSaveChanges() {
   bool discard_changes = false;
-  while (!detail_widget->undo_stack->isClean() && !discard_changes) {
+  while (!Commands::instance()->isClean() && !discard_changes) {
     int ret = (QMessageBox::question(this, tr("Unsaved Changes"),
                                      tr("You have unsaved changes. Press ok to save them, cancel to discard."),
                                      QMessageBox::Ok | QMessageBox::Cancel));
@@ -347,7 +330,7 @@
       discard_changes = true;
     }
   }
-  detail_widget->undo_stack->clear();
+  Commands::instance()->clear();
   current_file = "";
 }
 
@@ -379,19 +362,7 @@
 }
 
 void MainWindow::closeEvent(QCloseEvent *event) {
-<<<<<<< HEAD
-  if (Commands::instance()->index() > 0) {
-    auto ret = QMessageBox::question(this, tr("Unsaved Changes"),
-                                     tr("Are you sure you want to exit without saving?\nAny unsaved changes will be lost."),
-                                     QMessageBox::Yes | QMessageBox::No);
-    if (ret == QMessageBox::No) {
-      event->ignore();
-      return;
-    }
-  }
-=======
-  remindSaveChanges();
->>>>>>> 1d9b4c22
+  remindSaveChanges();
 
   main_win = nullptr;
   if (floating_window)
