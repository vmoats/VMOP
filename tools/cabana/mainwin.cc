--- conflicted
+++ resolved
@@ -159,7 +159,12 @@
   statusBar()->addPermanentWidget(progress_bar);
 }
 
-<<<<<<< HEAD
+void MainWindow::createShortcuts() {
+  auto shortcut = new QShortcut(QKeySequence(Qt::Key_Space), this, nullptr, nullptr, Qt::ApplicationShortcut);
+  QObject::connect(shortcut, &QShortcut::activated, []() { can->pause(!can->isPaused()); });
+  // TODO: add more shortcuts here.
+}
+
 void MainWindow::loadRoute(const QString &route, const QString &data_dir, bool use_qcam) {
   LoadRouteDialog dlg(route, data_dir, use_qcam, this);
   QObject::connect(this, &MainWindow::updateProgressBar, dlg.progress_bar, &DownloadProgressBar::updateProgress);
@@ -171,12 +176,6 @@
     detail_widget->undo_stack->clear();
     QTimer::singleShot(0, [this]() { close(); });
   }
-=======
-void MainWindow::createShortcuts() {
-  auto shortcut = new QShortcut(QKeySequence(Qt::Key_Space), this, nullptr, nullptr, Qt::ApplicationShortcut);
-  QObject::connect(shortcut, &QShortcut::activated, []() { can->pause(!can->isPaused()); });
-  // TODO: add more shortcuts here.
->>>>>>> ea857b0f
 }
 
 void MainWindow::loadDBCFromName(const QString &name) {
