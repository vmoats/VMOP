#pragma once

#include <tuple>
#include <utility>
#include <vector>

#include <QMenu>
#include <QGraphicsPixmapItem>
#include <QGraphicsProxyWidget>
#include <QtCharts/QChartView>
#include <QtCharts/QLegendMarker>
#include <QtCharts/QLineSeries>
#include <QtCharts/QScatterSeries>
#include <QtCharts/QValueAxis>
using namespace QtCharts;

#include "tools/cabana/chart/tiplabel.h"
#include "tools/cabana/dbc/dbcmanager.h"
#include "tools/cabana/streams/abstractstream.h"

enum class SeriesType {
  Line = 0,
  StepLine,
  Scatter
};

class ChartsWidget;
class ChartView : public QChartView {
  Q_OBJECT

public:
  ChartView(const std::pair<double, double> &x_range, ChartsWidget *parent = nullptr);
  void addSignal(const MessageId &msg_id, const cabana::Signal *sig);
  bool hasSignal(const MessageId &msg_id, const cabana::Signal *sig) const;
<<<<<<< HEAD
  void updateSeries(const cabana::Signal *sig = nullptr, const CanEventsMap *new_events = nullptr);
=======
  void updateSeries(const cabana::Signal *sig = nullptr, const MessageEventsMap *msg_new_events = nullptr);
>>>>>>> 95283833
  void updatePlot(double cur, double min, double max);
  void setSeriesType(SeriesType type);
  void updatePlotArea(int left, bool force = false);
  void showTrackLine(double sec, bool show_value);
  void hideTrackLine();
  void startAnimation();

  struct SigItem {
    MessageId msg_id;
    const cabana::Signal *sig = nullptr;
    QXYSeries *series = nullptr;
    std::vector<QPointF> vals;
    std::vector<QPointF> step_vals;
<<<<<<< HEAD
    uint64_t last_value_mono_time = 0;
=======
>>>>>>> 95283833
    QPointF track_pt{};
    SegmentTree segment_tree;
    double min = 0;
    double max = 0;
  };

signals:
  void axisYLabelWidthChanged(int w);

private slots:
  void signalUpdated(const cabana::Signal *sig);
  void manageSignals();
  void handleMarkerClicked();
  void msgUpdated(MessageId id);
  void msgRemoved(MessageId id) { removeIf([=](auto &s) { return s.msg_id.address == id.address && !dbc()->msg(id); }); }
  void signalRemoved(const cabana::Signal *sig) { removeIf([=](auto &s) { return s.sig == sig; }); }

private:
  void appendCanEvents(const cabana::Signal *sig, const std::vector<const CanEvent *> &events,
                       std::vector<QPointF> &vals, std::vector<QPointF> &step_vals);
  void createToolButtons();
  void addSeries(QXYSeries *series);
  void contextMenuEvent(QContextMenuEvent *event) override;
  void mousePressEvent(QMouseEvent *event) override;
  void mouseReleaseEvent(QMouseEvent *event) override;
  void mouseMoveEvent(QMouseEvent *ev) override;
  void dragEnterEvent(QDragEnterEvent *event) override;
  void dragLeaveEvent(QDragLeaveEvent *event) override { drawDropIndicator(false); }
  void dragMoveEvent(QDragMoveEvent *event) override;
  void dropEvent(QDropEvent *event) override;
  void leaveEvent(QEvent *event) override;
  void resizeEvent(QResizeEvent *event) override;
  QSize sizeHint() const override;
  void updateAxisY();
  void updateTitle();
  void resetChartCache();
  void setTheme(QChart::ChartTheme theme);
  void paintEvent(QPaintEvent *event) override;
  void drawForeground(QPainter *painter, const QRectF &rect) override;
  void drawBackground(QPainter *painter, const QRectF &rect) override;
  void drawDropIndicator(bool draw) { if (std::exchange(can_drop, draw) != can_drop) viewport()->update(); }
  void drawSignalValue(QPainter *painter);
  void drawTimeline(QPainter *painter);
  void drawRubberBandTimeRange(QPainter *painter);
  std::tuple<double, double, int> getNiceAxisNumbers(qreal min, qreal max, int tick_count);
  qreal niceNumber(qreal x, bool ceiling);
  QXYSeries *createSeries(SeriesType type, QColor color);
  void setSeriesColor(QXYSeries *, QColor color);
  void updateSeriesPoints();
  void removeIf(std::function<bool(const SigItem &)> predicate);
  inline void clearTrackPoints() { for (auto &s : sigs) s.track_pt = {}; }

  int y_label_width = 0;
  int align_to = 0;
  QValueAxis *axis_x;
  QValueAxis *axis_y;
  QMenu *menu;
  QAction *split_chart_act;
  QAction *close_act;
  QGraphicsPixmapItem *move_icon;
  QGraphicsProxyWidget *close_btn_proxy;
  QGraphicsProxyWidget *manage_btn_proxy;
  TipLabel tip_label;
  std::vector<SigItem> sigs;
  double cur_sec = 0;
  SeriesType series_type = SeriesType::Line;
  bool is_scrubbing = false;
  bool resume_after_scrub = false;
  QPixmap chart_pixmap;
  bool can_drop = false;
  double tooltip_x = -1;
  QFont signal_value_font;
  ChartsWidget *charts_widget;
  friend class ChartsWidget;
};<|MERGE_RESOLUTION|>--- conflicted
+++ resolved
@@ -32,11 +32,7 @@
   ChartView(const std::pair<double, double> &x_range, ChartsWidget *parent = nullptr);
   void addSignal(const MessageId &msg_id, const cabana::Signal *sig);
   bool hasSignal(const MessageId &msg_id, const cabana::Signal *sig) const;
-<<<<<<< HEAD
-  void updateSeries(const cabana::Signal *sig = nullptr, const CanEventsMap *new_events = nullptr);
-=======
-  void updateSeries(const cabana::Signal *sig = nullptr, const MessageEventsMap *msg_new_events = nullptr);
->>>>>>> 95283833
+  void updateSeries(const cabana::Signal *sig = nullptr, const MessageEventsMap *new_events = nullptr);
   void updatePlot(double cur, double min, double max);
   void setSeriesType(SeriesType type);
   void updatePlotArea(int left, bool force = false);
@@ -50,10 +46,6 @@
     QXYSeries *series = nullptr;
     std::vector<QPointF> vals;
     std::vector<QPointF> step_vals;
-<<<<<<< HEAD
-    uint64_t last_value_mono_time = 0;
-=======
->>>>>>> 95283833
     QPointF track_pt{};
     SegmentTree segment_tree;
     double min = 0;
