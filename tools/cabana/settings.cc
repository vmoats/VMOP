#include "tools/cabana/settings.h"

#include <QAbstractButton>
#include <QDialogButtonBox>
#include <QDir>
#include <QFileDialog>
#include <QFormLayout>
#include <QPushButton>
#include <QSettings>
#include <QStandardPaths>

#include "tools/cabana/util.h"

Settings settings;

Settings::Settings() {
  load();
}

void Settings::save() {
  QSettings s("settings", QSettings::IniFormat);
  s.setValue("fps", fps);
  s.setValue("max_cached_minutes", max_cached_minutes);
  s.setValue("chart_height", chart_height);
  s.setValue("chart_range", chart_range);
  s.setValue("chart_column_count", chart_column_count);
  s.setValue("last_dir", last_dir);
  s.setValue("last_route_dir", last_route_dir);
  s.setValue("window_state", window_state);
  s.setValue("geometry", geometry);
  s.setValue("video_splitter_state", video_splitter_state);
  s.setValue("recent_files", recent_files);
  s.setValue("message_header_state", message_header_state);
  s.setValue("chart_series_type", chart_series_type);
  s.setValue("theme", theme);
  s.setValue("sparkline_range", sparkline_range);
<<<<<<< HEAD
  s.setValue("log_livestream", log_livestream);
  s.setValue("log_path", log_path);
=======
  s.setValue("multiple_lines_bytes", multiple_lines_bytes);
>>>>>>> 9893733c
}

void Settings::load() {
  QSettings s("settings", QSettings::IniFormat);
  fps = s.value("fps", 10).toInt();
  max_cached_minutes = s.value("max_cached_minutes", 30).toInt();
  chart_height = s.value("chart_height", 200).toInt();
  chart_range = s.value("chart_range", 3 * 60).toInt();
  chart_column_count = s.value("chart_column_count", 1).toInt();
  last_dir = s.value("last_dir", QDir::homePath()).toString();
  last_route_dir = s.value("last_route_dir", QDir::homePath()).toString();
  window_state = s.value("window_state").toByteArray();
  geometry = s.value("geometry").toByteArray();
  video_splitter_state = s.value("video_splitter_state").toByteArray();
  recent_files = s.value("recent_files").toStringList();
  message_header_state = s.value("message_header_state").toByteArray();
  chart_series_type = s.value("chart_series_type", 0).toInt();
  theme = s.value("theme", 0).toInt();
  sparkline_range = s.value("sparkline_range", 15).toInt();
<<<<<<< HEAD
  log_livestream = s.value("log_livestream", true).toBool();
  log_path = s.value("log_path").toString();
  if (log_path.isEmpty()) {
    log_path = QStandardPaths::writableLocation(QStandardPaths::HomeLocation) + "/cabana_live_stream/";
  }
=======
  multiple_lines_bytes = s.value("multiple_lines_bytes", true).toBool();
>>>>>>> 9893733c
}

// SettingsDlg

SettingsDlg::SettingsDlg(QWidget *parent) : QDialog(parent) {
  setWindowTitle(tr("Settings"));
  QVBoxLayout *main_layout = new QVBoxLayout(this);
  QGroupBox *groupbox = new QGroupBox("General");
  QFormLayout *form_layout = new QFormLayout(groupbox);

  theme = new QComboBox(this);
  theme->setToolTip(tr("You may need to restart cabana after changes theme"));
  theme->addItems({tr("Automatic"), tr("Light"), tr("Dark")});
  theme->setCurrentIndex(settings.theme);
  form_layout->addRow(tr("Color Theme"), theme);

  fps = new QSpinBox(this);
  fps->setRange(10, 100);
  fps->setSingleStep(10);
  fps->setValue(settings.fps);
  form_layout->addRow("FPS", fps);

  cached_minutes = new QSpinBox(this);
  cached_minutes->setRange(5, 60);
  cached_minutes->setSingleStep(1);
  cached_minutes->setValue(settings.max_cached_minutes);
  form_layout->addRow(tr("Max Cached Minutes"), cached_minutes);
  main_layout->addWidget(groupbox);

  groupbox = new QGroupBox("Chart");
  form_layout = new QFormLayout(groupbox);
  chart_series_type = new QComboBox(this);
  chart_series_type->addItems({tr("Line"), tr("Step Line"), tr("Scatter")});
  chart_series_type->setCurrentIndex(settings.chart_series_type);
  form_layout->addRow(tr("Chart Default Series Type"), chart_series_type);

  chart_height = new QSpinBox(this);
  chart_height->setRange(100, 500);
  chart_height->setSingleStep(10);
  chart_height->setValue(settings.chart_height);
  form_layout->addRow(tr("Chart Height"), chart_height);
  main_layout->addWidget(groupbox);

  log_livestream = new QGroupBox(tr("Enable live stream logging"), this);
  log_livestream->setCheckable(true);
  QHBoxLayout *path_layout = new QHBoxLayout(log_livestream);
  path_layout->addWidget(log_path = new QLineEdit(settings.log_path, this));
  log_path->setReadOnly(true);
  auto browse_btn = new QPushButton(tr("B&rowse..."));
  path_layout->addWidget(browse_btn);
  main_layout->addWidget(log_livestream);

  auto buttonBox = new QDialogButtonBox(QDialogButtonBox::Ok | QDialogButtonBox::Cancel | QDialogButtonBox::Apply);
  main_layout->addWidget(buttonBox);
  main_layout->addStretch(1);

  QObject::connect(browse_btn, &QPushButton::clicked, [this]() {
    QString fn = QFileDialog::getExistingDirectory(
        this, tr("Log File Location"),
        QStandardPaths::writableLocation(QStandardPaths::HomeLocation),
        QFileDialog::ShowDirsOnly | QFileDialog::DontResolveSymlinks);
    if (!fn.isEmpty()) {
      log_path->setText(fn);
    }
  });
  QObject::connect(buttonBox, &QDialogButtonBox::clicked, [=](QAbstractButton *button) {
    auto role = buttonBox->buttonRole(button);
    if (role == QDialogButtonBox::AcceptRole) {
      save();
      accept();
    } else if (role == QDialogButtonBox::ApplyRole) {
      save();
    } else if (role == QDialogButtonBox::RejectRole) {
      reject();
    }
  });
}

void SettingsDlg::save() {
  settings.fps = fps->value();
  if (std::exchange(settings.theme, theme->currentIndex()) != settings.theme) {
    // set theme before emit changed
    utils::setTheme(settings.theme);
  }
  settings.max_cached_minutes = cached_minutes->value();
  settings.chart_series_type = chart_series_type->currentIndex();
  settings.chart_height = chart_height->value();
  settings.log_livestream = log_livestream->isChecked();
  settings.log_path = log_path->text();
  settings.save();
  emit settings.changed();
}<|MERGE_RESOLUTION|>--- conflicted
+++ resolved
@@ -34,12 +34,9 @@
   s.setValue("chart_series_type", chart_series_type);
   s.setValue("theme", theme);
   s.setValue("sparkline_range", sparkline_range);
-<<<<<<< HEAD
+  s.setValue("multiple_lines_bytes", multiple_lines_bytes);
   s.setValue("log_livestream", log_livestream);
   s.setValue("log_path", log_path);
-=======
-  s.setValue("multiple_lines_bytes", multiple_lines_bytes);
->>>>>>> 9893733c
 }
 
 void Settings::load() {
@@ -59,15 +56,12 @@
   chart_series_type = s.value("chart_series_type", 0).toInt();
   theme = s.value("theme", 0).toInt();
   sparkline_range = s.value("sparkline_range", 15).toInt();
-<<<<<<< HEAD
+  multiple_lines_bytes = s.value("multiple_lines_bytes", true).toBool();
   log_livestream = s.value("log_livestream", true).toBool();
   log_path = s.value("log_path").toString();
   if (log_path.isEmpty()) {
     log_path = QStandardPaths::writableLocation(QStandardPaths::HomeLocation) + "/cabana_live_stream/";
   }
-=======
-  multiple_lines_bytes = s.value("multiple_lines_bytes", true).toBool();
->>>>>>> 9893733c
 }
 
 // SettingsDlg
