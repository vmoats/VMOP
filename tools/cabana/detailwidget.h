#pragma once

#include <QScrollArea>
#include <QTabBar>
#include <QToolBar>
#include <QUndoStack>

#include "tools/cabana/binaryview.h"
#include "tools/cabana/chartswidget.h"
#include "tools/cabana/historylog.h"
#include "tools/cabana/signaledit.h"

class EditMessageDialog : public QDialog {
public:
  EditMessageDialog(const QString &msg_id, const QString &title, int size, QWidget *parent);

  QLineEdit *name_edit;
  QSpinBox *size_spin;
};

class DetailWidget : public QWidget {
  Q_OBJECT

public:
  DetailWidget(ChartsWidget *charts, QWidget *parent);
  void setMessage(const QString &message_id);
  void dbcMsgChanged(int show_form_idx = -1);
  QUndoStack *undo_stack = nullptr;

private:
  void updateChartState(const QString &id, const Signal *sig, bool opened);
  void showTabBarContextMenu(const QPoint &pt);
  void addSignal(int start_bit, int size, bool little_endian);
  void resizeSignal(const Signal *sig, int from, int to);
  void saveSignal(const Signal *sig, const Signal &new_sig);
  void removeSignal(const Signal *sig);
  void editMsg();
  void removeMsg();
<<<<<<< HEAD
  void showForm();
  void updateState(const QHash<QString, CanData> * msgs);
=======
  void updateState();
>>>>>>> 811c096e

  QString msg_id;
  QLabel *name_label, *time_label, *warning_label;
  QWidget *warning_widget;
  QVBoxLayout *signals_layout;
  QTabBar *tabbar;
  QToolBar *toolbar;
  QAction *remove_msg_act;
  HistoryLog *history_log;
  BinaryView *binary_view;
  QScrollArea *scroll;
  ChartsWidget *charts;
  QList<SignalEdit *> signal_list;
};<|MERGE_RESOLUTION|>--- conflicted
+++ resolved
@@ -36,12 +36,7 @@
   void removeSignal(const Signal *sig);
   void editMsg();
   void removeMsg();
-<<<<<<< HEAD
-  void showForm();
   void updateState(const QHash<QString, CanData> * msgs);
-=======
-  void updateState();
->>>>>>> 811c096e
 
   QString msg_id;
   QLabel *name_label, *time_label, *warning_label;
