--- conflicted
+++ resolved
@@ -1,14 +1,8 @@
 #pragma once
 
 #include <QScrollArea>
-<<<<<<< HEAD
 #include <QStyledItemDelegate>
 #include <QTableView>
-#include <QVBoxLayout>
-#include <QWidget>
-=======
-#include <QTableWidget>
->>>>>>> e3268d88
 
 #include "opendbc/can/common.h"
 #include "opendbc/can/common_dbc.h"
@@ -17,7 +11,6 @@
 #include "tools/cabana/historylog.h"
 #include "tools/cabana/signaledit.h"
 
-<<<<<<< HEAD
 class BinaryItemDelegate : public QStyledItemDelegate {
   Q_OBJECT
 
@@ -40,7 +33,7 @@
   QVariant headerData(int section, Qt::Orientation orientation, int role = Qt::DisplayRole) const override;
   int columnCount(const QModelIndex &parent = QModelIndex()) const override { return column_count; }
   QModelIndex index(int row, int column, const QModelIndex &parent = QModelIndex()) const;
-  QVariant data(const QModelIndex &index, int role = Qt::DisplayRole) const { return {}; }
+  QVariant data(const QModelIndex &index, int role = Qt::DisplayRole) const;
   int rowCount(const QModelIndex &parent = QModelIndex()) const override { return row_count; }
 
 struct Item {
@@ -57,17 +50,13 @@
   std::vector<Item> items;
 };
 
-class BinaryView : public QWidget {
-  Q_OBJECT
-=======
 class BinarySelectionModel : public QItemSelectionModel {
 public:
   BinarySelectionModel(QAbstractItemModel *model = nullptr) : QItemSelectionModel(model) {}
   void select(const QItemSelection &selection, QItemSelectionModel::SelectionFlags command) override;
 };
->>>>>>> e3268d88
 
-class BinaryView : public QTableWidget {
+class BinaryView : public QTableView {
   Q_OBJECT
 public:
   BinaryView(QWidget *parent = nullptr);
@@ -79,11 +68,7 @@
 
 private:
   QString msg_id;
-<<<<<<< HEAD
   BinaryViewModel *model;
-  QTableView *table;
-=======
->>>>>>> e3268d88
 };
 
 class EditMessageDialog : public QDialog {
