--- conflicted
+++ resolved
@@ -69,13 +69,9 @@
   QPushButton *edit_btn;
   QWidget *signals_container;
   QTabBar *tabbar;
-<<<<<<< HEAD
-  QStringList messages;
   QGridLayout *tow_columns_layout;
   QVBoxLayout *right_column;
   QWidget *binary_view_container;
-=======
->>>>>>> a622e523
   HistoryLog *history_log;
   BinaryView *binary_view;
   ScrollArea *scroll;
