import os
Import('env', 'qt_env', 'arch', 'common', 'messaging', 'visionipc', 'replay_lib',
       'cereal', 'transformations', 'widgets', 'opendbc', 'asset_obj')

base_frameworks = qt_env['FRAMEWORKS']
base_libs = [common, messaging, cereal, visionipc, transformations, 'zmq',
             'capnp', 'kj', 'm', 'ssl', 'crypto', 'pthread'] + qt_env["LIBS"]

if arch == "Darwin":
  base_frameworks.append('OpenCL')
  base_frameworks.append('QtCharts')
else:
  base_libs.append('OpenCL')
  base_libs.append('Qt5Charts')

qt_libs = ['qt_util'] + base_libs

cabana_libs = [widgets, cereal, messaging, visionipc, replay_lib, opendbc,'avutil', 'avcodec', 'avformat', 'bz2', 'curl', 'yuv'] + qt_libs
cabana_env = qt_env.Clone()

prev_moc_path = cabana_env['QT_MOCHPREFIX']
cabana_env['QT_MOCHPREFIX'] = os.path.dirname(prev_moc_path) + '/cabana/moc_'
<<<<<<< HEAD
cabana_lib = cabana_env.Library("cabana_lib", ['mainwin.cc', 'streams/livestream.cc', 'streams/abstractstream.cc', 'streams/replaystream.cc', 'binaryview.cc', 'chartswidget.cc', 'historylog.cc', 'videowidget.cc', 'signaledit.cc', 'dbcmanager.cc',
                                               'commands.cc', 'messageswidget.cc', 'settings.cc', 'detailwidget.cc', 'tools/findsimilarbits.cc'], LIBS=cabana_libs, FRAMEWORKS=base_frameworks)
cabana_env.Program('_cabana', ['cabana.cc', cabana_lib], LIBS=cabana_libs, FRAMEWORKS=base_frameworks)
=======
cabana_lib = cabana_env.Library("cabana_lib", ['mainwin.cc', 'binaryview.cc', 'chartswidget.cc', 'historylog.cc', 'videowidget.cc', 'signaledit.cc', 'dbcmanager.cc',
                            'canmessages.cc', 'commands.cc', 'messageswidget.cc', 'settings.cc', 'detailwidget.cc', 'tools/findsimilarbits.cc'], LIBS=cabana_libs, FRAMEWORKS=base_frameworks)
cabana_env.Program('_cabana', ['cabana.cc', cabana_lib, asset_obj], LIBS=cabana_libs, FRAMEWORKS=base_frameworks)
>>>>>>> c21d9408

if GetOption('test'):
  cabana_env.Program('tests/_test_cabana', ['tests/test_runner.cc', 'tests/test_cabana.cc', cabana_lib], LIBS=[cabana_libs])

def generate_dbc_json(target, source, env):
  env.Execute('tools/cabana/generate_dbc_json.py --out tools/cabana/car_fingerprint_to_dbc.json')
cabana_env.Command('generate_dbc_json', [], generate_dbc_json)<|MERGE_RESOLUTION|>--- conflicted
+++ resolved
@@ -20,15 +20,9 @@
 
 prev_moc_path = cabana_env['QT_MOCHPREFIX']
 cabana_env['QT_MOCHPREFIX'] = os.path.dirname(prev_moc_path) + '/cabana/moc_'
-<<<<<<< HEAD
 cabana_lib = cabana_env.Library("cabana_lib", ['mainwin.cc', 'streams/livestream.cc', 'streams/abstractstream.cc', 'streams/replaystream.cc', 'binaryview.cc', 'chartswidget.cc', 'historylog.cc', 'videowidget.cc', 'signaledit.cc', 'dbcmanager.cc',
                                                'commands.cc', 'messageswidget.cc', 'settings.cc', 'detailwidget.cc', 'tools/findsimilarbits.cc'], LIBS=cabana_libs, FRAMEWORKS=base_frameworks)
-cabana_env.Program('_cabana', ['cabana.cc', cabana_lib], LIBS=cabana_libs, FRAMEWORKS=base_frameworks)
-=======
-cabana_lib = cabana_env.Library("cabana_lib", ['mainwin.cc', 'binaryview.cc', 'chartswidget.cc', 'historylog.cc', 'videowidget.cc', 'signaledit.cc', 'dbcmanager.cc',
-                            'canmessages.cc', 'commands.cc', 'messageswidget.cc', 'settings.cc', 'detailwidget.cc', 'tools/findsimilarbits.cc'], LIBS=cabana_libs, FRAMEWORKS=base_frameworks)
 cabana_env.Program('_cabana', ['cabana.cc', cabana_lib, asset_obj], LIBS=cabana_libs, FRAMEWORKS=base_frameworks)
->>>>>>> c21d9408
 
 if GetOption('test'):
   cabana_env.Program('tests/_test_cabana', ['tests/test_runner.cc', 'tests/test_cabana.cc', cabana_lib], LIBS=[cabana_libs])
