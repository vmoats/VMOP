import os
Import('env', 'qt_env', 'arch', 'common', 'messaging', 'visionipc', 'replay_lib',
       'cereal', 'transformations', 'widgets')

base_frameworks = qt_env['FRAMEWORKS']
base_libs = [common, messaging, cereal, visionipc, transformations, 'zmq',
             'capnp', 'kj', 'm', 'ssl', 'crypto', 'pthread'] + qt_env["LIBS"]

if arch == "Darwin":
  base_frameworks.append('OpenCL')
  base_frameworks.append('QtCharts')
else:
  base_libs.append('OpenCL')
  base_libs.append('Qt5Charts')

qt_libs = ['qt_util'] + base_libs

cabana_env = qt_env.Clone()
cabana_env["LIBPATH"] += ['../../opendbc/can']
cabana_libs = [widgets, cereal, messaging, visionipc, replay_lib, 'libdbc_static', 'avutil', 'avcodec', 'avformat', 'bz2', 'curl', 'yuv'] + qt_libs
opendbc_path = '-DOPENDBC_FILE_PATH=\'"%s"\'' % (cabana_env.Dir("../../opendbc").abspath)
cabana_env['CXXFLAGS'] += [opendbc_path]

# build assets
assets = "assets/assets.cc"
assets_src = "assets/assets.qrc"
cabana_env.Command(assets, assets_src, f"rcc $SOURCES -o $TARGET")
cabana_env.Depends(assets, Glob('/assets/*', exclude=[assets, assets_src, "assets/assets.o"]))

prev_moc_path = cabana_env['QT_MOCHPREFIX']
cabana_env['QT_MOCHPREFIX'] = os.path.dirname(prev_moc_path) + '/cabana/moc_'
cabana_lib = cabana_env.Library("cabana_lib", ['mainwin.cc', 'streams/livestream.cc', 'streams/abstractstream.cc', 'streams/replaystream.cc', 'binaryview.cc', 'chartswidget.cc', 'historylog.cc', 'videowidget.cc', 'signalview.cc', 
                                               'dbc/dbc.cc', 'dbc/dbcfile.cc', 'dbc/dbcmanager.cc',
<<<<<<< HEAD
                                               'commands.cc', 'messageswidget.cc', 'route.cc', 'settings.cc', 'util.cc', 'detailwidget.cc', 'tools/findsimilarbits.cc', 'tools/search.cc'], LIBS=cabana_libs, FRAMEWORKS=base_frameworks)
cabana_env.Program('_cabana', ['cabana.cc', cabana_lib, assets], LIBS=cabana_libs, FRAMEWORKS=base_frameworks)

if arch == "Darwin":
  cabana_env.Execute('install_name_tool -change opendbc/can/libdbc.dylib @loader_path/../../opendbc/can/libdbc.dylib ./_cabana')
=======
                                               'commands.cc', 'messageswidget.cc', 'route.cc', 'settings.cc', 'util.cc', 'detailwidget.cc', 'tools/findsimilarbits.cc'], LIBS=cabana_libs, FRAMEWORKS=base_frameworks)
cabana_env.Program('cabana', ['cabana.cc', cabana_lib, assets], LIBS=cabana_libs, FRAMEWORKS=base_frameworks)
>>>>>>> a0364303

if GetOption('test'):
  cabana_env.Program('tests/test_cabana', ['tests/test_runner.cc', 'tests/test_cabana.cc', cabana_lib], LIBS=[cabana_libs])

def generate_dbc_json(target, source, env):
  env.Execute('tools/cabana/dbc/generate_dbc_json.py --out tools/cabana/dbc/car_fingerprint_to_dbc.json')
cabana_env.Command('generate_dbc_json', [], generate_dbc_json)<|MERGE_RESOLUTION|>--- conflicted
+++ resolved
@@ -31,16 +31,8 @@
 cabana_env['QT_MOCHPREFIX'] = os.path.dirname(prev_moc_path) + '/cabana/moc_'
 cabana_lib = cabana_env.Library("cabana_lib", ['mainwin.cc', 'streams/livestream.cc', 'streams/abstractstream.cc', 'streams/replaystream.cc', 'binaryview.cc', 'chartswidget.cc', 'historylog.cc', 'videowidget.cc', 'signalview.cc', 
                                                'dbc/dbc.cc', 'dbc/dbcfile.cc', 'dbc/dbcmanager.cc',
-<<<<<<< HEAD
                                                'commands.cc', 'messageswidget.cc', 'route.cc', 'settings.cc', 'util.cc', 'detailwidget.cc', 'tools/findsimilarbits.cc', 'tools/search.cc'], LIBS=cabana_libs, FRAMEWORKS=base_frameworks)
-cabana_env.Program('_cabana', ['cabana.cc', cabana_lib, assets], LIBS=cabana_libs, FRAMEWORKS=base_frameworks)
-
-if arch == "Darwin":
-  cabana_env.Execute('install_name_tool -change opendbc/can/libdbc.dylib @loader_path/../../opendbc/can/libdbc.dylib ./_cabana')
-=======
-                                               'commands.cc', 'messageswidget.cc', 'route.cc', 'settings.cc', 'util.cc', 'detailwidget.cc', 'tools/findsimilarbits.cc'], LIBS=cabana_libs, FRAMEWORKS=base_frameworks)
 cabana_env.Program('cabana', ['cabana.cc', cabana_lib, assets], LIBS=cabana_libs, FRAMEWORKS=base_frameworks)
->>>>>>> a0364303
 
 if GetOption('test'):
   cabana_env.Program('tests/test_cabana', ['tests/test_runner.cc', 'tests/test_cabana.cc', cabana_lib], LIBS=[cabana_libs])
