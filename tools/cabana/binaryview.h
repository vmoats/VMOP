#pragma once

#include <QApplication>
#include <QList>
#include <QSet>
#include <QStyledItemDelegate>
#include <QTableView>

#include "tools/cabana/dbc/dbcmanager.h"
#include "tools/cabana/streams/abstractstream.h"

class BinaryItemDelegate : public QStyledItemDelegate {
public:
  BinaryItemDelegate(QObject *parent);
  void paint(QPainter *painter, const QStyleOptionViewItem &option, const QModelIndex &index) const override;
  void setSelectionColor(const QColor &color) { selection_color = color; }
<<<<<<< HEAD
  bool isSameSignal(const QModelIndex &index, int dx, int dy, const cabana::Signal *sig) const;
=======
  bool hasSignal(const QModelIndex &index, int dx, int dy, const cabana::Signal *sig) const;
>>>>>>> 2373f785
  void drawSignalCell(QPainter* painter, const QStyleOptionViewItem &option, const QModelIndex &index, const cabana::Signal *sig) const;

  QFont small_font, hex_font;
  QColor selection_color;
};

class BinaryViewModel : public QAbstractTableModel {
public:
  BinaryViewModel(QObject *parent) : QAbstractTableModel(parent) {}
  void refresh();
  void updateState();
  void updateItem(int row, int col, const QString &val, const QColor &color);
  QVariant headerData(int section, Qt::Orientation orientation, int role = Qt::DisplayRole) const override;
  QVariant data(const QModelIndex &index, int role = Qt::DisplayRole) const { return {}; }
  int rowCount(const QModelIndex &parent = QModelIndex()) const override { return row_count; }
  int columnCount(const QModelIndex &parent = QModelIndex()) const override { return column_count; }
  inline QModelIndex bitIndex(int bit, bool is_lb) const { return index(bit / 8, is_lb ? (7 - bit % 8) : bit % 8); }
  QModelIndex index(int row, int column, const QModelIndex &parent = QModelIndex()) const override {
    return createIndex(row, column, (void *)&items[row * column_count + column]);
  }
  Qt::ItemFlags flags(const QModelIndex &index) const override {
    return (index.column() == column_count - 1) ? Qt::ItemIsEnabled : Qt::ItemIsEnabled | Qt::ItemIsSelectable;
  }

  struct Item {
    QColor bg_color = QColor(102, 86, 169, 255);
    bool is_msb = false;
    bool is_lsb = false;
    QString val;
    QList<const cabana::Signal *> sigs;
    bool valid = false;
  };
  std::vector<Item> items;

  MessageId msg_id;
  int row_count = 0;
  const int column_count = 9;
};

class BinaryView : public QTableView {
  Q_OBJECT

public:
  BinaryView(QWidget *parent = nullptr);
  void setMessage(const MessageId &message_id);
  void highlight(const cabana::Signal *sig);
  QSet<const cabana::Signal*> getOverlappingSignals() const;
  inline void updateState() { model->updateState(); }
  QSize minimumSizeHint() const override;

signals:
  void signalClicked(const cabana::Signal *sig);
  void signalHovered(const cabana::Signal *sig);
  void addSignal(int start_bit, int size, bool little_endian);
  void resizeSignal(const cabana::Signal *sig, int from, int size);
  void removeSignal(const cabana::Signal *sig);
  void editSignal(const cabana::Signal *origin_s, cabana::Signal &s);
  void showChart(const MessageId &id, const cabana::Signal *sig, bool show, bool merge);

private:
  void addShortcuts();
  void refresh();
  std::tuple<int, int, bool> getSelection(QModelIndex index);
  void setSelection(const QRect &rect, QItemSelectionModel::SelectionFlags flags) override;
  void mousePressEvent(QMouseEvent *event) override;
  void mouseMoveEvent(QMouseEvent *event) override;
  void mouseReleaseEvent(QMouseEvent *event) override;
  void leaveEvent(QEvent *event) override;
  void highlightPosition(const QPoint &pt);

  QModelIndex anchor_index;
  BinaryViewModel *model;
  BinaryItemDelegate *delegate;
  const cabana::Signal *resize_sig = nullptr;
  const cabana::Signal *hovered_sig = nullptr;
  friend class BinaryItemDelegate;
};<|MERGE_RESOLUTION|>--- conflicted
+++ resolved
@@ -14,11 +14,7 @@
   BinaryItemDelegate(QObject *parent);
   void paint(QPainter *painter, const QStyleOptionViewItem &option, const QModelIndex &index) const override;
   void setSelectionColor(const QColor &color) { selection_color = color; }
-<<<<<<< HEAD
-  bool isSameSignal(const QModelIndex &index, int dx, int dy, const cabana::Signal *sig) const;
-=======
   bool hasSignal(const QModelIndex &index, int dx, int dy, const cabana::Signal *sig) const;
->>>>>>> 2373f785
   void drawSignalCell(QPainter* painter, const QStyleOptionViewItem &option, const QModelIndex &index, const cabana::Signal *sig) const;
 
   QFont small_font, hex_font;
