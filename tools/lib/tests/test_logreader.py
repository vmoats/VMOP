--- conflicted
+++ resolved
@@ -10,12 +10,10 @@
 import http.server
 
 from parameterized import parameterized
-<<<<<<< HEAD
+
 from unittest import mock
 from openpilot.selfdrive.test.helpers import with_http_server
 from functools import partial
-=======
->>>>>>> 09f2077f
 
 from cereal import log as capnp_log
 from openpilot.tools.lib.logreader import (LogIterable, LogReader, comma_api_source, parse_indirect, ReadMode, InternalUnavailableException,
@@ -49,7 +47,6 @@
   yield
 
 
-<<<<<<< HEAD
 class LogReaderTestRequestHandler(http.server.BaseHTTPRequestHandler):
   FILE_EXISTS = True
 
@@ -71,10 +68,7 @@
 with_logreader_server = partial(with_http_server, handler=LogReaderTestRequestHandler)
 
 
-class TestLogReader(unittest.TestCase):
-=======
 class TestLogReader:
->>>>>>> 09f2077f
   @parameterized.expand([
     (f"{TEST_ROUTE}", ALL_SEGS),
     (f"{TEST_ROUTE.replace('/', '|')}", ALL_SEGS),
@@ -281,8 +275,7 @@
 
       # should not be added when only_union_types=True
       msgs = list(LogReader(qlog.name, only_union_types=True))
-<<<<<<< HEAD
-      self.assertEqual(len(msgs), num_msgs)
+      assert len(msgs) == num_msgs
       [m.which() for m in msgs]
 
   @mock.patch("openpilot.tools.lib.logreader.check_source")
@@ -393,12 +386,4 @@
       exceptions.append(e)
       exceptions.append(ReadMode.RLOG)
 
-    self.assertEqual(result, [])
-
-
-if __name__ == "__main__":
-  unittest.main()
-=======
-      assert len(msgs) == num_msgs
-      [m.which() for m in msgs]
->>>>>>> 09f2077f
+    self.assertEqual(result, [])