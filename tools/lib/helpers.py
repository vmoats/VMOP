--- conflicted
+++ resolved
@@ -1,10 +1,3 @@
-<<<<<<< HEAD
-import bz2
-import zstd
-
-
-=======
->>>>>>> e68bb26e
 # regex patterns
 class RE:
   DONGLE_ID = r'(?P<dongle_id>[a-f0-9]{16})'
@@ -21,20 +14,4 @@
   BOOTLOG_NAME = ROUTE_NAME
 
   EXPLORER_FILE = fr'^(?P<segment_name>{SEGMENT_NAME})--(?P<file_name>[a-z]+\.[a-z0-9]+)$'
-<<<<<<< HEAD
-  OP_SEGMENT_DIR = fr'^(?P<segment_name>{SEGMENT_NAME})$'
-
-
-def save_log(dest, log_msgs, compress=True):
-  dat = b"".join(msg.as_builder().to_bytes() for msg in log_msgs)
-
-  if compress and dest.endswith(".bz2"):
-    dat = bz2.compress(dat)
-  elif compress and dest.endswith(".zst"):
-    dat = zstd.compress(dat, 10)
-
-  with open(dest, "wb") as f:
-    f.write(dat)
-=======
-  OP_SEGMENT_DIR = fr'^(?P<segment_name>{SEGMENT_NAME})$'
->>>>>>> e68bb26e
+  OP_SEGMENT_DIR = fr'^(?P<segment_name>{SEGMENT_NAME})$'