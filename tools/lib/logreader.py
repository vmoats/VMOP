#!/usr/bin/env python3
import bz2
from functools import partial
import multiprocessing
import capnp
import enum
import os
import pathlib
import sys
import tqdm
import urllib.parse
import warnings
import zstd

from collections.abc import Callable, Iterable, Iterator
from urllib.parse import parse_qs, urlparse

from cereal import log as capnp_log
from openpilot.common.swaglog import cloudlog
from openpilot.tools.lib.comma_car_segments import get_url as get_comma_segments_url
from openpilot.tools.lib.openpilotci import get_url
from openpilot.tools.lib.filereader import FileReader, file_exists, internal_source_available
from openpilot.tools.lib.route import Route, SegmentRange

LogMessage = type[capnp._DynamicStructReader]
LogIterable = Iterable[LogMessage]
RawLogIterable = Iterable[bytes]


class _LogFileReader:
  def __init__(self, fn, canonicalize=True, only_union_types=False, sort_by_time=False, dat=None):
    self.data_version = None
    self._only_union_types = only_union_types

    ext = None
    if not dat:
      _, ext = os.path.splitext(urllib.parse.urlparse(fn).path)
      if ext not in ('', '.bz2', '.zst'):
        # old rlogs weren't compressed
        raise Exception(f"unknown extension {ext}")

      with FileReader(fn) as f:
        dat = f.read()

    if ext == ".bz2" or dat.startswith(b'BZh9'):
      dat = bz2.decompress(dat)
    elif ext == ".zst" or dat.startswith(b'\x28\xB5\x2F\xFD'):
      # https://github.com/facebook/zstd/blob/dev/doc/zstd_compression_format.md#zstandard-frames
      dat = zstd.decompress(dat)

    ents = capnp_log.Event.read_multiple_bytes(dat)

    self._ents = []
    try:
      for e in ents:
        self._ents.append(e)
    except capnp.KjException:
      warnings.warn("Corrupted events detected", RuntimeWarning, stacklevel=1)

    if sort_by_time:
      self._ents.sort(key=lambda x: x.logMonoTime)

  def __iter__(self) -> Iterator[capnp._DynamicStructReader]:
    for ent in self._ents:
      if self._only_union_types:
        try:
          ent.which()
          yield ent
        except capnp.lib.capnp.KjException:
          pass
      else:
        yield ent


class ReadMode(enum.StrEnum):
  RLOG = "r"  # only read rlogs
  QLOG = "q"  # only read qlogs
  SANITIZED = "s"  # read from the commaCarSegments database
  AUTO = "a"  # default to rlogs, fallback to qlogs
  AUTO_INTERACTIVE = "i"  # default to rlogs, fallback to qlogs with a prompt from the user


LogPath = str | None
LogPaths = list[LogPath]
ValidFileCallable = Callable[[LogPath], bool]
Source = Callable[[SegmentRange, ReadMode], LogPaths]

InternalUnavailableException = Exception("Internal source not available")

def default_valid_file(fn: LogPath) -> bool:
  return fn is not None and file_exists(fn)


def auto_strategy(rlog_paths: LogPaths, qlog_paths: LogPaths, interactive: bool, valid_file: ValidFileCallable) -> LogPaths:
  # auto select logs based on availability
  if any(rlog is None or not valid_file(rlog) for rlog in rlog_paths) and all(qlog is not None and valid_file(qlog) for qlog in qlog_paths):
    if interactive:
      if input("Some rlogs were not found, would you like to fallback to qlogs for those segments? (y/n) ").lower() != "y":
        return rlog_paths
    else:
      cloudlog.warning("Some rlogs were not found, falling back to qlogs for those segments...")

    return [rlog if valid_file(rlog) else (qlog if valid_file(qlog) else None)
            for (rlog, qlog) in zip(rlog_paths, qlog_paths, strict=True)]
  return rlog_paths


def apply_strategy(mode: ReadMode, rlog_paths: LogPaths, qlog_paths: LogPaths, valid_file: ValidFileCallable = default_valid_file) -> LogPaths:
  if mode == ReadMode.RLOG:
    return rlog_paths
  elif mode == ReadMode.QLOG:
    return qlog_paths
  elif mode == ReadMode.AUTO:
    return auto_strategy(rlog_paths, qlog_paths, False, valid_file)
  elif mode == ReadMode.AUTO_INTERACTIVE:
    return auto_strategy(rlog_paths, qlog_paths, True, valid_file)
  raise Exception(f"invalid mode: {mode}")


def comma_api_source(sr: SegmentRange, mode: ReadMode) -> LogPaths:
  route = Route(sr.route_name)

  rlog_paths = [route.log_paths()[seg] for seg in sr.seg_idxs]
  qlog_paths = [route.qlog_paths()[seg] for seg in sr.seg_idxs]

  # comma api will have already checked if the file exists
  def valid_file(fn):
    return fn is not None

  return apply_strategy(mode, rlog_paths, qlog_paths, valid_file=valid_file)


def internal_source(sr: SegmentRange, mode: ReadMode) -> LogPaths:
  if not internal_source_available():
    raise InternalUnavailableException

  def get_internal_url(sr: SegmentRange, seg, file):
    return f"cd:/{sr.dongle_id}/{sr.timestamp}/{seg}/{file}.bz2"

  print('segidxs', sr.seg_idxs)

  rlog_paths = [get_internal_url(sr, seg, "rlog") for seg in sr.seg_idxs]
  qlog_paths = [get_internal_url(sr, seg, "qlog") for seg in sr.seg_idxs]

  return apply_strategy(mode, rlog_paths, qlog_paths)


def openpilotci_source(sr: SegmentRange, mode: ReadMode) -> LogPaths:
  rlog_paths = [get_url(sr.route_name, seg, "rlog") for seg in sr.seg_idxs]
  qlog_paths = [get_url(sr.route_name, seg, "qlog") for seg in sr.seg_idxs]

  return apply_strategy(mode, rlog_paths, qlog_paths)


def comma_car_segments_source(sr: SegmentRange, mode=ReadMode.RLOG) -> LogPaths:
  return [get_comma_segments_url(sr.route_name, seg) for seg in sr.seg_idxs]


def direct_source(file_or_url: str) -> LogPaths:
  return [file_or_url]


def get_invalid_files(files):
  for f in files:
    if f is None or not file_exists(f):
      yield f


def check_source(source: Source, *args) -> LogPaths:
  files = source(*args)
  assert len(files) > 0, "No files on source"
  assert not any(get_invalid_files(files)), f"Invalid files: {files}"
  return files


def auto_source(sr: SegmentRange, mode=ReadMode.RLOG) -> LogPaths:
  if mode == ReadMode.SANITIZED:
    return comma_car_segments_source(sr, mode)

  SOURCES: list[Source] = [internal_source, openpilotci_source, comma_api_source, comma_car_segments_source,]
  exceptions = {}

  # for automatic fallback modes, auto_source needs to first check if rlogs exist for any source
  if mode in [ReadMode.AUTO, ReadMode.AUTO_INTERACTIVE]:
    for source in SOURCES:
      try:
        return check_source(source, sr, ReadMode.RLOG)
      except Exception:
        pass

  # Automatically determine viable source
  for source in SOURCES:
    try:
      return check_source(source, sr, mode)
    except Exception as e:
      exceptions[source.__name__] = e

<<<<<<< HEAD
  raise Exception("auto_source could not find any valid source, exceptions for sources:\n  " +
                  "\n  ".join(map(repr, exceptions.items())))
=======
  raise Exception("auto_source could not find any valid source, exceptions for sources:\n  - " +
                  "\n  - ".join([f"{k}: {repr(v)}" for k, v in exceptions.items()]))
>>>>>>> 3ede1e2a


def parse_useradmin(identifier: str):
  if "useradmin.comma.ai" in identifier:
    query = parse_qs(urlparse(identifier).query)
    return query["onebox"][0]
  return None


def parse_cabana(identifier: str):
  if "cabana.comma.ai" in identifier:
    query = parse_qs(urlparse(identifier).query)
    return query["route"][0]
  return None


def parse_direct(identifier: str):
  if identifier.startswith(("http://", "https://", "cd:/")) or pathlib.Path(identifier).exists():
    return identifier
  return None


def parse_indirect(identifier: str):
  parsed = parse_useradmin(identifier) or parse_cabana(identifier)

  if parsed is not None:
    return parsed, comma_api_source, True

  return identifier, None, False


class LogReader:
  def _parse_identifiers(self, identifier: str | list[str]):
    if isinstance(identifier, list):
      return [i for j in identifier for i in self._parse_identifiers(j)]

    parsed, source, is_indirect = parse_indirect(identifier)

    if not is_indirect:
      direct_parsed = parse_direct(identifier)
      if direct_parsed is not None:
        return direct_source(identifier)

    sr = SegmentRange(parsed)
    mode = self.default_mode if sr.selector is None else ReadMode(sr.selector)
    source = self.default_source if source is None else source

    identifiers = source(sr, mode)

    invalid_count = len(list(get_invalid_files(identifiers)))
    assert invalid_count == 0, f"{invalid_count}/{len(identifiers)} invalid log(s) found, please ensure all logs \
are uploaded or auto fallback to qlogs with '/a' selector at the end of the route name."
    return identifiers

  def __init__(self, identifier: str | list[str], default_mode: ReadMode = ReadMode.RLOG,
               default_source=auto_source, sort_by_time=False, only_union_types=False):
    self.default_mode = default_mode
    self.default_source = default_source
    self.identifier = identifier

    self.sort_by_time = sort_by_time
    self.only_union_types = only_union_types

    self.__lrs: dict[int, _LogFileReader] = {}
    self.reset()

  def _get_lr(self, i):
    if i not in self.__lrs:
      self.__lrs[i] = _LogFileReader(self.logreader_identifiers[i], sort_by_time=self.sort_by_time, only_union_types=self.only_union_types)
    return self.__lrs[i]

  def __iter__(self):
    for i in range(len(self.logreader_identifiers)):
      yield from self._get_lr(i)

  def _run_on_segment(self, func, i):
    return func(self._get_lr(i))

  def run_across_segments(self, num_processes, func):
    with multiprocessing.Pool(num_processes) as pool:
      ret = []
      num_segs = len(self.logreader_identifiers)
      for p in tqdm.tqdm(pool.imap(partial(self._run_on_segment, func), range(num_segs)), total=num_segs):
        ret.extend(p)
      return ret

  def reset(self):
    self.logreader_identifiers = self._parse_identifiers(self.identifier)

  @staticmethod
  def from_bytes(dat):
    return _LogFileReader("", dat=dat)

  def filter(self, msg_type: str):
    return (getattr(m, m.which()) for m in filter(lambda m: m.which() == msg_type, self))

  def first(self, msg_type: str):
    return next(self.filter(msg_type), None)


if __name__ == "__main__":
  import codecs

  # capnproto <= 0.8.0 throws errors converting byte data to string
  # below line catches those errors and replaces the bytes with \x__
  codecs.register_error("strict", codecs.backslashreplace_errors)
  log_path = sys.argv[1]
  lr = LogReader(log_path, sort_by_time=True)
  for msg in lr:
    print(msg)<|MERGE_RESOLUTION|>--- conflicted
+++ resolved
@@ -195,13 +195,8 @@
     except Exception as e:
       exceptions[source.__name__] = e
 
-<<<<<<< HEAD
-  raise Exception("auto_source could not find any valid source, exceptions for sources:\n  " +
-                  "\n  ".join(map(repr, exceptions.items())))
-=======
   raise Exception("auto_source could not find any valid source, exceptions for sources:\n  - " +
                   "\n  - ".join([f"{k}: {repr(v)}" for k, v in exceptions.items()]))
->>>>>>> 3ede1e2a
 
 
 def parse_useradmin(identifier: str):
