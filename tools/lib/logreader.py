--- conflicted
+++ resolved
@@ -75,22 +75,6 @@
   AUTO = "a"  # default to rlogs, fallback to qlogs
   AUTO_INTERACIVE = "i"  # default to rlogs, fallback to qlogs with a prompt from the user
 
-<<<<<<< HEAD
-=======
-
-def create_slice_from_string(s: str):
-  m = re.fullmatch(RE.SLICE, s)
-  assert m is not None, f"Invalid slice: {s}"
-  start, end, step = m.groups()
-  start = int(start) if start is not None else None
-  end = int(end) if end is not None else None
-  step = int(step) if step is not None else None
-
-  if start is not None and ":" not in s and end is None and step is None:
-    return start
-  return slice(start, end, step)
->>>>>>> 0846175f
-
 
 def default_valid_file(fn):
   return fn is not None and file_exists(fn)
@@ -120,23 +104,6 @@
   elif mode == ReadMode.AUTO_INTERACIVE:
     return auto_strategy(rlog_paths, qlog_paths, True, valid_file)
 
-<<<<<<< HEAD
-=======
-
-def parse_slice(sr: SegmentRange):
-  s = create_slice_from_string(sr._slice)
-  if isinstance(s, slice):
-    if s.stop is None or s.stop < 0 or (s.start is not None and s.start < 0):  # we need the number of segments in order to parse this slice
-      segs = np.arange(sr.get_max_seg_number() + 1)
-    else:
-      segs = np.arange(s.stop + 1)
-    return segs[s]
-  else:
-    if s < 0:
-      s = sr.get_max_seg_number() + s + 1
-    return [s]
->>>>>>> 0846175f
-
 
 def comma_api_source(sr: SegmentRange, mode: ReadMode):
   route = Route(sr.route_name)
@@ -158,7 +125,6 @@
   def get_internal_url(sr: SegmentRange, seg, file):
     return f"cd:/{sr.dongle_id}/{sr.timestamp}/{seg}/{file}.bz2"
 
-<<<<<<< HEAD
   rlog_paths = [get_internal_url(sr, seg, "rlog") for seg in sr.seg_idxs]
   qlog_paths = [get_internal_url(sr, seg, "qlog") for seg in sr.seg_idxs]
 
@@ -168,19 +134,6 @@
 def openpilotci_source(sr: SegmentRange, mode: ReadMode):
   rlog_paths = [get_url(sr.route_name, seg, "rlog") for seg in sr.seg_idxs]
   qlog_paths = [get_url(sr.route_name, seg, "qlog") for seg in sr.seg_idxs]
-=======
-  rlog_paths = [get_internal_url(sr, seg, "rlog") for seg in segs]
-  qlog_paths = [get_internal_url(sr, seg, "qlog") for seg in segs]
-
-  return apply_strategy(mode, rlog_paths, qlog_paths)
-
-
-def openpilotci_source(sr: SegmentRange, mode: ReadMode):
-  segs = parse_slice(sr)
-
-  rlog_paths = [get_url(sr.route_name, seg, "rlog") for seg in segs]
-  qlog_paths = [get_url(sr.route_name, seg, "qlog") for seg in segs]
->>>>>>> 0846175f
 
   return apply_strategy(mode, rlog_paths, qlog_paths)
 
