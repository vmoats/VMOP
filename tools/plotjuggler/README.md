# PlotJuggler

[PlotJuggler](https://github.com/facontidavide/PlotJuggler) is a tool to quickly visualize time series data, and we've written plugins to parse openpilot logs. Check out our plugins: https://github.com/commaai/PlotJuggler.

## Installation

Once you've cloned and are in openpilot, this command will download PlotJuggler and install our plugins:

`cd tools/plotjuggler && ./juggle.py --install`

## Usage

```
$ ./juggle.py -h
<<<<<<< HEAD
usage: juggle.py [-h] [--demo] [--qlog] [--can] [--stream] [--layout [LAYOUT]] [route_or_segment_name] [segment_count]
=======
usage: juggle.py [-h] [--demo] [--qlog] [--can] [--stream] [--layout [LAYOUT]] [--install]
                 [route_name] [segment_number] [segment_count]
>>>>>>> 52644856

A helper to run PlotJuggler on openpilot routes

positional arguments:
  route_or_segment_name
                        The route or segment name to plot (cabana share URL accepted) (default: None)
  segment_count         The number of segments to plot (default: None)

optional arguments:
<<<<<<< HEAD
  -h, --help            show this help message and exit
  --demo                Use the demo route instead of providing one (default: False)
  --qlog                Use qlogs (default: False)
  --can                 Parse CAN data (default: False)
  --stream              Start PlotJuggler in streaming mode (default: False)
  --layout [LAYOUT]     Run PlotJuggler with a pre-defined layout (default: None)
=======
  -h, --help         show this help message and exit
  --demo             Use the demo route instead of providing one (default: False)
  --qlog             Use qlogs (default: False)
  --can              Parse CAN data (default: False)
  --stream           Start PlotJuggler in streaming mode (default: False)
  --layout [LAYOUT]  Run PlotJuggler with a pre-defined layout (default: None)
  --install          Install or update PlotJuggler + plugins (default: False)
>>>>>>> 52644856
```

Examples using route name:

`./juggle.py "4cf7a6ad03080c90|2021-09-29--13-46-36"`

Examples using segment name:

`./juggle.py "4cf7a6ad03080c90|2021-09-29--13-46-36--1"`

## Streaming

Explore live data from your car! Follow these steps to stream from your comma device to your laptop:
- Enable wifi tethering on your comma device
- [SSH into your device](https://github.com/commaai/openpilot/wiki/SSH) and run `cd /data/openpilot && ./cereal/messaging/bridge`
- On your laptop, connect to the device's wifi hotspot
- Start PlotJuggler with `ZMQ=1 ./juggle.py --stream`, find the `Cereal Subscriber` plugin in the dropdown under Streaming, and click `Start`.

If streaming to PlotJuggler from a replay on your PC, simply run: `./juggle.py --stream` and start the cereal subscriber.

## Demo

For a quick demo, go through the installation step and run this command:

`./juggle.py --demo --qlog --layout=layouts/demo.xml`

## Layouts

If you create a layout that's useful for others, consider upstreaming it.

### Tuning

Use this layout to improve your car's tuning and generate plots for tuning PRs. Also see the tuning wiki and tuning PR template.

`--layout layouts/tuning.xml`


![screenshot](https://i.imgur.com/cizHCH3.png)<|MERGE_RESOLUTION|>--- conflicted
+++ resolved
@@ -12,12 +12,8 @@
 
 ```
 $ ./juggle.py -h
-<<<<<<< HEAD
-usage: juggle.py [-h] [--demo] [--qlog] [--can] [--stream] [--layout [LAYOUT]] [route_or_segment_name] [segment_count]
-=======
 usage: juggle.py [-h] [--demo] [--qlog] [--can] [--stream] [--layout [LAYOUT]] [--install]
-                 [route_name] [segment_number] [segment_count]
->>>>>>> 52644856
+                 [route_or_segment_name] [segment_count]
 
 A helper to run PlotJuggler on openpilot routes
 
@@ -27,14 +23,6 @@
   segment_count         The number of segments to plot (default: None)
 
 optional arguments:
-<<<<<<< HEAD
-  -h, --help            show this help message and exit
-  --demo                Use the demo route instead of providing one (default: False)
-  --qlog                Use qlogs (default: False)
-  --can                 Parse CAN data (default: False)
-  --stream              Start PlotJuggler in streaming mode (default: False)
-  --layout [LAYOUT]     Run PlotJuggler with a pre-defined layout (default: None)
-=======
   -h, --help         show this help message and exit
   --demo             Use the demo route instead of providing one (default: False)
   --qlog             Use qlogs (default: False)
@@ -42,7 +30,6 @@
   --stream           Start PlotJuggler in streaming mode (default: False)
   --layout [LAYOUT]  Run PlotJuggler with a pre-defined layout (default: None)
   --install          Install or update PlotJuggler + plugins (default: False)
->>>>>>> 52644856
 ```
 
 Examples using route name:
