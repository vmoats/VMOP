#!/usr/bin/env python3
import os
import sys
import multiprocessing
import platform
import shutil
import subprocess
import tarfile
import tempfile
import requests
import argparse

from common.basedir import BASEDIR
from selfdrive.test.process_replay.compare_logs import save_log
from tools.lib.api import CommaApi
from tools.lib.auth_config import get_token
from tools.lib.robust_logreader import RobustLogReader
from tools.lib.route import Route, SegmentName
from urllib.parse import urlparse, parse_qs

juggle_dir = os.path.dirname(os.path.realpath(__file__))

DEMO_ROUTE = "4cf7a6ad03080c90|2021-09-29--13-46-36"
RELEASES_URL="https://github.com/commaai/PlotJuggler/releases/download/latest"
INSTALL_DIR = os.path.join(juggle_dir, "bin")


def install():
  m = f"{platform.system()}-{platform.machine()}"
  supported = ("Linux-x86_64", "Darwin-arm64", "Darwin-x86_64")
  if m not in supported:
    raise Exception(f"Unsupported platform: '{m}'. Supported platforms: {supported}")

  if os.path.exists(INSTALL_DIR):
    shutil.rmtree(INSTALL_DIR)
  os.mkdir(INSTALL_DIR)

  url = os.path.join(RELEASES_URL, m + ".tar.gz")
  with requests.get(url, stream=True) as r, tempfile.NamedTemporaryFile() as tmp:
    r.raise_for_status()
    with open(tmp.name, 'wb') as tmpf:
      for chunk in r.iter_content(chunk_size=1024*1024):
        tmpf.write(chunk)

    with tarfile.open(tmp.name) as tar:
      tar.extractall(path=INSTALL_DIR)


def load_segment(segment_name):
  if segment_name is None:
    return []

  try:
    return list(RobustLogReader(segment_name))
  except ValueError as e:
    print(f"Error parsing {segment_name}: {e}")
    return []


def start_juggler(fn=None, dbc=None, layout=None):
  env = os.environ.copy()
  env["BASEDIR"] = BASEDIR
  env["PATH"] = f"{INSTALL_DIR}:{os.getenv('PATH', '')}"
  if dbc:
    env["DBC_NAME"] = dbc

  extra_args = ""
  if fn is not None:
    extra_args += f" -d {fn}"
  if layout is not None:
    extra_args += f" -l {layout}"

  cmd = f'plotjuggler --plugin_folders {INSTALL_DIR}{extra_args}'
  subprocess.call(cmd, shell=True, env=env, cwd=juggle_dir)


<<<<<<< HEAD
def juggle_route(route_or_segment_name, segment_count, qlog, can, layout):
  segment_start = 0
  if 'cabana' in route_or_segment_name:
    query = parse_qs(urlparse(route_or_segment_name).query)
=======
def juggle_route(route_name, segment_number, segment_count, qlog, can, layout):
  # TODO: abstract out the cabana stuff
  if 'cabana' in route_name:
    query = parse_qs(urlparse(route_name).query)
>>>>>>> 52644856
    api = CommaApi(get_token())
    logs = api.get(f'v1/route/{query["route"][0]}/log_urls?sig={query["sig"][0]}&exp={query["exp"][0]}')
  elif route_or_segment_name.startswith("http://") or route_or_segment_name.startswith("https://") or os.path.isfile(route_or_segment_name):
    logs = [route_or_segment_name]
  else:
    route_or_segment_name = SegmentName(route_or_segment_name, allow_route_name=True)
    segment_start = route_or_segment_name.segment_num or 0
    if route_or_segment_name.segment_num is not None and segment_count is None:
      segment_count = 1
    r = Route(route_or_segment_name.route_name.canonical_name)
    logs = r.qlog_paths() if qlog else r.log_paths()

  segment_end = segment_start + segment_count if segment_count else -1
  logs = logs[segment_start:segment_end]

  if None in logs:
<<<<<<< HEAD
    fallback_answer = input("At least one of the rlogs in this segment does not exist, would you like to use the qlogs? (y/n) : ")
    if fallback_answer == 'y':
      logs = r.qlog_paths()[segment_start:segment_end]
=======
    ans = input(f"{logs.count(None)}/{len(logs)} of the rlogs in this segment are missing, would you like to fall back to the qlogs? (y/n) ")
    if ans == 'y':
      logs = r.qlog_paths()
      if segment_number is not None:
        logs = logs[segment_number:segment_number+segment_count]
>>>>>>> 52644856
    else:
      print("Please try a different route or segment")
      return

  all_data = []
  with multiprocessing.Pool(24) as pool:
    for d in pool.map(load_segment, logs):
      all_data += d

  if not can:
    all_data = [d for d in all_data if d.which() not in ['can', 'sendcan']]

  # Infer DBC name from logs
  dbc = None
  for cp in [m for m in all_data if m.which() == 'carParams']:
    try:
      DBC = __import__(f"selfdrive.car.{cp.carParams.carName}.values", fromlist=['DBC']).DBC
      dbc = DBC[cp.carParams.carFingerprint]['pt']
    except Exception:
      pass
    break

  with tempfile.NamedTemporaryFile(suffix='.rlog', dir=juggle_dir) as tmp:
    save_log(tmp.name, all_data, compress=False)
    del all_data
    start_juggler(tmp.name, dbc, layout)


if __name__ == "__main__":
  parser = argparse.ArgumentParser(description="A helper to run PlotJuggler on openpilot routes",
                                   formatter_class=argparse.ArgumentDefaultsHelpFormatter)

  parser.add_argument("--demo", action="store_true", help="Use the demo route instead of providing one")
  parser.add_argument("--qlog", action="store_true", help="Use qlogs")
  parser.add_argument("--can", action="store_true", help="Parse CAN data")
  parser.add_argument("--stream", action="store_true", help="Start PlotJuggler in streaming mode")
  parser.add_argument("--layout", nargs='?', help="Run PlotJuggler with a pre-defined layout")
<<<<<<< HEAD
  parser.add_argument("route_or_segment_name", nargs='?', help="The route or segment name to plot (cabana share URL accepted)")
  parser.add_argument("segment_count", type=int, nargs='?', help="The number of segments to plot")
  return parser

if __name__ == "__main__":
  arg_parser = get_arg_parser()
=======
  parser.add_argument("--install", action="store_true", help="Install or update PlotJuggler + plugins")
  parser.add_argument("route_name", nargs='?', help="The route name to plot (cabana share URL accepted)")
  parser.add_argument("segment_number", type=int, nargs='?', help="The index of the segment to plot")
  parser.add_argument("segment_count", type=int, nargs='?', help="The number of segments to plot", default=1)
>>>>>>> 52644856
  if len(sys.argv) == 1:
    parser.print_help()
    sys.exit()
  args = parser.parse_args()

  if args.install:
    install()
    sys.exit()

  if args.stream:
    start_juggler(layout=args.layout)
  else:
    route_or_segment_name = DEMO_ROUTE if args.demo else args.route_or_segment_name.strip()
    juggle_route(route_or_segment_name, args.segment_count, args.qlog, args.can, args.layout)<|MERGE_RESOLUTION|>--- conflicted
+++ resolved
@@ -74,26 +74,21 @@
   subprocess.call(cmd, shell=True, env=env, cwd=juggle_dir)
 
 
-<<<<<<< HEAD
 def juggle_route(route_or_segment_name, segment_count, qlog, can, layout):
   segment_start = 0
   if 'cabana' in route_or_segment_name:
     query = parse_qs(urlparse(route_or_segment_name).query)
-=======
-def juggle_route(route_name, segment_number, segment_count, qlog, can, layout):
-  # TODO: abstract out the cabana stuff
-  if 'cabana' in route_name:
-    query = parse_qs(urlparse(route_name).query)
->>>>>>> 52644856
     api = CommaApi(get_token())
     logs = api.get(f'v1/route/{query["route"][0]}/log_urls?sig={query["sig"][0]}&exp={query["exp"][0]}')
   elif route_or_segment_name.startswith("http://") or route_or_segment_name.startswith("https://") or os.path.isfile(route_or_segment_name):
     logs = [route_or_segment_name]
   else:
     route_or_segment_name = SegmentName(route_or_segment_name, allow_route_name=True)
-    segment_start = route_or_segment_name.segment_num or 0
-    if route_or_segment_name.segment_num is not None and segment_count is None:
+    segment_start = max(route_or_segment_name.segment_num, 0)
+
+    if route_or_segment_name.segment_num != -1 and segment_count is None:
       segment_count = 1
+
     r = Route(route_or_segment_name.route_name.canonical_name)
     logs = r.qlog_paths() if qlog else r.log_paths()
 
@@ -101,17 +96,9 @@
   logs = logs[segment_start:segment_end]
 
   if None in logs:
-<<<<<<< HEAD
-    fallback_answer = input("At least one of the rlogs in this segment does not exist, would you like to use the qlogs? (y/n) : ")
-    if fallback_answer == 'y':
-      logs = r.qlog_paths()[segment_start:segment_end]
-=======
     ans = input(f"{logs.count(None)}/{len(logs)} of the rlogs in this segment are missing, would you like to fall back to the qlogs? (y/n) ")
     if ans == 'y':
-      logs = r.qlog_paths()
-      if segment_number is not None:
-        logs = logs[segment_number:segment_number+segment_count]
->>>>>>> 52644856
+      logs = r.qlog_paths()[segment_start:segment_end]
     else:
       print("Please try a different route or segment")
       return
@@ -149,19 +136,10 @@
   parser.add_argument("--can", action="store_true", help="Parse CAN data")
   parser.add_argument("--stream", action="store_true", help="Start PlotJuggler in streaming mode")
   parser.add_argument("--layout", nargs='?', help="Run PlotJuggler with a pre-defined layout")
-<<<<<<< HEAD
+  parser.add_argument("--install", action="store_true", help="Install or update PlotJuggler + plugins")
   parser.add_argument("route_or_segment_name", nargs='?', help="The route or segment name to plot (cabana share URL accepted)")
   parser.add_argument("segment_count", type=int, nargs='?', help="The number of segments to plot")
-  return parser
 
-if __name__ == "__main__":
-  arg_parser = get_arg_parser()
-=======
-  parser.add_argument("--install", action="store_true", help="Install or update PlotJuggler + plugins")
-  parser.add_argument("route_name", nargs='?', help="The route name to plot (cabana share URL accepted)")
-  parser.add_argument("segment_number", type=int, nargs='?', help="The index of the segment to plot")
-  parser.add_argument("segment_count", type=int, nargs='?', help="The number of segments to plot", default=1)
->>>>>>> 52644856
   if len(sys.argv) == 1:
     parser.print_help()
     sys.exit()
