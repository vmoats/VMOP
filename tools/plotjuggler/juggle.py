#!/usr/bin/env python3
import os
import sys
import multiprocessing
import subprocess
import argparse
from tempfile import NamedTemporaryFile

from common.basedir import BASEDIR
from selfdrive.test.process_replay.compare_logs import save_log
from tools.lib.route import Route
from tools.lib.logreader import LogReader

juggle_dir = os.path.dirname(os.path.realpath(__file__))

def load_segment(segment_name):
  print(f"Loading {segment_name}")
  if segment_name is None:
    return []

  try:
    return list(LogReader(segment_name))
  except ValueError as e:
    print(f"Error parsing {segment_name}: {e}")
    return []

def juggle_file(fn, dbc=None, layout=None):
  env = os.environ.copy()
  env["BASEDIR"] = BASEDIR

  if dbc:
    env["DBC_NAME"] = dbc

<<<<<<< HEAD
  if layout is None:
    subprocess.call(f"plotjuggler --plugin_folders {juggle_dir} -d {fn}", shell=True, env=env, cwd=juggle_dir)
  else:
    subprocess.call(f"plotjuggler --plugin_folders {juggle_dir} -d {fn} -l {layout}", shell=True, env=env, cwd=juggle_dir)

def juggle_route(route_name, segment_number, qlog, layout):

  if route_name.startswith("http://") or route_name.startswith("https://"):
    logs = [route_name]
  else:
    r = Route(route_name)
    logs = r.qlog_paths() if qlog else r.log_paths()

=======
  pj = os.getenv("PLOTJUGGLER_PATH", "plotjuggler")
  subprocess.call(f'{pj} --plugin_folders {os.path.join(juggle_dir, "bin")} -d {fn}', shell=True, env=env, cwd=juggle_dir)

def juggle_route(route_name, segment_number, qlog):

  if route_name.startswith("http://") or route_name.startswith("https://"):
    logs = [route_name]
  else:
    r = Route(route_name)
    logs = r.qlog_paths() if qlog else r.log_paths()

>>>>>>> 9144dd7c
  if segment_number is not None:
    logs = logs[segment_number:segment_number+1]

  if None in logs:
    fallback_answer = input("At least one of the rlogs in this segment does not exist, would you like to use the qlogs? (y/n) : ")
    if fallback_answer == 'y':
      logs = r.qlog_paths()
      if segment_number is not None:
        logs = logs[segment_number:segment_number+1]
    else:
      print(f"Please try a different {'segment' if segment_number is not None else 'route'}")
      return

  all_data = []
  pool = multiprocessing.Pool(24)
  for d in pool.map(load_segment, logs):
    all_data += d

  # Infer DBC name from logs
  dbc = None
  for cp in [m for m in all_data if m.which() == 'carParams']:
    try:
      DBC = __import__(f"selfdrive.car.{cp.carParams.carName}.values", fromlist=['DBC']).DBC
      dbc = DBC[cp.carParams.carFingerprint]['pt']
    except (ImportError, KeyError):
      pass
    break

  tempfile = NamedTemporaryFile(suffix='.rlog', dir=juggle_dir)
  save_log(tempfile.name, all_data, compress=False)
  del all_data

  juggle_file(tempfile.name, dbc, layout)

def get_arg_parser():
  parser = argparse.ArgumentParser(description="PlotJuggler plugin for reading rlogs",
                                   formatter_class=argparse.ArgumentDefaultsHelpFormatter)

  parser.add_argument("--qlog", action="store_true", help="Use qlogs")
  parser.add_argument("--layout", nargs='?', help="Run PlotJuggler with a pre-defined layout")
  parser.add_argument("route_name", nargs='?', help="The name of the route that will be plotted.")
  parser.add_argument("segment_number", type=int, nargs='?', help="The index of the segment that will be plotted")
  return parser

if __name__ == "__main__":
  arg_parser = get_arg_parser()
  if len(sys.argv) == 1:
    arg_parser.print_help()
    sys.exit()
  args = arg_parser.parse_args(sys.argv[1:])
  juggle_route(args.route_name, args.segment_number, args.qlog, args.layout)<|MERGE_RESOLUTION|>--- conflicted
+++ resolved
@@ -31,21 +31,6 @@
   if dbc:
     env["DBC_NAME"] = dbc
 
-<<<<<<< HEAD
-  if layout is None:
-    subprocess.call(f"plotjuggler --plugin_folders {juggle_dir} -d {fn}", shell=True, env=env, cwd=juggle_dir)
-  else:
-    subprocess.call(f"plotjuggler --plugin_folders {juggle_dir} -d {fn} -l {layout}", shell=True, env=env, cwd=juggle_dir)
-
-def juggle_route(route_name, segment_number, qlog, layout):
-
-  if route_name.startswith("http://") or route_name.startswith("https://"):
-    logs = [route_name]
-  else:
-    r = Route(route_name)
-    logs = r.qlog_paths() if qlog else r.log_paths()
-
-=======
   pj = os.getenv("PLOTJUGGLER_PATH", "plotjuggler")
   subprocess.call(f'{pj} --plugin_folders {os.path.join(juggle_dir, "bin")} -d {fn}', shell=True, env=env, cwd=juggle_dir)
 
@@ -57,7 +42,6 @@
     r = Route(route_name)
     logs = r.qlog_paths() if qlog else r.log_paths()
 
->>>>>>> 9144dd7c
   if segment_number is not None:
     logs = logs[segment_number:segment_number+1]
 
