import signal
import threading
import functools

from collections import namedtuple
from enum import Enum
from multiprocessing import Process, Queue, Value
from abc import ABC, abstractmethod

from openpilot.common.params import Params
from openpilot.common.numpy_fast import clip
from openpilot.common.realtime import Ratekeeper
from openpilot.selfdrive.test.helpers import set_params_enabled
from openpilot.selfdrive.car.honda.values import CruiseButtons
from openpilot.tools.sim.lib.common import SimulatorState, World
from openpilot.tools.sim.lib.simulated_car import SimulatedCar
from openpilot.tools.sim.lib.simulated_sensors import SimulatedSensors

QueueMessage = namedtuple("QueueMessage", ["type", "info"], defaults=[None])

class QueueMessageType(Enum):
  START_STATUS = 0
  CONTROL_COMMAND = 1
<<<<<<< HEAD
  TERMINATION_STATUS = 2
=======
  TERMINATION_INFO = 2
>>>>>>> 985b22d4
  CLOSE_STATUS = 3

def control_cmd_gen(cmd: str):
  return QueueMessage(QueueMessageType.CONTROL_COMMAND, cmd)

def rk_loop(function, hz, exit_event: threading.Event):
  rk = Ratekeeper(hz, None)
  while not exit_event.is_set():
    function()
    rk.keep_time()


class SimulatorBridge(ABC):
  TICKS_PER_FRAME = 5

  def __init__(self, dual_camera, high_quality):
    set_params_enabled()
    self.params = Params()
    self.params.put_bool("ExperimentalLongitudinalEnabled", True)

    self.rk = Ratekeeper(100, None)

    self.dual_camera = dual_camera
    self.high_quality = high_quality

    self._exit_event = threading.Event()
    self._threads = []
    self._keep_alive = True
    self.started = Value('i', False)
    signal.signal(signal.SIGTERM, self._on_shutdown)
    self._exit = threading.Event()
    self.simulator_state = SimulatorState()

    self.world: World | None = None

    self.past_startup_engaged = False
    self.startup_button_prev = True

  def _on_shutdown(self, signal, frame):
    self.shutdown()

  def shutdown(self):
    self._keep_alive = False

  def bridge_keep_alive(self, q: Queue, retries: int):
    try:
      self._run(q)
    finally:
      self.close("bridge terminated")

  def close(self, reason):
    self.started.value = False
    self._exit_event.set()

    if self.world is not None:
      self.world.close(reason)

  def run(self, queue, retries=-1):
    bridge_p = Process(name="bridge", target=self.bridge_keep_alive, args=(queue, retries))
    bridge_p.start()
    return bridge_p

  def print_status(self):
    print(
    f"""
State:
Ignition: {self.simulator_state.ignition} Engaged: {self.simulator_state.is_engaged}
    """)

  @abstractmethod
  def spawn_world(self, q: Queue) -> World:
    pass

  def _run(self, q: Queue):
    self.world = self.spawn_world(q)

    self.simulated_car = SimulatedCar()
    self.simulated_sensors = SimulatedSensors(self.dual_camera)

    self.simulated_car_thread = threading.Thread(target=rk_loop, args=(functools.partial(self.simulated_car.update, self.simulator_state),
                                                                        100, self._exit_event))
    self.simulated_car_thread.start()

    self.simulated_camera_thread = threading.Thread(target=rk_loop, args=(functools.partial(self.simulated_sensors.send_camera_images, self.world),
                                                                        20, self._exit_event))
    self.simulated_camera_thread.start()

    # Simulation tends to be slow in the initial steps. This prevents lagging later
    for _ in range(20):
      self.world.tick()

    while self._keep_alive:
      throttle_out = steer_out = brake_out = 0.0
      throttle_op = steer_op = brake_op = 0.0

      self.simulator_state.cruise_button = 0
      self.simulator_state.left_blinker = False
      self.simulator_state.right_blinker = False

      throttle_manual = steer_manual = brake_manual = 0.

      # Read manual controls
      if not q.empty():
        message = q.get()
        if message.type == QueueMessageType.CONTROL_COMMAND:
          m = message.info.split('_')
          if m[0] == "steer":
            steer_manual = float(m[1])
          elif m[0] == "throttle":
            throttle_manual = float(m[1])
          elif m[0] == "brake":
            brake_manual = float(m[1])
          elif m[0] == "cruise":
            if m[1] == "down":
              self.simulator_state.cruise_button = CruiseButtons.DECEL_SET
            elif m[1] == "up":
              self.simulator_state.cruise_button = CruiseButtons.RES_ACCEL
            elif m[1] == "cancel":
              self.simulator_state.cruise_button = CruiseButtons.CANCEL
            elif m[1] == "main":
              self.simulator_state.cruise_button = CruiseButtons.MAIN
          elif m[0] == "blinker":
            if m[1] == "left":
              self.simulator_state.left_blinker = True
            elif m[1] == "right":
              self.simulator_state.right_blinker = True
          elif m[0] == "ignition":
            self.simulator_state.ignition = not self.simulator_state.ignition
          elif m[0] == "reset":
            self.world.reset()
          elif m[0] == "quit":
            break

      self.simulator_state.user_brake = brake_manual
      self.simulator_state.user_gas = throttle_manual
      self.simulator_state.user_torque = steer_manual * -10000

      steer_manual = steer_manual * -40

      # Update openpilot on current sensor state
      self.simulated_sensors.update(self.simulator_state, self.world)

      self.simulated_car.sm.update(0)
      controlsState = self.simulated_car.sm['controlsState']
      self.simulator_state.is_engaged = controlsState.active

      if self.simulator_state.is_engaged:
        throttle_op = clip(self.simulated_car.sm['carControl'].actuators.accel / 1.6, 0.0, 1.0)
        brake_op = clip(-self.simulated_car.sm['carControl'].actuators.accel / 4.0, 0.0, 1.0)
        steer_op = self.simulated_car.sm['carControl'].actuators.steeringAngleDeg

        self.past_startup_engaged = True
      elif not self.past_startup_engaged and controlsState.engageable:
        self.simulator_state.cruise_button = CruiseButtons.DECEL_SET if self.startup_button_prev else CruiseButtons.MAIN # force engagement on startup
        self.startup_button_prev = not self.startup_button_prev

      throttle_out = throttle_op if self.simulator_state.is_engaged else throttle_manual
      brake_out = brake_op if self.simulator_state.is_engaged else brake_manual
      steer_out = steer_op if self.simulator_state.is_engaged else steer_manual

      self.world.apply_controls(steer_out, throttle_out, brake_out)
      self.world.read_state()
      self.world.read_sensors(self.simulator_state)

      if self.world.exit_event.is_set():
        self.shutdown()

      if self.rk.frame % self.TICKS_PER_FRAME == 0:
        self.world.tick()
        self.world.read_cameras()

      if self.rk.frame % 25 == 0:
        self.print_status()

      self.started.value = True

      self.rk.keep_time()<|MERGE_RESOLUTION|>--- conflicted
+++ resolved
@@ -21,11 +21,7 @@
 class QueueMessageType(Enum):
   START_STATUS = 0
   CONTROL_COMMAND = 1
-<<<<<<< HEAD
-  TERMINATION_STATUS = 2
-=======
   TERMINATION_INFO = 2
->>>>>>> 985b22d4
   CLOSE_STATUS = 3
 
 def control_cmd_gen(cmd: str):
