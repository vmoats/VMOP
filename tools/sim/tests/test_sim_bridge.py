import os
import subprocess
import time
import unittest

from multiprocessing import Queue

from cereal import messaging
from openpilot.common.basedir import BASEDIR
from openpilot.tools.sim.bridge.common import control_cmd_gen

SIM_DIR = os.path.join(BASEDIR, "tools/sim")

class TestSimBridgeBase(unittest.TestCase):
  @classmethod
  def setUpClass(cls):
    if cls is TestSimBridgeBase:
      raise unittest.SkipTest("Don't run this base class, run test_metadrive_bridge.py instead")

  def setUp(self):
    self.processes = []

  def test_engage(self):
    # Startup manager and bridge.py. Check processes are running, then engage and verify.
    p_manager = subprocess.Popen("./launch_openpilot.sh", cwd=SIM_DIR)
    self.processes.append(p_manager)

    sm = messaging.SubMaster(['controlsState', 'onroadEvents', 'managerState'])
    q = Queue()
    bridge = self.create_bridge()
    p_bridge = bridge.run(q, retries=10)
    self.processes.append(p_bridge)

    max_time_per_step = 60

    # Wait for bridge to startup
    start_waiting = time.monotonic()
    while not bridge.started.value and time.monotonic() < start_waiting + max_time_per_step:
      time.sleep(0.1)
    self.assertEqual(p_bridge.exitcode, None, f"Bridge process should be running, but exited with code {p_bridge.exitcode}")

    start_time = time.monotonic()
    no_car_events_issues_once = False
    car_event_issues = []
    not_running = []
    while time.monotonic() < start_time + max_time_per_step:
      sm.update()

      not_running = [p.name for p in sm['managerState'].processes if not p.running and p.shouldBeRunning]
      car_event_issues = [event.name for event in sm['onroadEvents'] if any([event.noEntry, event.softDisable, event.immediateDisable])]

      if sm.all_alive() and len(car_event_issues) == 0 and len(not_running) == 0:
        no_car_events_issues_once = True
        break

    self.assertTrue(no_car_events_issues_once,
                    f"Failed because no messages received, or CarEvents '{car_event_issues}' or processes not running '{not_running}'")

    start_time = time.monotonic()
    min_counts_control_active = 100
    control_active = 0

    while time.monotonic() < start_time + max_time_per_step:
      sm.update()

<<<<<<< HEAD
      q.put(control_cmd_gen("cruise_down"))  # Try engaging

=======
>>>>>>> aca01365
      if sm.all_alive() and sm['controlsState'].active:
        control_active += 1

        if control_active == min_counts_control_active:
          break

    self.assertEqual(min_counts_control_active, control_active, f"Simulator did not engage a minimal of {min_counts_control_active} steps was {control_active}")

  def tearDown(self):
    print("Test shutting down. CommIssues are acceptable")
    for p in reversed(self.processes):
      p.terminate()

    for p in reversed(self.processes):
      if isinstance(p, subprocess.Popen):
        p.wait(15)
      else:
        p.join(15)


if __name__ == "__main__":
  unittest.main()<|MERGE_RESOLUTION|>--- conflicted
+++ resolved
@@ -7,7 +7,6 @@
 
 from cereal import messaging
 from openpilot.common.basedir import BASEDIR
-from openpilot.tools.sim.bridge.common import control_cmd_gen
 
 SIM_DIR = os.path.join(BASEDIR, "tools/sim")
 
@@ -63,11 +62,6 @@
     while time.monotonic() < start_time + max_time_per_step:
       sm.update()
 
-<<<<<<< HEAD
-      q.put(control_cmd_gen("cruise_down"))  # Try engaging
-
-=======
->>>>>>> aca01365
       if sm.all_alive() and sm['controlsState'].active:
         control_active += 1
 
