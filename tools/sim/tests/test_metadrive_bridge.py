--- conflicted
+++ resolved
@@ -1,28 +1,18 @@
 #!/usr/bin/env python3
 import pytest
-<<<<<<< HEAD
 import warnings
 
 # Since metadrive depends on pkg_resources, and pkg_resources is deprecated as an API
 warnings.filterwarnings("ignore", category=DeprecationWarning)
-=======
->>>>>>> 985b22d4
 
 from openpilot.tools.sim.bridge.metadrive.metadrive_bridge import MetaDriveBridge
 from openpilot.tools.sim.tests.test_sim_bridge import TestSimBridgeBase
 
 @pytest.mark.slow
 class TestMetaDriveBridge(TestSimBridgeBase):
-<<<<<<< HEAD
-  TRACK_SIZE = 60
-
   @pytest.fixture(autouse=True)
   def setup_class(self, track_size):
     self.track_size = track_size
 
   def create_bridge(self):
-    return MetaDriveBridge(False, False, self.track_size, True)
-=======
-  def create_bridge(self):
-    return MetaDriveBridge(False, False)
->>>>>>> 985b22d4
+    return MetaDriveBridge(False, False, self.track_size, True)