#!/usr/bin/env python3
import time
import unittest
import struct

from common.params import Params
import cereal.messaging as messaging
import selfdrive.sensord.pigeond as pd
from system.hardware import TICI
from selfdrive.test.helpers import with_processes


def read_events(service, duration_sec):
  service_sock = messaging.sub_sock(service, timeout=0.1)
  start_time_sec = time.monotonic()
  events = []
  while time.monotonic() - start_time_sec < duration_sec:
    events += messaging.drain_sock(service_sock)
    time.sleep(0.1)

  assert len(events) != 0, f"No '{service}'events collected!"
  return events


def create_backup(pigeon):
  # controlled GNSS stop
  pigeon.send(b"\xB5\x62\x06\x04\x04\x00\x00\x00\x08\x00\x16\x74")

  # store almanac in flash
  pigeon.send(b"\xB5\x62\x09\x14\x04\x00\x00\x00\x00\x00\x21\xEC")
  try:
    if not pigeon.wait_for_ack(ack=pd.UBLOX_SOS_ACK, nack=pd.UBLOX_SOS_NACK):
      assert False, "Could not store almanac"
  except TimeoutError:
    pass


def verify_ubloxgnss_data(socket: messaging.SubSocket, max_time: int):
  start_time = 0
  end_time = 0
  events = messaging.drain_sock(socket)
  assert len(events) != 0, "no ublxGnss measurements"

  for event in events:
    if event.ubloxGnss.which() != "measurementReport":
      continue

    if start_time == 0:
      start_time = event.logMonoTime

    if event.ubloxGnss.measurementReport.numMeas != 0:
      end_time = event.logMonoTime
      break

  assert end_time != 0, "no ublox measurements received!"

  ttfm = (end_time - start_time)/1e9
  assert ttfm < max_time, f"Time to first measurement > {max_time}s, {ttfm}"

  # check for satellite count in measurements
  sat_count = []
  end_id = events.index(event)# pylint:disable=undefined-loop-variable
  for event in events[end_id:]:
    if event.ubloxGnss.which() == "measurementReport":
      sat_count.append(event.ubloxGnss.measurementReport.numMeas)

  num_sat = int(sum(sat_count)/len(sat_count))
<<<<<<< HEAD
  assert num_sat > 5, f"Not enough satellites {num_sat} (TestBox setup!)"
=======
  assert num_sat >= 5, f"Not enough satellites {num_sat} (TestBox setup!)"
>>>>>>> d257e284


def verify_gps_location(socket: messaging.SubSocket, max_time: int):
  events = messaging.drain_sock(socket)
  assert len(events) != 0, "no gpsLocationExternal measurements"

  start_time = events[0].logMonoTime
  end_time = 0
  for event in events:
    gps_valid = event.gpsLocationExternal.flags % 2

    if gps_valid:
      end_time = event.logMonoTime
      break

  assert end_time != 0, "GPS location never converged!"

  ttfl = (end_time - start_time)/1e9
  assert ttfl < max_time, f"Time to first location > {max_time}s, {ttfl}"

  hacc = events[-1].gpsLocationExternal.accuracy
  vacc = events[-1].gpsLocationExternal.verticalAccuracy
  assert hacc < 20, f"Horizontal accuracy too high, {hacc}"
  assert vacc < 45,  f"Vertical accuracy too high, {vacc}"


def verify_time_to_first_fix(pigeon):
  # get time to first fix from nav status message
  nav_status = b""
  while True:
    pigeon.send(b"\xb5\x62\x01\x03\x00\x00\x04\x0d")
    nav_status = pigeon.receive()
    if nav_status[:4] == b"\xb5\x62\x01\x03":
      break

  values = struct.unpack("<HHHIBBBBIIH", nav_status[:24])
  ttff = values[8]/1000
  # srms = values[9]/1000
  assert ttff < 40, f"Time to first fix > 40s, {ttff}"


class TestGPS(unittest.TestCase):
  @classmethod
  def setUpClass(cls):
    if not TICI:
      raise unittest.SkipTest

    ublox_available = Params().get_bool("UbloxAvailable")
    if not ublox_available:
      raise unittest.SkipTest


  def tearDown(self):
    pd.set_power(False)

  @with_processes(['ubloxd'])
  def test_a_ublox_reset(self):

    pigeon, pm = pd.create_pigeon()
    pd.init_baudrate(pigeon)
    assert pigeon.reset_device(), "Could not reset device!"

    pd.initialize_pigeon(pigeon)

    ugs = messaging.sub_sock("ubloxGnss", timeout=0.1)
    gle = messaging.sub_sock("gpsLocationExternal", timeout=0.1)

    # receive some messages (restart after cold start takes up to 30seconds)
    pd.run_receiving(pigeon, pm, 60)

    # store almanac for next test
    create_backup(pigeon)

    verify_ubloxgnss_data(ugs, 60)
    verify_gps_location(gle, 60)

    # skip for now, this might hang for a while
    #verify_time_to_first_fix(pigeon)


  @with_processes(['ubloxd'])
  def test_b_ublox_almanac(self):
    pigeon, pm = pd.create_pigeon()
    pd.init_baudrate(pigeon)

    # device cold start
    pigeon.send(b"\xb5\x62\x06\x04\x04\x00\xff\xff\x00\x00\x0c\x5d")
    time.sleep(1) # wait for cold start
    pd.init_baudrate(pigeon)

    # clear configuration
    pigeon.send_with_ack(b"\xb5\x62\x06\x09\x0d\x00\x00\x00\x1f\x1f\x00\x00\x00\x00\x00\x00\x00\x00\x17\x71\x5b")

    # restoring almanac backup
    pigeon.send(b"\xB5\x62\x09\x14\x00\x00\x1D\x60")
    status = pigeon.wait_for_backup_restore_status()
    assert status == 2, "Could not restore almanac backup"

    pd.initialize_pigeon(pigeon)

    ugs = messaging.sub_sock("ubloxGnss", timeout=0.1)
    gle = messaging.sub_sock("gpsLocationExternal", timeout=0.1)

    pd.run_receiving(pigeon, pm, 15)
    verify_ubloxgnss_data(ugs, 15)
    verify_gps_location(gle, 20)


  @with_processes(['ubloxd'])
  def test_c_ublox_startup(self):
    pigeon, pm = pd.create_pigeon()
    pd.init_baudrate(pigeon)
    pd.initialize_pigeon(pigeon)

    ugs = messaging.sub_sock("ubloxGnss", timeout=0.1)
    gle = messaging.sub_sock("gpsLocationExternal", timeout=0.1)
    pd.run_receiving(pigeon, pm, 10)
    verify_ubloxgnss_data(ugs, 10)
    verify_gps_location(gle, 10)


if __name__ == "__main__":
  unittest.main()<|MERGE_RESOLUTION|>--- conflicted
+++ resolved
@@ -65,11 +65,7 @@
       sat_count.append(event.ubloxGnss.measurementReport.numMeas)
 
   num_sat = int(sum(sat_count)/len(sat_count))
-<<<<<<< HEAD
-  assert num_sat > 5, f"Not enough satellites {num_sat} (TestBox setup!)"
-=======
   assert num_sat >= 5, f"Not enough satellites {num_sat} (TestBox setup!)"
->>>>>>> d257e284
 
 
 def verify_gps_location(socket: messaging.SubSocket, max_time: int):
