--- conflicted
+++ resolved
@@ -154,32 +154,19 @@
       t0 = start_times[frame_id][SERVICES[0]]
     service_bars = []
     for service, events in services.items():
-<<<<<<< HEAD
       if start_times[frame_id][service] and end_times[frame_id][service]:
         start = start_times[frame_id][service]
         end = end_times[frame_id][service]
         service_bars.append(((start-t0)/1e6,(end-start)/1e6))
         for event in events:
-          points["x"].append((event[1]-t0)/1e6)
-          points["y"].append(frame_id+0.45)
-          points["labels"].append(event[0])
-    ax.broken_barh(service_bars, (frame_id, 0.9), facecolors=(["blue", 'green', 'red', 'yellow', 'purple']))
-
-  scatter = ax.scatter(points['x'], points['y'], marker="d", edgecolor='black')
-  tooltip = mpld3.plugins.PointLabelTooltip(scatter, labels=points["labels"])
-  ax.legend()
-=======
-      start, end = get_interval(frame_id, service,timestamps)
-      service_bars.append(((start-t0)/1e6,(end-start)/1e6))
-      for event in events:
-        points['x'].append((event[1]-t0)/1e6)
-        points['y'].append(frame_id)
-        points['labels'].append(event[0])
+          points['x'].append((event[1]-t0)/1e6)
+          points['y'].append(frame_id)
+          points['labels'].append(event[0])
     ax.broken_barh(service_bars, (frame_id-0.45, 0.9), facecolors=(colors), alpha=0.5)
 
   scatter = ax.scatter(points['x'], points['y'], marker='d', edgecolor='black')
   tooltip = mpld3.plugins.PointLabelTooltip(scatter, labels=points['labels'])
->>>>>>> fecaac8e
+
   mpld3.plugins.connect(fig, tooltip)
   plt.legend(handles=[mpatches.Patch(color=colors[i], label=SERVICES[i]) for i in range(len(SERVICES))])
   #mpld3.save_html(fig, 'latencylogger_plot.html')
