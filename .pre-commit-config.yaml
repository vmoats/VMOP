--- conflicted
+++ resolved
@@ -53,8 +53,6 @@
         - --quiet
         - --force
         - -j8
-<<<<<<< HEAD
-=======
 -   repo: https://github.com/cpplint/cpplint
     rev: 1.6.1
     hooks:
@@ -67,14 +65,6 @@
         # https://google.github.io/styleguide/cppguide.html
         # relevant rules are whitelisted, see all options with: cpplint --filter=
         - --filter=-build,-legal,-readability,-runtime,-whitespace,+build/include_subdir,+build/forward_decl,+build/include_what_you_use,+build/deprecated,+whitespace/comma,+whitespace/line_length,+whitespace/empty_if_body,+whitespace/empty_loop_body,+whitespace/empty_conditional_body,+whitespace/forcolon,+whitespace/parens,+whitespace/semicolon,+whitespace/tab,+readability/braces
--   repo: local
-    hooks:
-    -   id: test_translations
-        name: test translations
-        entry: selfdrive/ui/tests/test_translations.py
-        language: script
-        pass_filenames: false
->>>>>>> b234cb02
 -   repo: https://github.com/python-poetry/poetry
     rev: '1.6.0'
     hooks:
