repos:
-   repo: meta
    hooks:
    -   id: check-hooks-apply
    -   id: check-useless-excludes
-   repo: https://github.com/pre-commit/pre-commit-hooks
    rev: v4.1.0
    hooks:
    -   id: check-ast
        exclude: '^(pyextra)/'
    -   id: check-json
    -   id: check-xml
    -   id: check-yaml
    -   id: check-merge-conflict
    -   id: check-symlinks
    -   id: check-added-large-files
        args: ['--maxkb=100']
-   repo: https://github.com/codespell-project/codespell
    rev: v2.2.1
    hooks:
    -   id: codespell
        exclude: '^(pyextra/)|(third_party/)|(body/)|(cereal/)|(rednose/)|(panda/)|(laika/)|(opendbc/)|(laika_repo/)|(rednose_repo/)|(include/)|(selfdrive/ui/translations/.*.ts)|(selfdrive/controls/lib/cluster)'
        args:
        # if you've got a short variable name that's getting flagged, add it here
        - -L bu,ro,te,ue,alo,hda,ois,nam,nams,ned,som,parm,setts,inout,warmup
        - --builtins clear,rare,informal,usage,code,names,en-GB_to_en-US
-   repo: https://github.com/pre-commit/mirrors-mypy
    rev: v0.931
    hooks:
    -   id: mypy
        exclude: '^(pyextra/)|(cereal/)|(rednose/)|(panda/)|(laika/)|(opendbc/)|(laika_repo/)|(rednose_repo/)/|(tinygrad/)|(tinygrad_repo/)'
        additional_dependencies: ['types-PyYAML', 'lxml', 'numpy', 'types-atomicwrites', 'types-pycurl', 'types-requests', 'types-certifi']
        args:
        - --warn-redundant-casts
        - --warn-return-any
        - --warn-unreachable
        - --warn-unused-ignores
        #- --html-report=/home/batman/openpilot
-   repo: https://github.com/PyCQA/flake8
    rev: 4.0.1
    hooks:
    -   id: flake8
        exclude: '^(pyextra/)|(cereal/)|(rednose/)|(panda/)|(laika/)|(opendbc/)|(laika_repo/)|(rednose_repo/)|(tinygrad/)|(tinygrad_repo/)|(selfdrive/debug/)/'
        additional_dependencies: ['flake8-no-implicit-concat']
        args:
        - --indent-size=2
        - --enable-extensions=NIC
        - --select=F,E112,E113,E304,E502,E701,E702,E703,E71,E72,E731,W191,W6
        - --statistics
        - -j4
-   repo: local
    hooks:
    -   id: pylint
        name: pylint
        entry: pylint
        language: system
        types: [python]
<<<<<<< HEAD
        exclude: '^(pyextra/)|(cereal/)|(rednose/)|(panda/)|(laika/)|(laika_repo/)|(rednose_repo/)|(tinygrad/)|(tinygrad_repo/)'
=======
        exclude: '^(pyextra/)|(cereal/)|(rednose/)|(panda/)|(laika/)|(laika_repo/)|(rednose_repo/)'
        args:
        - -rn
        - -sn
        - --rcfile=.pylintrc
>>>>>>> b6e355a9
-   repo: local
    hooks:
    -   id: cppcheck
        name: cppcheck
        entry: cppcheck
        language: system
        types: [c++]
        exclude: '^(third_party/)|(pyextra/)|(cereal/)|(body/)|(rednose/)|(rednose_repo/)|(opendbc/)|(panda/)|(tools/)|(selfdrive/modeld/thneed/debug/)|(selfdrive/modeld/test/)|(selfdrive/camerad/test/)|(installer/)'
        args:
        - --error-exitcode=1
        - --language=c++
        - --quiet
        - --force
        - -j8<|MERGE_RESOLUTION|>--- conflicted
+++ resolved
@@ -55,15 +55,11 @@
         entry: pylint
         language: system
         types: [python]
-<<<<<<< HEAD
         exclude: '^(pyextra/)|(cereal/)|(rednose/)|(panda/)|(laika/)|(laika_repo/)|(rednose_repo/)|(tinygrad/)|(tinygrad_repo/)'
-=======
-        exclude: '^(pyextra/)|(cereal/)|(rednose/)|(panda/)|(laika/)|(laika_repo/)|(rednose_repo/)'
         args:
         - -rn
         - -sn
         - --rcfile=.pylintrc
->>>>>>> b6e355a9
 -   repo: local
     hooks:
     -   id: cppcheck
