--- conflicted
+++ resolved
@@ -72,12 +72,7 @@
   float processing_time;
 } FrameMetadata;
 
-<<<<<<< HEAD
-struct CameraState;
-=======
-struct MultiCameraState;
 class CameraState;
->>>>>>> e29988ab
 class Debayer;
 
 class CameraBuf {
