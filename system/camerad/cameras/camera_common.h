--- conflicted
+++ resolved
@@ -10,19 +10,6 @@
 
 
 const int YUV_BUFFER_COUNT = 20;
-
-<<<<<<< HEAD
-enum CameraType {
-  RoadCam = 0,
-  DriverCam,
-  WideRoadCam
-};
-=======
-// for debugging
-const bool env_debug_frames = getenv("DEBUG_FRAMES") != NULL;
-const bool env_log_raw_frames = getenv("LOG_RAW_FRAMES") != NULL;
-const bool env_ctrl_exp_from_params = getenv("CTRL_EXP_FROM_PARAMS") != NULL;
->>>>>>> 78db1369
 
 typedef struct FrameMetadata {
   uint32_t frame_id;
