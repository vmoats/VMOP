#include "system/camerad/cameras/camera_qcom2.h"

#include <fcntl.h>
#include <poll.h>
#include <sys/ioctl.h>
#include <sys/mman.h>
#include <unistd.h>

#include <atomic>
#include <cassert>
#include <cerrno>
#include <cmath>
#include <cstdio>
#include <cstring>

#include "media/cam_defs.h"
#include "media/cam_isp.h"
#include "media/cam_isp_ife.h"
#include "media/cam_sensor.h"
#include "media/cam_sensor_cmn_header.h"
#include "media/cam_sync.h"
#include "common/swaglog.h"
#include "system/camerad/cameras/sensor2_i2c.h"

// For debugging:
// echo "4294967295" > /sys/module/cam_debug_util/parameters/debug_mdl

extern ExitHandler do_exit;

const size_t FRAME_WIDTH = 1928;
const size_t FRAME_HEIGHT = 1208;
const size_t FRAME_STRIDE = 2896;  // for 12 bit output. 1928 * 12 / 8 + 4 (alignment)

const size_t AR0231_REGISTERS_HEIGHT = 2;
// TODO: this extra height is universal and doesn't apply per camera
const size_t AR0231_STATS_HEIGHT = 2+8;

const int MIPI_SETTLE_CNT = 33;  // Calculated by camera_freqs.py

const float sensor_analog_gains_AR0231[] = {
  1.0/8.0, 2.0/8.0, 2.0/7.0, 3.0/7.0, // 0, 1, 2, 3
  3.0/6.0, 4.0/6.0, 4.0/5.0, 5.0/5.0, // 4, 5, 6, 7
  5.0/4.0, 6.0/4.0, 6.0/3.0, 7.0/3.0, // 8, 9, 10, 11
  7.0/2.0, 8.0/2.0, 8.0/1.0};         // 12, 13, 14, 15 = bypass

const float sensor_analog_gains_OX03C10[] = {
  1.0, 1.0625, 1.125, 1.1875, 1.25, 1.3125, 1.375, 1.4375, 1.5, 1.5625, 1.6875,
  1.8125, 1.9375, 2.0, 2.125, 2.25, 2.375, 2.5, 2.625, 2.75, 2.875, 3.0,
  3.125, 3.375, 3.625, 3.875, 4.0, 4.25, 4.5, 4.75, 5.0, 5.25, 5.5,
  5.75, 6.0, 6.25, 6.5, 7.0, 7.5, 8.0, 8.5, 9.0, 9.5, 10.0,
  10.5, 11.0, 11.5, 12.0, 12.5, 13.0, 13.5, 14.0, 14.5, 15.0, 15.5};

const uint32_t ox03c10_analog_gains_reg[] = {
  0x100, 0x110, 0x120, 0x130, 0x140, 0x150, 0x160, 0x170, 0x180, 0x190, 0x1B0,
  0x1D0, 0x1F0, 0x200, 0x220, 0x240, 0x260, 0x280, 0x2A0, 0x2C0, 0x2E0, 0x300,
  0x320, 0x360, 0x3A0, 0x3E0, 0x400, 0x440, 0x480, 0x4C0, 0x500, 0x540, 0x580,
  0x5C0, 0x600, 0x640, 0x680, 0x700, 0x780, 0x800, 0x880, 0x900, 0x980, 0xA00,
  0xA80, 0xB00, 0xB80, 0xC00, 0xC80, 0xD00, 0xD80, 0xE00, 0xE80, 0xF00, 0xF80};

const uint32_t VS_TIME_MIN_OX03C10 = 1;
const uint32_t VS_TIME_MAX_OX03C10 = 34; // vs < 35

struct CameraInfoAR0231 : public CameraInfo {
  CameraInfoAR0231() {
    frame_width = FRAME_WIDTH;
    frame_height = FRAME_HEIGHT;
    frame_stride = FRAME_STRIDE;
    extra_height = AR0231_REGISTERS_HEIGHT + AR0231_STATS_HEIGHT;
    registers_offset = 0;
    frame_offset = AR0231_REGISTERS_HEIGHT;
    stats_offset = AR0231_REGISTERS_HEIGHT + FRAME_HEIGHT;

    dc_gain_factor = 2.5;
    dc_gain_min_weight = 0;
    dc_gain_max_weight = 1;
    dc_gain_on_grey = 0.2;
    dc_gain_off_grey = 0.3;
    exposure_time_min = 2; // with HDR, fastest ss;
    exposure_time_max = 0x0855; // with HDR, slowest ss, 40ms;
    analog_gain_min_idx = 0x1; // 0.25x;
    analog_gain_rec_idx = 0x6; // 0.8x;
    analog_gain_max_idx = 0xD; // 4.0x;
    analog_gain_cost_delta = 0;
    analog_gain_cost_low = 0.1;
    analog_gain_cost_high = 5.0;
    for (int i = 0; i <= analog_gain_max_idx; i++) {
      sensor_analog_gains[i] = sensor_analog_gains_AR0231[i];
    }
    min_ev = exposure_time_min * sensor_analog_gains[analog_gain_min_idx];
    max_ev = exposure_time_max * dc_gain_factor * sensor_analog_gains[analog_gain_max_idx];
    target_grey_factor = 1.0;
  }
};

struct CameraInfoOX03C10 : public CameraInfo {
  CameraInfoOX03C10() {
    frame_width = FRAME_WIDTH;
    frame_height = FRAME_HEIGHT;
    frame_stride = FRAME_STRIDE;  // (0xa80*12//8)
    extra_height = 16;            // top 2 + bot 14
    frame_offset = 2;

    dc_gain_factor = 7.32;
    dc_gain_min_weight = 1; // always on is fine;
    dc_gain_max_weight = 1;
    dc_gain_on_grey = 0.9;
    dc_gain_off_grey = 1.0;
    exposure_time_min = 2; // 1x;
    exposure_time_max = 2016;
    analog_gain_min_idx = 0x0;
    analog_gain_rec_idx = 0x11; // 2.5x;
    analog_gain_max_idx = 0x36;
    analog_gain_cost_delta = -1;
    analog_gain_cost_low = 0.4;
    analog_gain_cost_high = 6.4;
    for (int i = 0; i <= analog_gain_max_idx; i++) {
      sensor_analog_gains[i] = sensor_analog_gains_OX03C10[i];
    }
    min_ev = (exposure_time_min + VS_TIME_MIN_OX03C10) * sensor_analog_gains[analog_gain_min_idx];
    max_ev = exposure_time_max * dc_gain_factor * sensor_analog_gains[analog_gain_max_idx];
    target_grey_factor = 0.02;
  }
};

int CameraState::clear_req_queue() {
  struct cam_req_mgr_flush_info req_mgr_flush_request = {0};
  req_mgr_flush_request.session_hdl = session_handle;
  req_mgr_flush_request.link_hdl = link_handle;
  req_mgr_flush_request.flush_type = CAM_REQ_MGR_FLUSH_TYPE_ALL;
  int ret;
  ret = do_cam_control(multi_cam_state->video0_fd, CAM_REQ_MGR_FLUSH_REQ, &req_mgr_flush_request, sizeof(req_mgr_flush_request));
  // LOGD("flushed all req: %d", ret);
  return ret;
}

// ************** high level camera helpers ****************

void CameraState::sensors_start() {
  if (!enabled) return;
  LOGD("starting sensor %d", camera_num);
  if (camera_id == CAMERA_ID_AR0231) {
    sensors_i2c(start_reg_array_ar0231, std::size(start_reg_array_ar0231), CAM_SENSOR_PACKET_OPCODE_SENSOR_CONFIG, true);
  } else if (camera_id == CAMERA_ID_OX03C10) {
    sensors_i2c(start_reg_array_ox03c10, std::size(start_reg_array_ox03c10), CAM_SENSOR_PACKET_OPCODE_SENSOR_CONFIG, false);
  } else {
    assert(false);
  }
}

void CameraState::sensors_poke(int request_id) {
  uint32_t cam_packet_handle = 0;
  int size = sizeof(struct cam_packet);
  struct cam_packet *pkt = (struct cam_packet *)mm.alloc(size, &cam_packet_handle);
  pkt->num_cmd_buf = 0;
  pkt->kmd_cmd_buf_index = -1;
  pkt->header.size = size;
  pkt->header.op_code = CAM_SENSOR_PACKET_OPCODE_SENSOR_NOP;
  pkt->header.request_id = request_id;

  int ret = device_config(sensor_fd, session_handle, sensor_dev_handle, cam_packet_handle);
  if (ret != 0) {
    LOGE("** sensor %d FAILED poke, disabling", camera_num);
    enabled = false;
    return;
  }

  mm.free(pkt);
}

void CameraState::sensors_i2c(struct i2c_random_wr_payload* dat, int len, int op_code, bool data_word) {
  // LOGD("sensors_i2c: %d", len);
  uint32_t cam_packet_handle = 0;
  int size = sizeof(struct cam_packet)+sizeof(struct cam_cmd_buf_desc)*1;
  struct cam_packet *pkt = (struct cam_packet *)mm.alloc(size, &cam_packet_handle);
  pkt->num_cmd_buf = 1;
  pkt->kmd_cmd_buf_index = -1;
  pkt->header.size = size;
  pkt->header.op_code = op_code;
  struct cam_cmd_buf_desc *buf_desc = (struct cam_cmd_buf_desc *)&pkt->payload;

  buf_desc[0].size = buf_desc[0].length = sizeof(struct i2c_rdwr_header) + len*sizeof(struct i2c_random_wr_payload);
  buf_desc[0].type = CAM_CMD_BUF_I2C;

  struct cam_cmd_i2c_random_wr *i2c_random_wr = (struct cam_cmd_i2c_random_wr *)mm.alloc(buf_desc[0].size, (uint32_t*)&buf_desc[0].mem_handle);
  i2c_random_wr->header.count = len;
  i2c_random_wr->header.op_code = 1;
  i2c_random_wr->header.cmd_type = CAMERA_SENSOR_CMD_TYPE_I2C_RNDM_WR;
  i2c_random_wr->header.data_type = data_word ? CAMERA_SENSOR_I2C_TYPE_WORD : CAMERA_SENSOR_I2C_TYPE_BYTE;
  i2c_random_wr->header.addr_type = CAMERA_SENSOR_I2C_TYPE_WORD;
  memcpy(i2c_random_wr->random_wr_payload, dat, len*sizeof(struct i2c_random_wr_payload));

  int ret = device_config(sensor_fd, session_handle, sensor_dev_handle, cam_packet_handle);
  if (ret != 0) {
    LOGE("** sensor %d FAILED i2c, disabling", camera_num);
    enabled = false;
    return;
  }

  mm.free(i2c_random_wr);
  mm.free(pkt);
}

static cam_cmd_power *power_set_wait(cam_cmd_power *power, int16_t delay_ms) {
  cam_cmd_unconditional_wait *unconditional_wait = (cam_cmd_unconditional_wait *)((char *)power + (sizeof(struct cam_cmd_power) + (power->count - 1) * sizeof(struct cam_power_settings)));
  unconditional_wait->cmd_type = CAMERA_SENSOR_CMD_TYPE_WAIT;
  unconditional_wait->delay = delay_ms;
  unconditional_wait->op_code = CAMERA_SENSOR_WAIT_OP_SW_UCND;
  return (struct cam_cmd_power *)(unconditional_wait + 1);
};

int CameraState::sensors_init() {
  uint32_t cam_packet_handle = 0;
  int size = sizeof(struct cam_packet)+sizeof(struct cam_cmd_buf_desc)*2;
  struct cam_packet *pkt = (struct cam_packet *)mm.alloc(size, &cam_packet_handle);
  pkt->num_cmd_buf = 2;
  pkt->kmd_cmd_buf_index = -1;
  pkt->header.op_code = 0x1000000 | CAM_SENSOR_PACKET_OPCODE_SENSOR_PROBE;
  pkt->header.size = size;
  struct cam_cmd_buf_desc *buf_desc = (struct cam_cmd_buf_desc *)&pkt->payload;

  buf_desc[0].size = buf_desc[0].length = sizeof(struct cam_cmd_i2c_info) + sizeof(struct cam_cmd_probe);
  buf_desc[0].type = CAM_CMD_BUF_LEGACY;
  struct cam_cmd_i2c_info *i2c_info = (struct cam_cmd_i2c_info *)mm.alloc(buf_desc[0].size, (uint32_t*)&buf_desc[0].mem_handle);
  auto probe = (struct cam_cmd_probe *)(i2c_info + 1);

  probe->camera_id = camera_num;
  switch (camera_num) {
    case 0:
      // port 0
      i2c_info->slave_addr = (camera_id == CAMERA_ID_AR0231) ? 0x20 : 0x6C; // 6C = 0x36*2
      break;
    case 1:
      // port 1
      i2c_info->slave_addr = (camera_id == CAMERA_ID_AR0231) ? 0x30 : 0x20;
      break;
    case 2:
      // port 2
      i2c_info->slave_addr = (camera_id == CAMERA_ID_AR0231) ? 0x20 : 0x6C;
      break;
  }

  // 0(I2C_STANDARD_MODE) = 100khz, 1(I2C_FAST_MODE) = 400khz
  //i2c_info->i2c_freq_mode = I2C_STANDARD_MODE;
  i2c_info->i2c_freq_mode = I2C_FAST_MODE;
  i2c_info->cmd_type = CAMERA_SENSOR_CMD_TYPE_I2C_INFO;

  probe->data_type = CAMERA_SENSOR_I2C_TYPE_WORD;
  probe->addr_type = CAMERA_SENSOR_I2C_TYPE_WORD;
  probe->op_code = 3;   // don't care?
  probe->cmd_type = CAMERA_SENSOR_CMD_TYPE_PROBE;
  if (camera_id == CAMERA_ID_AR0231) {
    probe->reg_addr = 0x3000;
    probe->expected_data = 0x354;
  } else if (camera_id == CAMERA_ID_OX03C10) {
    probe->reg_addr = 0x300a;
    probe->expected_data = 0x5803;
  } else {
    assert(false);
  }
  probe->data_mask = 0;

  //buf_desc[1].size = buf_desc[1].length = 148;
  buf_desc[1].size = buf_desc[1].length = 196;
  buf_desc[1].type = CAM_CMD_BUF_I2C;
  struct cam_cmd_power *power_settings = (struct cam_cmd_power *)mm.alloc(buf_desc[1].size, (uint32_t*)&buf_desc[1].mem_handle);
  memset(power_settings, 0, buf_desc[1].size);

  // power on
  struct cam_cmd_power *power = power_settings;
  power->count = 4;
  power->cmd_type = CAMERA_SENSOR_CMD_TYPE_PWR_UP;
  power->power_settings[0].power_seq_type = 3; // clock??
  power->power_settings[1].power_seq_type = 1; // analog
  power->power_settings[2].power_seq_type = 2; // digital
  power->power_settings[3].power_seq_type = 8; // reset low
  power = power_set_wait(power, 1);

  // set clock
  power->count = 1;
  power->cmd_type = CAMERA_SENSOR_CMD_TYPE_PWR_UP;
  power->power_settings[0].power_seq_type = 0;
  power->power_settings[0].config_val_low = (camera_id == CAMERA_ID_AR0231) ? 19200000 : 24000000; //Hz
  power = power_set_wait(power, 1);

  // reset high
  power->count = 1;
  power->cmd_type = CAMERA_SENSOR_CMD_TYPE_PWR_UP;
  power->power_settings[0].power_seq_type = 8;
  power->power_settings[0].config_val_low = 1;
  // wait 650000 cycles @ 19.2 mhz = 33.8 ms
  power = power_set_wait(power, 34);

  // probe happens here

  // disable clock
  power->count = 1;
  power->cmd_type = CAMERA_SENSOR_CMD_TYPE_PWR_DOWN;
  power->power_settings[0].power_seq_type = 0;
  power->power_settings[0].config_val_low = 0;
  power = power_set_wait(power, 1);

  // reset high
  power->count = 1;
  power->cmd_type = CAMERA_SENSOR_CMD_TYPE_PWR_DOWN;
  power->power_settings[0].power_seq_type = 8;
  power->power_settings[0].config_val_low = 1;
  power = power_set_wait(power, 1);

  // reset low
  power->count = 1;
  power->cmd_type = CAMERA_SENSOR_CMD_TYPE_PWR_DOWN;
  power->power_settings[0].power_seq_type = 8;
  power->power_settings[0].config_val_low = 0;
  power = power_set_wait(power, 1);

  // power off
  power->count = 3;
  power->cmd_type = CAMERA_SENSOR_CMD_TYPE_PWR_DOWN;
  power->power_settings[0].power_seq_type = 2;
  power->power_settings[1].power_seq_type = 1;
  power->power_settings[2].power_seq_type = 3;

  int ret = do_cam_control(sensor_fd, CAM_SENSOR_PROBE_CMD, (void *)(uintptr_t)cam_packet_handle, 0);
  LOGD("probing the sensor: %d", ret);

  mm.free(i2c_info);
  mm.free(power_settings);
  mm.free(pkt);

  return ret;
}

void CameraState::config_isp(int io_mem_handle, int fence, int request_id, int buf0_mem_handle, int buf0_offset) {
  uint32_t cam_packet_handle = 0;
  int size = sizeof(struct cam_packet)+sizeof(struct cam_cmd_buf_desc)*2;
  if (io_mem_handle != 0) {
    size += sizeof(struct cam_buf_io_cfg);
  }
  struct cam_packet *pkt = (struct cam_packet *)mm.alloc(size, &cam_packet_handle);
  pkt->num_cmd_buf = 2;
  pkt->kmd_cmd_buf_index = 0;
  // YUV has kmd_cmd_buf_offset = 1780
  // I guess this is the ISP command
  // YUV also has patch_offset = 0x1030 and num_patches = 10

  if (io_mem_handle != 0) {
    pkt->io_configs_offset = sizeof(struct cam_cmd_buf_desc)*pkt->num_cmd_buf;
    pkt->num_io_configs = 1;
  }

  if (io_mem_handle != 0) {
    pkt->header.op_code = 0xf000001;
    pkt->header.request_id = request_id;
  } else {
    pkt->header.op_code = 0xf000000;
  }
  pkt->header.size = size;
  struct cam_cmd_buf_desc *buf_desc = (struct cam_cmd_buf_desc *)&pkt->payload;
  struct cam_buf_io_cfg *io_cfg = (struct cam_buf_io_cfg *)((char*)&pkt->payload + pkt->io_configs_offset);

  // TODO: support MMU
  buf_desc[0].size = 65624;
  buf_desc[0].length = 0;
  buf_desc[0].type = CAM_CMD_BUF_DIRECT;
  buf_desc[0].meta_data = 3;
  buf_desc[0].mem_handle = buf0_mem_handle;
  buf_desc[0].offset = buf0_offset;

  // parsed by cam_isp_packet_generic_blob_handler
  struct isp_packet {
    uint32_t type_0;
    cam_isp_resource_hfr_config resource_hfr;

    uint32_t type_1;
    cam_isp_clock_config clock;
    uint64_t extra_rdi_hz[3];

    uint32_t type_2;
    cam_isp_bw_config bw;
    struct cam_isp_bw_vote extra_rdi_vote[6];
  } __attribute__((packed)) tmp;
  memset(&tmp, 0, sizeof(tmp));

  tmp.type_0 = CAM_ISP_GENERIC_BLOB_TYPE_HFR_CONFIG;
  tmp.type_0 |= sizeof(cam_isp_resource_hfr_config) << 8;
  static_assert(sizeof(cam_isp_resource_hfr_config) == 0x20);
  tmp.resource_hfr = {
    .num_ports = 1,  // 10 for YUV (but I don't think we need them)
    .port_hfr_config[0] = {
      .resource_type = CAM_ISP_IFE_OUT_RES_RDI_0, // CAM_ISP_IFE_OUT_RES_FULL for YUV
      .subsample_pattern = 1,
      .subsample_period = 0,
      .framedrop_pattern = 1,
      .framedrop_period = 0,
    }};

  tmp.type_1 = CAM_ISP_GENERIC_BLOB_TYPE_CLOCK_CONFIG;
  tmp.type_1 |= (sizeof(cam_isp_clock_config) + sizeof(tmp.extra_rdi_hz)) << 8;
  static_assert((sizeof(cam_isp_clock_config) + sizeof(tmp.extra_rdi_hz)) == 0x38);
  tmp.clock = {
    .usage_type = 1, // dual mode
    .num_rdi = 4,
    .left_pix_hz = 404000000,
    .right_pix_hz = 404000000,
    .rdi_hz[0] = 404000000,
  };


  tmp.type_2 = CAM_ISP_GENERIC_BLOB_TYPE_BW_CONFIG;
  tmp.type_2 |= (sizeof(cam_isp_bw_config) + sizeof(tmp.extra_rdi_vote)) << 8;
  static_assert((sizeof(cam_isp_bw_config) + sizeof(tmp.extra_rdi_vote)) == 0xe0);
  tmp.bw = {
    .usage_type = 1, // dual mode
    .num_rdi = 4,
    .left_pix_vote = {
      .resource_id = 0,
      .cam_bw_bps = 450000000,
      .ext_bw_bps = 450000000,
    },
    .rdi_vote[0] = {
      .resource_id = 0,
      .cam_bw_bps = 8706200000,
      .ext_bw_bps = 8706200000,
    },
  };

  static_assert(offsetof(struct isp_packet, type_2) == 0x60);

  buf_desc[1].size = sizeof(tmp);
  buf_desc[1].offset = io_mem_handle != 0 ? 0x60 : 0;
  buf_desc[1].length = buf_desc[1].size - buf_desc[1].offset;
  buf_desc[1].type = CAM_CMD_BUF_GENERIC;
  buf_desc[1].meta_data = CAM_ISP_PACKET_META_GENERIC_BLOB_COMMON;
  uint32_t *buf2 = (uint32_t *)mm.alloc(buf_desc[1].size, (uint32_t*)&buf_desc[1].mem_handle);
  memcpy(buf2, &tmp, sizeof(tmp));

  if (io_mem_handle != 0) {
    io_cfg[0].mem_handle[0] = io_mem_handle;
		io_cfg[0].planes[0] = (struct cam_plane_cfg){
		 .width = ci->frame_width,
		 .height = ci->frame_height + ci->extra_height,
		 .plane_stride = ci->frame_stride,
		 .slice_height = ci->frame_height + ci->extra_height,
		 .meta_stride = 0x0,    // YUV has meta(stride=0x400, size=0x5000)
		 .meta_size = 0x0,
		 .meta_offset = 0x0,
		 .packer_config = 0x0,  // 0xb for YUV
		 .mode_config = 0x0,    // 0x9ef for YUV
		 .tile_config = 0x0,
		 .h_init = 0x0,
		 .v_init = 0x0,
		};
    io_cfg[0].format = CAM_FORMAT_MIPI_RAW_12;             // CAM_FORMAT_UBWC_TP10 for YUV
    io_cfg[0].color_space = CAM_COLOR_SPACE_BASE;          // CAM_COLOR_SPACE_BT601_FULL for YUV
    io_cfg[0].color_pattern = 0x5;                         // 0x0 for YUV
    io_cfg[0].bpp = 0xc;
    io_cfg[0].resource_type = CAM_ISP_IFE_OUT_RES_RDI_0;   // CAM_ISP_IFE_OUT_RES_FULL for YUV
    io_cfg[0].fence = fence;
    io_cfg[0].direction = CAM_BUF_OUTPUT;
    io_cfg[0].subsample_pattern = 0x1;
    io_cfg[0].framedrop_pattern = 0x1;
  }

  int ret = device_config(multi_cam_state->isp_fd, session_handle, isp_dev_handle, cam_packet_handle);
  assert(ret == 0);
  if (ret != 0) {
    LOGE("isp config failed");
  }

  mm.free(buf2);
  mm.free(pkt);
}

void CameraState::enqueue_buffer(int i, bool dp) {
  int ret;
  int request_id = request_ids[i];

  if (buf_handle[i] && sync_objs[i]) {
    // wait
    struct cam_sync_wait sync_wait = {0};
    sync_wait.sync_obj = sync_objs[i];
    sync_wait.timeout_ms = 50; // max dt tolerance, typical should be 23
    ret = do_cam_control(multi_cam_state->cam_sync_fd, CAM_SYNC_WAIT, &sync_wait, sizeof(sync_wait));
    if (ret != 0) {
      LOGE("failed to wait for sync: %d %d", ret, sync_wait.sync_obj);
      // TODO: handle frame drop cleanly
    }

    buf.camera_bufs_metadata[i].timestamp_eof = (uint64_t)nanos_since_boot(); // set true eof
    if (dp) buf.queue(i);

    // destroy old output fence
    struct cam_sync_info sync_destroy = {0};
    sync_destroy.sync_obj = sync_objs[i];
    ret = do_cam_control(multi_cam_state->cam_sync_fd, CAM_SYNC_DESTROY, &sync_destroy, sizeof(sync_destroy));
    if (ret != 0) {
      LOGE("failed to destroy sync object: %d %d", ret, sync_destroy.sync_obj);
    }
  }

  // create output fence
  struct cam_sync_info sync_create = {0};
  strcpy(sync_create.name, "NodeOutputPortFence");
  ret = do_cam_control(multi_cam_state->cam_sync_fd, CAM_SYNC_CREATE, &sync_create, sizeof(sync_create));
  if (ret != 0) {
    LOGE("failed to create fence: %d %d", ret, sync_create.sync_obj)
  }
  sync_objs[i] = sync_create.sync_obj;

  // schedule request with camera request manager
  struct cam_req_mgr_sched_request req_mgr_sched_request = {0};
  req_mgr_sched_request.session_hdl = session_handle;
  req_mgr_sched_request.link_hdl = link_handle;
  req_mgr_sched_request.req_id = request_id;
  ret = do_cam_control(multi_cam_state->video0_fd, CAM_REQ_MGR_SCHED_REQ, &req_mgr_sched_request, sizeof(req_mgr_sched_request));
  if (ret != 0) {
    LOGE("failed to schedule cam mgr request: %d %d", ret, request_id);
  }

  // poke sensor, must happen after schedule
  sensors_poke(request_id);

  // submit request to the ife
  config_isp(buf_handle[i], sync_objs[i], request_id, buf0_handle, 65632*(i+1));
}

void CameraState::enqueue_req_multi(int start, int n, bool dp) {
  for (int i=start;i<start+n;++i) {
    request_ids[(i - 1) % FRAME_BUF_COUNT] = i;
    enqueue_buffer((i - 1) % FRAME_BUF_COUNT, dp);
  }
}

// ******************* camera *******************

void CameraState::camera_set_parameters() {
  if (camera_id == CAMERA_ID_AR0231) {
    ci = std::make_unique<const CameraInfoAR0231>();
  } else if (camera_id == CAMERA_ID_OX03C10) {
    ci = std::make_unique<const CameraInfoOX03C10>();
  } else {
    assert(false);
  }

  target_grey_fraction = 0.3;
  dc_gain_enabled = false;
  dc_gain_weight = ci->dc_gain_min_weight;
  gain_idx = ci->analog_gain_rec_idx;
  exposure_time = 5;
  cur_ev[0] = cur_ev[1] = cur_ev[2] = (1 + dc_gain_weight * (ci->dc_gain_factor-1) / ci->dc_gain_max_weight) * ci->sensor_analog_gains[gain_idx] * exposure_time;
}

void CameraState::camera_map_bufs(MultiCameraState *s) {
  for (int i = 0; i < FRAME_BUF_COUNT; i++) {
    // configure ISP to put the image in place
    struct cam_mem_mgr_map_cmd mem_mgr_map_cmd = {0};
    mem_mgr_map_cmd.mmu_hdls[0] = s->device_iommu;
    mem_mgr_map_cmd.num_hdl = 1;
    mem_mgr_map_cmd.flags = CAM_MEM_FLAG_HW_READ_WRITE;
    mem_mgr_map_cmd.fd = buf.camera_bufs[i].fd;
    int ret = do_cam_control(s->video0_fd, CAM_REQ_MGR_MAP_BUF, &mem_mgr_map_cmd, sizeof(mem_mgr_map_cmd));
    LOGD("map buf req: (fd: %d) 0x%x %d", buf.camera_bufs[i].fd, mem_mgr_map_cmd.out.buf_handle, ret);
    buf_handle[i] = mem_mgr_map_cmd.out.buf_handle;
  }
  enqueue_req_multi(1, FRAME_BUF_COUNT, 0);
}

void CameraState::camera_init(MultiCameraState *s, VisionIpcServer * v, int camera_id_, unsigned int fps, cl_device_id device_id, cl_context ctx, VisionStreamType yuv_type) {
  if (!enabled) return;
  camera_id = camera_id_;

  LOGD("camera init %d", camera_num);
  request_id_last = 0;
  skipped = true;

  camera_set_parameters();

  buf.init(device_id, ctx, this, v, FRAME_BUF_COUNT, yuv_type);
  camera_map_bufs(s);
}

void CameraState::camera_open(MultiCameraState *multi_cam_state_, int camera_num_, bool enabled_) {
  multi_cam_state = multi_cam_state_;
  camera_num = camera_num_;
  enabled = enabled_;
  if (!enabled) return;

  int ret;
  sensor_fd = open_v4l_by_name_and_index("cam-sensor-driver", camera_num);
  assert(sensor_fd >= 0);
  LOGD("opened sensor for %d", camera_num);

  // init memorymanager for this camera
  mm.init(multi_cam_state->video0_fd);

  // probe the sensor
  LOGD("-- Probing sensor %d", camera_num);
  camera_id = CAMERA_ID_AR0231;
  ret = sensors_init();
  if (ret != 0) {
    // TODO: use build flag instead?
    LOGD("AR0231 init failed, trying OX03C10");
    camera_id = CAMERA_ID_OX03C10;
    ret = sensors_init();
  }
  LOGD("-- Probing sensor %d done with %d", camera_num, ret);
  if (ret != 0) {
    LOGE("** sensor %d FAILED bringup, disabling", camera_num);
    enabled = false;
    return;
  }

  // create session
  struct cam_req_mgr_session_info session_info = {};
  ret = do_cam_control(multi_cam_state->video0_fd, CAM_REQ_MGR_CREATE_SESSION, &session_info, sizeof(session_info));
  LOGD("get session: %d 0x%X", ret, session_info.session_hdl);
  session_handle = session_info.session_hdl;

  // access the sensor
  LOGD("-- Accessing sensor");
  auto sensor_dev_handle_ = device_acquire(sensor_fd, session_handle, nullptr);
  assert(sensor_dev_handle_);
  sensor_dev_handle = *sensor_dev_handle_;
  LOGD("acquire sensor dev");

  LOG("-- Configuring sensor");
  uint32_t dt;
  if (camera_id == CAMERA_ID_AR0231) {
    sensors_i2c(init_array_ar0231, std::size(init_array_ar0231), CAM_SENSOR_PACKET_OPCODE_SENSOR_CONFIG, true);
    dt = 0x12;  // Changing stats to 0x2C doesn't work, so change pixels to 0x12 instead
  } else if (camera_id == CAMERA_ID_OX03C10) {
    sensors_i2c(init_array_ox03c10, std::size(init_array_ox03c10), CAM_SENSOR_PACKET_OPCODE_SENSOR_CONFIG, false);
    // one is 0x2a, two are 0x2b
    dt = 0x2c;
  } else {
    assert(false);
  }
  printf("dt is %x\n", dt);

  // NOTE: to be able to disable road and wide road, we still have to configure the sensor over i2c
  // If you don't do this, the strobe GPIO is an output (even in reset it seems!)
  if (!enabled) return;

  struct cam_isp_in_port_info in_port_info = {
      .res_type = (uint32_t[]){CAM_ISP_IFE_IN_RES_PHY_0, CAM_ISP_IFE_IN_RES_PHY_1, CAM_ISP_IFE_IN_RES_PHY_2}[camera_num],

      .lane_type = CAM_ISP_LANE_TYPE_DPHY,
      .lane_num = 4,
      .lane_cfg = 0x3210,

      .vc = 0x0,
      .dt = dt,
      .format = CAM_FORMAT_MIPI_RAW_12,

      .test_pattern = 0x2,  // 0x3?
      .usage_type = 0x0,

      .left_start = 0,
      .left_stop = ci->frame_width - 1,
      .left_width = ci->frame_width,

      .right_start = 0,
      .right_stop = ci->frame_width - 1,
      .right_width = ci->frame_width,

      .line_start = 0,
      .line_stop = ci->frame_height + ci->extra_height - 1,
      .height = ci->frame_height + ci->extra_height,

      .pixel_clk = 0x0,
      .batch_size = 0x0,
      .dsp_mode = CAM_ISP_DSP_MODE_NONE,
      .hbi_cnt = 0x0,
      .custom_csid = 0x0,

      .num_out_res = 0x1,
      .data[0] = (struct cam_isp_out_port_info){
          .res_type = CAM_ISP_IFE_OUT_RES_RDI_0,
          .format = CAM_FORMAT_MIPI_RAW_12,
          .width = ci->frame_width,
          .height = ci->frame_height + ci->extra_height,
          .comp_grp_id = 0x0, .split_point = 0x0, .secure_mode = 0x0,
      },
  };
  struct cam_isp_resource isp_resource = {
      .resource_id = CAM_ISP_RES_ID_PORT,
      .handle_type = CAM_HANDLE_USER_POINTER,
      .res_hdl = (uint64_t)&in_port_info,
      .length = sizeof(in_port_info),
  };

  auto isp_dev_handle_ = device_acquire(multi_cam_state->isp_fd, session_handle, &isp_resource);
  assert(isp_dev_handle_);
  isp_dev_handle = *isp_dev_handle_;
  LOGD("acquire isp dev");

  csiphy_fd = open_v4l_by_name_and_index("cam-csiphy-driver", camera_num);
  assert(csiphy_fd >= 0);
  LOGD("opened csiphy for %d", camera_num);

  struct cam_csiphy_acquire_dev_info csiphy_acquire_dev_info = {.combo_mode = 0};
  auto csiphy_dev_handle_ = device_acquire(csiphy_fd, session_handle, &csiphy_acquire_dev_info);
  assert(csiphy_dev_handle_);
  csiphy_dev_handle = *csiphy_dev_handle_;
  LOGD("acquire csiphy dev");

  // config ISP
  alloc_w_mmu_hdl(multi_cam_state->video0_fd, 984480, (uint32_t*)&buf0_handle, 0x20, CAM_MEM_FLAG_HW_READ_WRITE | CAM_MEM_FLAG_KMD_ACCESS | CAM_MEM_FLAG_UMD_ACCESS | CAM_MEM_FLAG_CMD_BUF_TYPE, multi_cam_state->device_iommu, multi_cam_state->cdm_iommu);
  config_isp(0, 0, 1, buf0_handle, 0);

  // config csiphy
  LOG("-- Config CSI PHY");
  {
    uint32_t cam_packet_handle = 0;
    int size = sizeof(struct cam_packet)+sizeof(struct cam_cmd_buf_desc)*1;
    struct cam_packet *pkt = (struct cam_packet *)mm.alloc(size, &cam_packet_handle);
    pkt->num_cmd_buf = 1;
    pkt->kmd_cmd_buf_index = -1;
    pkt->header.size = size;
    struct cam_cmd_buf_desc *buf_desc = (struct cam_cmd_buf_desc *)&pkt->payload;

    buf_desc[0].size = buf_desc[0].length = sizeof(struct cam_csiphy_info);
    buf_desc[0].type = CAM_CMD_BUF_GENERIC;

    struct cam_csiphy_info *csiphy_info = (struct cam_csiphy_info *)mm.alloc(buf_desc[0].size, (uint32_t*)&buf_desc[0].mem_handle);
    csiphy_info->lane_mask = 0x1f;
    csiphy_info->lane_assign = 0x3210;// skip clk. How is this 16 bit for 5 channels??
    csiphy_info->csiphy_3phase = 0x0; // no 3 phase, only 2 conductors per lane
    csiphy_info->combo_mode = 0x0;
    csiphy_info->lane_cnt = 0x4;
    csiphy_info->secure_mode = 0x0;
    csiphy_info->settle_time = MIPI_SETTLE_CNT * 200000000ULL;
    csiphy_info->data_rate = 48000000;  // Calculated by camera_freqs.py

    int ret_ = device_config(csiphy_fd, session_handle, csiphy_dev_handle, cam_packet_handle);
    assert(ret_ == 0);

    mm.free(csiphy_info);
    mm.free(pkt);
  }

  // link devices
  LOG("-- Link devices");
  struct cam_req_mgr_link_info req_mgr_link_info = {0};
  req_mgr_link_info.session_hdl = session_handle;
  req_mgr_link_info.num_devices = 2;
  req_mgr_link_info.dev_hdls[0] = isp_dev_handle;
  req_mgr_link_info.dev_hdls[1] = sensor_dev_handle;
  ret = do_cam_control(multi_cam_state->video0_fd, CAM_REQ_MGR_LINK, &req_mgr_link_info, sizeof(req_mgr_link_info));
  link_handle = req_mgr_link_info.link_hdl;
  LOGD("link: %d session: 0x%X isp: 0x%X sensors: 0x%X link: 0x%X", ret, session_handle, isp_dev_handle, sensor_dev_handle, link_handle);

  struct cam_req_mgr_link_control req_mgr_link_control = {0};
  req_mgr_link_control.ops = CAM_REQ_MGR_LINK_ACTIVATE;
  req_mgr_link_control.session_hdl = session_handle;
  req_mgr_link_control.num_links = 1;
  req_mgr_link_control.link_hdls[0] = link_handle;
  ret = do_cam_control(multi_cam_state->video0_fd, CAM_REQ_MGR_LINK_CONTROL, &req_mgr_link_control, sizeof(req_mgr_link_control));
  LOGD("link control: %d", ret);

  ret = device_control(csiphy_fd, CAM_START_DEV, session_handle, csiphy_dev_handle);
  LOGD("start csiphy: %d", ret);
  ret = device_control(multi_cam_state->isp_fd, CAM_START_DEV, session_handle, isp_dev_handle);
  LOGD("start isp: %d", ret);

  // TODO: this is unneeded, should we be doing the start i2c in a different way?
  //ret = device_control(sensor_fd, CAM_START_DEV, session_handle, sensor_dev_handle);
  //LOGD("start sensor: %d", ret);
}

void cameras_init(VisionIpcServer *v, MultiCameraState *s, cl_device_id device_id, cl_context ctx) {
  s->driver_cam.camera_init(s, v, s->driver_cam.camera_id, 20, device_id, ctx, VISION_STREAM_DRIVER);
  s->road_cam.camera_init(s, v, s->road_cam.camera_id, 20, device_id, ctx, VISION_STREAM_ROAD);
  s->wide_road_cam.camera_init(s, v, s->wide_road_cam.camera_id, 20, device_id, ctx, VISION_STREAM_WIDE_ROAD);

  s->pm = new PubMaster({"roadCameraState", "driverCameraState", "wideRoadCameraState", "thumbnail"});
}

void cameras_open(MultiCameraState *s) {
  int ret;

  LOG("-- Opening devices");
  // video0 is req_mgr, the target of many ioctls
  s->video0_fd = HANDLE_EINTR(open("/dev/v4l/by-path/platform-soc:qcom_cam-req-mgr-video-index0", O_RDWR | O_NONBLOCK));
  assert(s->video0_fd >= 0);
  LOGD("opened video0");

  // video1 is cam_sync, the target of some ioctls
  s->cam_sync_fd = HANDLE_EINTR(open("/dev/v4l/by-path/platform-cam_sync-video-index0", O_RDWR | O_NONBLOCK));
  assert(s->cam_sync_fd >= 0);
  LOGD("opened video1 (cam_sync)");

  // looks like there's only one of these
  s->isp_fd = open_v4l_by_name_and_index("cam-isp");
  assert(s->isp_fd >= 0);
  LOGD("opened isp");

  // query icp for MMU handles
  LOG("-- Query ICP for MMU handles");
  struct cam_isp_query_cap_cmd isp_query_cap_cmd = {0};
  struct cam_query_cap_cmd query_cap_cmd = {0};
  query_cap_cmd.handle_type = 1;
  query_cap_cmd.caps_handle = (uint64_t)&isp_query_cap_cmd;
  query_cap_cmd.size = sizeof(isp_query_cap_cmd);
  ret = do_cam_control(s->isp_fd, CAM_QUERY_CAP, &query_cap_cmd, sizeof(query_cap_cmd));
  assert(ret == 0);
  LOGD("using MMU handle: %x", isp_query_cap_cmd.device_iommu.non_secure);
  LOGD("using MMU handle: %x", isp_query_cap_cmd.cdm_iommu.non_secure);
  s->device_iommu = isp_query_cap_cmd.device_iommu.non_secure;
  s->cdm_iommu = isp_query_cap_cmd.cdm_iommu.non_secure;

  // subscribe
  LOG("-- Subscribing");
  struct v4l2_event_subscription sub = {0};
  sub.type = V4L_EVENT_CAM_REQ_MGR_EVENT;
  sub.id = V4L_EVENT_CAM_REQ_MGR_SOF_BOOT_TS;
  ret = HANDLE_EINTR(ioctl(s->video0_fd, VIDIOC_SUBSCRIBE_EVENT, &sub));
  LOGD("req mgr subscribe: %d", ret);

  s->driver_cam.camera_open(s, 2, !env_disable_driver);
  LOGD("driver camera opened");
  s->road_cam.camera_open(s, 1, !env_disable_road);
  LOGD("road camera opened");
  s->wide_road_cam.camera_open(s, 0, !env_disable_wide_road);
  LOGD("wide road camera opened");
}

void CameraState::camera_close() {
  int ret;

  // stop devices
  LOG("-- Stop devices %d", camera_num);

  if (enabled) {
    // ret = device_control(sensor_fd, CAM_STOP_DEV, session_handle, sensor_dev_handle);
    // LOGD("stop sensor: %d", ret);
    ret = device_control(multi_cam_state->isp_fd, CAM_STOP_DEV, session_handle, isp_dev_handle);
    LOGD("stop isp: %d", ret);
    ret = device_control(csiphy_fd, CAM_STOP_DEV, session_handle, csiphy_dev_handle);
    LOGD("stop csiphy: %d", ret);
    // link control stop
    LOG("-- Stop link control");
    struct cam_req_mgr_link_control req_mgr_link_control = {0};
    req_mgr_link_control.ops = CAM_REQ_MGR_LINK_DEACTIVATE;
    req_mgr_link_control.session_hdl = session_handle;
    req_mgr_link_control.num_links = 1;
    req_mgr_link_control.link_hdls[0] = link_handle;
    ret = do_cam_control(multi_cam_state->video0_fd, CAM_REQ_MGR_LINK_CONTROL, &req_mgr_link_control, sizeof(req_mgr_link_control));
    LOGD("link control stop: %d", ret);

    // unlink
    LOG("-- Unlink");
    struct cam_req_mgr_unlink_info req_mgr_unlink_info = {0};
    req_mgr_unlink_info.session_hdl = session_handle;
    req_mgr_unlink_info.link_hdl = link_handle;
    ret = do_cam_control(multi_cam_state->video0_fd, CAM_REQ_MGR_UNLINK, &req_mgr_unlink_info, sizeof(req_mgr_unlink_info));
    LOGD("unlink: %d", ret);

    // release devices
    LOGD("-- Release devices");
    ret = device_control(multi_cam_state->isp_fd, CAM_RELEASE_DEV, session_handle, isp_dev_handle);
    LOGD("release isp: %d", ret);
    ret = device_control(csiphy_fd, CAM_RELEASE_DEV, session_handle, csiphy_dev_handle);
    LOGD("release csiphy: %d", ret);

    for (int i = 0; i < FRAME_BUF_COUNT; i++) {
      release(multi_cam_state->video0_fd, buf_handle[i]);
    }
    LOGD("released buffers");
  }

  ret = device_control(sensor_fd, CAM_RELEASE_DEV, session_handle, sensor_dev_handle);
  LOGD("release sensor: %d", ret);

  // destroyed session
  struct cam_req_mgr_session_info session_info = {.session_hdl = session_handle};
  ret = do_cam_control(multi_cam_state->video0_fd, CAM_REQ_MGR_DESTROY_SESSION, &session_info, sizeof(session_info));
  LOGD("destroyed session %d: %d", camera_num, ret);
}

void cameras_close(MultiCameraState *s) {
  s->driver_cam.camera_close();
  s->road_cam.camera_close();
  s->wide_road_cam.camera_close();

  delete s->pm;
}

std::map<uint16_t, std::pair<int, int>> CameraState::ar0231_build_register_lut(uint8_t *data) {
  // This function builds a lookup table from register address, to a pair of indices in the
  // buffer where to read this address. The buffer contains padding bytes,
  // as well as markers to indicate the type of the next byte.
  //
  // 0xAA is used to indicate the MSB of the address, 0xA5 for the LSB of the address.
  // Every byte of data (MSB and LSB) is preceded by 0x5A. Specifying an address is optional
  // for contiguous ranges. See page 27-29 of the AR0231 Developer guide for more information.

  int max_i[] = {1828 / 2 * 3, 1500 / 2 * 3};
  auto get_next_idx = [](int cur_idx) {
    return (cur_idx % 3 == 1) ? cur_idx + 2 : cur_idx + 1; // Every third byte is padding
  };

  std::map<uint16_t, std::pair<int, int>> registers;
  for (int register_row = 0; register_row < 2; register_row++) {
    uint8_t *registers_raw = data + ci->frame_stride * register_row;
    assert(registers_raw[0] == 0x0a); // Start of line

    int value_tag_count = 0;
    int first_val_idx = 0;
    uint16_t cur_addr = 0;

    for (int i = 1; i <= max_i[register_row]; i = get_next_idx(get_next_idx(i))) {
      int val_idx = get_next_idx(i);

      uint8_t tag = registers_raw[i];
      uint16_t val = registers_raw[val_idx];

      if (tag == 0xAA) { // Register MSB tag
        cur_addr = val << 8;
      } else if (tag == 0xA5) { // Register LSB tag
        cur_addr |= val;
        cur_addr -= 2; // Next value tag will increment address again
      } else if (tag == 0x5A) { // Value tag

        // First tag
        if (value_tag_count % 2 == 0) {
          cur_addr += 2;
          first_val_idx = val_idx;
        } else {
          registers[cur_addr] = std::make_pair(first_val_idx + ci->frame_stride * register_row, val_idx + ci->frame_stride * register_row);
        }

        value_tag_count++;
      }
    }
  }
  return registers;
}

std::map<uint16_t, uint16_t> CameraState::ar0231_parse_registers(uint8_t *data, std::initializer_list<uint16_t> addrs) {
  if (ar0231_register_lut.empty()) {
    ar0231_register_lut = ar0231_build_register_lut(data);
  }

  std::map<uint16_t, uint16_t> registers;
  for (uint16_t addr : addrs) {
    auto offset = ar0231_register_lut[addr];
    registers[addr] = ((uint16_t)data[offset.first] << 8) | data[offset.second];
  }
  return registers;
}

void CameraState::handle_camera_event(void *evdat) {
  if (!enabled) return;
  struct cam_req_mgr_message *event_data = (struct cam_req_mgr_message *)evdat;
  assert(event_data->session_hdl == session_handle);
  assert(event_data->u.frame_msg.link_hdl == link_handle);

  uint64_t timestamp = event_data->u.frame_msg.timestamp;
  int main_id = event_data->u.frame_msg.frame_id;
  int real_id = event_data->u.frame_msg.request_id;

  if (real_id != 0) { // next ready
    if (real_id == 1) {idx_offset = main_id;}
    int buf_idx = (real_id - 1) % FRAME_BUF_COUNT;

    // check for skipped frames
    if (main_id > frame_id_last + 1 && !skipped) {
      LOGE("camera %d realign", camera_num);
      clear_req_queue();
      enqueue_req_multi(real_id + 1, FRAME_BUF_COUNT - 1, 0);
      skipped = true;
    } else if (main_id == frame_id_last + 1) {
      skipped = false;
    }

    // check for dropped requests
    if (real_id > request_id_last + 1) {
      LOGE("camera %d dropped requests %d %d", camera_num, real_id, request_id_last);
      enqueue_req_multi(request_id_last + 1 + FRAME_BUF_COUNT, real_id - (request_id_last + 1), 0);
    }

    // metas
    frame_id_last = main_id;
    request_id_last = real_id;

    auto &meta_data = buf.camera_bufs_metadata[buf_idx];
    meta_data.frame_id = main_id - idx_offset;
    meta_data.timestamp_sof = timestamp;
    exp_lock.lock();
    meta_data.gain = analog_gain_frac * (1 + dc_gain_weight * (ci->dc_gain_factor-1) / ci->dc_gain_max_weight);
    meta_data.high_conversion_gain = dc_gain_enabled;
    meta_data.integ_lines = exposure_time;
    meta_data.measured_grey_fraction = measured_grey_fraction;
    meta_data.target_grey_fraction = target_grey_fraction;
    exp_lock.unlock();

    // dispatch
    enqueue_req_multi(real_id + FRAME_BUF_COUNT, 1, 1);
  } else { // not ready
    if (main_id > frame_id_last + 10) {
      LOGE("camera %d reset after half second of no response", camera_num);
      clear_req_queue();
      enqueue_req_multi(request_id_last + 1, FRAME_BUF_COUNT, 0);
      frame_id_last = main_id;
      skipped = true;
    }
  }
}

void CameraState::update_exposure_score(float desired_ev, int exp_t, int exp_g_idx, float exp_gain) {
  float score = 1e6;
  if (camera_id == CAMERA_ID_AR0231) {
    // Cost of ev diff
    score = std::abs(desired_ev - (exp_t * exp_gain)) * 10;
    // Cost of absolute gain
    float m = exp_g_idx > ci->analog_gain_rec_idx ? ci->analog_gain_cost_high : ci->analog_gain_cost_low;
    score += std::abs(exp_g_idx - (int)ci->analog_gain_rec_idx) * m;
    // Cost of changing gain
    score += std::abs(exp_g_idx - gain_idx) * (score + 1.0) / 10.0;
  } else if (camera_id == CAMERA_ID_OX03C10) {
    score = std::abs(desired_ev - (exp_t * exp_gain));
    float m = exp_g_idx > ci->analog_gain_rec_idx ? ci->analog_gain_cost_high : ci->analog_gain_cost_low;
    score += std::abs(exp_g_idx - (int)ci->analog_gain_rec_idx) * m;
    score += ((1 - ci->analog_gain_cost_delta) + ci->analog_gain_cost_delta * (exp_g_idx - ci->analog_gain_min_idx) / (ci->analog_gain_max_idx - ci->analog_gain_min_idx)) * std::abs(exp_g_idx - gain_idx) * 5.0;
  }

  if (score < best_ev_score) {
    new_exp_t = exp_t;
    new_exp_g = exp_g_idx;
    best_ev_score = score;
  }
}

void CameraState::set_camera_exposure(float grey_frac) {
  if (!enabled) return;
  const float dt = 0.05;

  const float ts_grey = 10.0;
  const float ts_ev = 0.05;

  const float k_grey = (dt / ts_grey) / (1.0 + dt / ts_grey);
  const float k_ev = (dt / ts_ev) / (1.0 + dt / ts_ev);

  // It takes 3 frames for the commanded exposure settings to take effect. The first frame is already started by the time
  // we reach this function, the other 2 are due to the register buffering in the sensor.
  // Therefore we use the target EV from 3 frames ago, the grey fraction that was just measured was the result of that control action.
  // TODO: Lower latency to 2 frames, by using the histogram outputted by the sensor we can do AE before the debayering is complete

  const float cur_ev_ = cur_ev[buf.cur_frame_data.frame_id % 3];

  // Scale target grey between 0.1 and 0.4 depending on lighting conditions
  float new_target_grey = std::clamp(0.4 - 0.3 * log2(1.0 + ci->target_grey_factor*cur_ev_) / log2(6000.0), 0.1, 0.4);
  float target_grey = (1.0 - k_grey) * target_grey_fraction + k_grey * new_target_grey;

  float desired_ev = std::clamp(cur_ev_ * target_grey / grey_frac, ci->min_ev, ci->max_ev);
  float k = (1.0 - k_ev) / 3.0;
  desired_ev = (k * cur_ev[0]) + (k * cur_ev[1]) + (k * cur_ev[2]) + (k_ev * desired_ev);

  best_ev_score = 1e6;
  new_exp_g = 0;
  new_exp_t = 0;

  // Hysteresis around high conversion gain
  // We usually want this on since it results in lower noise, but turn off in very bright day scenes
  bool enable_dc_gain = dc_gain_enabled;
  if (!enable_dc_gain && target_grey < ci->dc_gain_on_grey) {
    enable_dc_gain = true;
    dc_gain_weight = ci->dc_gain_min_weight;
  } else if (enable_dc_gain && target_grey > ci->dc_gain_off_grey) {
    enable_dc_gain = false;
    dc_gain_weight = ci->dc_gain_max_weight;
  }

  if (enable_dc_gain && dc_gain_weight < ci->dc_gain_max_weight) {dc_gain_weight += 1;}
  if (!enable_dc_gain && dc_gain_weight > ci->dc_gain_min_weight) {dc_gain_weight -= 1;}

  std::string gain_bytes, time_bytes;
  if (env_ctrl_exp_from_params) {
    gain_bytes = Params().get("CameraDebugExpGain");
    time_bytes = Params().get("CameraDebugExpTime");
  }

  if (gain_bytes.size() > 0 && time_bytes.size() > 0) {
    // Override gain and exposure time
    gain_idx = std::stoi(gain_bytes);
    exposure_time = std::stoi(time_bytes);

    new_exp_g = gain_idx;
    new_exp_t = exposure_time;
    enable_dc_gain = false;
  } else {
    // Simple brute force optimizer to choose sensor parameters
    // to reach desired EV
    for (int g = std::max((int)ci->analog_gain_min_idx, gain_idx - 1); g <= std::min((int)ci->analog_gain_max_idx, gain_idx + 1); g++) {
      float gain = ci->sensor_analog_gains[g] * (1 + dc_gain_weight * (ci->dc_gain_factor-1) / ci->dc_gain_max_weight);

      // Compute optimal time for given gain
      int t = std::clamp(int(std::round(desired_ev / gain)), ci->exposure_time_min, ci->exposure_time_max);

      // Only go below recommended gain when absolutely necessary to not overexpose
      if (g < ci->analog_gain_rec_idx && t > 20 && g < gain_idx) {
        continue;
      }

      update_exposure_score(desired_ev, t, g, gain);
    }
  }

  exp_lock.lock();

  measured_grey_fraction = grey_frac;
  target_grey_fraction = target_grey;

  analog_gain_frac = ci->sensor_analog_gains[new_exp_g];
  gain_idx = new_exp_g;
  exposure_time = new_exp_t;
  dc_gain_enabled = enable_dc_gain;

  float gain = analog_gain_frac * (1 + dc_gain_weight * (ci->dc_gain_factor-1) / ci->dc_gain_max_weight);
  cur_ev[buf.cur_frame_data.frame_id % 3] = exposure_time * gain;

  exp_lock.unlock();

  // Processing a frame takes right about 50ms, so we need to wait a few ms
  // so we don't send i2c commands around the frame start.
  int ms = (nanos_since_boot() - buf.cur_frame_data.timestamp_sof) / 1000000;
  if (ms < 60) {
    util::sleep_for(60 - ms);
  }
  // LOGE("ae - camera %d, cur_t %.5f, sof %.5f, dt %.5f", camera_num, 1e-9 * nanos_since_boot(), 1e-9 * buf.cur_frame_data.timestamp_sof, 1e-9 * (nanos_since_boot() - buf.cur_frame_data.timestamp_sof));

  if (camera_id == CAMERA_ID_AR0231) {
    uint16_t analog_gain_reg = 0xFF00 | (new_exp_g << 4) | new_exp_g;
    struct i2c_random_wr_payload exp_reg_array[] = {
      {0x3366, analog_gain_reg},
      {0x3362, (uint16_t)(dc_gain_enabled ? 0x1 : 0x0)},
      {0x3012, (uint16_t)exposure_time},
    };
    sensors_i2c(exp_reg_array, sizeof(exp_reg_array)/sizeof(struct i2c_random_wr_payload), CAM_SENSOR_PACKET_OPCODE_SENSOR_CONFIG, true);
  } else if (camera_id == CAMERA_ID_OX03C10) {
    // t_HCG&t_LCG + t_VS on LPD, t_SPD on SPD
    uint32_t hcg_time = exposure_time;
    uint32_t lcg_time = hcg_time;
<<<<<<< HEAD
    uint32_t spd_time = ci->exposure_time_max + VS_TIME_MAX_OX03C10;
=======
    uint32_t spd_time = std::min(std::max((uint32_t)exposure_time, (exposure_time_max + VS_TIME_MAX_OX03C10) / 3), exposure_time_max + VS_TIME_MAX_OX03C10);
>>>>>>> 42449b48
    uint32_t vs_time = std::min(std::max((uint32_t)exposure_time / 40, VS_TIME_MIN_OX03C10), VS_TIME_MAX_OX03C10);

    uint32_t real_gain = ox03c10_analog_gains_reg[new_exp_g];
    uint32_t min_gain = ox03c10_analog_gains_reg[0];
    uint32_t spd_gain = 0xF00;

    struct i2c_random_wr_payload exp_reg_array[] = {
      {0x3501, hcg_time>>8}, {0x3502, hcg_time&0xFF},
      {0x3581, lcg_time>>8}, {0x3582, lcg_time&0xFF},
      {0x3541, spd_time>>8}, {0x3542, spd_time&0xFF},
      {0x35c1, vs_time>>8}, {0x35c2, vs_time&0xFF},

      {0x3508, real_gain>>8}, {0x3509, real_gain&0xFF},
      {0x3588, min_gain>>8}, {0x3589, min_gain&0xFF},
      {0x3548, spd_gain>>8}, {0x3549, spd_gain&0xFF},
      {0x35c8, min_gain>>8}, {0x35c9, min_gain&0xFF},
    };
    sensors_i2c(exp_reg_array, sizeof(exp_reg_array)/sizeof(struct i2c_random_wr_payload), CAM_SENSOR_PACKET_OPCODE_SENSOR_CONFIG, false);
  }
}

static float ar0231_parse_temp_sensor(uint16_t calib1, uint16_t calib2, uint16_t data_reg) {
  // See AR0231 Developer Guide - page 36
  float slope = (125.0 - 55.0) / ((float)calib1 - (float)calib2);
  float t0 = 55.0 - slope * (float)calib2;
  return t0 + slope * (float)data_reg;
}

static void ar0231_process_registers(MultiCameraState *s, CameraState *c, cereal::FrameData::Builder &framed){
  const uint8_t expected_preamble[] = {0x0a, 0xaa, 0x55, 0x20, 0xa5, 0x55};
  uint8_t *data = (uint8_t*)c->buf.cur_camera_buf->addr + c->ci->registers_offset;

  if (memcmp(data, expected_preamble, std::size(expected_preamble)) != 0){
    LOGE("unexpected register data found");
    return;
  }

  auto registers = c->ar0231_parse_registers(data, {0x2000, 0x2002, 0x20b0, 0x20b2, 0x30c6, 0x30c8, 0x30ca, 0x30cc});

  uint32_t frame_id = ((uint32_t)registers[0x2000] << 16) | registers[0x2002];
  framed.setFrameIdSensor(frame_id);

  float temp_0 = ar0231_parse_temp_sensor(registers[0x30c6], registers[0x30c8], registers[0x20b0]);
  float temp_1 = ar0231_parse_temp_sensor(registers[0x30ca], registers[0x30cc], registers[0x20b2]);
  framed.setTemperaturesC({temp_0, temp_1});
}

static void process_driver_camera(MultiCameraState *s, CameraState *c, int cnt) {
  c->set_camera_exposure(set_exposure_target(&c->buf, 96, 1832, 2, 242, 1148, 4));

  MessageBuilder msg;
  auto framed = msg.initEvent().initDriverCameraState();
  framed.setFrameType(cereal::FrameData::FrameType::FRONT);
  fill_frame_data(framed, c->buf.cur_frame_data, c);

  if (c->camera_id == CAMERA_ID_AR0231) {
    ar0231_process_registers(s, c, framed);
  }
  s->pm->send("driverCameraState", msg);
}

void process_road_camera(MultiCameraState *s, CameraState *c, int cnt) {
  const CameraBuf *b = &c->buf;

  MessageBuilder msg;
  auto framed = c == &s->road_cam ? msg.initEvent().initRoadCameraState() : msg.initEvent().initWideRoadCameraState();
  fill_frame_data(framed, b->cur_frame_data, c);
  if (env_log_raw_frames && c == &s->road_cam && cnt % 100 == 5) {  // no overlap with qlog decimation
    framed.setImage(get_raw_frame_image(b));
  }
  LOGT(c->buf.cur_frame_data.frame_id, "%s: Image set", c == &s->road_cam ? "RoadCamera" : "WideRoadCamera");
  if (c == &s->road_cam) {
    framed.setTransform(b->yuv_transform.v);
    LOGT(c->buf.cur_frame_data.frame_id, "%s: Transformed", "RoadCamera");
  }

  if (c->camera_id == CAMERA_ID_AR0231) {
    ar0231_process_registers(s, c, framed);
  }

  s->pm->send(c == &s->road_cam ? "roadCameraState" : "wideRoadCameraState", msg);

  const auto [x, y, w, h] = (c == &s->wide_road_cam) ? std::tuple(96, 250, 1734, 524) : std::tuple(96, 160, 1734, 986);
  const int skip = 2;
  c->set_camera_exposure(set_exposure_target(b, x, x + w, skip, y, y + h, skip));
}

void cameras_run(MultiCameraState *s) {
  LOG("-- Starting threads");
  std::vector<std::thread> threads;
  if (s->driver_cam.enabled) threads.push_back(start_process_thread(s, &s->driver_cam, process_driver_camera));
  if (s->road_cam.enabled) threads.push_back(start_process_thread(s, &s->road_cam, process_road_camera));
  if (s->wide_road_cam.enabled) threads.push_back(start_process_thread(s, &s->wide_road_cam, process_road_camera));

  // start devices
  LOG("-- Starting devices");
  s->driver_cam.sensors_start();
  s->road_cam.sensors_start();
  s->wide_road_cam.sensors_start();

  // poll events
  LOG("-- Dequeueing Video events");
  while (!do_exit) {
    struct pollfd fds[1] = {{0}};

    fds[0].fd = s->video0_fd;
    fds[0].events = POLLPRI;

    int ret = poll(fds, std::size(fds), 1000);
    if (ret < 0) {
      if (errno == EINTR || errno == EAGAIN) continue;
      LOGE("poll failed (%d - %d)", ret, errno);
      break;
    }

    if (!fds[0].revents) continue;

    struct v4l2_event ev = {0};
    ret = HANDLE_EINTR(ioctl(fds[0].fd, VIDIOC_DQEVENT, &ev));
    if (ret == 0) {
      if (ev.type == V4L_EVENT_CAM_REQ_MGR_EVENT) {
        struct cam_req_mgr_message *event_data = (struct cam_req_mgr_message *)ev.u.data;
        // LOGD("v4l2 event: sess_hdl 0x%X, link_hdl 0x%X, frame_id %d, req_id %lld, timestamp 0x%llx, sof_status %d\n", event_data->session_hdl, event_data->u.frame_msg.link_hdl, event_data->u.frame_msg.frame_id, event_data->u.frame_msg.request_id, event_data->u.frame_msg.timestamp, event_data->u.frame_msg.sof_status);
        if (env_debug_frames) {
          printf("sess_hdl 0x%6X, link_hdl 0x%6X, frame_id %lu, req_id %lu, timestamp %.2f ms, sof_status %d\n", event_data->session_hdl, event_data->u.frame_msg.link_hdl, event_data->u.frame_msg.frame_id, event_data->u.frame_msg.request_id, event_data->u.frame_msg.timestamp/1e6, event_data->u.frame_msg.sof_status);
        }

        if (event_data->session_hdl == s->road_cam.session_handle) {
          s->road_cam.handle_camera_event(event_data);
        } else if (event_data->session_hdl == s->wide_road_cam.session_handle) {
          s->wide_road_cam.handle_camera_event(event_data);
        } else if (event_data->session_hdl == s->driver_cam.session_handle) {
          s->driver_cam.handle_camera_event(event_data);
        } else {
          LOGE("Unknown vidioc event source");
          assert(false);
        }
      }
    } else {
      LOGE("VIDIOC_DQEVENT failed, errno=%d", errno);
    }
  }

  LOG(" ************** STOPPING **************");

  for (auto &t : threads) t.join();

  cameras_close(s);
}<|MERGE_RESOLUTION|>--- conflicted
+++ resolved
@@ -1142,11 +1142,7 @@
     // t_HCG&t_LCG + t_VS on LPD, t_SPD on SPD
     uint32_t hcg_time = exposure_time;
     uint32_t lcg_time = hcg_time;
-<<<<<<< HEAD
-    uint32_t spd_time = ci->exposure_time_max + VS_TIME_MAX_OX03C10;
-=======
-    uint32_t spd_time = std::min(std::max((uint32_t)exposure_time, (exposure_time_max + VS_TIME_MAX_OX03C10) / 3), exposure_time_max + VS_TIME_MAX_OX03C10);
->>>>>>> 42449b48
+    uint32_t spd_time = std::min(std::max((uint32_t)exposure_time, (ci->exposure_time_max + VS_TIME_MAX_OX03C10) / 3), ci->exposure_time_max + VS_TIME_MAX_OX03C10);
     uint32_t vs_time = std::min(std::max((uint32_t)exposure_time / 40, VS_TIME_MIN_OX03C10), VS_TIME_MAX_OX03C10);
 
     uint32_t real_gain = ox03c10_analog_gains_reg[new_exp_g];
