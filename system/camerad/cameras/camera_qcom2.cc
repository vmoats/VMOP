#include "system/camerad/cameras/camera_qcom2.h"

#include <fcntl.h>
#include <poll.h>
#include <sys/ioctl.h>
#include <sys/mman.h>
#include <unistd.h>

#include <atomic>
#include <cassert>
#include <cerrno>
#include <cmath>
#include <cstdio>
#include <cstring>

#include "media/cam_defs.h"
#include "media/cam_isp.h"
#include "media/cam_isp_ife.h"
#include "media/cam_sensor.h"
#include "media/cam_sensor_cmn_header.h"
#include "media/cam_sync.h"
#include "common/swaglog.h"
#include "system/camerad/cameras/sensor2_i2c.h"

// For debugging:
// echo "4294967295" > /sys/module/cam_debug_util/parameters/debug_mdl

extern ExitHandler do_exit;

const size_t FRAME_WIDTH = 1928;
const size_t FRAME_HEIGHT = 1208;
const size_t FRAME_STRIDE = 2896;  // for 12 bit output. 1928 * 12 / 8 + 4 (alignment)

const size_t AR0231_REGISTERS_HEIGHT = 2;
// TODO: this extra height is universal and doesn't apply per camera
const size_t AR0231_STATS_HEIGHT = 2+8;

const int MIPI_SETTLE_CNT = 33;  // Calculated by camera_freqs.py

CameraInfo cameras_supported[CAMERA_ID_MAX] = {
  [CAMERA_ID_AR0231] = {
    .frame_width = FRAME_WIDTH,
    .frame_height = FRAME_HEIGHT,
    .frame_stride = FRAME_STRIDE,
    .extra_height = AR0231_REGISTERS_HEIGHT + AR0231_STATS_HEIGHT,

    .registers_offset = 0,
    .frame_offset = AR0231_REGISTERS_HEIGHT,
    .stats_offset = AR0231_REGISTERS_HEIGHT + FRAME_HEIGHT,
  },
  [CAMERA_ID_OX03C10] = {
    .frame_width = FRAME_WIDTH,
    .frame_height = FRAME_HEIGHT,
    .frame_stride = FRAME_STRIDE, // (0xa80*12//8)
<<<<<<< HEAD
    .extra_height = 16, // this right?
=======
    .extra_height = 16, // top 2 + bot 14
    .frame_offset = 2,
>>>>>>> bae94a00
  },
};

const float DC_GAIN_AR0231 = 2.5;
const float DC_GAIN_OX03C10 = 7.32;

const float DC_GAIN_ON_GREY_AR0231= 0.2;
const float DC_GAIN_OFF_GREY_AR0231 = 0.3;
const float DC_GAIN_ON_GREY_OX03C10= 0.25;
const float DC_GAIN_OFF_GREY_OX03C10 = 0.35;

const int DC_GAIN_MIN_WEIGHT_AR0231 = 0;
const int DC_GAIN_MAX_WEIGHT_AR0231 = 1;
const int DC_GAIN_MIN_WEIGHT_OX03C10 = 16;
const int DC_GAIN_MAX_WEIGHT_OX03C10 = 32;

const float TARGET_GREY_FACTOR_AR0231 = 1.0;
const float TARGET_GREY_FACTOR_OX03C10 = 0.02;

const float sensor_analog_gains_AR0231[] = {
  1.0/8.0, 2.0/8.0, 2.0/7.0, 3.0/7.0, // 0, 1, 2, 3
  3.0/6.0, 4.0/6.0, 4.0/5.0, 5.0/5.0, // 4, 5, 6, 7
  5.0/4.0, 6.0/4.0, 6.0/3.0, 7.0/3.0, // 8, 9, 10, 11
  7.0/2.0, 8.0/2.0, 8.0/1.0};         // 12, 13, 14, 15 = bypass

const float sensor_analog_gains_OX03C10[] = {
  1.0, 1.125, 1.25, 1.3125, 1.5625,
  1.6875, 2.0, 2.25, 2.625, 3.125,
  3.625, 4.0, 4.5, 5.0, 5.5,
  6.0, 6.5, 7.0, 7.5, 8.0,
  8.5, 9.0, 9.5, 10.0, 10.5,
  11.0, 11.5, 12.0, 12.5, 13.0,
  13.5, 14.0, 14.5, 15.0, 15.5};

const uint32_t ox03c10_analog_gains_reg[] = {
  0x100, 0x120, 0x140, 0x150, 0x190,
  0x1B0, 0x200, 0x240, 0x2A0, 0x320,
  0x3A0, 0x400, 0x480, 0x500, 0x580,
  0x600, 0x680, 0x700, 0x780, 0x800,
  0x880, 0x900, 0x980, 0xA00, 0xA80,
  0xB00, 0xB80, 0xC00, 0xC80, 0xD00,
  0xD80, 0xE00, 0xE80, 0xF00, 0xF80};

const int ANALOG_GAIN_MIN_IDX_AR0231 = 0x1; // 0.25x
const int ANALOG_GAIN_REC_IDX_AR0231 = 0x6; // 0.8x
const int ANALOG_GAIN_MAX_IDX_AR0231 = 0xD; // 4.0x

const int ANALOG_GAIN_MIN_IDX_OX03C10 = 0x0;
const int ANALOG_GAIN_REC_IDX_OX03C10 = 0x6; // 2x
const int ANALOG_GAIN_MAX_IDX_OX03C10 = 0x22;

const int EXPOSURE_TIME_MIN_AR0231 = 2; // with HDR, fastest ss
const int EXPOSURE_TIME_MAX_AR0231 = 0x0855; // with HDR, slowest ss, 40ms

const int EXPOSURE_TIME_MIN_OX03C10 = 2; // 1x
const int EXPOSURE_TIME_MAX_OX03C10 = 2016;
const uint32_t VS_TIME_MIN_OX03C10 = 1;
const uint32_t VS_TIME_MAX_OX03C10 = 34; // vs < 35

int CameraState::clear_req_queue() {
  struct cam_req_mgr_flush_info req_mgr_flush_request = {0};
  req_mgr_flush_request.session_hdl = session_handle;
  req_mgr_flush_request.link_hdl = link_handle;
  req_mgr_flush_request.flush_type = CAM_REQ_MGR_FLUSH_TYPE_ALL;
  int ret;
  ret = do_cam_control(multi_cam_state->video0_fd, CAM_REQ_MGR_FLUSH_REQ, &req_mgr_flush_request, sizeof(req_mgr_flush_request));
  // LOGD("flushed all req: %d", ret);
  return ret;
}

// ************** high level camera helpers ****************

void CameraState::sensors_start() {
  if (!enabled) return;
  LOGD("starting sensor %d", camera_num);
  if (camera_id == CAMERA_ID_AR0231) {
    sensors_i2c(start_reg_array_ar0231, std::size(start_reg_array_ar0231), CAM_SENSOR_PACKET_OPCODE_SENSOR_CONFIG, true);
  } else if (camera_id == CAMERA_ID_OX03C10) {
    sensors_i2c(start_reg_array_ox03c10, std::size(start_reg_array_ox03c10), CAM_SENSOR_PACKET_OPCODE_SENSOR_CONFIG, false);
  } else {
    assert(false);
  }
}

void CameraState::sensors_poke(int request_id) {
  uint32_t cam_packet_handle = 0;
  int size = sizeof(struct cam_packet);
  struct cam_packet *pkt = (struct cam_packet *)mm.alloc(size, &cam_packet_handle);
  pkt->num_cmd_buf = 0;
  pkt->kmd_cmd_buf_index = -1;
  pkt->header.size = size;
  pkt->header.op_code = CAM_SENSOR_PACKET_OPCODE_SENSOR_NOP;
  pkt->header.request_id = request_id;

  int ret = device_config(sensor_fd, session_handle, sensor_dev_handle, cam_packet_handle);
  if (ret != 0) {
    LOGE("** sensor %d FAILED poke, disabling", camera_num);
    enabled = false;
    return;
  }

  mm.free(pkt);
}

void CameraState::sensors_i2c(struct i2c_random_wr_payload* dat, int len, int op_code, bool data_word) {
  // LOGD("sensors_i2c: %d", len);
  uint32_t cam_packet_handle = 0;
  int size = sizeof(struct cam_packet)+sizeof(struct cam_cmd_buf_desc)*1;
  struct cam_packet *pkt = (struct cam_packet *)mm.alloc(size, &cam_packet_handle);
  pkt->num_cmd_buf = 1;
  pkt->kmd_cmd_buf_index = -1;
  pkt->header.size = size;
  pkt->header.op_code = op_code;
  struct cam_cmd_buf_desc *buf_desc = (struct cam_cmd_buf_desc *)&pkt->payload;

  buf_desc[0].size = buf_desc[0].length = sizeof(struct i2c_rdwr_header) + len*sizeof(struct i2c_random_wr_payload);
  buf_desc[0].type = CAM_CMD_BUF_I2C;

  struct cam_cmd_i2c_random_wr *i2c_random_wr = (struct cam_cmd_i2c_random_wr *)mm.alloc(buf_desc[0].size, (uint32_t*)&buf_desc[0].mem_handle);
  i2c_random_wr->header.count = len;
  i2c_random_wr->header.op_code = 1;
  i2c_random_wr->header.cmd_type = CAMERA_SENSOR_CMD_TYPE_I2C_RNDM_WR;
  i2c_random_wr->header.data_type = data_word ? CAMERA_SENSOR_I2C_TYPE_WORD : CAMERA_SENSOR_I2C_TYPE_BYTE;
  i2c_random_wr->header.addr_type = CAMERA_SENSOR_I2C_TYPE_WORD;
  memcpy(i2c_random_wr->random_wr_payload, dat, len*sizeof(struct i2c_random_wr_payload));

  int ret = device_config(sensor_fd, session_handle, sensor_dev_handle, cam_packet_handle);
  if (ret != 0) {
    LOGE("** sensor %d FAILED i2c, disabling", camera_num);
    enabled = false;
    return;
  }

  mm.free(i2c_random_wr);
  mm.free(pkt);
}

static cam_cmd_power *power_set_wait(cam_cmd_power *power, int16_t delay_ms) {
  cam_cmd_unconditional_wait *unconditional_wait = (cam_cmd_unconditional_wait *)((char *)power + (sizeof(struct cam_cmd_power) + (power->count - 1) * sizeof(struct cam_power_settings)));
  unconditional_wait->cmd_type = CAMERA_SENSOR_CMD_TYPE_WAIT;
  unconditional_wait->delay = delay_ms;
  unconditional_wait->op_code = CAMERA_SENSOR_WAIT_OP_SW_UCND;
  return (struct cam_cmd_power *)(unconditional_wait + 1);
};

int CameraState::sensors_init() {
  uint32_t cam_packet_handle = 0;
  int size = sizeof(struct cam_packet)+sizeof(struct cam_cmd_buf_desc)*2;
  struct cam_packet *pkt = (struct cam_packet *)mm.alloc(size, &cam_packet_handle);
  pkt->num_cmd_buf = 2;
  pkt->kmd_cmd_buf_index = -1;
  pkt->header.op_code = 0x1000000 | CAM_SENSOR_PACKET_OPCODE_SENSOR_PROBE;
  pkt->header.size = size;
  struct cam_cmd_buf_desc *buf_desc = (struct cam_cmd_buf_desc *)&pkt->payload;

  buf_desc[0].size = buf_desc[0].length = sizeof(struct cam_cmd_i2c_info) + sizeof(struct cam_cmd_probe);
  buf_desc[0].type = CAM_CMD_BUF_LEGACY;
  struct cam_cmd_i2c_info *i2c_info = (struct cam_cmd_i2c_info *)mm.alloc(buf_desc[0].size, (uint32_t*)&buf_desc[0].mem_handle);
  auto probe = (struct cam_cmd_probe *)(i2c_info + 1);

  probe->camera_id = camera_num;
  switch (camera_num) {
    case 0:
      // port 0
      i2c_info->slave_addr = (camera_id == CAMERA_ID_AR0231) ? 0x20 : 0x6C; // 6C = 0x36*2
      break;
    case 1:
      // port 1
      i2c_info->slave_addr = (camera_id == CAMERA_ID_AR0231) ? 0x30 : 0x20;
      break;
    case 2:
      // port 2
      i2c_info->slave_addr = (camera_id == CAMERA_ID_AR0231) ? 0x20 : 0x6C;
      break;
  }

  // 0(I2C_STANDARD_MODE) = 100khz, 1(I2C_FAST_MODE) = 400khz
  //i2c_info->i2c_freq_mode = I2C_STANDARD_MODE;
  i2c_info->i2c_freq_mode = I2C_FAST_MODE;
  i2c_info->cmd_type = CAMERA_SENSOR_CMD_TYPE_I2C_INFO;

  probe->data_type = CAMERA_SENSOR_I2C_TYPE_WORD;
  probe->addr_type = CAMERA_SENSOR_I2C_TYPE_WORD;
  probe->op_code = 3;   // don't care?
  probe->cmd_type = CAMERA_SENSOR_CMD_TYPE_PROBE;
  if (camera_id == CAMERA_ID_AR0231) {
    probe->reg_addr = 0x3000;
    probe->expected_data = 0x354;
  } else if (camera_id == CAMERA_ID_OX03C10) {
    probe->reg_addr = 0x300a;
    probe->expected_data = 0x5803;
  } else {
    assert(false);
  }
  probe->data_mask = 0;

  //buf_desc[1].size = buf_desc[1].length = 148;
  buf_desc[1].size = buf_desc[1].length = 196;
  buf_desc[1].type = CAM_CMD_BUF_I2C;
  struct cam_cmd_power *power_settings = (struct cam_cmd_power *)mm.alloc(buf_desc[1].size, (uint32_t*)&buf_desc[1].mem_handle);
  memset(power_settings, 0, buf_desc[1].size);

  // power on
  struct cam_cmd_power *power = power_settings;
  power->count = 4;
  power->cmd_type = CAMERA_SENSOR_CMD_TYPE_PWR_UP;
  power->power_settings[0].power_seq_type = 3; // clock??
  power->power_settings[1].power_seq_type = 1; // analog
  power->power_settings[2].power_seq_type = 2; // digital
  power->power_settings[3].power_seq_type = 8; // reset low
  power = power_set_wait(power, 1);

  // set clock
  power->count = 1;
  power->cmd_type = CAMERA_SENSOR_CMD_TYPE_PWR_UP;
  power->power_settings[0].power_seq_type = 0;
  power->power_settings[0].config_val_low = (camera_id == CAMERA_ID_AR0231) ? 19200000 : 24000000; //Hz
  power = power_set_wait(power, 1);

  // reset high
  power->count = 1;
  power->cmd_type = CAMERA_SENSOR_CMD_TYPE_PWR_UP;
  power->power_settings[0].power_seq_type = 8;
  power->power_settings[0].config_val_low = 1;
  // wait 650000 cycles @ 19.2 mhz = 33.8 ms
  power = power_set_wait(power, 34);

  // probe happens here

  // disable clock
  power->count = 1;
  power->cmd_type = CAMERA_SENSOR_CMD_TYPE_PWR_DOWN;
  power->power_settings[0].power_seq_type = 0;
  power->power_settings[0].config_val_low = 0;
  power = power_set_wait(power, 1);

  // reset high
  power->count = 1;
  power->cmd_type = CAMERA_SENSOR_CMD_TYPE_PWR_DOWN;
  power->power_settings[0].power_seq_type = 8;
  power->power_settings[0].config_val_low = 1;
  power = power_set_wait(power, 1);

  // reset low
  power->count = 1;
  power->cmd_type = CAMERA_SENSOR_CMD_TYPE_PWR_DOWN;
  power->power_settings[0].power_seq_type = 8;
  power->power_settings[0].config_val_low = 0;
  power = power_set_wait(power, 1);

  // power off
  power->count = 3;
  power->cmd_type = CAMERA_SENSOR_CMD_TYPE_PWR_DOWN;
  power->power_settings[0].power_seq_type = 2;
  power->power_settings[1].power_seq_type = 1;
  power->power_settings[2].power_seq_type = 3;

  int ret = do_cam_control(sensor_fd, CAM_SENSOR_PROBE_CMD, (void *)(uintptr_t)cam_packet_handle, 0);
  LOGD("probing the sensor: %d", ret);

  mm.free(i2c_info);
  mm.free(power_settings);
  mm.free(pkt);

  return ret;
}

void CameraState::config_isp(int io_mem_handle, int fence, int request_id, int buf0_mem_handle, int buf0_offset) {
  uint32_t cam_packet_handle = 0;
  int size = sizeof(struct cam_packet)+sizeof(struct cam_cmd_buf_desc)*2;
  if (io_mem_handle != 0) {
    size += sizeof(struct cam_buf_io_cfg);
  }
  struct cam_packet *pkt = (struct cam_packet *)mm.alloc(size, &cam_packet_handle);
  pkt->num_cmd_buf = 2;
  pkt->kmd_cmd_buf_index = 0;
  // YUV has kmd_cmd_buf_offset = 1780
  // I guess this is the ISP command
  // YUV also has patch_offset = 0x1030 and num_patches = 10

  if (io_mem_handle != 0) {
    pkt->io_configs_offset = sizeof(struct cam_cmd_buf_desc)*pkt->num_cmd_buf;
    pkt->num_io_configs = 1;
  }

  if (io_mem_handle != 0) {
    pkt->header.op_code = 0xf000001;
    pkt->header.request_id = request_id;
  } else {
    pkt->header.op_code = 0xf000000;
  }
  pkt->header.size = size;
  struct cam_cmd_buf_desc *buf_desc = (struct cam_cmd_buf_desc *)&pkt->payload;
  struct cam_buf_io_cfg *io_cfg = (struct cam_buf_io_cfg *)((char*)&pkt->payload + pkt->io_configs_offset);

  // TODO: support MMU
  buf_desc[0].size = 65624;
  buf_desc[0].length = 0;
  buf_desc[0].type = CAM_CMD_BUF_DIRECT;
  buf_desc[0].meta_data = 3;
  buf_desc[0].mem_handle = buf0_mem_handle;
  buf_desc[0].offset = buf0_offset;

  // parsed by cam_isp_packet_generic_blob_handler
  struct isp_packet {
    uint32_t type_0;
    cam_isp_resource_hfr_config resource_hfr;

    uint32_t type_1;
    cam_isp_clock_config clock;
    uint64_t extra_rdi_hz[3];

    uint32_t type_2;
    cam_isp_bw_config bw;
    struct cam_isp_bw_vote extra_rdi_vote[6];
  } __attribute__((packed)) tmp;
  memset(&tmp, 0, sizeof(tmp));

  tmp.type_0 = CAM_ISP_GENERIC_BLOB_TYPE_HFR_CONFIG;
  tmp.type_0 |= sizeof(cam_isp_resource_hfr_config) << 8;
  static_assert(sizeof(cam_isp_resource_hfr_config) == 0x20);
  tmp.resource_hfr = {
    .num_ports = 1,  // 10 for YUV (but I don't think we need them)
    .port_hfr_config[0] = {
      .resource_type = CAM_ISP_IFE_OUT_RES_RDI_0, // CAM_ISP_IFE_OUT_RES_FULL for YUV
      .subsample_pattern = 1,
      .subsample_period = 0,
      .framedrop_pattern = 1,
      .framedrop_period = 0,
    }};

  tmp.type_1 = CAM_ISP_GENERIC_BLOB_TYPE_CLOCK_CONFIG;
  tmp.type_1 |= (sizeof(cam_isp_clock_config) + sizeof(tmp.extra_rdi_hz)) << 8;
  static_assert((sizeof(cam_isp_clock_config) + sizeof(tmp.extra_rdi_hz)) == 0x38);
  tmp.clock = {
    .usage_type = 1, // dual mode
    .num_rdi = 4,
    .left_pix_hz = 404000000,
    .right_pix_hz = 404000000,
    .rdi_hz[0] = 404000000,
  };


  tmp.type_2 = CAM_ISP_GENERIC_BLOB_TYPE_BW_CONFIG;
  tmp.type_2 |= (sizeof(cam_isp_bw_config) + sizeof(tmp.extra_rdi_vote)) << 8;
  static_assert((sizeof(cam_isp_bw_config) + sizeof(tmp.extra_rdi_vote)) == 0xe0);
  tmp.bw = {
    .usage_type = 1, // dual mode
    .num_rdi = 4,
    .left_pix_vote = {
      .resource_id = 0,
      .cam_bw_bps = 450000000,
      .ext_bw_bps = 450000000,
    },
    .rdi_vote[0] = {
      .resource_id = 0,
      .cam_bw_bps = 8706200000,
      .ext_bw_bps = 8706200000,
    },
  };

  static_assert(offsetof(struct isp_packet, type_2) == 0x60);

  buf_desc[1].size = sizeof(tmp);
  buf_desc[1].offset = io_mem_handle != 0 ? 0x60 : 0;
  buf_desc[1].length = buf_desc[1].size - buf_desc[1].offset;
  buf_desc[1].type = CAM_CMD_BUF_GENERIC;
  buf_desc[1].meta_data = CAM_ISP_PACKET_META_GENERIC_BLOB_COMMON;
  uint32_t *buf2 = (uint32_t *)mm.alloc(buf_desc[1].size, (uint32_t*)&buf_desc[1].mem_handle);
  memcpy(buf2, &tmp, sizeof(tmp));

  if (io_mem_handle != 0) {
    io_cfg[0].mem_handle[0] = io_mem_handle;
		io_cfg[0].planes[0] = (struct cam_plane_cfg){
		 .width = ci.frame_width,
		 .height = ci.frame_height + ci.extra_height,
		 .plane_stride = ci.frame_stride,
		 .slice_height = ci.frame_height + ci.extra_height,
		 .meta_stride = 0x0,    // YUV has meta(stride=0x400, size=0x5000)
		 .meta_size = 0x0,
		 .meta_offset = 0x0,
		 .packer_config = 0x0,  // 0xb for YUV
		 .mode_config = 0x0,    // 0x9ef for YUV
		 .tile_config = 0x0,
		 .h_init = 0x0,
		 .v_init = 0x0,
		};
    io_cfg[0].format = CAM_FORMAT_MIPI_RAW_12;             // CAM_FORMAT_UBWC_TP10 for YUV
    io_cfg[0].color_space = CAM_COLOR_SPACE_BASE;          // CAM_COLOR_SPACE_BT601_FULL for YUV
    io_cfg[0].color_pattern = 0x5;                         // 0x0 for YUV
    io_cfg[0].bpp = 0xc;
    io_cfg[0].resource_type = CAM_ISP_IFE_OUT_RES_RDI_0;   // CAM_ISP_IFE_OUT_RES_FULL for YUV
    io_cfg[0].fence = fence;
    io_cfg[0].direction = CAM_BUF_OUTPUT;
    io_cfg[0].subsample_pattern = 0x1;
    io_cfg[0].framedrop_pattern = 0x1;
  }

  int ret = device_config(multi_cam_state->isp_fd, session_handle, isp_dev_handle, cam_packet_handle);
  assert(ret == 0);
  if (ret != 0) {
    LOGE("isp config failed");
  }

  mm.free(buf2);
  mm.free(pkt);
}

void CameraState::enqueue_buffer(int i, bool dp) {
  int ret;
  int request_id = request_ids[i];

  if (buf_handle[i] && sync_objs[i]) {
    // wait
    struct cam_sync_wait sync_wait = {0};
    sync_wait.sync_obj = sync_objs[i];
    sync_wait.timeout_ms = 50; // max dt tolerance, typical should be 23
    ret = do_cam_control(multi_cam_state->cam_sync_fd, CAM_SYNC_WAIT, &sync_wait, sizeof(sync_wait));
    if (ret != 0) {
      LOGE("failed to wait for sync: %d %d", ret, sync_wait.sync_obj);
      // TODO: handle frame drop cleanly
    }

    buf.camera_bufs_metadata[i].timestamp_eof = (uint64_t)nanos_since_boot(); // set true eof
    if (dp) buf.queue(i);

    // destroy old output fence
    struct cam_sync_info sync_destroy = {0};
    sync_destroy.sync_obj = sync_objs[i];
    ret = do_cam_control(multi_cam_state->cam_sync_fd, CAM_SYNC_DESTROY, &sync_destroy, sizeof(sync_destroy));
    if (ret != 0) {
      LOGE("failed to destroy sync object: %d %d", ret, sync_destroy.sync_obj);
    }
  }

  // create output fence
  struct cam_sync_info sync_create = {0};
  strcpy(sync_create.name, "NodeOutputPortFence");
  ret = do_cam_control(multi_cam_state->cam_sync_fd, CAM_SYNC_CREATE, &sync_create, sizeof(sync_create));
  if (ret != 0) {
    LOGE("failed to create fence: %d %d", ret, sync_create.sync_obj)
  }
  sync_objs[i] = sync_create.sync_obj;

  // schedule request with camera request manager
  struct cam_req_mgr_sched_request req_mgr_sched_request = {0};
  req_mgr_sched_request.session_hdl = session_handle;
  req_mgr_sched_request.link_hdl = link_handle;
  req_mgr_sched_request.req_id = request_id;
  ret = do_cam_control(multi_cam_state->video0_fd, CAM_REQ_MGR_SCHED_REQ, &req_mgr_sched_request, sizeof(req_mgr_sched_request));
  if (ret != 0) {
    LOGE("failed to schedule cam mgr request: %d %d", ret, request_id);
  }

  // poke sensor, must happen after schedule
  sensors_poke(request_id);

  // submit request to the ife
  config_isp(buf_handle[i], sync_objs[i], request_id, buf0_handle, 65632*(i+1));
}

void CameraState::enqueue_req_multi(int start, int n, bool dp) {
  for (int i=start;i<start+n;++i) {
    request_ids[(i - 1) % FRAME_BUF_COUNT] = i;
    enqueue_buffer((i - 1) % FRAME_BUF_COUNT, dp);
  }
}

// ******************* camera *******************

void CameraState::camera_set_parameters() {
  if (camera_id == CAMERA_ID_AR0231) {
    dc_gain_factor = DC_GAIN_AR0231;
    dc_gain_min_weight = DC_GAIN_MIN_WEIGHT_AR0231;
    dc_gain_max_weight = DC_GAIN_MAX_WEIGHT_AR0231;
    dc_gain_on_grey = DC_GAIN_ON_GREY_AR0231;
    dc_gain_off_grey = DC_GAIN_OFF_GREY_AR0231;
    exposure_time_min = EXPOSURE_TIME_MIN_AR0231;
    exposure_time_max = EXPOSURE_TIME_MAX_AR0231;
    analog_gain_min_idx = ANALOG_GAIN_MIN_IDX_AR0231;
    analog_gain_rec_idx = ANALOG_GAIN_REC_IDX_AR0231;
    analog_gain_max_idx = ANALOG_GAIN_MAX_IDX_AR0231;
    for (int i=0; i<=analog_gain_max_idx; i++) {
      sensor_analog_gains[i] = sensor_analog_gains_AR0231[i];
    }
    min_ev = exposure_time_min * sensor_analog_gains[analog_gain_min_idx];
    target_grey_factor = TARGET_GREY_FACTOR_AR0231;
  } else if (camera_id == CAMERA_ID_OX03C10) {
    dc_gain_factor = DC_GAIN_OX03C10;
    dc_gain_min_weight = DC_GAIN_MIN_WEIGHT_OX03C10;
    dc_gain_max_weight = DC_GAIN_MAX_WEIGHT_OX03C10;
    dc_gain_on_grey = DC_GAIN_ON_GREY_OX03C10;
    dc_gain_off_grey = DC_GAIN_OFF_GREY_OX03C10;
    exposure_time_min = EXPOSURE_TIME_MIN_OX03C10;
    exposure_time_max = EXPOSURE_TIME_MAX_OX03C10;
    analog_gain_min_idx = ANALOG_GAIN_MIN_IDX_OX03C10;
    analog_gain_rec_idx = ANALOG_GAIN_REC_IDX_OX03C10;
    analog_gain_max_idx = ANALOG_GAIN_MAX_IDX_OX03C10;
    for (int i=0; i<=analog_gain_max_idx; i++) {
      sensor_analog_gains[i] = sensor_analog_gains_OX03C10[i];
    }
    min_ev = (exposure_time_min + VS_TIME_MIN_OX03C10) * sensor_analog_gains[analog_gain_min_idx];
    target_grey_factor = TARGET_GREY_FACTOR_OX03C10;
  } else {
    assert(false);
  }

  max_ev = exposure_time_max * dc_gain_factor * sensor_analog_gains[analog_gain_max_idx];
  target_grey_fraction = 0.3;

  dc_gain_enabled = false;
  dc_gain_weight = dc_gain_min_weight;
  gain_idx = analog_gain_rec_idx;
  exposure_time = 5;
  cur_ev[0] = cur_ev[1] = cur_ev[2] = (1 + dc_gain_weight * (dc_gain_factor-1) / dc_gain_max_weight) * sensor_analog_gains[gain_idx] * exposure_time;
}

void CameraState::camera_map_bufs(MultiCameraState *s) {
  for (int i = 0; i < FRAME_BUF_COUNT; i++) {
    // configure ISP to put the image in place
    struct cam_mem_mgr_map_cmd mem_mgr_map_cmd = {0};
    mem_mgr_map_cmd.mmu_hdls[0] = s->device_iommu;
    mem_mgr_map_cmd.num_hdl = 1;
    mem_mgr_map_cmd.flags = CAM_MEM_FLAG_HW_READ_WRITE;
    mem_mgr_map_cmd.fd = buf.camera_bufs[i].fd;
    int ret = do_cam_control(s->video0_fd, CAM_REQ_MGR_MAP_BUF, &mem_mgr_map_cmd, sizeof(mem_mgr_map_cmd));
    LOGD("map buf req: (fd: %d) 0x%x %d", buf.camera_bufs[i].fd, mem_mgr_map_cmd.out.buf_handle, ret);
    buf_handle[i] = mem_mgr_map_cmd.out.buf_handle;
  }
  enqueue_req_multi(1, FRAME_BUF_COUNT, 0);
}

void CameraState::camera_init(MultiCameraState *s, VisionIpcServer * v, int camera_id_, unsigned int fps, cl_device_id device_id, cl_context ctx, VisionStreamType yuv_type) {
  if (!enabled) return;
  camera_id = camera_id_;

  LOGD("camera init %d", camera_num);
  assert(camera_id < std::size(cameras_supported));
  ci = cameras_supported[camera_id];
  assert(ci.frame_width != 0);

  request_id_last = 0;
  skipped = true;

  camera_set_parameters();

  buf.init(device_id, ctx, this, v, FRAME_BUF_COUNT, yuv_type);
  camera_map_bufs(s);
}

void CameraState::camera_open(MultiCameraState *multi_cam_state_, int camera_num_, bool enabled_) {
  multi_cam_state = multi_cam_state_;
  camera_num = camera_num_;
  enabled = enabled_;
  if (!enabled) return;

  int ret;
  sensor_fd = open_v4l_by_name_and_index("cam-sensor-driver", camera_num);
  assert(sensor_fd >= 0);
  LOGD("opened sensor for %d", camera_num);

  // init memorymanager for this camera
  mm.init(multi_cam_state->video0_fd);

  // probe the sensor
  LOGD("-- Probing sensor %d", camera_num);
  camera_id = CAMERA_ID_AR0231;
  ret = sensors_init();
  if (ret != 0) {
    // TODO: use build flag instead?
    LOGD("AR0231 init failed, trying OX03C10");
    camera_id = CAMERA_ID_OX03C10;
    ret = sensors_init();
  }
  LOGD("-- Probing sensor %d done with %d", camera_num, ret);
  if (ret != 0) {
    LOGE("** sensor %d FAILED bringup, disabling", camera_num);
    enabled = false;
    return;
  }

  // create session
  struct cam_req_mgr_session_info session_info = {};
  ret = do_cam_control(multi_cam_state->video0_fd, CAM_REQ_MGR_CREATE_SESSION, &session_info, sizeof(session_info));
  LOGD("get session: %d 0x%X", ret, session_info.session_hdl);
  session_handle = session_info.session_hdl;

  // access the sensor
  LOGD("-- Accessing sensor");
  auto sensor_dev_handle_ = device_acquire(sensor_fd, session_handle, nullptr);
  assert(sensor_dev_handle_);
  sensor_dev_handle = *sensor_dev_handle_;
  LOGD("acquire sensor dev");

  LOG("-- Configuring sensor");
  uint32_t dt;
  if (camera_id == CAMERA_ID_AR0231) {
    sensors_i2c(init_array_ar0231, std::size(init_array_ar0231), CAM_SENSOR_PACKET_OPCODE_SENSOR_CONFIG, true);
    dt = 0x12;  // Changing stats to 0x2C doesn't work, so change pixels to 0x12 instead
  } else if (camera_id == CAMERA_ID_OX03C10) {
    sensors_i2c(init_array_ox03c10, std::size(init_array_ox03c10), CAM_SENSOR_PACKET_OPCODE_SENSOR_CONFIG, false);
    // one is 0x2a, two are 0x2b
    dt = 0x2c;
  } else {
    assert(false);
  }
  printf("dt is %x\n", dt);

  // NOTE: to be able to disable road and wide road, we still have to configure the sensor over i2c
  // If you don't do this, the strobe GPIO is an output (even in reset it seems!)
  if (!enabled) return;

  struct cam_isp_in_port_info in_port_info = {
      .res_type = (uint32_t[]){CAM_ISP_IFE_IN_RES_PHY_0, CAM_ISP_IFE_IN_RES_PHY_1, CAM_ISP_IFE_IN_RES_PHY_2}[camera_num],

      .lane_type = CAM_ISP_LANE_TYPE_DPHY,
      .lane_num = 4,
      .lane_cfg = 0x3210,

      .vc = 0x0,
      .dt = dt,
      .format = CAM_FORMAT_MIPI_RAW_12,

      .test_pattern = 0x2,  // 0x3?
      .usage_type = 0x0,

      .left_start = 0,
      .left_stop = ci.frame_width - 1,
      .left_width = ci.frame_width,

      .right_start = 0,
      .right_stop = ci.frame_width - 1,
      .right_width = ci.frame_width,

      .line_start = 0,
      .line_stop = ci.frame_height + ci.extra_height - 1,
      .height = ci.frame_height + ci.extra_height,

      .pixel_clk = 0x0,
      .batch_size = 0x0,
      .dsp_mode = CAM_ISP_DSP_MODE_NONE,
      .hbi_cnt = 0x0,
      .custom_csid = 0x0,

      .num_out_res = 0x1,
      .data[0] = (struct cam_isp_out_port_info){
          .res_type = CAM_ISP_IFE_OUT_RES_RDI_0,
          .format = CAM_FORMAT_MIPI_RAW_12,
          .width = ci.frame_width,
          .height = ci.frame_height + ci.extra_height,
          .comp_grp_id = 0x0, .split_point = 0x0, .secure_mode = 0x0,
      },
  };
  struct cam_isp_resource isp_resource = {
      .resource_id = CAM_ISP_RES_ID_PORT,
      .handle_type = CAM_HANDLE_USER_POINTER,
      .res_hdl = (uint64_t)&in_port_info,
      .length = sizeof(in_port_info),
  };

  auto isp_dev_handle_ = device_acquire(multi_cam_state->isp_fd, session_handle, &isp_resource);
  assert(isp_dev_handle_);
  isp_dev_handle = *isp_dev_handle_;
  LOGD("acquire isp dev");

  csiphy_fd = open_v4l_by_name_and_index("cam-csiphy-driver", camera_num);
  assert(csiphy_fd >= 0);
  LOGD("opened csiphy for %d", camera_num);

  struct cam_csiphy_acquire_dev_info csiphy_acquire_dev_info = {.combo_mode = 0};
  auto csiphy_dev_handle_ = device_acquire(csiphy_fd, session_handle, &csiphy_acquire_dev_info);
  assert(csiphy_dev_handle_);
  csiphy_dev_handle = *csiphy_dev_handle_;
  LOGD("acquire csiphy dev");

  // config ISP
  alloc_w_mmu_hdl(multi_cam_state->video0_fd, 984480, (uint32_t*)&buf0_handle, 0x20, CAM_MEM_FLAG_HW_READ_WRITE | CAM_MEM_FLAG_KMD_ACCESS | CAM_MEM_FLAG_UMD_ACCESS | CAM_MEM_FLAG_CMD_BUF_TYPE, multi_cam_state->device_iommu, multi_cam_state->cdm_iommu);
  config_isp(0, 0, 1, buf0_handle, 0);

  // config csiphy
  LOG("-- Config CSI PHY");
  {
    uint32_t cam_packet_handle = 0;
    int size = sizeof(struct cam_packet)+sizeof(struct cam_cmd_buf_desc)*1;
    struct cam_packet *pkt = (struct cam_packet *)mm.alloc(size, &cam_packet_handle);
    pkt->num_cmd_buf = 1;
    pkt->kmd_cmd_buf_index = -1;
    pkt->header.size = size;
    struct cam_cmd_buf_desc *buf_desc = (struct cam_cmd_buf_desc *)&pkt->payload;

    buf_desc[0].size = buf_desc[0].length = sizeof(struct cam_csiphy_info);
    buf_desc[0].type = CAM_CMD_BUF_GENERIC;

    struct cam_csiphy_info *csiphy_info = (struct cam_csiphy_info *)mm.alloc(buf_desc[0].size, (uint32_t*)&buf_desc[0].mem_handle);
    csiphy_info->lane_mask = 0x1f;
    csiphy_info->lane_assign = 0x3210;// skip clk. How is this 16 bit for 5 channels??
    csiphy_info->csiphy_3phase = 0x0; // no 3 phase, only 2 conductors per lane
    csiphy_info->combo_mode = 0x0;
    csiphy_info->lane_cnt = 0x4;
    csiphy_info->secure_mode = 0x0;
    csiphy_info->settle_time = MIPI_SETTLE_CNT * 200000000ULL;
    csiphy_info->data_rate = 48000000;  // Calculated by camera_freqs.py

    int ret_ = device_config(csiphy_fd, session_handle, csiphy_dev_handle, cam_packet_handle);
    assert(ret_ == 0);

    mm.free(csiphy_info);
    mm.free(pkt);
  }

  // link devices
  LOG("-- Link devices");
  struct cam_req_mgr_link_info req_mgr_link_info = {0};
  req_mgr_link_info.session_hdl = session_handle;
  req_mgr_link_info.num_devices = 2;
  req_mgr_link_info.dev_hdls[0] = isp_dev_handle;
  req_mgr_link_info.dev_hdls[1] = sensor_dev_handle;
  ret = do_cam_control(multi_cam_state->video0_fd, CAM_REQ_MGR_LINK, &req_mgr_link_info, sizeof(req_mgr_link_info));
  link_handle = req_mgr_link_info.link_hdl;
  LOGD("link: %d session: 0x%X isp: 0x%X sensors: 0x%X link: 0x%X", ret, session_handle, isp_dev_handle, sensor_dev_handle, link_handle);

  struct cam_req_mgr_link_control req_mgr_link_control = {0};
  req_mgr_link_control.ops = CAM_REQ_MGR_LINK_ACTIVATE;
  req_mgr_link_control.session_hdl = session_handle;
  req_mgr_link_control.num_links = 1;
  req_mgr_link_control.link_hdls[0] = link_handle;
  ret = do_cam_control(multi_cam_state->video0_fd, CAM_REQ_MGR_LINK_CONTROL, &req_mgr_link_control, sizeof(req_mgr_link_control));
  LOGD("link control: %d", ret);

  ret = device_control(csiphy_fd, CAM_START_DEV, session_handle, csiphy_dev_handle);
  LOGD("start csiphy: %d", ret);
  ret = device_control(multi_cam_state->isp_fd, CAM_START_DEV, session_handle, isp_dev_handle);
  LOGD("start isp: %d", ret);

  // TODO: this is unneeded, should we be doing the start i2c in a different way?
  //ret = device_control(sensor_fd, CAM_START_DEV, session_handle, sensor_dev_handle);
  //LOGD("start sensor: %d", ret);
}

void cameras_init(VisionIpcServer *v, MultiCameraState *s, cl_device_id device_id, cl_context ctx) {
  s->driver_cam.camera_init(s, v, s->driver_cam.camera_id, 20, device_id, ctx, VISION_STREAM_DRIVER);
  s->road_cam.camera_init(s, v, s->road_cam.camera_id, 20, device_id, ctx, VISION_STREAM_ROAD);
  s->wide_road_cam.camera_init(s, v, s->wide_road_cam.camera_id, 20, device_id, ctx, VISION_STREAM_WIDE_ROAD);

  s->pm = new PubMaster({"roadCameraState", "driverCameraState", "wideRoadCameraState", "thumbnail"});
}

void cameras_open(MultiCameraState *s) {
  int ret;

  LOG("-- Opening devices");
  // video0 is req_mgr, the target of many ioctls
  s->video0_fd = HANDLE_EINTR(open("/dev/v4l/by-path/platform-soc:qcom_cam-req-mgr-video-index0", O_RDWR | O_NONBLOCK));
  assert(s->video0_fd >= 0);
  LOGD("opened video0");

  // video1 is cam_sync, the target of some ioctls
  s->cam_sync_fd = HANDLE_EINTR(open("/dev/v4l/by-path/platform-cam_sync-video-index0", O_RDWR | O_NONBLOCK));
  assert(s->cam_sync_fd >= 0);
  LOGD("opened video1 (cam_sync)");

  // looks like there's only one of these
  s->isp_fd = open_v4l_by_name_and_index("cam-isp");
  assert(s->isp_fd >= 0);
  LOGD("opened isp");

  // query icp for MMU handles
  LOG("-- Query ICP for MMU handles");
  struct cam_isp_query_cap_cmd isp_query_cap_cmd = {0};
  struct cam_query_cap_cmd query_cap_cmd = {0};
  query_cap_cmd.handle_type = 1;
  query_cap_cmd.caps_handle = (uint64_t)&isp_query_cap_cmd;
  query_cap_cmd.size = sizeof(isp_query_cap_cmd);
  ret = do_cam_control(s->isp_fd, CAM_QUERY_CAP, &query_cap_cmd, sizeof(query_cap_cmd));
  assert(ret == 0);
  LOGD("using MMU handle: %x", isp_query_cap_cmd.device_iommu.non_secure);
  LOGD("using MMU handle: %x", isp_query_cap_cmd.cdm_iommu.non_secure);
  s->device_iommu = isp_query_cap_cmd.device_iommu.non_secure;
  s->cdm_iommu = isp_query_cap_cmd.cdm_iommu.non_secure;

  // subscribe
  LOG("-- Subscribing");
  struct v4l2_event_subscription sub = {0};
  sub.type = V4L_EVENT_CAM_REQ_MGR_EVENT;
  sub.id = V4L_EVENT_CAM_REQ_MGR_SOF_BOOT_TS;
  ret = HANDLE_EINTR(ioctl(s->video0_fd, VIDIOC_SUBSCRIBE_EVENT, &sub));
  LOGD("req mgr subscribe: %d", ret);

  s->driver_cam.camera_open(s, 2, !env_disable_driver);
  LOGD("driver camera opened");
  s->road_cam.camera_open(s, 1, !env_disable_road);
  LOGD("road camera opened");
  s->wide_road_cam.camera_open(s, 0, !env_disable_wide_road);
  LOGD("wide road camera opened");
}

void CameraState::camera_close() {
  int ret;

  // stop devices
  LOG("-- Stop devices %d", camera_num);

  if (enabled) {
    // ret = device_control(sensor_fd, CAM_STOP_DEV, session_handle, sensor_dev_handle);
    // LOGD("stop sensor: %d", ret);
    ret = device_control(multi_cam_state->isp_fd, CAM_STOP_DEV, session_handle, isp_dev_handle);
    LOGD("stop isp: %d", ret);
    ret = device_control(csiphy_fd, CAM_STOP_DEV, session_handle, csiphy_dev_handle);
    LOGD("stop csiphy: %d", ret);
    // link control stop
    LOG("-- Stop link control");
    struct cam_req_mgr_link_control req_mgr_link_control = {0};
    req_mgr_link_control.ops = CAM_REQ_MGR_LINK_DEACTIVATE;
    req_mgr_link_control.session_hdl = session_handle;
    req_mgr_link_control.num_links = 1;
    req_mgr_link_control.link_hdls[0] = link_handle;
    ret = do_cam_control(multi_cam_state->video0_fd, CAM_REQ_MGR_LINK_CONTROL, &req_mgr_link_control, sizeof(req_mgr_link_control));
    LOGD("link control stop: %d", ret);

    // unlink
    LOG("-- Unlink");
    struct cam_req_mgr_unlink_info req_mgr_unlink_info = {0};
    req_mgr_unlink_info.session_hdl = session_handle;
    req_mgr_unlink_info.link_hdl = link_handle;
    ret = do_cam_control(multi_cam_state->video0_fd, CAM_REQ_MGR_UNLINK, &req_mgr_unlink_info, sizeof(req_mgr_unlink_info));
    LOGD("unlink: %d", ret);

    // release devices
    LOGD("-- Release devices");
    ret = device_control(multi_cam_state->isp_fd, CAM_RELEASE_DEV, session_handle, isp_dev_handle);
    LOGD("release isp: %d", ret);
    ret = device_control(csiphy_fd, CAM_RELEASE_DEV, session_handle, csiphy_dev_handle);
    LOGD("release csiphy: %d", ret);

    for (int i = 0; i < FRAME_BUF_COUNT; i++) {
      release(multi_cam_state->video0_fd, buf_handle[i]);
    }
    LOGD("released buffers");
  }

  ret = device_control(sensor_fd, CAM_RELEASE_DEV, session_handle, sensor_dev_handle);
  LOGD("release sensor: %d", ret);

  // destroyed session
  struct cam_req_mgr_session_info session_info = {.session_hdl = session_handle};
  ret = do_cam_control(multi_cam_state->video0_fd, CAM_REQ_MGR_DESTROY_SESSION, &session_info, sizeof(session_info));
  LOGD("destroyed session %d: %d", camera_num, ret);
}

void cameras_close(MultiCameraState *s) {
  s->driver_cam.camera_close();
  s->road_cam.camera_close();
  s->wide_road_cam.camera_close();

  delete s->pm;
}

std::map<uint16_t, std::pair<int, int>> CameraState::ar0231_build_register_lut(uint8_t *data) {
  // This function builds a lookup table from register address, to a pair of indices in the
  // buffer where to read this address. The buffer contains padding bytes,
  // as well as markers to indicate the type of the next byte.
  //
  // 0xAA is used to indicate the MSB of the address, 0xA5 for the LSB of the address.
  // Every byte of data (MSB and LSB) is preceded by 0x5A. Specifying an address is optional
  // for contiguous ranges. See page 27-29 of the AR0231 Developer guide for more information.

  int max_i[] = {1828 / 2 * 3, 1500 / 2 * 3};
  auto get_next_idx = [](int cur_idx) {
    return (cur_idx % 3 == 1) ? cur_idx + 2 : cur_idx + 1; // Every third byte is padding
  };

  std::map<uint16_t, std::pair<int, int>> registers;
  for (int register_row = 0; register_row < 2; register_row++) {
    uint8_t *registers_raw = data + ci.frame_stride * register_row;
    assert(registers_raw[0] == 0x0a); // Start of line

    int value_tag_count = 0;
    int first_val_idx = 0;
    uint16_t cur_addr = 0;

    for (int i = 1; i <= max_i[register_row]; i = get_next_idx(get_next_idx(i))) {
      int val_idx = get_next_idx(i);

      uint8_t tag = registers_raw[i];
      uint16_t val = registers_raw[val_idx];

      if (tag == 0xAA) { // Register MSB tag
        cur_addr = val << 8;
      } else if (tag == 0xA5) { // Register LSB tag
        cur_addr |= val;
        cur_addr -= 2; // Next value tag will increment address again
      } else if (tag == 0x5A) { // Value tag

        // First tag
        if (value_tag_count % 2 == 0) {
          cur_addr += 2;
          first_val_idx = val_idx;
        } else {
          registers[cur_addr] = std::make_pair(first_val_idx + ci.frame_stride * register_row, val_idx + ci.frame_stride * register_row);
        }

        value_tag_count++;
      }
    }
  }
  return registers;
}

std::map<uint16_t, uint16_t> CameraState::ar0231_parse_registers(uint8_t *data, std::initializer_list<uint16_t> addrs) {
  if (ar0231_register_lut.empty()) {
    ar0231_register_lut = ar0231_build_register_lut(data);
  }

  std::map<uint16_t, uint16_t> registers;
  for (uint16_t addr : addrs) {
    auto offset = ar0231_register_lut[addr];
    registers[addr] = ((uint16_t)data[offset.first] << 8) | data[offset.second];
  }
  return registers;
}

void CameraState::handle_camera_event(void *evdat) {
  if (!enabled) return;
  struct cam_req_mgr_message *event_data = (struct cam_req_mgr_message *)evdat;
  assert(event_data->session_hdl == session_handle);
  assert(event_data->u.frame_msg.link_hdl == link_handle);

  uint64_t timestamp = event_data->u.frame_msg.timestamp;
  int main_id = event_data->u.frame_msg.frame_id;
  int real_id = event_data->u.frame_msg.request_id;

  if (real_id != 0) { // next ready
    if (real_id == 1) {idx_offset = main_id;}
    int buf_idx = (real_id - 1) % FRAME_BUF_COUNT;

    // check for skipped frames
    if (main_id > frame_id_last + 1 && !skipped) {
      LOGE("camera %d realign", camera_num);
      clear_req_queue();
      enqueue_req_multi(real_id + 1, FRAME_BUF_COUNT - 1, 0);
      skipped = true;
    } else if (main_id == frame_id_last + 1) {
      skipped = false;
    }

    // check for dropped requests
    if (real_id > request_id_last + 1) {
      LOGE("camera %d dropped requests %d %d", camera_num, real_id, request_id_last);
      enqueue_req_multi(request_id_last + 1 + FRAME_BUF_COUNT, real_id - (request_id_last + 1), 0);
    }

    // metas
    frame_id_last = main_id;
    request_id_last = real_id;

    auto &meta_data = buf.camera_bufs_metadata[buf_idx];
    meta_data.frame_id = main_id - idx_offset;
    meta_data.timestamp_sof = timestamp;
    exp_lock.lock();
    meta_data.gain = analog_gain_frac * (1 + dc_gain_weight * (dc_gain_factor-1) / dc_gain_max_weight);
    meta_data.high_conversion_gain = dc_gain_enabled;
    meta_data.integ_lines = exposure_time;
    meta_data.measured_grey_fraction = measured_grey_fraction;
    meta_data.target_grey_fraction = target_grey_fraction;
    exp_lock.unlock();

    // dispatch
    enqueue_req_multi(real_id + FRAME_BUF_COUNT, 1, 1);
  } else { // not ready
    if (main_id > frame_id_last + 10) {
      LOGE("camera %d reset after half second of no response", camera_num);
      clear_req_queue();
      enqueue_req_multi(request_id_last + 1, FRAME_BUF_COUNT, 0);
      frame_id_last = main_id;
      skipped = true;
    }
  }
}

void CameraState::set_camera_exposure(float grey_frac) {
  if (!enabled) return;
  const float dt = 0.05;

  const float ts_grey = 10.0;
  const float ts_ev = 0.05;

  const float k_grey = (dt / ts_grey) / (1.0 + dt / ts_grey);
  const float k_ev = (dt / ts_ev) / (1.0 + dt / ts_ev);

  // It takes 3 frames for the commanded exposure settings to take effect. The first frame is already started by the time
  // we reach this function, the other 2 are due to the register buffering in the sensor.
  // Therefore we use the target EV from 3 frames ago, the grey fraction that was just measured was the result of that control action.
  // TODO: Lower latency to 2 frames, by using the histogram outputted by the sensor we can do AE before the debayering is complete

  const float cur_ev_ = cur_ev[buf.cur_frame_data.frame_id % 3];

  // Scale target grey between 0.1 and 0.4 depending on lighting conditions
  float new_target_grey = std::clamp(0.4 - 0.3 * log2(1.0 + target_grey_factor*cur_ev_) / log2(6000.0), 0.1, 0.4);
  float target_grey = (1.0 - k_grey) * target_grey_fraction + k_grey * new_target_grey;

  float desired_ev = std::clamp(cur_ev_ * target_grey / grey_frac, min_ev, max_ev);
  float k = (1.0 - k_ev) / 3.0;
  desired_ev = (k * cur_ev[0]) + (k * cur_ev[1]) + (k * cur_ev[2]) + (k_ev * desired_ev);

  float best_ev_score = 1e6;
  int new_g = 0;
  int new_t = 0;

  // Hysteresis around high conversion gain
  // We usually want this on since it results in lower noise, but turn off in very bright day scenes
  bool enable_dc_gain = dc_gain_enabled;
  if (!enable_dc_gain && target_grey < dc_gain_on_grey) {
    enable_dc_gain = true;
    dc_gain_weight = dc_gain_min_weight;
  } else if (enable_dc_gain && target_grey > dc_gain_off_grey) {
    enable_dc_gain = false;
    dc_gain_weight = dc_gain_max_weight;
  }

  if (enable_dc_gain && dc_gain_weight < dc_gain_max_weight) {dc_gain_weight += 1;}
  if (!enable_dc_gain && dc_gain_weight > dc_gain_min_weight) {dc_gain_weight -= 1;}

  std::string gain_bytes, time_bytes;
  if (env_ctrl_exp_from_params) {
      gain_bytes = Params().get("CameraDebugExpGain");
      time_bytes = Params().get("CameraDebugExpTime");
  }

  if (gain_bytes.size() > 0 && time_bytes.size() > 0) {
    // Override gain and exposure time
    gain_idx = std::stoi(gain_bytes);
    exposure_time = std::stoi(time_bytes);

    new_g = gain_idx;
    new_t = exposure_time;
    enable_dc_gain = false;
  } else {
    // Simple brute force optimizer to choose sensor parameters
    // to reach desired EV
    for (int g = std::max((int)analog_gain_min_idx, gain_idx - 1); g <= std::min((int)analog_gain_max_idx, gain_idx + 1); g++) {
      float gain = sensor_analog_gains[g] * (1 + dc_gain_weight * (dc_gain_factor-1) / dc_gain_max_weight);

      // Compute optimal time for given gain
      int t = std::clamp(int(std::round(desired_ev / gain)), exposure_time_min, exposure_time_max);

      // Only go below recommended gain when absolutely necessary to not overexpose
      if (g < analog_gain_rec_idx && t > 20 && g < gain_idx) {
        continue;
      }

      // Compute error to desired ev
      float score = std::abs(desired_ev - (t * gain)) * 10;

      // Going below recommended gain needs lower penalty to not overexpose
      float m = g > analog_gain_rec_idx ? 5.0 : 0.1;
      score += std::abs(g - (int)analog_gain_rec_idx) * m;

      // LOGE("cam: %d - gain: %d, t: %d (%.2f), score %.2f, score + gain %.2f, %.3f, %.3f", camera_num, g, t, desired_ev / gain, score, score + std::abs(g - gain_idx) * (score + 1.0) / 10.0, desired_ev, min_ev);

      // Small penalty on changing gain
      score += std::abs(g - gain_idx) * (score + 1.0) / 10.0;

      if (score < best_ev_score) {
        new_t = t;
        new_g = g;
        best_ev_score = score;
      }
    }
  }

  exp_lock.lock();

  measured_grey_fraction = grey_frac;
  target_grey_fraction = target_grey;

  analog_gain_frac = sensor_analog_gains[new_g];
  gain_idx = new_g;
  exposure_time = new_t;
  dc_gain_enabled = enable_dc_gain;

  float gain = analog_gain_frac * (1 + dc_gain_weight * (dc_gain_factor-1) / dc_gain_max_weight);
  cur_ev[buf.cur_frame_data.frame_id % 3] = exposure_time * gain;

  exp_lock.unlock();

  // Processing a frame takes right about 50ms, so we need to wait a few ms
  // so we don't send i2c commands around the frame start.
  int ms = (nanos_since_boot() - buf.cur_frame_data.timestamp_sof) / 1000000;
  if (ms < 60) {
    util::sleep_for(60 - ms);
  }
  // LOGE("ae - camera %d, cur_t %.5f, sof %.5f, dt %.5f", camera_num, 1e-9 * nanos_since_boot(), 1e-9 * buf.cur_frame_data.timestamp_sof, 1e-9 * (nanos_since_boot() - buf.cur_frame_data.timestamp_sof));

  if (camera_id == CAMERA_ID_AR0231) {
    uint16_t analog_gain_reg = 0xFF00 | (new_g << 4) | new_g;
    struct i2c_random_wr_payload exp_reg_array[] = {
                                                    {0x3366, analog_gain_reg},
                                                    {0x3362, (uint16_t)(dc_gain_enabled ? 0x1 : 0x0)},
                                                    {0x3012, (uint16_t)exposure_time},
                                                  };
    sensors_i2c(exp_reg_array, sizeof(exp_reg_array)/sizeof(struct i2c_random_wr_payload), CAM_SENSOR_PACKET_OPCODE_SENSOR_CONFIG, true);
  } else if (camera_id == CAMERA_ID_OX03C10) {
    // t_HCG + t_LCG + t_VS on LPD, t_SPD on SPD
    uint32_t hcg_time = std::max((dc_gain_weight * exposure_time / dc_gain_max_weight), 0);
    uint32_t lcg_time = std::max(((dc_gain_max_weight - dc_gain_weight) * exposure_time / dc_gain_max_weight), 0);
    // uint32_t spd_time = std::max(hcg_time / 16, (uint32_t)exposure_time_min);
    uint32_t vs_time = std::min(std::max((uint32_t)exposure_time / 128, VS_TIME_MIN_OX03C10), VS_TIME_MAX_OX03C10);
    uint32_t spd_time = vs_time;

    uint32_t real_gain = ox03c10_analog_gains_reg[new_g];
    uint32_t min_gain = ox03c10_analog_gains_reg[0];
    struct i2c_random_wr_payload exp_reg_array[] = {

      {0x3501, hcg_time>>8}, {0x3502, hcg_time&0xFF},
      {0x3581, lcg_time>>8}, {0x3582, lcg_time&0xFF},
      {0x3541, spd_time>>8}, {0x3542, spd_time&0xFF},
      {0x35c1, vs_time>>8}, {0x35c2, vs_time&0xFF},

      {0x3508, real_gain>>8}, {0x3509, real_gain&0xFF},
      {0x3588, min_gain>>8}, {0x3589, min_gain&0xFF},
      {0x3548, min_gain>>8}, {0x3549, min_gain&0xFF},
      {0x35c8, min_gain>>8}, {0x35c9, min_gain&0xFF},
    };
    sensors_i2c(exp_reg_array, sizeof(exp_reg_array)/sizeof(struct i2c_random_wr_payload), CAM_SENSOR_PACKET_OPCODE_SENSOR_CONFIG, false);
  }
}

static float ar0231_parse_temp_sensor(uint16_t calib1, uint16_t calib2, uint16_t data_reg) {
  // See AR0231 Developer Guide - page 36
  float slope = (125.0 - 55.0) / ((float)calib1 - (float)calib2);
  float t0 = 55.0 - slope * (float)calib2;
  return t0 + slope * (float)data_reg;
}

static void ar0231_process_registers(MultiCameraState *s, CameraState *c, cereal::FrameData::Builder &framed){
  const uint8_t expected_preamble[] = {0x0a, 0xaa, 0x55, 0x20, 0xa5, 0x55};
  uint8_t *data = (uint8_t*)c->buf.cur_camera_buf->addr + c->ci.registers_offset;

  if (memcmp(data, expected_preamble, std::size(expected_preamble)) != 0){
    LOGE("unexpected register data found");
    return;
  }

  auto registers = c->ar0231_parse_registers(data, {0x2000, 0x2002, 0x20b0, 0x20b2, 0x30c6, 0x30c8, 0x30ca, 0x30cc});

  uint32_t frame_id = ((uint32_t)registers[0x2000] << 16) | registers[0x2002];
  framed.setFrameIdSensor(frame_id);

  float temp_0 = ar0231_parse_temp_sensor(registers[0x30c6], registers[0x30c8], registers[0x20b0]);
  float temp_1 = ar0231_parse_temp_sensor(registers[0x30ca], registers[0x30cc], registers[0x20b2]);
  framed.setTemperaturesC({temp_0, temp_1});
}

static void process_driver_camera(MultiCameraState *s, CameraState *c, int cnt) {
  c->set_camera_exposure(set_exposure_target(&c->buf, 96, 1832, 2, 242, 1148, 4));

  MessageBuilder msg;
  auto framed = msg.initEvent().initDriverCameraState();
  framed.setFrameType(cereal::FrameData::FrameType::FRONT);
  fill_frame_data(framed, c->buf.cur_frame_data, c);

  if (c->camera_id == CAMERA_ID_AR0231) {
    ar0231_process_registers(s, c, framed);
  }
  s->pm->send("driverCameraState", msg);
}

void process_road_camera(MultiCameraState *s, CameraState *c, int cnt) {
  const CameraBuf *b = &c->buf;

  MessageBuilder msg;
  auto framed = c == &s->road_cam ? msg.initEvent().initRoadCameraState() : msg.initEvent().initWideRoadCameraState();
  fill_frame_data(framed, b->cur_frame_data, c);
  if (env_log_raw_frames && c == &s->road_cam && cnt % 100 == 5) {  // no overlap with qlog decimation
    framed.setImage(get_raw_frame_image(b));
  }
  LOGT(c->buf.cur_frame_data.frame_id, "%s: Image set", c == &s->road_cam ? "RoadCamera" : "WideRoadCamera");
  if (c == &s->road_cam) {
    framed.setTransform(b->yuv_transform.v);
    LOGT(c->buf.cur_frame_data.frame_id, "%s: Transformed", "RoadCamera");
  }

  if (c->camera_id == CAMERA_ID_AR0231) {
    ar0231_process_registers(s, c, framed);
  }

  s->pm->send(c == &s->road_cam ? "roadCameraState" : "wideRoadCameraState", msg);

  const auto [x, y, w, h] = (c == &s->wide_road_cam) ? std::tuple(96, 250, 1734, 524) : std::tuple(96, 160, 1734, 986);
  const int skip = 2;
  c->set_camera_exposure(set_exposure_target(b, x, x + w, skip, y, y + h, skip));
}

void cameras_run(MultiCameraState *s) {
  LOG("-- Starting threads");
  std::vector<std::thread> threads;
  if (s->driver_cam.enabled) threads.push_back(start_process_thread(s, &s->driver_cam, process_driver_camera));
  if (s->road_cam.enabled) threads.push_back(start_process_thread(s, &s->road_cam, process_road_camera));
  if (s->wide_road_cam.enabled) threads.push_back(start_process_thread(s, &s->wide_road_cam, process_road_camera));

  // start devices
  LOG("-- Starting devices");
  s->driver_cam.sensors_start();
  s->road_cam.sensors_start();
  s->wide_road_cam.sensors_start();

  // poll events
  LOG("-- Dequeueing Video events");
  while (!do_exit) {
    struct pollfd fds[1] = {{0}};

    fds[0].fd = s->video0_fd;
    fds[0].events = POLLPRI;

    int ret = poll(fds, std::size(fds), 1000);
    if (ret < 0) {
      if (errno == EINTR || errno == EAGAIN) continue;
      LOGE("poll failed (%d - %d)", ret, errno);
      break;
    }

    if (!fds[0].revents) continue;

    struct v4l2_event ev = {0};
    ret = HANDLE_EINTR(ioctl(fds[0].fd, VIDIOC_DQEVENT, &ev));
    if (ret == 0) {
      if (ev.type == V4L_EVENT_CAM_REQ_MGR_EVENT) {
        struct cam_req_mgr_message *event_data = (struct cam_req_mgr_message *)ev.u.data;
        // LOGD("v4l2 event: sess_hdl 0x%X, link_hdl 0x%X, frame_id %d, req_id %lld, timestamp 0x%llx, sof_status %d\n", event_data->session_hdl, event_data->u.frame_msg.link_hdl, event_data->u.frame_msg.frame_id, event_data->u.frame_msg.request_id, event_data->u.frame_msg.timestamp, event_data->u.frame_msg.sof_status);
        if (env_debug_frames) {
          printf("sess_hdl 0x%6X, link_hdl 0x%6X, frame_id %lu, req_id %lu, timestamp %.2f ms, sof_status %d\n", event_data->session_hdl, event_data->u.frame_msg.link_hdl, event_data->u.frame_msg.frame_id, event_data->u.frame_msg.request_id, event_data->u.frame_msg.timestamp/1e6, event_data->u.frame_msg.sof_status);
        }

        if (event_data->session_hdl == s->road_cam.session_handle) {
          s->road_cam.handle_camera_event(event_data);
        } else if (event_data->session_hdl == s->wide_road_cam.session_handle) {
          s->wide_road_cam.handle_camera_event(event_data);
        } else if (event_data->session_hdl == s->driver_cam.session_handle) {
          s->driver_cam.handle_camera_event(event_data);
        } else {
          LOGE("Unknown vidioc event source");
          assert(false);
        }
      }
    } else {
      LOGE("VIDIOC_DQEVENT failed, errno=%d", errno);
    }
  }

  LOG(" ************** STOPPING **************");

  for (auto &t : threads) t.join();

  cameras_close(s);
}<|MERGE_RESOLUTION|>--- conflicted
+++ resolved
@@ -52,12 +52,8 @@
     .frame_width = FRAME_WIDTH,
     .frame_height = FRAME_HEIGHT,
     .frame_stride = FRAME_STRIDE, // (0xa80*12//8)
-<<<<<<< HEAD
-    .extra_height = 16, // this right?
-=======
     .extra_height = 16, // top 2 + bot 14
     .frame_offset = 2,
->>>>>>> bae94a00
   },
 };
 
