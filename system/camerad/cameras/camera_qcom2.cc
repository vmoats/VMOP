--- conflicted
+++ resolved
@@ -1121,30 +1121,17 @@
       // Compute optimal time for given gain
       int t = std::clamp(int(std::round(desired_ev / gain)), EXPOSURE_TIME_MIN, EXPOSURE_TIME_MAX);
 
-<<<<<<< HEAD
-      // Only go below recomended gain when absolutely necessary to not overexpose
+      // Only go below recommended gain when absolutely necessary to not overexpose
       if (g < ANALOG_GAIN_REC_IDX && t > 20 && g < gain_idx) {
         continue;
       }
-=======
-    // Only go below recommended gain when absolutely necessary to not overexpose
-    if (g < ANALOG_GAIN_REC_IDX && t > 20 && g < gain_idx) {
-      continue;
-    }
->>>>>>> c6b749fb
 
       // Compute error to desired ev
       float score = std::abs(desired_ev - (t * gain)) * 10;
 
-<<<<<<< HEAD
-      // Going below recomended gain needs lower penalty to not overexpose
+      // Going below recommended gain needs lower penalty to not overexpose
       float m = g > ANALOG_GAIN_REC_IDX ? 5.0 : 0.1;
       score += std::abs(g - (int)ANALOG_GAIN_REC_IDX) * m;
-=======
-    // Going below recommended gain needs lower penalty to not overexpose
-    float m = g > ANALOG_GAIN_REC_IDX ? 5.0 : 0.1;
-    score += std::abs(g - (int)ANALOG_GAIN_REC_IDX) * m;
->>>>>>> c6b749fb
 
       // LOGE("cam: %d - gain: %d, t: %d (%.2f), score %.2f, score + gain %.2f, %.3f, %.3f", camera_num, g, t, desired_ev / gain, score, score + std::abs(g - gain_idx) * (score + 1.0) / 10.0, desired_ev, min_ev);
 
