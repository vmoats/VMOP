--- conflicted
+++ resolved
@@ -65,15 +65,9 @@
 void CameraBuf::init(cl_device_id device_id, cl_context context, CameraState *s, VisionIpcServer * v, int frame_cnt, VisionStreamType init_yuv_type) {
   vipc_server = v;
   this->yuv_type = init_yuv_type;
-<<<<<<< HEAD
+  frame_buf_count = frame_cnt;
 
   const CameraInfo *ci = &s->camera->ci;
-  camera_state = s;
-=======
->>>>>>> 583304fc
-  frame_buf_count = frame_cnt;
-
-  const CameraInfo *ci = &s->ci;
   // RAW frame
   const int frame_size = (ci->frame_height + ci->extra_height) * ci->frame_stride;
   camera_bufs = std::make_unique<VisionBuf[]>(frame_buf_count);
@@ -168,9 +162,9 @@
   framed.setLensTruePos(frame_data.lens_true_pos);
   framed.setProcessingTime(frame_data.processing_time);
 
-  if (c->camera_id == CAMERA_ID_AR0231) {
+  if (c->camera->id == CAMERA_ID_AR0231) {
     framed.setSensor(cereal::FrameData::ImageSensor::AR0321);
-  } else if (c->camera_id == CAMERA_ID_OX03C10) {
+  } else if (c->camera->id == CAMERA_ID_OX03C10) {
     framed.setSensor(cereal::FrameData::ImageSensor::OX03C10);
   }
 }
