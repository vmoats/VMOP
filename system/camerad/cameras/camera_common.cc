#include "system/camerad/cameras/camera_common.h"

#include <cassert>
#include <string>

#include <jpeglib.h>

#include "common/clutil.h"
#include "common/swaglog.h"

#include "system/camerad/cameras/spectra.h"


class ImgProc {
public:
  ImgProc(cl_device_id device_id, cl_context context, const CameraBuf *b, const SensorInfo *sensor, int camera_num, int buf_width, int uv_offset) {
    char args[4096];
    snprintf(args, sizeof(args),
             "-cl-fast-relaxed-math -cl-denorms-are-zero -Isensors "
             "-DFRAME_WIDTH=%d -DFRAME_HEIGHT=%d -DFRAME_STRIDE=%d -DFRAME_OFFSET=%d "
             "-DRGB_WIDTH=%d -DRGB_HEIGHT=%d -DYUV_STRIDE=%d -DUV_OFFSET=%d "
             "-DSENSOR_ID=%hu -DHDR_OFFSET=%d -DVIGNETTING=%d ",
             sensor->frame_width, sensor->frame_height, sensor->hdr_offset > 0 ? sensor->frame_stride * 2 : sensor->frame_stride, sensor->frame_offset,
             b->out_img_width, b->out_img_height, buf_width, uv_offset,
             static_cast<unsigned short>(sensor->image_sensor), sensor->hdr_offset, camera_num == 1);
    const char *cl_file = "cameras/process_raw.cl";
    cl_program prg_imgproc = cl_program_from_file(context, device_id, cl_file, args);
    krnl_ = CL_CHECK_ERR(clCreateKernel(prg_imgproc, "process_raw", &err));
    CL_CHECK(clReleaseProgram(prg_imgproc));

    const cl_queue_properties props[] = {0};  //CL_QUEUE_PRIORITY_KHR, CL_QUEUE_PRIORITY_HIGH_KHR, 0};
    queue = CL_CHECK_ERR(clCreateCommandQueueWithProperties(context, device_id, props, &err));
  }

  void runKernel(cl_mem cam_buf_cl, cl_mem buf_cl, int width, int height, int expo_time) {
    CL_CHECK(clSetKernelArg(krnl_, 0, sizeof(cl_mem), &cam_buf_cl));
    CL_CHECK(clSetKernelArg(krnl_, 1, sizeof(cl_mem), &buf_cl));
    CL_CHECK(clSetKernelArg(krnl_, 2, sizeof(cl_int), &expo_time));

    const size_t globalWorkSize[] = {size_t(width / 2), size_t(height / 2)};
    const int imgproc_local_worksize = 16;
    const size_t localWorkSize[] = {imgproc_local_worksize, imgproc_local_worksize};

    cl_event event;
    CL_CHECK(clEnqueueNDRangeKernel(queue, krnl_, 2, NULL, globalWorkSize, localWorkSize, 0, 0, &event));
    clWaitForEvents(1, &event);
    CL_CHECK(clReleaseEvent(event));
  }

  ~ImgProc() {
    CL_CHECK(clReleaseKernel(krnl_));
    CL_CHECK(clReleaseCommandQueue(queue));
  }

private:
  cl_kernel krnl_;
  cl_command_queue queue;
};

void CameraBuf::init(cl_device_id device_id, cl_context context, SpectraCamera *cam, VisionIpcServer * v, int frame_cnt, VisionStreamType type) {
  vipc_server = v;
  stream_type = type;
  frame_buf_count = frame_cnt;

  const SensorInfo *sensor = cam->sensor.get();

<<<<<<< HEAD
  //is_raw = cam->is_raw;
  is_raw = false;
  camera_bufs_raw = std::make_unique<VisionBuf[]>(frame_buf_count);
=======
  is_raw = cam->is_raw;
>>>>>>> d5745138
  frame_metadata = std::make_unique<FrameMetadata[]>(frame_buf_count);

  // RAW frames from ISP
  if (is_raw) {
    camera_bufs_raw = std::make_unique<VisionBuf[]>(frame_buf_count);

    const int raw_frame_size = (sensor->frame_height + sensor->extra_height) * sensor->frame_stride;
    for (int i = 0; i < frame_buf_count; i++) {
      camera_bufs_raw[i].allocate(raw_frame_size);
      camera_bufs_raw[i].init_cl(device_id, context);
    }
    LOGD("allocated %d CL buffers", frame_buf_count);
  }

  out_img_width = sensor->frame_width;
  out_img_height = sensor->hdr_offset > 0 ? (sensor->frame_height - sensor->hdr_offset) / 2 : sensor->frame_height;

  // the encoder HW tells us the size it wants after setting it up.
  // TODO: VENUS_BUFFER_SIZE should give the size, but it's too small. dependent on encoder settings?
  size_t nv12_size = (out_img_width <= 1344 ? 2900 : 2346)*cam->stride;

  vipc_server->create_buffers_with_sizes(stream_type, VIPC_BUFFER_COUNT, out_img_width, out_img_height, nv12_size, cam->stride, cam->uv_offset);
  LOGD("created %d YUV vipc buffers with size %dx%d", VIPC_BUFFER_COUNT, cam->stride, cam->y_height);

  imgproc = new ImgProc(device_id, context, this, sensor, cam->cc.camera_num, cam->stride, cam->uv_offset);
}

CameraBuf::~CameraBuf() {
  for (int i = 0; i < frame_buf_count; i++) {
    camera_bufs_raw[i].free();
  }
  if (imgproc) delete imgproc;
}

bool CameraBuf::acquire(int expo_time) {
  if (!safe_queue.try_pop(cur_buf_idx, 50)) return false;

  if (frame_metadata[cur_buf_idx].frame_id == -1) {
    LOGE("no frame data? wtf");
    return false;
  }

  cur_frame_data = frame_metadata[cur_buf_idx];
  cur_camera_buf = &camera_bufs_raw[cur_buf_idx];
  if (is_raw) {
    cur_yuv_buf = vipc_server->get_buffer(stream_type);

    double start_time = millis_since_boot();
    imgproc->runKernel(camera_bufs_raw[cur_buf_idx].buf_cl, cur_yuv_buf->buf_cl, out_img_width, out_img_height, expo_time);
    cur_frame_data.processing_time = (millis_since_boot() - start_time) / 1000.0;
  } else {
    cur_yuv_buf = vipc_server->get_buffer(stream_type, cur_buf_idx);
    cur_frame_data.processing_time = (double)(cur_frame_data.timestamp_end_of_isp - cur_frame_data.timestamp_eof)*1e-9;
  }

  VisionIpcBufExtra extra = {
    cur_frame_data.frame_id,
    cur_frame_data.timestamp_sof,
    cur_frame_data.timestamp_eof,
  };
  cur_yuv_buf->set_frame_id(cur_frame_data.frame_id);
  vipc_server->send(cur_yuv_buf, &extra);

  return true;
}

void CameraBuf::queue(size_t buf_idx) {
  safe_queue.push(buf_idx);
}

// common functions

kj::Array<uint8_t> get_raw_frame_image(const CameraBuf *b) {
  const uint8_t *dat = (const uint8_t *)b->cur_camera_buf->addr;

  kj::Array<uint8_t> frame_image = kj::heapArray<uint8_t>(b->cur_camera_buf->len);
  uint8_t *resized_dat = frame_image.begin();

  memcpy(resized_dat, dat, b->cur_camera_buf->len);

  return kj::mv(frame_image);
}

static kj::Array<capnp::byte> yuv420_to_jpeg(const CameraBuf *b, int thumbnail_width, int thumbnail_height) {
  int downscale = b->cur_yuv_buf->width / thumbnail_width;
  assert(downscale * thumbnail_height == b->cur_yuv_buf->height);
  int in_stride = b->cur_yuv_buf->stride;

  // make the buffer big enough. jpeg_write_raw_data requires 16-pixels aligned height to be used.
  std::unique_ptr<uint8_t[]> buf(new uint8_t[(thumbnail_width * ((thumbnail_height + 15) & ~15) * 3) / 2]);
  uint8_t *y_plane = buf.get();
  uint8_t *u_plane = y_plane + thumbnail_width * thumbnail_height;
  uint8_t *v_plane = u_plane + (thumbnail_width * thumbnail_height) / 4;
  {
    // subsampled conversion from nv12 to yuv
    for (int hy = 0; hy < thumbnail_height/2; hy++) {
      for (int hx = 0; hx < thumbnail_width/2; hx++) {
        int ix = hx * downscale + (downscale-1)/2;
        int iy = hy * downscale + (downscale-1)/2;
        y_plane[(hy*2 + 0)*thumbnail_width + (hx*2 + 0)] = b->cur_yuv_buf->y[(iy*2 + 0) * in_stride + ix*2 + 0];
        y_plane[(hy*2 + 0)*thumbnail_width + (hx*2 + 1)] = b->cur_yuv_buf->y[(iy*2 + 0) * in_stride + ix*2 + 1];
        y_plane[(hy*2 + 1)*thumbnail_width + (hx*2 + 0)] = b->cur_yuv_buf->y[(iy*2 + 1) * in_stride + ix*2 + 0];
        y_plane[(hy*2 + 1)*thumbnail_width + (hx*2 + 1)] = b->cur_yuv_buf->y[(iy*2 + 1) * in_stride + ix*2 + 1];
        u_plane[hy*thumbnail_width/2 + hx] = b->cur_yuv_buf->uv[iy*in_stride + ix*2 + 0];
        v_plane[hy*thumbnail_width/2 + hx] = b->cur_yuv_buf->uv[iy*in_stride + ix*2 + 1];
      }
    }
  }

  struct jpeg_compress_struct cinfo;
  struct jpeg_error_mgr jerr;
  cinfo.err = jpeg_std_error(&jerr);
  jpeg_create_compress(&cinfo);

  uint8_t *thumbnail_buffer = nullptr;
  size_t thumbnail_len = 0;
  jpeg_mem_dest(&cinfo, &thumbnail_buffer, &thumbnail_len);

  cinfo.image_width = thumbnail_width;
  cinfo.image_height = thumbnail_height;
  cinfo.input_components = 3;

  jpeg_set_defaults(&cinfo);
  jpeg_set_colorspace(&cinfo, JCS_YCbCr);
  // configure sampling factors for yuv420.
  cinfo.comp_info[0].h_samp_factor = 2;  // Y
  cinfo.comp_info[0].v_samp_factor = 2;
  cinfo.comp_info[1].h_samp_factor = 1;  // U
  cinfo.comp_info[1].v_samp_factor = 1;
  cinfo.comp_info[2].h_samp_factor = 1;  // V
  cinfo.comp_info[2].v_samp_factor = 1;
  cinfo.raw_data_in = TRUE;

  jpeg_set_quality(&cinfo, 50, TRUE);
  jpeg_start_compress(&cinfo, TRUE);

  JSAMPROW y[16], u[8], v[8];
  JSAMPARRAY planes[3]{y, u, v};

  for (int line = 0; line < cinfo.image_height; line += 16) {
    for (int i = 0; i < 16; ++i) {
      y[i] = y_plane + (line + i) * cinfo.image_width;
      if (i % 2 == 0) {
        int offset = (cinfo.image_width / 2) * ((i + line) / 2);
        u[i / 2] = u_plane + offset;
        v[i / 2] = v_plane + offset;
      }
    }
    jpeg_write_raw_data(&cinfo, planes, 16);
  }

  jpeg_finish_compress(&cinfo);
  jpeg_destroy_compress(&cinfo);

  kj::Array<capnp::byte> dat = kj::heapArray<capnp::byte>(thumbnail_buffer, thumbnail_len);
  free(thumbnail_buffer);
  return dat;
}

void publish_thumbnail(PubMaster *pm, const CameraBuf *b) {
  auto thumbnail = yuv420_to_jpeg(b, b->out_img_width / 4, b->out_img_height / 4);
  if (thumbnail.size() == 0) return;

  MessageBuilder msg;
  auto thumbnaild = msg.initEvent().initThumbnail();
  thumbnaild.setFrameId(b->cur_frame_data.frame_id);
  thumbnaild.setTimestampEof(b->cur_frame_data.timestamp_eof);
  thumbnaild.setThumbnail(thumbnail);

  pm->send("thumbnail", msg);
}

float set_exposure_target(const CameraBuf *b, Rect ae_xywh, int x_skip, int y_skip) {
  int lum_med;
  uint32_t lum_binning[256] = {0};
  const uint8_t *pix_ptr = b->cur_yuv_buf->y;

  unsigned int lum_total = 0;
  for (int y = ae_xywh.y; y < ae_xywh.y + ae_xywh.h; y += y_skip) {
    for (int x = ae_xywh.x; x < ae_xywh.x + ae_xywh.w; x += x_skip) {
      uint8_t lum = pix_ptr[(y * b->out_img_width) + x];
      lum_binning[lum]++;
      lum_total += 1;
    }
  }

  // Find mean lumimance value
  unsigned int lum_cur = 0;
  for (lum_med = 255; lum_med >= 0; lum_med--) {
    lum_cur += lum_binning[lum_med];

    if (lum_cur >= lum_total / 2) {
      break;
    }
  }

  return lum_med / 256.0;
}

int open_v4l_by_name_and_index(const char name[], int index, int flags) {
  for (int v4l_index = 0; /**/; ++v4l_index) {
    std::string v4l_name = util::read_file(util::string_format("/sys/class/video4linux/v4l-subdev%d/name", v4l_index));
    if (v4l_name.empty()) return -1;
    if (v4l_name.find(name) == 0) {
      if (index == 0) {
        return HANDLE_EINTR(open(util::string_format("/dev/v4l-subdev%d", v4l_index).c_str(), flags));
      }
      index--;
    }
  }
}<|MERGE_RESOLUTION|>--- conflicted
+++ resolved
@@ -64,13 +64,8 @@
 
   const SensorInfo *sensor = cam->sensor.get();
 
-<<<<<<< HEAD
   //is_raw = cam->is_raw;
   is_raw = false;
-  camera_bufs_raw = std::make_unique<VisionBuf[]>(frame_buf_count);
-=======
-  is_raw = cam->is_raw;
->>>>>>> d5745138
   frame_metadata = std::make_unique<FrameMetadata[]>(frame_buf_count);
 
   // RAW frames from ISP
