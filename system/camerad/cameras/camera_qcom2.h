--- conflicted
+++ resolved
@@ -40,11 +40,7 @@
   int new_exp_g;
   int new_exp_t;
 
-<<<<<<< HEAD
-  AutoExposureRect ae_xywh;
-=======
   Rect ae_xywh;
->>>>>>> ee01be71
   float measured_grey_fraction;
   float target_grey_fraction;
 
