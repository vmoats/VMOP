#include "cdm.h"

#include <stdint.h>
#include <cassert>
#include <sys/ioctl.h>
#include <sys/mman.h>

#include "media/cam_defs.h"
#include "media/cam_isp.h"
#include "media/cam_icp.h"
#include "media/cam_isp_ife.h"
#include "media/cam_sensor_cmn_header.h"
#include "media/cam_sync.h"
#include "third_party/linux/include/msm_media_info.h"

#include "common/util.h"
#include "common/swaglog.h"
#include "system/camerad/cameras/ife.h"
#include "system/camerad/cameras/spectra.h"
#include "third_party/linux/include/msm_media_info.h"

#include "blob.h"

// For debugging:
// echo "4294967295" > /sys/module/cam_debug_util/parameters/debug_mdl

// ************** low level camera helpers ****************

int do_cam_control(int fd, int op_code, void *handle, int size) {
  struct cam_control camcontrol = {0};
  camcontrol.op_code = op_code;
  camcontrol.handle = (uint64_t)handle;
  if (size == 0) {
    camcontrol.size = 8;
    camcontrol.handle_type = CAM_HANDLE_MEM_HANDLE;
  } else {
    camcontrol.size = size;
    camcontrol.handle_type = CAM_HANDLE_USER_POINTER;
  }

  int ret = HANDLE_EINTR(ioctl(fd, VIDIOC_CAM_CONTROL, &camcontrol));
  if (ret == -1) {
    LOGE("VIDIOC_CAM_CONTROL error: op_code %d - errno %d", op_code, errno);
  }
  return ret;
}

int do_sync_control(int fd, uint32_t id, void *handle, uint32_t size) {
  struct cam_private_ioctl_arg arg = {
    .id = id,
    .size = size,
    .ioctl_ptr = (uint64_t)handle,
  };
  int ret = HANDLE_EINTR(ioctl(fd, CAM_PRIVATE_IOCTL_CMD, &arg));

  int32_t ioctl_result = static_cast<int32_t>(arg.result);
  if (ret < 0) {
    LOGE("CAM_SYNC error: id %u - errno %d - ret %d - ioctl_result %d", id, errno, ret, ioctl_result);
    return ret;
  }
  if (ioctl_result != 0) {
    LOGE("CAM_SYNC error: id %u - errno %d - ret %d - ioctl_result %d", id, errno, ret, ioctl_result);
    return ioctl_result;
  }
  return ret;
}

std::optional<int32_t> device_acquire(int fd, int32_t session_handle, void *data, uint32_t num_resources) {
  struct cam_acquire_dev_cmd cmd = {
    .session_handle = session_handle,
    .handle_type = CAM_HANDLE_USER_POINTER,
    .num_resources = (uint32_t)(data ? num_resources : 0),
    .resource_hdl = (uint64_t)data,
  };
  int err = do_cam_control(fd, CAM_ACQUIRE_DEV, &cmd, sizeof(cmd));
  return err == 0 ? std::make_optional(cmd.dev_handle) : std::nullopt;
}

int device_config(int fd, int32_t session_handle, int32_t dev_handle, uint64_t packet_handle) {
  struct cam_config_dev_cmd cmd = {
    .session_handle = session_handle,
    .dev_handle = dev_handle,
    .packet_handle = packet_handle,
  };
  return do_cam_control(fd, CAM_CONFIG_DEV, &cmd, sizeof(cmd));
}

int device_control(int fd, int op_code, int session_handle, int dev_handle) {
  // start stop and release are all the same
  struct cam_start_stop_dev_cmd cmd { .session_handle = session_handle, .dev_handle = dev_handle };
  return do_cam_control(fd, op_code, &cmd, sizeof(cmd));
}

void *alloc_w_mmu_hdl(int video0_fd, int len, uint32_t *handle, int align, int flags, int mmu_hdl, int mmu_hdl2) {
  struct cam_mem_mgr_alloc_cmd mem_mgr_alloc_cmd = {0};
  mem_mgr_alloc_cmd.len = len;
  mem_mgr_alloc_cmd.align = align;
  mem_mgr_alloc_cmd.flags = flags;
  mem_mgr_alloc_cmd.num_hdl = 0;
  if (mmu_hdl != 0) {
    mem_mgr_alloc_cmd.mmu_hdls[0] = mmu_hdl;
    mem_mgr_alloc_cmd.num_hdl++;
  }
  if (mmu_hdl2 != 0) {
    mem_mgr_alloc_cmd.mmu_hdls[1] = mmu_hdl2;
    mem_mgr_alloc_cmd.num_hdl++;
  }

  do_cam_control(video0_fd, CAM_REQ_MGR_ALLOC_BUF, &mem_mgr_alloc_cmd, sizeof(mem_mgr_alloc_cmd));
  *handle = mem_mgr_alloc_cmd.out.buf_handle;

  void *ptr = NULL;
  if (mem_mgr_alloc_cmd.out.fd > 0) {
    ptr = mmap(NULL, len, PROT_READ | PROT_WRITE, MAP_SHARED, mem_mgr_alloc_cmd.out.fd, 0);
    assert(ptr != MAP_FAILED);
  }

  // LOGD("allocated: %x %d %llx mapped %p", mem_mgr_alloc_cmd.out.buf_handle, mem_mgr_alloc_cmd.out.fd, mem_mgr_alloc_cmd.out.vaddr, ptr);

  return ptr;
}

void release(int video0_fd, uint32_t handle) {
  struct cam_mem_mgr_release_cmd mem_mgr_release_cmd = {0};
  mem_mgr_release_cmd.buf_handle = handle;

  int ret = do_cam_control(video0_fd, CAM_REQ_MGR_RELEASE_BUF, &mem_mgr_release_cmd, sizeof(mem_mgr_release_cmd));
  assert(ret == 0);
}

static cam_cmd_power *power_set_wait(cam_cmd_power *power, int16_t delay_ms) {
  cam_cmd_unconditional_wait *unconditional_wait = (cam_cmd_unconditional_wait *)((char *)power + (sizeof(struct cam_cmd_power) + (power->count - 1) * sizeof(struct cam_power_settings)));
  unconditional_wait->cmd_type = CAMERA_SENSOR_CMD_TYPE_WAIT;
  unconditional_wait->delay = delay_ms;
  unconditional_wait->op_code = CAMERA_SENSOR_WAIT_OP_SW_UCND;
  return (struct cam_cmd_power *)(unconditional_wait + 1);
}

// *** MemoryManager ***

void *MemoryManager::alloc_buf(int size, uint32_t *handle) {
  lock.lock();
  void *ptr;
  if (!cached_allocations[size].empty()) {
    ptr = cached_allocations[size].front();
    cached_allocations[size].pop();
    *handle = handle_lookup[ptr];
  } else {
    ptr = alloc_w_mmu_hdl(video0_fd, size, handle);
    handle_lookup[ptr] = *handle;
    size_lookup[ptr] = size;
  }
  lock.unlock();
  memset(ptr, 0, size);
  return ptr;
}

void MemoryManager::free(void *ptr) {
  lock.lock();
  cached_allocations[size_lookup[ptr]].push(ptr);
  lock.unlock();
}

MemoryManager::~MemoryManager() {
  for (auto& x : cached_allocations) {
    while (!x.second.empty()) {
      void *ptr = x.second.front();
      x.second.pop();
      LOGD("freeing cached allocation %p with size %d", ptr, size_lookup[ptr]);
      munmap(ptr, size_lookup[ptr]);

      // release fd
      close(handle_lookup[ptr] >> 16);
      release(video0_fd, handle_lookup[ptr]);

      handle_lookup.erase(ptr);
      size_lookup.erase(ptr);
    }
  }
}

// *** SpectraMaster ***

void SpectraMaster::init() {
  LOG("-- Opening devices");
  // video0 is req_mgr, the target of many ioctls
  video0_fd = HANDLE_EINTR(open("/dev/v4l/by-path/platform-soc:qcom_cam-req-mgr-video-index0", O_RDWR | O_NONBLOCK));
  assert(video0_fd >= 0);
  LOGD("opened video0");

  // video1 is cam_sync, the target of some ioctls
  cam_sync_fd = HANDLE_EINTR(open("/dev/v4l/by-path/platform-cam_sync-video-index0", O_RDWR | O_NONBLOCK));
  assert(cam_sync_fd >= 0);
  LOGD("opened video1 (cam_sync)");

  // looks like there's only one of these
  isp_fd = open_v4l_by_name_and_index("cam-isp");
  assert(isp_fd >= 0);
  LOGD("opened isp");

  icp_fd = open_v4l_by_name_and_index("cam-icp");
  assert(icp_fd >= 0);
  LOGD("opened icp");

  // query ISP for MMU handles
  LOG("-- Query for MMU handles");
  struct cam_isp_query_cap_cmd isp_query_cap_cmd = {0};
  struct cam_query_cap_cmd query_cap_cmd = {0};
  query_cap_cmd.handle_type = 1;
  query_cap_cmd.caps_handle = (uint64_t)&isp_query_cap_cmd;
  query_cap_cmd.size = sizeof(isp_query_cap_cmd);
  int ret = do_cam_control(isp_fd, CAM_QUERY_CAP, &query_cap_cmd, sizeof(query_cap_cmd));
  assert(ret == 0);
  LOGD("using MMU handle: %x", isp_query_cap_cmd.device_iommu.non_secure);
  LOGD("using MMU handle: %x", isp_query_cap_cmd.cdm_iommu.non_secure);
  device_iommu = isp_query_cap_cmd.device_iommu.non_secure;
  cdm_iommu = isp_query_cap_cmd.cdm_iommu.non_secure;

  // query ICP for MMU handles
  struct cam_icp_query_cap_cmd icp_query_cap_cmd = {0};
  query_cap_cmd.caps_handle = (uint64_t)&icp_query_cap_cmd;
  query_cap_cmd.size = sizeof(icp_query_cap_cmd);
  ret = do_cam_control(icp_fd, CAM_QUERY_CAP, &query_cap_cmd, sizeof(query_cap_cmd));
  assert(ret == 0);
  LOGD("using ICP MMU handle: %x", icp_query_cap_cmd.dev_iommu_handle.non_secure);
  icp_device_iommu = icp_query_cap_cmd.dev_iommu_handle.non_secure;

  // subscribe
  LOG("-- Subscribing");
  struct v4l2_event_subscription sub = {0};
  sub.type = V4L_EVENT_CAM_REQ_MGR_EVENT;
  sub.id = V4L_EVENT_CAM_REQ_MGR_SOF_BOOT_TS;
  ret = HANDLE_EINTR(ioctl(video0_fd, VIDIOC_SUBSCRIBE_EVENT, &sub));
  LOGD("req mgr subscribe: %d", ret);
}

// *** SpectraCamera ***

SpectraCamera::SpectraCamera(SpectraMaster *master, const CameraConfig &config, bool raw)
  : m(master),
    enabled(config.enabled),
    cc(config),
    is_raw(raw) {
  mm.init(m->video0_fd);

  ife_buf_depth = is_raw ? 4 : VIPC_BUFFER_COUNT;
  assert(ife_buf_depth < MAX_IFE_BUFS);
}

SpectraCamera::~SpectraCamera() {
  if (open) {
    camera_close();
  }
}

int SpectraCamera::clear_req_queue() {
  struct cam_req_mgr_flush_info req_mgr_flush_request = {0};
  req_mgr_flush_request.session_hdl = session_handle;
  req_mgr_flush_request.link_hdl = link_handle;
  req_mgr_flush_request.flush_type = CAM_REQ_MGR_FLUSH_TYPE_ALL;
  int ret = do_cam_control(m->video0_fd, CAM_REQ_MGR_FLUSH_REQ, &req_mgr_flush_request, sizeof(req_mgr_flush_request));
  // LOGD("flushed all req: %d", ret);
  return ret;
}

void SpectraCamera::camera_open(VisionIpcServer *v, cl_device_id device_id, cl_context ctx) {
  if (!openSensor()) {
    return;
  }

  if (!enabled) return;

  // size is driven by all the HW that handles frames,
  // the video encoder has certain alignment requirements in this case
  stride = VENUS_Y_STRIDE(COLOR_FMT_NV12, sensor->frame_width);
  y_height = VENUS_Y_SCANLINES(COLOR_FMT_NV12, sensor->frame_height);
  uv_height = VENUS_UV_SCANLINES(COLOR_FMT_NV12, sensor->frame_height);
  uv_offset = stride*y_height;
  yuv_size = uv_offset + stride*uv_height;
  uv_offset = ALIGNED_SIZE(uv_offset, 0x1000);
  yuv_size = uv_offset + ALIGNED_SIZE(stride*uv_height, 0x1000);
  assert(stride == VENUS_UV_STRIDE(COLOR_FMT_NV12, sensor->frame_width));
  assert(y_height/2 == uv_height);

  open = true;
  configISP();
  if (is_raw) configICP();
  configCSIPHY();
  linkDevices();

  LOGD("camera init %d", cc.camera_num);
  buf.init(device_id, ctx, this, v, ife_buf_depth, cc.stream_type);
  camera_map_bufs();
  enqueue_req_multi(1, ife_buf_depth, 0);
}

void SpectraCamera::enqueue_req_multi(uint64_t start, int n, bool dp) {
  for (uint64_t i = start; i < start + n; ++i) {
    request_ids[(i - 1) % ife_buf_depth] = i;
    enqueue_buffer((i - 1) % ife_buf_depth, dp);
  }
}

void SpectraCamera::sensors_start() {
  if (!enabled) return;
  LOGD("starting sensor %d", cc.camera_num);
  sensors_i2c(sensor->start_reg_array.data(), sensor->start_reg_array.size(), CAM_SENSOR_PACKET_OPCODE_SENSOR_CONFIG, sensor->data_word);
}

void SpectraCamera::sensors_poke(int request_id) {
  uint32_t cam_packet_handle = 0;
  int size = sizeof(struct cam_packet);
  auto pkt = mm.alloc<struct cam_packet>(size, &cam_packet_handle);
  pkt->num_cmd_buf = 0;
  pkt->kmd_cmd_buf_index = -1;
  pkt->header.size = size;
  pkt->header.op_code = CAM_SENSOR_PACKET_OPCODE_SENSOR_NOP;
  pkt->header.request_id = request_id;

  int ret = device_config(sensor_fd, session_handle, sensor_dev_handle, cam_packet_handle);
  if (ret != 0) {
    LOGE("** sensor %d FAILED poke, disabling", cc.camera_num);
    enabled = false;
    return;
  }
}

void SpectraCamera::sensors_i2c(const struct i2c_random_wr_payload* dat, int len, int op_code, bool data_word) {
  // LOGD("sensors_i2c: %d", len);
  uint32_t cam_packet_handle = 0;
  int size = sizeof(struct cam_packet)+sizeof(struct cam_cmd_buf_desc)*1;
  auto pkt = mm.alloc<struct cam_packet>(size, &cam_packet_handle);
  pkt->num_cmd_buf = 1;
  pkt->kmd_cmd_buf_index = -1;
  pkt->header.size = size;
  pkt->header.op_code = op_code;
  struct cam_cmd_buf_desc *buf_desc = (struct cam_cmd_buf_desc *)&pkt->payload;

  buf_desc[0].size = buf_desc[0].length = sizeof(struct i2c_rdwr_header) + len*sizeof(struct i2c_random_wr_payload);
  buf_desc[0].type = CAM_CMD_BUF_I2C;

  auto i2c_random_wr = mm.alloc<struct cam_cmd_i2c_random_wr>(buf_desc[0].size, (uint32_t*)&buf_desc[0].mem_handle);
  i2c_random_wr->header.count = len;
  i2c_random_wr->header.op_code = 1;
  i2c_random_wr->header.cmd_type = CAMERA_SENSOR_CMD_TYPE_I2C_RNDM_WR;
  i2c_random_wr->header.data_type = data_word ? CAMERA_SENSOR_I2C_TYPE_WORD : CAMERA_SENSOR_I2C_TYPE_BYTE;
  i2c_random_wr->header.addr_type = CAMERA_SENSOR_I2C_TYPE_WORD;
  memcpy(i2c_random_wr->random_wr_payload, dat, len*sizeof(struct i2c_random_wr_payload));

  int ret = device_config(sensor_fd, session_handle, sensor_dev_handle, cam_packet_handle);
  if (ret != 0) {
    LOGE("** sensor %d FAILED i2c, disabling", cc.camera_num);
    enabled = false;
    return;
  }
}

int SpectraCamera::sensors_init() {
  uint32_t cam_packet_handle = 0;
  int size = sizeof(struct cam_packet)+sizeof(struct cam_cmd_buf_desc)*2;
  auto pkt = mm.alloc<struct cam_packet>(size, &cam_packet_handle);
  pkt->num_cmd_buf = 2;
  pkt->kmd_cmd_buf_index = -1;
  pkt->header.op_code = CSLDeviceTypeImageSensor | CAM_SENSOR_PACKET_OPCODE_SENSOR_PROBE;
  pkt->header.size = size;
  struct cam_cmd_buf_desc *buf_desc = (struct cam_cmd_buf_desc *)&pkt->payload;

  buf_desc[0].size = buf_desc[0].length = sizeof(struct cam_cmd_i2c_info) + sizeof(struct cam_cmd_probe);
  buf_desc[0].type = CAM_CMD_BUF_LEGACY;
  auto i2c_info = mm.alloc<struct cam_cmd_i2c_info>(buf_desc[0].size, (uint32_t*)&buf_desc[0].mem_handle);
  auto probe = (struct cam_cmd_probe *)(i2c_info.get() + 1);

  probe->camera_id = cc.camera_num;
  i2c_info->slave_addr = sensor->getSlaveAddress(cc.camera_num);
  // 0(I2C_STANDARD_MODE) = 100khz, 1(I2C_FAST_MODE) = 400khz
  //i2c_info->i2c_freq_mode = I2C_STANDARD_MODE;
  i2c_info->i2c_freq_mode = I2C_FAST_MODE;
  i2c_info->cmd_type = CAMERA_SENSOR_CMD_TYPE_I2C_INFO;

  probe->data_type = CAMERA_SENSOR_I2C_TYPE_WORD;
  probe->addr_type = CAMERA_SENSOR_I2C_TYPE_WORD;
  probe->op_code = 3;   // don't care?
  probe->cmd_type = CAMERA_SENSOR_CMD_TYPE_PROBE;
  probe->reg_addr = sensor->probe_reg_addr;
  probe->expected_data = sensor->probe_expected_data;
  probe->data_mask = 0;

  //buf_desc[1].size = buf_desc[1].length = 148;
  buf_desc[1].size = buf_desc[1].length = 196;
  buf_desc[1].type = CAM_CMD_BUF_I2C;
  auto power_settings = mm.alloc<struct cam_cmd_power>(buf_desc[1].size, (uint32_t*)&buf_desc[1].mem_handle);

  // power on
  struct cam_cmd_power *power = power_settings.get();
  power->count = 4;
  power->cmd_type = CAMERA_SENSOR_CMD_TYPE_PWR_UP;
  power->power_settings[0].power_seq_type = 3; // clock??
  power->power_settings[1].power_seq_type = 1; // analog
  power->power_settings[2].power_seq_type = 2; // digital
  power->power_settings[3].power_seq_type = 8; // reset low
  power = power_set_wait(power, 1);

  // set clock
  power->count = 1;
  power->cmd_type = CAMERA_SENSOR_CMD_TYPE_PWR_UP;
  power->power_settings[0].power_seq_type = 0;
  power->power_settings[0].config_val_low = sensor->mclk_frequency;
  power = power_set_wait(power, 1);

  // reset high
  power->count = 1;
  power->cmd_type = CAMERA_SENSOR_CMD_TYPE_PWR_UP;
  power->power_settings[0].power_seq_type = 8;
  power->power_settings[0].config_val_low = 1;
  // wait 650000 cycles @ 19.2 mhz = 33.8 ms
  power = power_set_wait(power, 34);

  // probe happens here

  // disable clock
  power->count = 1;
  power->cmd_type = CAMERA_SENSOR_CMD_TYPE_PWR_DOWN;
  power->power_settings[0].power_seq_type = 0;
  power->power_settings[0].config_val_low = 0;
  power = power_set_wait(power, 1);

  // reset high
  power->count = 1;
  power->cmd_type = CAMERA_SENSOR_CMD_TYPE_PWR_DOWN;
  power->power_settings[0].power_seq_type = 8;
  power->power_settings[0].config_val_low = 1;
  power = power_set_wait(power, 1);

  // reset low
  power->count = 1;
  power->cmd_type = CAMERA_SENSOR_CMD_TYPE_PWR_DOWN;
  power->power_settings[0].power_seq_type = 8;
  power->power_settings[0].config_val_low = 0;
  power = power_set_wait(power, 1);

  // power off
  power->count = 3;
  power->cmd_type = CAMERA_SENSOR_CMD_TYPE_PWR_DOWN;
  power->power_settings[0].power_seq_type = 2;
  power->power_settings[1].power_seq_type = 1;
  power->power_settings[2].power_seq_type = 3;

  int ret = do_cam_control(sensor_fd, CAM_SENSOR_PROBE_CMD, (void *)(uintptr_t)cam_packet_handle, 0);
  LOGD("probing the sensor: %d", ret);
  return ret;
}

void SpectraCamera::config_bps(int idx, int request_id) {
  /*
    Handles per-frame BPS config.
    * BPS = Bayer Processing Segment
  */
  int size = sizeof(struct cam_packet) + sizeof(struct cam_cmd_buf_desc)*2 + sizeof(struct cam_buf_io_cfg)*2;
  size += sizeof(struct cam_patch_desc)*8;

  uint32_t cam_packet_handle = 0;
  auto pkt = mm.alloc<struct cam_packet>(size, &cam_packet_handle);

  pkt->header.op_code = CSLDeviceTypeBPS | CAM_ICP_OPCODE_BPS_UPDATE;
  pkt->header.request_id = request_id;
  pkt->header.size = size;

  // *** cmd buf ***
  struct cam_cmd_buf_desc *buf_desc = (struct cam_cmd_buf_desc *)&pkt->payload;
  {
    pkt->num_cmd_buf = 2;
    pkt->kmd_cmd_buf_index = -1;
    pkt->kmd_cmd_buf_offset = 0;

    buf_desc[0].meta_data = 0;
    buf_desc[0].mem_handle = bps_cmd.handle;
    buf_desc[0].type = CAM_CMD_BUF_FW;
    buf_desc[0].offset = bps_cmd.aligned_size()*idx;

    buf_desc[0].length = sizeof(BpsFrameProcess) + sizeof(CDMProgramArray) + sizeof(CdmProgram)*10;
    buf_desc[0].size = buf_desc[0].length;

    // rest gets patched in
    BpsFrameProcess *fp = (BpsFrameProcess *)((unsigned char *)bps_cmd.ptr + buf_desc[0].offset);
    memset(fp, 0, buf_desc[0].length);
    fp->userArg = (uint64_t)icp_dev_handle;
    fp->cmdData.cdmBufferSize = bps_cdm_striping_bl.size;   // this comes from the striping lib create call
    fp->cmdData.requestId = 0; // request_id;  // why always 0?

    CDMProgramArray *pa = (CDMProgramArray *)((unsigned char *)fp + sizeof(BpsFrameProcess));
    pa->allocator = 0;
    pa->numPrograms = 1;
    pa->programs[0].programType = 20;  // GENERIC
    pa->programs[0].uID = 0;
    pa->programs[0].hasSingleReg = 0;
    pa->programs[0].bufferAllocatedInternally = 0;
    pa->programs[0].cdmBaseAndLength.bitfields.RESERVED = 0;
    pa->programs[0].cdmBaseAndLength.bitfields.BASE = 0;  // this gets patched

    int cdm_len = 0;
    cdm_len += write_cont((unsigned char *)bps_cdm_program_array.ptr + cdm_len, 0x2868, {
      0x06900400,
      0x000006a6,
      0x00000000,
      0x00000000,
    });
    assert(cdm_len == 24);
    cdm_len += write_cont((unsigned char *)bps_cdm_program_array.ptr + cdm_len, 0x2878, {
      0x00000080,
      0x00800066,
    });
    pa->programs[0].cdmBaseAndLength.bitfields.LEN = cdm_len - 1;

    // *** second command ***
    // parsed by cam_icp_packet_generic_blob_handler
    struct isp_packet {
      uint32_t header;
      struct cam_icp_clk_bw_request clk;
    } __attribute__((packed)) tmp;
    tmp.header = CAM_ICP_CMD_GENERIC_BLOB_CLK;
    tmp.header |= (sizeof(cam_icp_clk_bw_request)) << 8;
    tmp.clk.budget_ns = 0x1fca058;
    tmp.clk.frame_cycles = 2329024; // comes from the striping lib
    tmp.clk.rt_flag = 0x0;
    tmp.clk.uncompressed_bw = 0x38512180;
    tmp.clk.compressed_bw = 0x38512180;

    buf_desc[1].size = sizeof(tmp);
    buf_desc[1].offset = 0;
    buf_desc[1].length = buf_desc[1].size - buf_desc[1].offset;
    buf_desc[1].type = CAM_CMD_BUF_GENERIC;
    buf_desc[1].meta_data = CAM_ICP_CMD_META_GENERIC_BLOB;
    auto buf2 = mm.alloc<uint32_t>(buf_desc[1].size, (uint32_t*)&buf_desc[1].mem_handle);
    memcpy(buf2.get(), &tmp, sizeof(tmp));
  }

  // *** io config ***
  pkt->num_io_configs = 2;
  pkt->io_configs_offset = sizeof(struct cam_cmd_buf_desc)*pkt->num_cmd_buf;
  struct cam_buf_io_cfg *io_cfg = (struct cam_buf_io_cfg *)((char*)&pkt->payload + pkt->io_configs_offset);
  {
    // input frame
    io_cfg[0].offsets[0] = 0;
    io_cfg[0].mem_handle[0] = buf_handle_raw[idx];

    io_cfg[0].planes[0] = (struct cam_plane_cfg){
      .width = sensor->frame_width,
      .height = sensor->frame_height + sensor->extra_height,
      .plane_stride = sensor->frame_stride,
      .slice_height = sensor->frame_height + sensor->extra_height,
    };
    io_cfg[0].format = sensor->mipi_format;
    io_cfg[0].color_space = CAM_COLOR_SPACE_BASE;
    io_cfg[0].color_pattern = 0x5;
    io_cfg[0].bpp = (sensor->mipi_format == CAM_FORMAT_MIPI_RAW_10 ? 0xa : 0xc);
    io_cfg[0].resource_type = CAM_ICP_BPS_INPUT_IMAGE;
    io_cfg[0].fence = sync_objs[idx];
    io_cfg[0].direction = CAM_BUF_INPUT;
    io_cfg[0].subsample_pattern = 0x1;
    io_cfg[0].framedrop_pattern = 0x1;

    // output frame
    io_cfg[1].mem_handle[0] = buf_handle_yuv[idx];
    io_cfg[1].mem_handle[1] = buf_handle_yuv[idx];
    io_cfg[1].planes[0] = (struct cam_plane_cfg){
      .width = sensor->frame_width,
      .height = sensor->frame_height,
      .plane_stride = stride,
      .slice_height = y_height,
    };
    io_cfg[1].planes[1] = (struct cam_plane_cfg){
      .width = sensor->frame_width,
      .height = sensor->frame_height/2,
      .plane_stride = stride,
      .slice_height = uv_height,
    };
    io_cfg[1].offsets[1] = ALIGNED_SIZE(io_cfg[1].planes[0].plane_stride*io_cfg[1].planes[0].slice_height, 0x1000);
    assert(io_cfg[1].offsets[1] == uv_offset);

    io_cfg[1].format = CAM_FORMAT_NV12;  // TODO: why is this 21 in the dump? should be 12
    io_cfg[1].color_space = CAM_COLOR_SPACE_BT601_FULL;
    io_cfg[1].resource_type = CAM_ICP_BPS_OUTPUT_IMAGE_FULL;
    io_cfg[1].fence = sync_objs_bps_out[idx];
    io_cfg[1].direction = CAM_BUF_OUTPUT;
    io_cfg[1].subsample_pattern = 0x1;
    io_cfg[1].framedrop_pattern = 0x1;
  }

  // *** patches ***
  {
    pkt->num_patches = 8;
    pkt->patch_offset = sizeof(struct cam_cmd_buf_desc)*pkt->num_cmd_buf + sizeof(struct cam_buf_io_cfg)*pkt->num_io_configs;
    for (int i = 0; i < pkt->num_patches; i++) {
      struct cam_patch_desc *patch = (struct cam_patch_desc *)((char*)&pkt->payload + pkt->patch_offset + sizeof(cam_patch_desc)*i);
      patch->dst_buf_hdl = bps_cmd.handle;
      // TODO: clean this up with offsetof
      patch->dst_offset = buf_desc[0].offset + (uint32_t[]){0x0, 0x10, 0x14, 0xa8, 0xb0, 0xc8, 0xac, 0xa0}[i];

      patch->src_offset = 0;
      if (i == 0) {
        // input frame
        patch->src_buf_hdl = buf_handle_raw[idx];
      } else if ((i == 1) || (i == 2)) {
        // output frame
        patch->src_buf_hdl = buf_handle_yuv[idx];
        patch->src_offset = (i == 1) ? 0 : io_cfg[1].offsets[1];
      } else if (i == 3) {
        // this is type BpsIQSettings, not sure we need to set anything?
        patch->src_buf_hdl = bps_iq.handle;
        BpsIQSettings *iq = (BpsIQSettings *)bps_iq.ptr;
        memset(iq, 0, sizeof(BpsIQSettings));
        iq->demosaicParameters.moduleCfg.EN = 1;
        iq->demosaicParameters.moduleCfg.EN = 1;
        iq->demosaicParameters.moduleCfg.DYN_G_CLAMP_EN = 0x1;
        iq->fullRoundAndClampParameters.lumaClampParameters.clampMin = 0;
        iq->fullRoundAndClampParameters.lumaClampParameters.clampMax = 0x3ff;  // max 10bit
        iq->fullRoundAndClampParameters.chromaClampParameters.clampMin = 0;
        iq->fullRoundAndClampParameters.chromaClampParameters.clampMax = 0x3ff;  // max 10bit
        iq->chromaSubsampleParameters.horizontalRoundingOption = 1;
        iq->chromaSubsampleParameters.verticalRoundingOption = 2;
        iq->registration1RoundAndClampParameters.lumaClampParameters.clampMax = 0xff;
        iq->registration1RoundAndClampParameters.chromaClampParameters.clampMax = 0xff;
      } else if (i == 4) {
        // CDMProgramArray
        patch->src_buf_hdl = bps_cmd.handle;
        patch->src_offset = 0xc0;
      } else if (i == 5) {
        patch->src_buf_hdl = bps_cdm_program_array.handle;
      } else if (i == 6) {
        patch->src_buf_hdl = bps_striping.handle;
      } else if (i == 7) {
        patch->src_buf_hdl = bps_cdm_striping_bl.handle;
      }
    }
  }

  int ret = device_config(m->icp_fd, session_handle, icp_dev_handle, cam_packet_handle);
  assert(ret == 0);
}

void add_patch(void *ptr, int n, int32_t dst_hdl, uint32_t dst_offset, int32_t src_hdl, uint32_t src_offset) {
  struct cam_patch_desc *p = (struct cam_patch_desc *)((unsigned char*)ptr + sizeof(struct cam_patch_desc)*n);
  p->dst_buf_hdl = dst_hdl;
  p->src_buf_hdl = src_hdl;
  p->dst_offset = dst_offset;
  p->src_offset = src_offset;
};

void SpectraCamera::config_ife(int idx, int request_id, bool init) {
  /*
    Handles initial + per-frame IFE config.
    * IFE = Image Front End
  */
  int size = sizeof(struct cam_packet) + sizeof(struct cam_cmd_buf_desc)*2;
  size += sizeof(struct cam_patch_desc)*10;
  if (!init) {
    size += sizeof(struct cam_buf_io_cfg);
  }

  uint32_t cam_packet_handle = 0;
  auto pkt = mm.alloc<struct cam_packet>(size, &cam_packet_handle);

  if (!init) {
    pkt->header.op_code =  CSLDeviceTypeIFE | OpcodesIFEUpdate;  // 0xf000001
    pkt->header.request_id = request_id;
  } else {
    pkt->header.op_code = CSLDeviceTypeIFE | OpcodesIFEInitialConfig; // 0xf000000
    pkt->header.request_id = 1;
  }
  pkt->header.size = size;

  // *** cmd buf ***
  std::vector<uint32_t> patches;
  {
    struct cam_cmd_buf_desc *buf_desc = (struct cam_cmd_buf_desc *)&pkt->payload;
    pkt->num_cmd_buf = 2;

    // *** first command ***
    buf_desc[0].size = ife_cmd.size;
    buf_desc[0].length = 0;
    buf_desc[0].type = CAM_CMD_BUF_DIRECT;
    buf_desc[0].meta_data = CAM_ISP_PACKET_META_COMMON;
    buf_desc[0].mem_handle = ife_cmd.handle;
    buf_desc[0].offset = ife_cmd.aligned_size()*idx;

    // stream of IFE register writes
    if (!is_raw) {
      if (init) {
        buf_desc[0].length = build_initial_config((unsigned char*)ife_cmd.ptr + buf_desc[0].offset, sensor.get(), patches);
      } else {
        buf_desc[0].length = build_update((unsigned char*)ife_cmd.ptr + buf_desc[0].offset, sensor.get(), patches);
      }
    }

    pkt->kmd_cmd_buf_offset = buf_desc[0].length;
    pkt->kmd_cmd_buf_index = 0;

    // *** second command ***
    // parsed by cam_isp_packet_generic_blob_handler
    struct isp_packet {
      uint32_t type_0;
      cam_isp_resource_hfr_config resource_hfr;

      uint32_t type_1;
      cam_isp_clock_config clock;
      uint64_t extra_rdi_hz[3];

      uint32_t type_2;
      cam_isp_bw_config bw;
      struct cam_isp_bw_vote extra_rdi_vote[6];
    } __attribute__((packed)) tmp;
    memset(&tmp, 0, sizeof(tmp));

    tmp.type_0 = CAM_ISP_GENERIC_BLOB_TYPE_HFR_CONFIG;
    tmp.type_0 |= sizeof(cam_isp_resource_hfr_config) << 8;
    static_assert(sizeof(cam_isp_resource_hfr_config) == 0x20);
    tmp.resource_hfr = {
      .num_ports = 1,
      .port_hfr_config[0] = {
        .resource_type = static_cast<uint32_t>(is_raw ? CAM_ISP_IFE_OUT_RES_RDI_0 : CAM_ISP_IFE_OUT_RES_FULL),
        .subsample_pattern = 1,
        .subsample_period = 0,
        .framedrop_pattern = 1,
        .framedrop_period = 0,
      }
    };

    tmp.type_1 = CAM_ISP_GENERIC_BLOB_TYPE_CLOCK_CONFIG;
    tmp.type_1 |= (sizeof(cam_isp_clock_config) + sizeof(tmp.extra_rdi_hz)) << 8;
    static_assert((sizeof(cam_isp_clock_config) + sizeof(tmp.extra_rdi_hz)) == 0x38);
    tmp.clock = {
      .usage_type = 1, // dual mode
      .num_rdi = 4,
      .left_pix_hz = 404000000,
      .right_pix_hz = 404000000,
      .rdi_hz[0] = 404000000,
    };

    tmp.type_2 = CAM_ISP_GENERIC_BLOB_TYPE_BW_CONFIG;
    tmp.type_2 |= (sizeof(cam_isp_bw_config) + sizeof(tmp.extra_rdi_vote)) << 8;
    static_assert((sizeof(cam_isp_bw_config) + sizeof(tmp.extra_rdi_vote)) == 0xe0);
    tmp.bw = {
      .usage_type = 1, // dual mode
      .num_rdi = 4,
      .left_pix_vote = {
        .resource_id = 0,
        .cam_bw_bps = 450000000,
        .ext_bw_bps = 450000000,
      },
      .rdi_vote[0] = {
        .resource_id = 0,
        .cam_bw_bps = 8706200000,
        .ext_bw_bps = 8706200000,
      },
    };

    static_assert(offsetof(struct isp_packet, type_2) == 0x60);

    buf_desc[1].size = sizeof(tmp);
    buf_desc[1].offset = !init ? 0x60 : 0;
    buf_desc[1].length = buf_desc[1].size - buf_desc[1].offset;
    buf_desc[1].type = CAM_CMD_BUF_GENERIC;
    buf_desc[1].meta_data = CAM_ISP_PACKET_META_GENERIC_BLOB_COMMON;
    auto buf2 = mm.alloc<uint32_t>(buf_desc[1].size, (uint32_t*)&buf_desc[1].mem_handle);
    memcpy(buf2.get(), &tmp, sizeof(tmp));
  }

  // *** io config ***
  if (!init) {
    // configure output frame
    pkt->num_io_configs = 1;
    pkt->io_configs_offset = sizeof(struct cam_cmd_buf_desc)*pkt->num_cmd_buf;

    struct cam_buf_io_cfg *io_cfg = (struct cam_buf_io_cfg *)((char*)&pkt->payload + pkt->io_configs_offset);
    if (is_raw) {
      io_cfg[0].mem_handle[0] = buf_handle_raw[idx];
      io_cfg[0].planes[0] = (struct cam_plane_cfg){
        .width = sensor->frame_width,
        .height = sensor->frame_height,
        .plane_stride = sensor->frame_stride,
        .slice_height = sensor->frame_height + sensor->extra_height,
      };
      io_cfg[0].format = sensor->mipi_format;
      io_cfg[0].color_space = CAM_COLOR_SPACE_BASE;
      io_cfg[0].color_pattern = 0x5;
      io_cfg[0].bpp = (sensor->mipi_format == CAM_FORMAT_MIPI_RAW_10 ? 0xa : 0xc);
      io_cfg[0].resource_type = CAM_ISP_IFE_OUT_RES_RDI_0;
      io_cfg[0].fence = sync_objs[idx];
      io_cfg[0].direction = CAM_BUF_OUTPUT;
      io_cfg[0].subsample_pattern = 0x1;
      io_cfg[0].framedrop_pattern = 0x1;
    } else {
      io_cfg[0].mem_handle[0] = buf_handle_yuv[idx];
      io_cfg[0].mem_handle[1] = buf_handle_yuv[idx];
      io_cfg[0].planes[0] = (struct cam_plane_cfg){
        .width = sensor->frame_width,
        .height = sensor->frame_height,
        .plane_stride = stride,
        .slice_height = y_height,
      };
      io_cfg[0].planes[1] = (struct cam_plane_cfg){
        .width = sensor->frame_width,
        .height = sensor->frame_height/2,
        .plane_stride = stride,
        .slice_height = uv_height,
      };
      io_cfg[0].offsets[1] = uv_offset;
      io_cfg[0].format = CAM_FORMAT_NV12;
      io_cfg[0].color_space = 0;
      io_cfg[0].color_pattern = 0x0;
      io_cfg[0].bpp = 0;
      io_cfg[0].resource_type = CAM_ISP_IFE_OUT_RES_FULL;
      io_cfg[0].fence = sync_objs[idx];
      io_cfg[0].direction = CAM_BUF_OUTPUT;
      io_cfg[0].subsample_pattern = 0x1;
      io_cfg[0].framedrop_pattern = 0x1;
    }
  }

  // *** patches ***
  // sets up the kernel driver to do address translation for the IFE
  {
    // order here corresponds to the one in build_initial_config
    assert(patches.size() == 6 || patches.size() == 0);

    pkt->num_patches = patches.size();
    pkt->patch_offset = sizeof(struct cam_cmd_buf_desc)*pkt->num_cmd_buf + sizeof(struct cam_buf_io_cfg)*pkt->num_io_configs;
    if (pkt->num_patches > 0) {
      void *p = (char*)&pkt->payload + pkt->patch_offset;

      // linearization LUT
      add_patch(p, 0, ife_cmd.handle, patches[0], ife_linearization_lut.handle, 0);

      // vignetting correction LUTs
      add_patch(p, 1, ife_cmd.handle, patches[1], ife_vignetting_lut.handle, 0);
      add_patch(p, 2, ife_cmd.handle, patches[2], ife_vignetting_lut.handle, ife_vignetting_lut.size);

      // gamma LUTs
      for (int i = 0; i < 3; i++) {
        add_patch(p, i+3, ife_cmd.handle, patches[i+3], ife_gamma_lut.handle, ife_gamma_lut.size*i);
      }
    }
  }

  int ret = device_config(m->isp_fd, session_handle, isp_dev_handle, cam_packet_handle);
  assert(ret == 0);
}

void SpectraCamera::enqueue_buffer(int i, bool dp) {
  int ret;
  uint64_t request_id = request_ids[i];

  if (sync_objs[i]) {
    // SOF has come in, wait until readout is complete
    struct cam_sync_wait sync_wait = {0};

    // wait for ife
    sync_wait.sync_obj = sync_objs[i];
    sync_wait.timeout_ms = 100;
    ret = do_sync_control(m->cam_sync_fd, CAM_SYNC_WAIT, &sync_wait, sizeof(sync_wait));
    if (ret != 0) {
      // TODO: handle frame drop cleanly
      // when this happens, it messes up future frames
      LOGE("failed to wait for sync: %d %d", ret, sync_wait.sync_obj);
    }

    if (is_raw) {
      // wait for bps
      sync_wait.sync_obj = sync_objs_bps_out[i];
      sync_wait.timeout_ms = 50; // max dt tolerance, typical should be 23
      ret = do_sync_control(m->cam_sync_fd, CAM_SYNC_WAIT, &sync_wait, sizeof(sync_wait));
      if (ret != 0) {
        LOGE("failed to wait for sync: %d %d", ret, sync_wait.sync_obj);
        // TODO: handle frame drop cleanly
      }
    }

    buf.frame_metadata[i].timestamp_end_of_isp = (uint64_t)nanos_since_boot();
    buf.frame_metadata[i].timestamp_eof = buf.frame_metadata[i].timestamp_sof + sensor->readout_time_ns;
    if (dp) {
      buf.queue(i);
    }

    // destroy old output fence
    for (auto so : {sync_objs, sync_objs_bps_out}) {
      if (so[i] == 0) continue;
      struct cam_sync_info sync_destroy = {0};
      sync_destroy.sync_obj = so[i];
      ret = do_sync_control(m->cam_sync_fd, CAM_SYNC_DESTROY, &sync_destroy, sizeof(sync_destroy));
      if (ret != 0) {
        LOGE("failed to destroy sync object: %d %d", ret, sync_destroy.sync_obj);
      }
    }
  }

  // create output fences
  struct cam_sync_info sync_create = {0};
  strcpy(sync_create.name, "NodeOutputPortFence");
  ret = do_sync_control(m->cam_sync_fd, CAM_SYNC_CREATE, &sync_create, sizeof(sync_create));
  if (ret != 0) {
    LOGE("failed to create fence: %d %d", ret, sync_create.sync_obj);
  }
  sync_objs[i] = sync_create.sync_obj;

<<<<<<< HEAD
  if (is_raw) {
=======
  if (icp_dev_handle > 0) {
>>>>>>> 4c27878f
    ret = do_cam_control(m->cam_sync_fd, CAM_SYNC_CREATE, &sync_create, sizeof(sync_create));
    if (ret != 0) {
      LOGE("failed to create fence: %d %d", ret, sync_create.sync_obj);
    }
    sync_objs_bps_out[i] = sync_create.sync_obj;
  }

  // schedule request with camera request manager
  struct cam_req_mgr_sched_request req_mgr_sched_request = {0};
  req_mgr_sched_request.session_hdl = session_handle;
  req_mgr_sched_request.link_hdl = link_handle;
  req_mgr_sched_request.req_id = request_id;
  ret = do_cam_control(m->video0_fd, CAM_REQ_MGR_SCHED_REQ, &req_mgr_sched_request, sizeof(req_mgr_sched_request));
  if (ret != 0) {
    LOGE("failed to schedule cam mgr request: %d %lu", ret, request_id);
  }

  // poke sensor, must happen after schedule
  sensors_poke(request_id);

  // submit request to IFE and BPS
  config_ife(i, request_id);
  if (is_raw) config_bps(i, request_id);
}

void SpectraCamera::camera_map_bufs() {
  int ret;
  for (int i = 0; i < ife_buf_depth; i++) {
    // map our VisionIPC bufs into ISP memory
    struct cam_mem_mgr_map_cmd mem_mgr_map_cmd = {0};
    mem_mgr_map_cmd.flags = CAM_MEM_FLAG_HW_READ_WRITE;
    mem_mgr_map_cmd.mmu_hdls[0] = m->device_iommu;
    mem_mgr_map_cmd.num_hdl = 1;
<<<<<<< HEAD
    if (is_raw) {
      mem_mgr_map_cmd.num_hdl = 2;
      mem_mgr_map_cmd.mmu_hdls[1] = m->icp_device_iommu;
    }
    mem_mgr_map_cmd.flags = CAM_MEM_FLAG_HW_READ_WRITE;
=======
    if (icp_dev_handle > 0) {
      mem_mgr_map_cmd.num_hdl = 2;
      mem_mgr_map_cmd.mmu_hdls[1] = m->icp_device_iommu;
    }
>>>>>>> 4c27878f

    if (is_raw) {
      // RAW bayer images
      mem_mgr_map_cmd.fd = buf.camera_bufs_raw[i].fd;
      ret = do_cam_control(m->video0_fd, CAM_REQ_MGR_MAP_BUF, &mem_mgr_map_cmd, sizeof(mem_mgr_map_cmd));
      assert(ret == 0);
      LOGD("map buf req: (fd: %d) 0x%x %d", buf.camera_bufs_raw[i].fd, mem_mgr_map_cmd.out.buf_handle, ret);
      buf_handle_raw[i] = mem_mgr_map_cmd.out.buf_handle;
    } else {
      // final processed images
      VisionBuf *vb = buf.vipc_server->get_buffer(buf.stream_type, i);
      mem_mgr_map_cmd.fd = vb->fd;
      ret = do_cam_control(m->video0_fd, CAM_REQ_MGR_MAP_BUF, &mem_mgr_map_cmd, sizeof(mem_mgr_map_cmd));
      LOGD("map buf req: (fd: %d) 0x%x %d", vb->fd, mem_mgr_map_cmd.out.buf_handle, ret);
      buf_handle_yuv[i] = mem_mgr_map_cmd.out.buf_handle;
    }
  }
}

bool SpectraCamera::openSensor() {
  sensor_fd = open_v4l_by_name_and_index("cam-sensor-driver", cc.camera_num);
  assert(sensor_fd >= 0);
  LOGD("opened sensor for %d", cc.camera_num);

  LOGD("-- Probing sensor %d", cc.camera_num);

  auto init_sensor_lambda = [this](SensorInfo *s) {
    sensor.reset(s);
    return (sensors_init() == 0);
  };

  // Figure out which sensor we have
  if (!init_sensor_lambda(new AR0231) &&
      !init_sensor_lambda(new OX03C10) &&
      !init_sensor_lambda(new OS04C10)) {
    LOGE("** sensor %d FAILED bringup, disabling", cc.camera_num);
    enabled = false;
    return false;
  }
  LOGD("-- Probing sensor %d success", cc.camera_num);

  // create session
  struct cam_req_mgr_session_info session_info = {};
  int ret = do_cam_control(m->video0_fd, CAM_REQ_MGR_CREATE_SESSION, &session_info, sizeof(session_info));
  LOGD("get session: %d 0x%X", ret, session_info.session_hdl);
  session_handle = session_info.session_hdl;

  // access the sensor
  LOGD("-- Accessing sensor");
  auto sensor_dev_handle_ = device_acquire(sensor_fd, session_handle, nullptr);
  assert(sensor_dev_handle_);
  sensor_dev_handle = *sensor_dev_handle_;
  LOGD("acquire sensor dev");

  LOG("-- Configuring sensor");
  sensors_i2c(sensor->init_reg_array.data(), sensor->init_reg_array.size(), CAM_SENSOR_PACKET_OPCODE_SENSOR_CONFIG, sensor->data_word);
  return true;
}

void SpectraCamera::configISP() {
  if (!enabled) return;

  struct cam_isp_in_port_info in_port_info = {
    // ISP input to the CSID
    .res_type = cc.phy,
    .lane_type = CAM_ISP_LANE_TYPE_DPHY,
    .lane_num = 4,
    .lane_cfg = 0x3210,

    .vc = 0x0,
    .dt = sensor->frame_data_type,
    .format = sensor->mipi_format,

    .test_pattern = sensor->bayer_pattern,
    .usage_type = 0x0,

    .left_start = 0,
    .left_stop = sensor->frame_width - 1,
    .left_width = sensor->frame_width,

    .right_start = 0,
    .right_stop = sensor->frame_width - 1,
    .right_width = sensor->frame_width,

    .line_start = sensor->frame_offset,
    .line_stop = sensor->frame_height + sensor->frame_offset - 1,
    .height = sensor->frame_height + sensor->frame_offset,

    .pixel_clk = 0x0,
    .batch_size = 0x0,
    .dsp_mode = CAM_ISP_DSP_MODE_NONE,
    .hbi_cnt = 0x0,
    .custom_csid = 0x0,

    // ISP outputs
    .num_out_res = 0x1,
    .data[0] = (struct cam_isp_out_port_info){
      .res_type = CAM_ISP_IFE_OUT_RES_FULL,
      .format = CAM_FORMAT_NV12,
      .width = sensor->frame_width,
      .height = sensor->frame_height + sensor->extra_height,
      .comp_grp_id = 0x0, .split_point = 0x0, .secure_mode = 0x0,
    },
  };

  if (is_raw) {
    in_port_info.line_start = 0;
    in_port_info.line_stop = sensor->frame_height + sensor->extra_height - 1;
    in_port_info.height = sensor->frame_height + sensor->extra_height;

    in_port_info.data[0].res_type = CAM_ISP_IFE_OUT_RES_RDI_0;
    in_port_info.data[0].format = sensor->mipi_format;
  }

  struct cam_isp_resource isp_resource = {
    .resource_id = CAM_ISP_RES_ID_PORT,
    .handle_type = CAM_HANDLE_USER_POINTER,
    .res_hdl = (uint64_t)&in_port_info,
    .length = sizeof(in_port_info),
  };

  auto isp_dev_handle_ = device_acquire(m->isp_fd, session_handle, &isp_resource);
  assert(isp_dev_handle_);
  isp_dev_handle = *isp_dev_handle_;
  LOGD("acquire isp dev");

  // allocate IFE memory, then configure it
  ife_cmd.init(m, 67984, 0x20,
               CAM_MEM_FLAG_HW_READ_WRITE | CAM_MEM_FLAG_KMD_ACCESS | CAM_MEM_FLAG_UMD_ACCESS | CAM_MEM_FLAG_CMD_BUF_TYPE,
               m->device_iommu, m->cdm_iommu, ife_buf_depth);
  if (!is_raw) {
    ife_gamma_lut.init(m, 64*sizeof(uint32_t), 0x20,
                       CAM_MEM_FLAG_HW_READ_WRITE | CAM_MEM_FLAG_KMD_ACCESS | CAM_MEM_FLAG_UMD_ACCESS | CAM_MEM_FLAG_CMD_BUF_TYPE,
                       m->device_iommu, m->cdm_iommu, 3); // 3 for RGB
    for (int i = 0; i < 3; i++) {
      memcpy(ife_gamma_lut.ptr + ife_gamma_lut.size*i, sensor->gamma_lut_rgb.data(), ife_gamma_lut.size);
    }
    ife_linearization_lut.init(m, sensor->linearization_lut.size(), 0x20,
                               CAM_MEM_FLAG_HW_READ_WRITE | CAM_MEM_FLAG_KMD_ACCESS | CAM_MEM_FLAG_UMD_ACCESS | CAM_MEM_FLAG_CMD_BUF_TYPE,
                               m->device_iommu, m->cdm_iommu);
    memcpy(ife_linearization_lut.ptr, sensor->linearization_lut.data(), ife_linearization_lut.size);
    ife_vignetting_lut.init(m, sensor->vignetting_lut.size(), 0x20,
                            CAM_MEM_FLAG_HW_READ_WRITE | CAM_MEM_FLAG_KMD_ACCESS | CAM_MEM_FLAG_UMD_ACCESS | CAM_MEM_FLAG_CMD_BUF_TYPE,
                            m->device_iommu, m->cdm_iommu, 2);
    memcpy(ife_vignetting_lut.ptr, sensor->vignetting_lut.data(), ife_vignetting_lut.size*2);
  }

  config_ife(0, 1, true);
}

void SpectraCamera::configICP() {
  /*
    Configures both the ICP and BPS.
  */

  int cfg_handle;
  BpsCfg *cfg = (BpsCfg *)alloc_w_mmu_hdl(m->video0_fd, sizeof(BpsCfg), (uint32_t*)&cfg_handle, 0x1,
                                          CAM_MEM_FLAG_HW_READ_WRITE | CAM_MEM_FLAG_UMD_ACCESS | CAM_MEM_FLAG_HW_SHARED_ACCESS,
                                          m->icp_device_iommu);
  memset(cfg, 0, sizeof(BpsCfg));

  cfg->cmdData.images[0].info.format = IMAGE_FORMAT_MIPI_12;
  cfg->cmdData.images[0].info.bayerOrder = FIRST_PIXEL_GR;  // TODO: get this from sensor->bayer_pattern
  cfg->cmdData.images[0].info.dimensions.widthPixels = sensor->frame_width;
  cfg->cmdData.images[0].info.dimensions.heightLines = sensor->frame_height;
  cfg->cmdData.images[0].bufferLayout[0].bufferStride = sensor->frame_stride;
  cfg->cmdData.images[0].bufferLayout[0].bufferHeight = sensor->frame_height;

  cfg->cmdData.images[1].info.format = IMAGE_FORMAT_LINEAR_NV12;
  cfg->cmdData.images[1].info.dimensions.widthPixels = sensor->frame_width;
  cfg->cmdData.images[1].info.dimensions.heightLines = sensor->frame_height;
  cfg->cmdData.images[1].bufferLayout[0].bufferStride = stride;
  cfg->cmdData.images[1].bufferLayout[0].bufferHeight = y_height;
  cfg->cmdData.images[1].bufferLayout[1].bufferStride = stride;
  cfg->cmdData.images[1].bufferLayout[1].bufferHeight = uv_height;

  struct cam_icp_acquire_dev_info icp_info = {
    .scratch_mem_size = 0x0,
    .dev_type = CAM_ICP_RES_TYPE_BPS,
    .io_config_cmd_size = sizeof(BpsCfg),
    .io_config_cmd_handle = cfg_handle,
    .secure_mode = 0,
    .num_out_res = 1,
    .in_res = (struct cam_icp_res_info){
      .format = 0x9,  // RAW MIPI
      .width = sensor->frame_width,
      .height = sensor->frame_height,
      .fps = 20,
    },
    .out_res[0] = (struct cam_icp_res_info){
      .format = 0x3,  // YUV420NV12
      .width = sensor->frame_width,
      .height = sensor->frame_height,
      .fps = 20,
    },
  };
  auto h = device_acquire(m->icp_fd, session_handle, &icp_info);
  assert(h);
  icp_dev_handle = *h;
  LOGD("acquire icp dev");

  release(m->video0_fd, cfg_handle);

  // BPS CMD buffer
  //unsigned char striping_out[] = "\x00";
  bps_cmd.init(m, ife_buf_depth*ALIGNED_SIZE(464, 0x20), 0x20,
               CAM_MEM_FLAG_HW_READ_WRITE | CAM_MEM_FLAG_KMD_ACCESS | CAM_MEM_FLAG_UMD_ACCESS | CAM_MEM_FLAG_CMD_BUF_TYPE | CAM_MEM_FLAG_HW_SHARED_ACCESS,
               m->icp_device_iommu);

  // init BPS buffers
  bps_cmd.init(m, 464, 0x20,
               CAM_MEM_FLAG_HW_READ_WRITE | CAM_MEM_FLAG_KMD_ACCESS | CAM_MEM_FLAG_UMD_ACCESS | CAM_MEM_FLAG_CMD_BUF_TYPE | CAM_MEM_FLAG_HW_SHARED_ACCESS,
               m->icp_device_iommu, 0, ife_buf_depth);

  bps_iq.init(m, sizeof(BpsIQSettings), 0x20,
              CAM_MEM_FLAG_HW_READ_WRITE | CAM_MEM_FLAG_KMD_ACCESS | CAM_MEM_FLAG_UMD_ACCESS | CAM_MEM_FLAG_CMD_BUF_TYPE | CAM_MEM_FLAG_HW_SHARED_ACCESS,
              m->icp_device_iommu);
  bps_cdm_program_array.init(m, sizeof(CdmProgram), 0x20,
              CAM_MEM_FLAG_HW_READ_WRITE | CAM_MEM_FLAG_KMD_ACCESS | CAM_MEM_FLAG_UMD_ACCESS | CAM_MEM_FLAG_CMD_BUF_TYPE | CAM_MEM_FLAG_HW_SHARED_ACCESS,
              m->icp_device_iommu);
  bps_striping.init(m, sizeof(striping_out), 0x20,
              CAM_MEM_FLAG_HW_READ_WRITE | CAM_MEM_FLAG_KMD_ACCESS | CAM_MEM_FLAG_UMD_ACCESS | CAM_MEM_FLAG_CMD_BUF_TYPE | CAM_MEM_FLAG_HW_SHARED_ACCESS,
              m->icp_device_iommu);
  memcpy(bps_striping.ptr, striping_out, sizeof(striping_out)-1);

  bps_cdm_striping_bl.init(m, 0xa100, 0x20,
                           CAM_MEM_FLAG_HW_READ_WRITE | CAM_MEM_FLAG_KMD_ACCESS | CAM_MEM_FLAG_UMD_ACCESS | CAM_MEM_FLAG_CMD_BUF_TYPE | CAM_MEM_FLAG_HW_SHARED_ACCESS,
                           m->icp_device_iommu);
}

void SpectraCamera::configCSIPHY() {
  csiphy_fd = open_v4l_by_name_and_index("cam-csiphy-driver", cc.camera_num);
  assert(csiphy_fd >= 0);
  LOGD("opened csiphy for %d", cc.camera_num);

  struct cam_csiphy_acquire_dev_info csiphy_acquire_dev_info = {.combo_mode = 0};
  auto csiphy_dev_handle_ = device_acquire(csiphy_fd, session_handle, &csiphy_acquire_dev_info);
  assert(csiphy_dev_handle_);
  csiphy_dev_handle = *csiphy_dev_handle_;
  LOGD("acquire csiphy dev");

  // config csiphy
  LOG("-- Config CSI PHY");
  {
    uint32_t cam_packet_handle = 0;
    int size = sizeof(struct cam_packet)+sizeof(struct cam_cmd_buf_desc)*1;
    auto pkt = mm.alloc<struct cam_packet>(size, &cam_packet_handle);
    pkt->num_cmd_buf = 1;
    pkt->kmd_cmd_buf_index = -1;
    pkt->header.size = size;
    struct cam_cmd_buf_desc *buf_desc = (struct cam_cmd_buf_desc *)&pkt->payload;

    buf_desc[0].size = buf_desc[0].length = sizeof(struct cam_csiphy_info);
    buf_desc[0].type = CAM_CMD_BUF_GENERIC;

    auto csiphy_info = mm.alloc<struct cam_csiphy_info>(buf_desc[0].size, (uint32_t*)&buf_desc[0].mem_handle);
    csiphy_info->lane_mask = 0x1f;
    csiphy_info->lane_assign = 0x3210;// skip clk. How is this 16 bit for 5 channels??
    csiphy_info->csiphy_3phase = 0x0; // no 3 phase, only 2 conductors per lane
    csiphy_info->combo_mode = 0x0;
    csiphy_info->lane_cnt = 0x4;
    csiphy_info->secure_mode = 0x0;
    csiphy_info->settle_time = MIPI_SETTLE_CNT * 200000000ULL;
    csiphy_info->data_rate = 48000000;  // Calculated by camera_freqs.py

    int ret_ = device_config(csiphy_fd, session_handle, csiphy_dev_handle, cam_packet_handle);
    assert(ret_ == 0);
  }
}

void SpectraCamera::linkDevices() {
  LOG("-- Link devices");
  struct cam_req_mgr_link_info req_mgr_link_info = {0};
  req_mgr_link_info.session_hdl = session_handle;
  req_mgr_link_info.num_devices = 2;
  req_mgr_link_info.dev_hdls[0] = isp_dev_handle;
  req_mgr_link_info.dev_hdls[1] = sensor_dev_handle;
  int ret = do_cam_control(m->video0_fd, CAM_REQ_MGR_LINK, &req_mgr_link_info, sizeof(req_mgr_link_info));
  link_handle = req_mgr_link_info.link_hdl;
  LOGD("link: %d session: 0x%X isp: 0x%X sensors: 0x%X link: 0x%X", ret, session_handle, isp_dev_handle, sensor_dev_handle, link_handle);

  struct cam_req_mgr_link_control req_mgr_link_control = {0};
  req_mgr_link_control.ops = CAM_REQ_MGR_LINK_ACTIVATE;
  req_mgr_link_control.session_hdl = session_handle;
  req_mgr_link_control.num_links = 1;
  req_mgr_link_control.link_hdls[0] = link_handle;
  ret = do_cam_control(m->video0_fd, CAM_REQ_MGR_LINK_CONTROL, &req_mgr_link_control, sizeof(req_mgr_link_control));
  LOGD("link control: %d", ret);

  ret = device_control(csiphy_fd, CAM_START_DEV, session_handle, csiphy_dev_handle);
  LOGD("start csiphy: %d", ret);
  assert(ret == 0);
  ret = device_control(m->isp_fd, CAM_START_DEV, session_handle, isp_dev_handle);
  LOGD("start isp: %d", ret);
  assert(ret == 0);
  if (is_raw) {
    ret = device_control(m->icp_fd, CAM_START_DEV, session_handle, icp_dev_handle);
    LOGD("start icp: %d", ret);
    assert(ret == 0);
  }
}

void SpectraCamera::camera_close() {
  LOG("-- Stop devices %d", cc.camera_num);

  if (enabled) {
    // ret = device_control(sensor_fd, CAM_STOP_DEV, session_handle, sensor_dev_handle);
    // LOGD("stop sensor: %d", ret);
    int ret = device_control(m->isp_fd, CAM_STOP_DEV, session_handle, isp_dev_handle);
    LOGD("stop isp: %d", ret);
    if (is_raw) {
      ret = device_control(m->icp_fd, CAM_STOP_DEV, session_handle, icp_dev_handle);
      LOGD("stop icp: %d", ret);
    }
    ret = device_control(csiphy_fd, CAM_STOP_DEV, session_handle, csiphy_dev_handle);
    LOGD("stop csiphy: %d", ret);

    // link control stop
    LOG("-- Stop link control");
    struct cam_req_mgr_link_control req_mgr_link_control = {0};
    req_mgr_link_control.ops = CAM_REQ_MGR_LINK_DEACTIVATE;
    req_mgr_link_control.session_hdl = session_handle;
    req_mgr_link_control.num_links = 1;
    req_mgr_link_control.link_hdls[0] = link_handle;
    ret = do_cam_control(m->video0_fd, CAM_REQ_MGR_LINK_CONTROL, &req_mgr_link_control, sizeof(req_mgr_link_control));
    LOGD("link control stop: %d", ret);

    // unlink
    LOG("-- Unlink");
    struct cam_req_mgr_unlink_info req_mgr_unlink_info = {0};
    req_mgr_unlink_info.session_hdl = session_handle;
    req_mgr_unlink_info.link_hdl = link_handle;
    ret = do_cam_control(m->video0_fd, CAM_REQ_MGR_UNLINK, &req_mgr_unlink_info, sizeof(req_mgr_unlink_info));
    LOGD("unlink: %d", ret);

    // release devices
    LOGD("-- Release devices");
    if (icp_dev_handle > 0) {
      ret = device_control(m->icp_fd, CAM_RELEASE_DEV, session_handle, icp_dev_handle);
      LOGD("release icp: %d", ret);
    }
    ret = device_control(m->isp_fd, CAM_RELEASE_DEV, session_handle, isp_dev_handle);
    LOGD("release isp: %d", ret);
    if (is_raw) {
      ret = device_control(m->icp_fd, CAM_RELEASE_DEV, session_handle, icp_dev_handle);
      LOGD("release icp: %d", ret);
    }
    ret = device_control(csiphy_fd, CAM_RELEASE_DEV, session_handle, csiphy_dev_handle);
    LOGD("release csiphy: %d", ret);

    for (int i = 0; i < ife_buf_depth; i++) {
      release(m->video0_fd, is_raw ? buf_handle_raw[i] : buf_handle_yuv[i]);
    }
    LOGD("released buffers");
  }

  int ret = device_control(sensor_fd, CAM_RELEASE_DEV, session_handle, sensor_dev_handle);
  LOGD("release sensor: %d", ret);

  // destroyed session
  struct cam_req_mgr_session_info session_info = {.session_hdl = session_handle};
  ret = do_cam_control(m->video0_fd, CAM_REQ_MGR_DESTROY_SESSION, &session_info, sizeof(session_info));
  LOGD("destroyed session %d: %d", cc.camera_num, ret);
}

void SpectraCamera::handle_camera_event(const cam_req_mgr_message *event_data) {
  if (!enabled) return;

  uint64_t timestamp = event_data->u.frame_msg.timestamp;
  uint64_t main_id = event_data->u.frame_msg.frame_id;
  uint64_t real_id = event_data->u.frame_msg.request_id;

  if (real_id != 0) { // next ready
    if (real_id == 1) {idx_offset = main_id;}
    int buf_idx = (real_id - 1) % ife_buf_depth;

    // check for skipped frames
    if (main_id > frame_id_last + 1 && !skipped) {
      LOGE("camera %d realign", cc.camera_num);
      clear_req_queue();
      enqueue_req_multi(real_id + 1, ife_buf_depth - 1, 0);
      skipped = true;
    } else if (main_id == frame_id_last + 1) {
      skipped = false;
    }

    // check for dropped requests
    if (real_id > request_id_last + 1) {
      LOGE("camera %d dropped requests %ld %ld", cc.camera_num, real_id, request_id_last);
      enqueue_req_multi(request_id_last + 1 + ife_buf_depth, real_id - (request_id_last + 1), 0);
    }

    // metas
    frame_id_last = main_id;
    request_id_last = real_id;

    auto &meta_data = buf.frame_metadata[buf_idx];
    meta_data.frame_id = main_id - idx_offset;
    meta_data.request_id = real_id;
    meta_data.timestamp_sof = timestamp; // this is timestamped in the kernel's SOF IRQ callback

    // dispatch
    enqueue_req_multi(real_id + ife_buf_depth, 1, 1);
  } else { // not ready
    if (main_id > frame_id_last + 10) {
      LOGE("camera %d reset after half second of no response", cc.camera_num);
      clear_req_queue();
      enqueue_req_multi(request_id_last + 1, ife_buf_depth, 0);
      frame_id_last = main_id;
      skipped = true;
    }
  }
}<|MERGE_RESOLUTION|>--- conflicted
+++ resolved
@@ -902,11 +902,7 @@
   }
   sync_objs[i] = sync_create.sync_obj;
 
-<<<<<<< HEAD
-  if (is_raw) {
-=======
   if (icp_dev_handle > 0) {
->>>>>>> 4c27878f
     ret = do_cam_control(m->cam_sync_fd, CAM_SYNC_CREATE, &sync_create, sizeof(sync_create));
     if (ret != 0) {
       LOGE("failed to create fence: %d %d", ret, sync_create.sync_obj);
@@ -940,18 +936,10 @@
     mem_mgr_map_cmd.flags = CAM_MEM_FLAG_HW_READ_WRITE;
     mem_mgr_map_cmd.mmu_hdls[0] = m->device_iommu;
     mem_mgr_map_cmd.num_hdl = 1;
-<<<<<<< HEAD
-    if (is_raw) {
-      mem_mgr_map_cmd.num_hdl = 2;
-      mem_mgr_map_cmd.mmu_hdls[1] = m->icp_device_iommu;
-    }
-    mem_mgr_map_cmd.flags = CAM_MEM_FLAG_HW_READ_WRITE;
-=======
     if (icp_dev_handle > 0) {
       mem_mgr_map_cmd.num_hdl = 2;
       mem_mgr_map_cmd.mmu_hdls[1] = m->icp_device_iommu;
     }
->>>>>>> 4c27878f
 
     if (is_raw) {
       // RAW bayer images
