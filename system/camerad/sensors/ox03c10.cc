#include "system/camerad/sensors/sensor.h"

namespace {

const float sensor_analog_gains_OX03C10[] = {
    1.0, 1.0625, 1.125, 1.1875, 1.25, 1.3125, 1.375, 1.4375, 1.5, 1.5625, 1.6875,
    1.8125, 1.9375, 2.0, 2.125, 2.25, 2.375, 2.5, 2.625, 2.75, 2.875, 3.0,
    3.125, 3.375, 3.625, 3.875, 4.0, 4.25, 4.5, 4.75, 5.0, 5.25, 5.5,
    5.75, 6.0, 6.25, 6.5, 7.0, 7.5, 8.0, 8.5, 9.0, 9.5, 10.0,
    10.5, 11.0, 11.5, 12.0, 12.5, 13.0, 13.5, 14.0, 14.5, 15.0, 15.5};

const uint32_t ox03c10_analog_gains_reg[] = {
    0x100, 0x110, 0x120, 0x130, 0x140, 0x150, 0x160, 0x170, 0x180, 0x190, 0x1B0,
    0x1D0, 0x1F0, 0x200, 0x220, 0x240, 0x260, 0x280, 0x2A0, 0x2C0, 0x2E0, 0x300,
    0x320, 0x360, 0x3A0, 0x3E0, 0x400, 0x440, 0x480, 0x4C0, 0x500, 0x540, 0x580,
    0x5C0, 0x600, 0x640, 0x680, 0x700, 0x780, 0x800, 0x880, 0x900, 0x980, 0xA00,
    0xA80, 0xB00, 0xB80, 0xC00, 0xC80, 0xD00, 0xD80, 0xE00, 0xE80, 0xF00, 0xF80};

const uint32_t VS_TIME_MIN_OX03C10 = 1;
const uint32_t VS_TIME_MAX_OX03C10 = 34;  // vs < 35

}  // namespace

OX03C10::OX03C10() {
  data_word = false;
  frame_width = FRAME_WIDTH;
  frame_height = FRAME_HEIGHT;
  frame_stride = FRAME_STRIDE;  // (0xa80*12//8)
  extra_height = 16;            // top 2 + bot 14
  frame_offset = 2;

<<<<<<< HEAD
  start_reg_array.assign(std::begin(start_reg_array_ox03c10), std::end(start_reg_array_ox03c10));
  init_reg_array.assign(std::begin(init_array_ox03c10), std::end(init_array_ox03c10));
  probe_reg_addr = 0x300a;
  probe_expected_data = 0x5803;
  in_port_info_dt = 0x2c; // one is 0x2a, two are 0x2b
  power_config_val_low = 24000000; //Hz

  dc_gain_factor = DC_GAIN_OX03C10;
  dc_gain_min_weight = DC_GAIN_MIN_WEIGHT_OX03C10;
  dc_gain_max_weight = DC_GAIN_MAX_WEIGHT_OX03C10;
  dc_gain_on_grey = DC_GAIN_ON_GREY_OX03C10;
  dc_gain_off_grey = DC_GAIN_OFF_GREY_OX03C10;
  exposure_time_min = EXPOSURE_TIME_MIN_OX03C10;
  exposure_time_max = EXPOSURE_TIME_MAX_OX03C10;
  analog_gain_min_idx = ANALOG_GAIN_MIN_IDX_OX03C10;
  analog_gain_rec_idx = ANALOG_GAIN_REC_IDX_OX03C10;
  analog_gain_max_idx = ANALOG_GAIN_MAX_IDX_OX03C10;
  analog_gain_cost_delta = ANALOG_GAIN_COST_DELTA_OX03C10;
  analog_gain_cost_low = ANALOG_GAIN_COST_LOW_OX03C10;
  analog_gain_cost_high = ANALOG_GAIN_COST_HIGH_OX03C10;
=======
  dc_gain_factor = 7.32;
  dc_gain_min_weight = 1;  // always on is fine
  dc_gain_max_weight = 1;
  dc_gain_on_grey = 0.9;
  dc_gain_off_grey = 1.0;
  exposure_time_min = 2;  // 1x
  exposure_time_max = 2016;
  analog_gain_min_idx = 0x0;
  analog_gain_rec_idx = 0x0;  // 1x
  analog_gain_max_idx = 0x36;
  analog_gain_cost_delta = -1;
  analog_gain_cost_low = 0.4;
  analog_gain_cost_high = 6.4;
>>>>>>> 8fdcddec
  for (int i = 0; i <= analog_gain_max_idx; i++) {
    sensor_analog_gains[i] = sensor_analog_gains_OX03C10[i];
  }
  min_ev = (exposure_time_min + VS_TIME_MIN_OX03C10) * sensor_analog_gains[analog_gain_min_idx];
  max_ev = exposure_time_max * dc_gain_factor * sensor_analog_gains[analog_gain_max_idx];
  target_grey_factor = 0.01;
}

std::vector<i2c_random_wr_payload> OX03C10::getExposureRegisters(int exposure_time, int new_exp_g, bool dc_gain_enabled) const {
 // t_HCG&t_LCG + t_VS on LPD, t_SPD on SPD
  uint32_t hcg_time = exposure_time;
  uint32_t lcg_time = hcg_time;
  uint32_t spd_time = std::min(std::max((uint32_t)exposure_time, (exposure_time_max + VS_TIME_MAX_OX03C10) / 3), exposure_time_max + VS_TIME_MAX_OX03C10);
  uint32_t vs_time = std::min(std::max((uint32_t)exposure_time / 40, VS_TIME_MIN_OX03C10), VS_TIME_MAX_OX03C10);

  uint32_t real_gain = ox03c10_analog_gains_reg[new_exp_g];

  return {
    {0x3501, hcg_time>>8}, {0x3502, hcg_time&0xFF},
    {0x3581, lcg_time>>8}, {0x3582, lcg_time&0xFF},
    {0x3541, spd_time>>8}, {0x3542, spd_time&0xFF},
    {0x35c2, vs_time&0xFF},

    {0x3508, real_gain>>8}, {0x3509, real_gain&0xFF},
  };
}

int OX03C10::getSlaveAddress(int port) const {
  assert(port >= 0 && port <= 2);
  return (int[]){0x6C, 0x20, 0x6C}[port];
}

float OX03C10::getExposureScore(float desired_ev, int exp_t, int exp_g_idx, float exp_gain, int gain_idx) const {
  float score = std::abs(desired_ev - (exp_t * exp_gain));
  float m = exp_g_idx > analog_gain_rec_idx ? analog_gain_cost_high : analog_gain_cost_low;
  score += std::abs(exp_g_idx - (int)analog_gain_rec_idx) * m;
  score += ((1 - analog_gain_cost_delta) +
            analog_gain_cost_delta * (exp_g_idx - analog_gain_min_idx) / (analog_gain_max_idx - analog_gain_min_idx)) *
           std::abs(exp_g_idx - gain_idx) * 5.0;
  return score;
}<|MERGE_RESOLUTION|>--- conflicted
+++ resolved
@@ -29,7 +29,6 @@
   extra_height = 16;            // top 2 + bot 14
   frame_offset = 2;
 
-<<<<<<< HEAD
   start_reg_array.assign(std::begin(start_reg_array_ox03c10), std::end(start_reg_array_ox03c10));
   init_reg_array.assign(std::begin(init_array_ox03c10), std::end(init_array_ox03c10));
   probe_reg_addr = 0x300a;
@@ -37,20 +36,6 @@
   in_port_info_dt = 0x2c; // one is 0x2a, two are 0x2b
   power_config_val_low = 24000000; //Hz
 
-  dc_gain_factor = DC_GAIN_OX03C10;
-  dc_gain_min_weight = DC_GAIN_MIN_WEIGHT_OX03C10;
-  dc_gain_max_weight = DC_GAIN_MAX_WEIGHT_OX03C10;
-  dc_gain_on_grey = DC_GAIN_ON_GREY_OX03C10;
-  dc_gain_off_grey = DC_GAIN_OFF_GREY_OX03C10;
-  exposure_time_min = EXPOSURE_TIME_MIN_OX03C10;
-  exposure_time_max = EXPOSURE_TIME_MAX_OX03C10;
-  analog_gain_min_idx = ANALOG_GAIN_MIN_IDX_OX03C10;
-  analog_gain_rec_idx = ANALOG_GAIN_REC_IDX_OX03C10;
-  analog_gain_max_idx = ANALOG_GAIN_MAX_IDX_OX03C10;
-  analog_gain_cost_delta = ANALOG_GAIN_COST_DELTA_OX03C10;
-  analog_gain_cost_low = ANALOG_GAIN_COST_LOW_OX03C10;
-  analog_gain_cost_high = ANALOG_GAIN_COST_HIGH_OX03C10;
-=======
   dc_gain_factor = 7.32;
   dc_gain_min_weight = 1;  // always on is fine
   dc_gain_max_weight = 1;
@@ -64,7 +49,6 @@
   analog_gain_cost_delta = -1;
   analog_gain_cost_low = 0.4;
   analog_gain_cost_high = 6.4;
->>>>>>> 8fdcddec
   for (int i = 0; i <= analog_gain_max_idx; i++) {
     sensor_analog_gains[i] = sensor_analog_gains_OX03C10[i];
   }
