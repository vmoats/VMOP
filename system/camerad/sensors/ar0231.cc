#include <cassert>

#include "system/camerad/cameras/camera_common.h"
#include "system/camerad/cameras/camera_qcom2.h"
#include "system/camerad/sensors/sensor.h"

namespace {

const size_t AR0231_REGISTERS_HEIGHT = 2;
// TODO: this extra height is universal and doesn't apply per camera
const size_t AR0231_STATS_HEIGHT = 2 + 8;

const float DC_GAIN_AR0231 = 2.5;

const float DC_GAIN_ON_GREY_AR0231 = 0.2;
const float DC_GAIN_OFF_GREY_AR0231 = 0.3;

const int DC_GAIN_MIN_WEIGHT_AR0231 = 0;
const int DC_GAIN_MAX_WEIGHT_AR0231 = 1;

const float TARGET_GREY_FACTOR_AR0231 = 1.0;

const float sensor_analog_gains_AR0231[] = {
    1.0 / 8.0, 2.0 / 8.0, 2.0 / 7.0, 3.0 / 7.0,  // 0, 1, 2, 3
    3.0 / 6.0, 4.0 / 6.0, 4.0 / 5.0, 5.0 / 5.0,  // 4, 5, 6, 7
    5.0 / 4.0, 6.0 / 4.0, 6.0 / 3.0, 7.0 / 3.0,  // 8, 9, 10, 11
    7.0 / 2.0, 8.0 / 2.0, 8.0 / 1.0};            // 12, 13, 14, 15 = bypass

const int ANALOG_GAIN_MIN_IDX_AR0231 = 0x1;  // 0.25x
const int ANALOG_GAIN_REC_IDX_AR0231 = 0x6;  // 0.8x
const int ANALOG_GAIN_MAX_IDX_AR0231 = 0xD;  // 4.0x
const int ANALOG_GAIN_COST_DELTA_AR0231 = 0;
const float ANALOG_GAIN_COST_LOW_AR0231 = 0.1;
const float ANALOG_GAIN_COST_HIGH_AR0231 = 5.0;

const int EXPOSURE_TIME_MIN_AR0231 = 2;       // with HDR, fastest ss
const int EXPOSURE_TIME_MAX_AR0231 = 0x0855;  // with HDR, slowest ss, 40ms

std::map<uint16_t, std::pair<int, int>> ar0231_build_register_lut(CameraState *c, uint8_t *data) {
  // This function builds a lookup table from register address, to a pair of indices in the
  // buffer where to read this address. The buffer contains padding bytes,
  // as well as markers to indicate the type of the next byte.
  //
  // 0xAA is used to indicate the MSB of the address, 0xA5 for the LSB of the address.
  // Every byte of data (MSB and LSB) is preceded by 0x5A. Specifying an address is optional
  // for contiguous ranges. See page 27-29 of the AR0231 Developer guide for more information.

  int max_i[] = {1828 / 2 * 3, 1500 / 2 * 3};
  auto get_next_idx = [](int cur_idx) {
    return (cur_idx % 3 == 1) ? cur_idx + 2 : cur_idx + 1;  // Every third byte is padding
  };

  std::map<uint16_t, std::pair<int, int>> registers;
  for (int register_row = 0; register_row < 2; register_row++) {
    uint8_t *registers_raw = data + c->ci->frame_stride * register_row;
    assert(registers_raw[0] == 0x0a);  // Start of line

    int value_tag_count = 0;
    int first_val_idx = 0;
    uint16_t cur_addr = 0;

    for (int i = 1; i <= max_i[register_row]; i = get_next_idx(get_next_idx(i))) {
      int val_idx = get_next_idx(i);

      uint8_t tag = registers_raw[i];
      uint16_t val = registers_raw[val_idx];

      if (tag == 0xAA) {  // Register MSB tag
        cur_addr = val << 8;
      } else if (tag == 0xA5) {  // Register LSB tag
        cur_addr |= val;
        cur_addr -= 2;           // Next value tag will increment address again
      } else if (tag == 0x5A) {  // Value tag

        // First tag
        if (value_tag_count % 2 == 0) {
          cur_addr += 2;
          first_val_idx = val_idx;
        } else {
          registers[cur_addr] = std::make_pair(first_val_idx + c->ci->frame_stride * register_row, val_idx + c->ci->frame_stride * register_row);
        }

        value_tag_count++;
      }
    }
  }
  return registers;
}

std::map<uint16_t, uint16_t> ar0231_parse_registers(CameraState *c, uint8_t *data, std::initializer_list<uint16_t> addrs) {
  if (c->ar0231_register_lut.empty()) {
    c->ar0231_register_lut = ar0231_build_register_lut(c, data);
  }

  std::map<uint16_t, uint16_t> registers;
  for (uint16_t addr : addrs) {
    auto offset = c->ar0231_register_lut[addr];
    registers[addr] = ((uint16_t)data[offset.first] << 8) | data[offset.second];
  }
  return registers;
}

float ar0231_parse_temp_sensor(uint16_t calib1, uint16_t calib2, uint16_t data_reg) {
  // See AR0231 Developer Guide - page 36
  float slope = (125.0 - 55.0) / ((float)calib1 - (float)calib2);
  float t0 = 55.0 - slope * (float)calib2;
  return t0 + slope * (float)data_reg;
}

}  // namespace

<<<<<<< HEAD
CameraAR0231::CameraAR0231() {
  data_word = true;
=======
AR0231::AR0231() {
>>>>>>> e757d9ba
  frame_width = FRAME_WIDTH;
  frame_height = FRAME_HEIGHT;
  frame_stride = FRAME_STRIDE;
  extra_height = AR0231_REGISTERS_HEIGHT + AR0231_STATS_HEIGHT;

  registers_offset = 0;
  frame_offset = AR0231_REGISTERS_HEIGHT;
  stats_offset = AR0231_REGISTERS_HEIGHT + FRAME_HEIGHT;

  start_reg_array.assign(std::begin(start_reg_array_ar0231), std::end(start_reg_array_ar0231));
  init_reg_array.assign(std::begin(init_array_ar0231), std::end(init_array_ar0231));
  probe_reg_addr = 0x3000;
  probe_expected_data = 0x354;
  in_port_info_dt = 0x12;  // Changing stats to 0x2C doesn't work, so change pixels to 0x12 instead
  power_config_val_low = 19200000; //Hz

  dc_gain_factor = DC_GAIN_AR0231;
  dc_gain_min_weight = DC_GAIN_MIN_WEIGHT_AR0231;
  dc_gain_max_weight = DC_GAIN_MAX_WEIGHT_AR0231;
  dc_gain_on_grey = DC_GAIN_ON_GREY_AR0231;
  dc_gain_off_grey = DC_GAIN_OFF_GREY_AR0231;
  exposure_time_min = EXPOSURE_TIME_MIN_AR0231;
  exposure_time_max = EXPOSURE_TIME_MAX_AR0231;
  analog_gain_min_idx = ANALOG_GAIN_MIN_IDX_AR0231;
  analog_gain_rec_idx = ANALOG_GAIN_REC_IDX_AR0231;
  analog_gain_max_idx = ANALOG_GAIN_MAX_IDX_AR0231;
  analog_gain_cost_delta = ANALOG_GAIN_COST_DELTA_AR0231;
  analog_gain_cost_low = ANALOG_GAIN_COST_LOW_AR0231;
  analog_gain_cost_high = ANALOG_GAIN_COST_HIGH_AR0231;
  for (int i = 0; i <= analog_gain_max_idx; i++) {
    sensor_analog_gains[i] = sensor_analog_gains_AR0231[i];
  }
  min_ev = exposure_time_min * sensor_analog_gains[analog_gain_min_idx];
  max_ev = exposure_time_max * dc_gain_factor * sensor_analog_gains[analog_gain_max_idx];
  target_grey_factor = TARGET_GREY_FACTOR_AR0231;
}

void ar0231_process_registers(MultiCameraState *s, CameraState *c, cereal::FrameData::Builder &framed) {
  const uint8_t expected_preamble[] = {0x0a, 0xaa, 0x55, 0x20, 0xa5, 0x55};
  uint8_t *data = (uint8_t *)c->buf.cur_camera_buf->addr + c->ci->registers_offset;

  if (memcmp(data, expected_preamble, std::size(expected_preamble)) != 0) {
    LOGE("unexpected register data found");
    return;
  }

  auto registers = ar0231_parse_registers(c, data, {0x2000, 0x2002, 0x20b0, 0x20b2, 0x30c6, 0x30c8, 0x30ca, 0x30cc});

  uint32_t frame_id = ((uint32_t)registers[0x2000] << 16) | registers[0x2002];
  framed.setFrameIdSensor(frame_id);

  float temp_0 = ar0231_parse_temp_sensor(registers[0x30c6], registers[0x30c8], registers[0x20b0]);
  float temp_1 = ar0231_parse_temp_sensor(registers[0x30ca], registers[0x30cc], registers[0x20b2]);
  framed.setTemperaturesC({temp_0, temp_1});
}


std::vector<struct i2c_random_wr_payload> ar0231_get_exp_registers(const SensorInfo *ci, int exposure_time, int new_exp_g, bool dc_gain_enabled) {
  uint16_t analog_gain_reg = 0xFF00 | (new_exp_g << 4) | new_exp_g;
  return {
    {0x3366, analog_gain_reg},
    {0x3362, (uint16_t)(dc_gain_enabled ? 0x1 : 0x0)},
    {0x3012, (uint16_t)exposure_time},
  };
}<|MERGE_RESOLUTION|>--- conflicted
+++ resolved
@@ -109,12 +109,8 @@
 
 }  // namespace
 
-<<<<<<< HEAD
-CameraAR0231::CameraAR0231() {
+AR0231::AR0231() {
   data_word = true;
-=======
-AR0231::AR0231() {
->>>>>>> e757d9ba
   frame_width = FRAME_WIDTH;
   frame_height = FRAME_HEIGHT;
   frame_stride = FRAME_STRIDE;
