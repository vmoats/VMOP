--- conflicted
+++ resolved
@@ -100,7 +100,6 @@
   frame_offset = AR0231_REGISTERS_HEIGHT;
   stats_offset = AR0231_REGISTERS_HEIGHT + FRAME_HEIGHT;
 
-<<<<<<< HEAD
   start_reg_array.assign(std::begin(start_reg_array_ar0231), std::end(start_reg_array_ar0231));
   init_reg_array.assign(std::begin(init_array_ar0231), std::end(init_array_ar0231));
   probe_reg_addr = 0x3000;
@@ -108,20 +107,6 @@
   in_port_info_dt = 0x12;  // Changing stats to 0x2C doesn't work, so change pixels to 0x12 instead
   power_config_val_low = 19200000; //Hz
 
-  dc_gain_factor = DC_GAIN_AR0231;
-  dc_gain_min_weight = DC_GAIN_MIN_WEIGHT_AR0231;
-  dc_gain_max_weight = DC_GAIN_MAX_WEIGHT_AR0231;
-  dc_gain_on_grey = DC_GAIN_ON_GREY_AR0231;
-  dc_gain_off_grey = DC_GAIN_OFF_GREY_AR0231;
-  exposure_time_min = EXPOSURE_TIME_MIN_AR0231;
-  exposure_time_max = EXPOSURE_TIME_MAX_AR0231;
-  analog_gain_min_idx = ANALOG_GAIN_MIN_IDX_AR0231;
-  analog_gain_rec_idx = ANALOG_GAIN_REC_IDX_AR0231;
-  analog_gain_max_idx = ANALOG_GAIN_MAX_IDX_AR0231;
-  analog_gain_cost_delta = ANALOG_GAIN_COST_DELTA_AR0231;
-  analog_gain_cost_low = ANALOG_GAIN_COST_LOW_AR0231;
-  analog_gain_cost_high = ANALOG_GAIN_COST_HIGH_AR0231;
-=======
   dc_gain_factor = 2.5;
   dc_gain_min_weight = 0;
   dc_gain_max_weight = 1;
@@ -135,7 +120,6 @@
   analog_gain_cost_delta = 0;
   analog_gain_cost_low = 0.1;
   analog_gain_cost_high = 5.0;
->>>>>>> 8fdcddec
   for (int i = 0; i <= analog_gain_max_idx; i++) {
     sensor_analog_gains[i] = sensor_analog_gains_AR0231[i];
   }
