#!/usr/bin/env python3
import zmq
from typing import NoReturn

import cereal.messaging as messaging
from common.logging_extra import SwagLogFileFormatter
from system.swaglog import get_file_handler


def main() -> NoReturn:
  log_handler = get_file_handler()
  log_handler.setFormatter(SwagLogFileFormatter(None))
  log_level = 20  # logging.INFO

  ctx = zmq.Context.instance()
  sock = ctx.socket(zmq.PULL)
  sock.bind("ipc:///tmp/logmessage")

  # and we publish them
  log_message_sock = messaging.pub_sock('logMessage')
  error_log_message_sock = messaging.pub_sock('errorLogMessage')

  try:
    while True:
      dat = b''.join(sock.recv_multipart())
      level = dat[0]
      record = dat[1:].decode("utf-8")
      if level >= log_level:
        log_handler.emit(record)

<<<<<<< HEAD
=======
      if len(record) > 2*1024*1024:
        print("WARNING: log too big to publish", len(record))
        print(print(record[:100]))
        continue

>>>>>>> ed07c3ce
      # then we publish them
      msg = messaging.new_message()
      msg.logMessage = record
      log_message_sock.send(msg.to_bytes())

      if level >= 40:  # logging.ERROR
        msg = messaging.new_message()
        msg.errorLogMessage = record
        error_log_message_sock.send(msg.to_bytes())
  finally:
    sock.close()
    ctx.term()
<<<<<<< HEAD
    log_handler.close()

=======

    # can hit this if interrupted during a rollover
    try:
      log_handler.close()
    except ValueError:
      pass
>>>>>>> ed07c3ce

if __name__ == "__main__":
  main()<|MERGE_RESOLUTION|>--- conflicted
+++ resolved
@@ -28,14 +28,11 @@
       if level >= log_level:
         log_handler.emit(record)
 
-<<<<<<< HEAD
-=======
       if len(record) > 2*1024*1024:
         print("WARNING: log too big to publish", len(record))
         print(print(record[:100]))
         continue
 
->>>>>>> ed07c3ce
       # then we publish them
       msg = messaging.new_message()
       msg.logMessage = record
@@ -48,17 +45,12 @@
   finally:
     sock.close()
     ctx.term()
-<<<<<<< HEAD
-    log_handler.close()
-
-=======
 
     # can hit this if interrupted during a rollover
     try:
       log_handler.close()
     except ValueError:
       pass
->>>>>>> ed07c3ce
 
 if __name__ == "__main__":
   main()