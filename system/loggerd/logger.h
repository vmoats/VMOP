#pragma once

#include <cassert>
#include <memory>
#include <string>

#include "cereal/messaging/messaging.h"
#include "common/util.h"
#include "system/hardware/hw.h"

<<<<<<< HEAD
const std::string LOG_ROOT = Path::log_root();
=======
#define LOGGER_MAX_HANDLES 16
>>>>>>> cd75dcb0

class RawFile {
 public:
  RawFile(const std::string &path) {
    file = util::safe_fopen(path.c_str(), "wb");
    assert(file != nullptr);
  }
  ~RawFile() {
    util::safe_fflush(file);
    int err = fclose(file);
    assert(err == 0);
  }
  inline void write(void* data, size_t size) {
    int written = util::safe_fwrite(data, 1, size, file);
    assert(written == size);
  }
  inline void write(kj::ArrayPtr<capnp::byte> array) { write(array.begin(), array.size()); }

 private:
  FILE* file = nullptr;
};

typedef cereal::Sentinel::SentinelType SentinelType;


class LoggerState {
public:
  LoggerState(const std::string& log_root = LOG_ROOT);
  ~LoggerState();
  bool next();
  void write(uint8_t* data, size_t size, bool in_qlog);
  inline int segment() const { return part; }
  inline const std::string& segmentPath() const { return segment_path; }
  inline const std::string& routeName() const { return route_name; }
  inline void write(kj::ArrayPtr<kj::byte> bytes, bool in_qlog) { write(bytes.begin(), bytes.size(), in_qlog); }
  inline void setExitSignal(int signal) { exit_signal = signal; }

protected:
  int part = -1, exit_signal = 0;
  std::string route_path, route_name, segment_path, lock_file;
  kj::Array<capnp::word> init_data;
  std::unique_ptr<RawFile> rlog, qlog;
};

kj::Array<capnp::word> logger_build_init_data();
std::string logger_get_route_name();<|MERGE_RESOLUTION|>--- conflicted
+++ resolved
@@ -7,12 +7,6 @@
 #include "cereal/messaging/messaging.h"
 #include "common/util.h"
 #include "system/hardware/hw.h"
-
-<<<<<<< HEAD
-const std::string LOG_ROOT = Path::log_root();
-=======
-#define LOGGER_MAX_HANDLES 16
->>>>>>> cd75dcb0
 
 class RawFile {
  public:
@@ -40,7 +34,7 @@
 
 class LoggerState {
 public:
-  LoggerState(const std::string& log_root = LOG_ROOT);
+  LoggerState(const std::string& log_root = Path::log_root());
   ~LoggerState();
   bool next();
   void write(uint8_t* data, size_t size, bool in_qlog);
