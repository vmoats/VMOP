#include <sys/xattr.h>

#include <map>
#include <memory>
#include <string>
#include <unordered_map>
#include <vector>

#include "system/loggerd/encoder/encoder.h"
#include "system/loggerd/encoder_writer.h"
#include "system/loggerd/loggerd.h"
#include "system/loggerd/video_writer.h"

ExitHandler do_exit;

struct LoggerdState {
<<<<<<< HEAD
  LoggerState logger = {};
  char segment_path[4096];
  double last_camera_seen_tms;
=======
  LoggerState logger;
  std::atomic<double> last_camera_seen_tms;
  std::atomic<int> ready_to_rotate;  // count of encoders ready to rotate
  int max_waiting = 0;
>>>>>>> 5fe9f145
  double last_rotate_tms = 0.;      // last rotate time in ms
  std::unordered_map<std::string, std::unique_ptr<EncoderWriter>> remote_encoders;
};

void logger_rotate(LoggerdState *s) {
<<<<<<< HEAD
  int segment = -1;
  int err = logger_next(&s->logger, LOG_ROOT.c_str(), s->segment_path, sizeof(s->segment_path), &segment);
  assert(err == 0);

  for (auto &[_, encoder] : s->remote_encoders) {
    encoder->rotate(s->segment_path);
  }

=======
  bool ret =s->logger.next();
  assert(ret);
  s->ready_to_rotate = 0;
>>>>>>> 5fe9f145
  s->last_rotate_tms = millis_since_boot();
  LOGW((s->logger.segment() == 0) ? "logging to %s" : "rotated to %s", s->logger.segmentPath().c_str());
}

void rotate_if_needed(LoggerdState *s) {
  // all encoders ready, trigger rotation
  bool all_ready = EncoderWriter::readyToRotate() > 0 && (EncoderWriter::readyToRotate() == s->remote_encoders.size());

  // fallback logic to prevent extremely long segments in the case of camera, encoder, etc. malfunctions
  bool timed_out = false;
  double tms = millis_since_boot();
  double seg_length_secs = (tms - s->last_rotate_tms) / 1000.;
  if ((seg_length_secs > SEGMENT_LENGTH) && !LOGGERD_TEST) {
    // TODO: might be nice to put these reasons in the sentinel
    if ((tms - s->last_camera_seen_tms) > NO_CAMERA_PATIENCE) {
      timed_out = true;
      LOGE("no camera packets seen. auto rotating");
    } else if (seg_length_secs > SEGMENT_LENGTH*1.2) {
      timed_out = true;
      LOGE("segment too long. auto rotating");
    }
  }

  if (all_ready || timed_out) {
    logger_rotate(s);
  }
}

size_t handle_encoder_msg(LoggerdState *s, const std::string &name, Message *m) {
  auto &encoder = s->remote_encoders[name];
  if (!encoder) {
    auto it = std::find_if(std::begin(ALL_ENCODER_INFOS), std::end(ALL_ENCODER_INFOS),
                           [&name](auto &e) { return name == e.publish_name; });
    assert(it != std::end(ALL_ENCODER_INFOS));
    encoder.reset(new EncoderWriter(s->segment_path, *it));
  }
<<<<<<< HEAD
  return encoder->write(&(s->logger), m);
=======
  int offset_segment_num = idx.getSegmentNum() - re.encoderd_segment_offset;

  if (offset_segment_num == s->logger.segment()) {
    // loggerd is now on the segment that matches this packet

    // if this is a new segment, we close any possible old segments, move to the new, and process any queued packets
    if (re.current_segment != s->logger.segment()) {
      if (re.recording) {
        re.writer.reset();
        re.recording = false;
      }
      re.current_segment = s->logger.segment();
      re.marked_ready_to_rotate = false;
      // we are in this segment now, process any queued messages before this one
      if (!re.q.empty()) {
        for (auto &qmsg : re.q) {
          bytes_count += handle_encoder_msg(s, qmsg, name, re, encoder_info);
        }
        re.q.clear();
      }
    }

    // if we aren't recording yet, try to start, since we are in the correct segment
    if (!re.recording) {
      if (flags & V4L2_BUF_FLAG_KEYFRAME) {
        // only create on iframe
        if (re.dropped_frames) {
          // this should only happen for the first segment, maybe
          LOGW("%s: dropped %d non iframe packets before init", name.c_str(), re.dropped_frames);
          re.dropped_frames = 0;
        }
        // if we aren't actually recording, don't create the writer
        if (encoder_info.record) {
          assert(encoder_info.filename != NULL);
          re.writer.reset(new VideoWriter(s->logger.segmentPath().c_str(),
            encoder_info.filename, idx.getType() != cereal::EncodeIndex::Type::FULL_H_E_V_C,
            encoder_info.frame_width, encoder_info.frame_height, encoder_info.fps, idx.getType()));
          // write the header
          auto header = edata.getHeader();
          re.writer->write((uint8_t *)header.begin(), header.size(), idx.getTimestampEof()/1000, true, false);
        }
        re.recording = true;
      } else {
        // this is a sad case when we aren't recording, but don't have an iframe
        // nothing we can do but drop the frame
        delete msg;
        ++re.dropped_frames;
        return bytes_count;
      }
    }

    // we have to be recording if we are here
    assert(re.recording);

    // if we are actually writing the video file, do so
    if (re.writer) {
      auto data = edata.getData();
      re.writer->write((uint8_t *)data.begin(), data.size(), idx.getTimestampEof()/1000, false, flags & V4L2_BUF_FLAG_KEYFRAME);
    }

    // put it in log stream as the idx packet
    MessageBuilder bmsg;
    auto evt = bmsg.initEvent(event.getValid());
    evt.setLogMonoTime(event.getLogMonoTime());
    (evt.*(encoder_info.set_encode_idx_func))(idx);
    auto new_msg = bmsg.toBytes();
    s->logger.write((uint8_t *)new_msg.begin(), new_msg.size(), true);   // always in qlog?
    bytes_count += new_msg.size();

    // free the message, we used it
    delete msg;
  } else if (offset_segment_num > s->logger.segment()) {
    // encoderd packet has a newer segment, this means encoderd has rolled over
    if (!re.marked_ready_to_rotate) {
      re.marked_ready_to_rotate = true;
      ++s->ready_to_rotate;
      LOGD("rotate %d -> %d ready %d/%d for %s",
        s->logger.segment(), offset_segment_num,
        s->ready_to_rotate.load(), s->max_waiting, name.c_str());
    }
    // queue up all the new segment messages, they go in after the rotate
    re.q.push_back(msg);
  } else {
    LOGE("%s: encoderd packet has a older segment!!! idx.getSegmentNum():%d s->logger.segment():%d re.encoderd_segment_offset:%d",
      name.c_str(), idx.getSegmentNum(), s->logger.segment(), re.encoderd_segment_offset);
    // free the message, it's useless. this should never happen
    // actually, this can happen if you restart encoderd
    re.encoderd_segment_offset = -s->logger.segment();
    delete msg;
  }

  return bytes_count;
>>>>>>> 5fe9f145
}

void handle_user_flag(LoggerdState *s) {
  static int prev_segment = -1;
  if (s->logger.segment() == prev_segment) return;

  LOGW("preserving %s", s->logger.segmentPath().c_str());

#ifdef __APPLE__
  int ret = setxattr(s->logger.segmentPath().c_str(), PRESERVE_ATTR_NAME, &PRESERVE_ATTR_VALUE, 1, 0, 0);
#else
  int ret = setxattr(s->logger.segmentPath().c_str(), PRESERVE_ATTR_NAME, &PRESERVE_ATTR_VALUE, 1, 0);
#endif
  if (ret) {
    LOGE("setxattr %s failed for %s: %s", PRESERVE_ATTR_NAME, s->logger.segmentPath().c_str(), strerror(errno));
  }
  prev_segment = s->logger.segment();
}

void loggerd_thread() {
  // setup messaging
  typedef struct ServiceState {
    std::string name;
    int counter, freq;
<<<<<<< HEAD
    bool encoder;
  } QlogState;
  std::unordered_map<SubSocket*, QlogState> qlog_states;
=======
    bool encoder, user_flag;
  } ServiceState;
  std::unordered_map<SubSocket*, ServiceState> service_state;
  std::unordered_map<SubSocket*, struct RemoteEncoder> remote_encoders;
>>>>>>> 5fe9f145

  std::unique_ptr<Context> ctx(Context::create());
  std::unique_ptr<Poller> poller(Poller::create());

  // subscribe to all socks
  for (const auto& [_, it] : services) {
    const bool encoder = util::ends_with(it.name, "EncodeData");
    const bool livestream_encoder = util::starts_with(it.name, "livestream");
    if (!it.should_log && (!encoder || livestream_encoder)) continue;
    LOGD("logging %s (on port %d)", it.name.c_str(), it.port);

    SubSocket * sock = SubSocket::create(ctx.get(), it.name);
    assert(sock != NULL);
    poller->registerSocket(sock);
    service_state[sock] = {
      .name = it.name,
      .counter = 0,
      .freq = it.decimation,
      .encoder = encoder,
      .user_flag = it.name == "userFlag",
    };
  }

  LoggerdState s;
  // init logger
  logger_rotate(&s);
  Params().put("CurrentRoute", s.logger.routeName());

<<<<<<< HEAD
=======
  std::map<std::string, EncoderInfo> encoder_infos_dict;
  for (const auto &cam : cameras_logged) {
    for (const auto &encoder_info : cam.encoder_infos) {
      encoder_infos_dict[encoder_info.publish_name] = encoder_info;
      s.max_waiting++;
    }
  }

>>>>>>> 5fe9f145
  uint64_t msg_count = 0, bytes_count = 0;
  double start_ts = millis_since_boot();
  while (!do_exit) {
    // poll for new messages on all sockets
    for (auto sock : poller->poll(1000)) {
      if (do_exit) break;

      ServiceState &service = service_state[sock];
      if (service.user_flag) {
        handle_user_flag(&s);
      }

      // drain socket
      int count = 0;
      Message *msg = nullptr;
      while (!do_exit && (msg = sock->receive(true))) {
        const bool in_qlog = service.freq != -1 && (service.counter++ % service.freq == 0);
        if (service.encoder) {
          s.last_camera_seen_tms = millis_since_boot();
<<<<<<< HEAD
          bytes_count += handle_encoder_msg(&s, qs.name, msg);
=======
          bytes_count += handle_encoder_msg(&s, msg, service.name, remote_encoders[sock], encoder_infos_dict[service.name]);
>>>>>>> 5fe9f145
        } else {
          s.logger.write((uint8_t *)msg->getData(), msg->getSize(), in_qlog);
          bytes_count += msg->getSize();
          delete msg;
        }

        rotate_if_needed(&s);

        if ((++msg_count % 1000) == 0) {
          double seconds = (millis_since_boot() - start_ts) / 1000.0;
          LOGD("%" PRIu64 " messages, %.2f msg/sec, %.2f KB/sec", msg_count, msg_count / seconds, bytes_count * 0.001 / seconds);
        }

        count++;
        if (count >= 200) {
          LOGD("large volume of '%s' messages", service.name.c_str());
          break;
        }
      }
    }
  }

  // flush encoder writer
  for (auto &[_, e] : s.remote_encoders) {
    e->flush(&s.logger);
  }

  LOGW("closing logger");
  s.logger.setExitSignal(do_exit.signal);

  if (do_exit.power_failure) {
    LOGE("power failure");
    sync();
    LOGE("sync done");
  }

  // messaging cleanup
  for (auto &[sock, service] : service_state) delete sock;
}

int main(int argc, char** argv) {
  if (!Hardware::PC()) {
    int ret;
    ret = util::set_core_affinity({0, 1, 2, 3});
    assert(ret == 0);
    // TODO: why does this impact camerad timings?
    //ret = util::set_realtime_priority(1);
    //assert(ret == 0);
  }

  loggerd_thread();

  return 0;
}<|MERGE_RESOLUTION|>--- conflicted
+++ resolved
@@ -14,42 +14,25 @@
 ExitHandler do_exit;
 
 struct LoggerdState {
-<<<<<<< HEAD
-  LoggerState logger = {};
-  char segment_path[4096];
+  LoggerState logger;
   double last_camera_seen_tms;
-=======
-  LoggerState logger;
-  std::atomic<double> last_camera_seen_tms;
-  std::atomic<int> ready_to_rotate;  // count of encoders ready to rotate
-  int max_waiting = 0;
->>>>>>> 5fe9f145
   double last_rotate_tms = 0.;      // last rotate time in ms
   std::unordered_map<std::string, std::unique_ptr<EncoderWriter>> remote_encoders;
 };
 
 void logger_rotate(LoggerdState *s) {
-<<<<<<< HEAD
-  int segment = -1;
-  int err = logger_next(&s->logger, LOG_ROOT.c_str(), s->segment_path, sizeof(s->segment_path), &segment);
-  assert(err == 0);
-
-  for (auto &[_, encoder] : s->remote_encoders) {
-    encoder->rotate(s->segment_path);
-  }
-
-=======
   bool ret =s->logger.next();
   assert(ret);
-  s->ready_to_rotate = 0;
->>>>>>> 5fe9f145
+  for (auto &[_, encoder] : s->remote_encoders) {
+    encoder->rotate(s->logger.segmentPath());
+  }
   s->last_rotate_tms = millis_since_boot();
   LOGW((s->logger.segment() == 0) ? "logging to %s" : "rotated to %s", s->logger.segmentPath().c_str());
 }
 
 void rotate_if_needed(LoggerdState *s) {
   // all encoders ready, trigger rotation
-  bool all_ready = EncoderWriter::readyToRotate() > 0 && (EncoderWriter::readyToRotate() == s->remote_encoders.size());
+  bool all_ready = (s->remote_encoders.size() > 0 && EncoderWriter::readyToRotate() == s->remote_encoders.size());
 
   // fallback logic to prevent extremely long segments in the case of camera, encoder, etc. malfunctions
   bool timed_out = false;
@@ -77,104 +60,9 @@
     auto it = std::find_if(std::begin(ALL_ENCODER_INFOS), std::end(ALL_ENCODER_INFOS),
                            [&name](auto &e) { return name == e.publish_name; });
     assert(it != std::end(ALL_ENCODER_INFOS));
-    encoder.reset(new EncoderWriter(s->segment_path, *it));
+    encoder.reset(new EncoderWriter(s->logger.segmentPath(), *it));
   }
-<<<<<<< HEAD
   return encoder->write(&(s->logger), m);
-=======
-  int offset_segment_num = idx.getSegmentNum() - re.encoderd_segment_offset;
-
-  if (offset_segment_num == s->logger.segment()) {
-    // loggerd is now on the segment that matches this packet
-
-    // if this is a new segment, we close any possible old segments, move to the new, and process any queued packets
-    if (re.current_segment != s->logger.segment()) {
-      if (re.recording) {
-        re.writer.reset();
-        re.recording = false;
-      }
-      re.current_segment = s->logger.segment();
-      re.marked_ready_to_rotate = false;
-      // we are in this segment now, process any queued messages before this one
-      if (!re.q.empty()) {
-        for (auto &qmsg : re.q) {
-          bytes_count += handle_encoder_msg(s, qmsg, name, re, encoder_info);
-        }
-        re.q.clear();
-      }
-    }
-
-    // if we aren't recording yet, try to start, since we are in the correct segment
-    if (!re.recording) {
-      if (flags & V4L2_BUF_FLAG_KEYFRAME) {
-        // only create on iframe
-        if (re.dropped_frames) {
-          // this should only happen for the first segment, maybe
-          LOGW("%s: dropped %d non iframe packets before init", name.c_str(), re.dropped_frames);
-          re.dropped_frames = 0;
-        }
-        // if we aren't actually recording, don't create the writer
-        if (encoder_info.record) {
-          assert(encoder_info.filename != NULL);
-          re.writer.reset(new VideoWriter(s->logger.segmentPath().c_str(),
-            encoder_info.filename, idx.getType() != cereal::EncodeIndex::Type::FULL_H_E_V_C,
-            encoder_info.frame_width, encoder_info.frame_height, encoder_info.fps, idx.getType()));
-          // write the header
-          auto header = edata.getHeader();
-          re.writer->write((uint8_t *)header.begin(), header.size(), idx.getTimestampEof()/1000, true, false);
-        }
-        re.recording = true;
-      } else {
-        // this is a sad case when we aren't recording, but don't have an iframe
-        // nothing we can do but drop the frame
-        delete msg;
-        ++re.dropped_frames;
-        return bytes_count;
-      }
-    }
-
-    // we have to be recording if we are here
-    assert(re.recording);
-
-    // if we are actually writing the video file, do so
-    if (re.writer) {
-      auto data = edata.getData();
-      re.writer->write((uint8_t *)data.begin(), data.size(), idx.getTimestampEof()/1000, false, flags & V4L2_BUF_FLAG_KEYFRAME);
-    }
-
-    // put it in log stream as the idx packet
-    MessageBuilder bmsg;
-    auto evt = bmsg.initEvent(event.getValid());
-    evt.setLogMonoTime(event.getLogMonoTime());
-    (evt.*(encoder_info.set_encode_idx_func))(idx);
-    auto new_msg = bmsg.toBytes();
-    s->logger.write((uint8_t *)new_msg.begin(), new_msg.size(), true);   // always in qlog?
-    bytes_count += new_msg.size();
-
-    // free the message, we used it
-    delete msg;
-  } else if (offset_segment_num > s->logger.segment()) {
-    // encoderd packet has a newer segment, this means encoderd has rolled over
-    if (!re.marked_ready_to_rotate) {
-      re.marked_ready_to_rotate = true;
-      ++s->ready_to_rotate;
-      LOGD("rotate %d -> %d ready %d/%d for %s",
-        s->logger.segment(), offset_segment_num,
-        s->ready_to_rotate.load(), s->max_waiting, name.c_str());
-    }
-    // queue up all the new segment messages, they go in after the rotate
-    re.q.push_back(msg);
-  } else {
-    LOGE("%s: encoderd packet has a older segment!!! idx.getSegmentNum():%d s->logger.segment():%d re.encoderd_segment_offset:%d",
-      name.c_str(), idx.getSegmentNum(), s->logger.segment(), re.encoderd_segment_offset);
-    // free the message, it's useless. this should never happen
-    // actually, this can happen if you restart encoderd
-    re.encoderd_segment_offset = -s->logger.segment();
-    delete msg;
-  }
-
-  return bytes_count;
->>>>>>> 5fe9f145
 }
 
 void handle_user_flag(LoggerdState *s) {
@@ -199,16 +87,9 @@
   typedef struct ServiceState {
     std::string name;
     int counter, freq;
-<<<<<<< HEAD
-    bool encoder;
-  } QlogState;
-  std::unordered_map<SubSocket*, QlogState> qlog_states;
-=======
     bool encoder, user_flag;
   } ServiceState;
   std::unordered_map<SubSocket*, ServiceState> service_state;
-  std::unordered_map<SubSocket*, struct RemoteEncoder> remote_encoders;
->>>>>>> 5fe9f145
 
   std::unique_ptr<Context> ctx(Context::create());
   std::unique_ptr<Poller> poller(Poller::create());
@@ -237,17 +118,6 @@
   logger_rotate(&s);
   Params().put("CurrentRoute", s.logger.routeName());
 
-<<<<<<< HEAD
-=======
-  std::map<std::string, EncoderInfo> encoder_infos_dict;
-  for (const auto &cam : cameras_logged) {
-    for (const auto &encoder_info : cam.encoder_infos) {
-      encoder_infos_dict[encoder_info.publish_name] = encoder_info;
-      s.max_waiting++;
-    }
-  }
-
->>>>>>> 5fe9f145
   uint64_t msg_count = 0, bytes_count = 0;
   double start_ts = millis_since_boot();
   while (!do_exit) {
@@ -267,11 +137,7 @@
         const bool in_qlog = service.freq != -1 && (service.counter++ % service.freq == 0);
         if (service.encoder) {
           s.last_camera_seen_tms = millis_since_boot();
-<<<<<<< HEAD
-          bytes_count += handle_encoder_msg(&s, qs.name, msg);
-=======
-          bytes_count += handle_encoder_msg(&s, msg, service.name, remote_encoders[sock], encoder_infos_dict[service.name]);
->>>>>>> 5fe9f145
+          bytes_count += handle_encoder_msg(&s, service.name, msg);
         } else {
           s.logger.write((uint8_t *)msg->getData(), msg->getSize(), in_qlog);
           bytes_count += msg->getSize();
