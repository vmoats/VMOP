--- conflicted
+++ resolved
@@ -96,16 +96,11 @@
     # sounddevice must be imported after forking processes
     import sounddevice as sd
 
-<<<<<<< HEAD
-    with sd.InputStream(channels=1, samplerate=SAMPLE_RATE, callback=self.callback, blocksize=SAMPLE_BUFFER) as stream:
-      cloudlog.info(f"micd stream started: {stream.samplerate=} {stream.channels=} {stream.dtype=} {stream.device=} {stream.blocksize=}")
-=======
     if TICI:
       wait_for_devices(sd) # wait for alsa to be initialized on device
 
-    with sd.InputStream(channels=1, samplerate=SAMPLE_RATE, callback=self.callback)  as stream:
-      cloudlog.info(f"micd stream started: {stream.samplerate=} {stream.channels=} {stream.dtype=} {stream.device=}")
->>>>>>> 5a518243
+    with sd.InputStream(channels=1, samplerate=SAMPLE_RATE, callback=self.callback, blocksize=SAMPLE_BUFFER) as stream:
+      cloudlog.info(f"micd stream started: {stream.samplerate=} {stream.channels=} {stream.dtype=} {stream.device=}, {stream.blocksize=}")
       while True:
         self.update()
 
