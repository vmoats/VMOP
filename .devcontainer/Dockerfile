FROM ghcr.io/commaai/openpilot-base:latest

<<<<<<< HEAD
RUN apt update && apt install -y vim net-tools usbutils htop ripgrep
RUN pip install ipython jupyter jupyterlab
=======
# remove gitconfig if exists, since its gonna be replaced by host one
RUN rm -f /root/.gitconfig

RUN apt update && apt install -y vim net-tools usbutils htop ripgrep tmux
RUN pip install ipython jupyter jupyterlab

RUN cd $HOME && \
    curl -O https://raw.githubusercontent.com/commaai/agnos-builder/master/userspace/home/.tmux.conf && \
    curl -O https://github.com/commaai/agnos-builder/blob/master/userspace/home/.vimrc

ENV CARLA_HOST="host.docker.internal"
>>>>>>> 2132e235
<|MERGE_RESOLUTION|>--- conflicted
+++ resolved
@@ -1,11 +1,4 @@
 FROM ghcr.io/commaai/openpilot-base:latest
-
-<<<<<<< HEAD
-RUN apt update && apt install -y vim net-tools usbutils htop ripgrep
-RUN pip install ipython jupyter jupyterlab
-=======
-# remove gitconfig if exists, since its gonna be replaced by host one
-RUN rm -f /root/.gitconfig
 
 RUN apt update && apt install -y vim net-tools usbutils htop ripgrep tmux
 RUN pip install ipython jupyter jupyterlab
@@ -14,5 +7,4 @@
     curl -O https://raw.githubusercontent.com/commaai/agnos-builder/master/userspace/home/.tmux.conf && \
     curl -O https://github.com/commaai/agnos-builder/blob/master/userspace/home/.vimrc
 
-ENV CARLA_HOST="host.docker.internal"
->>>>>>> 2132e235
+ENV CARLA_HOST="host.docker.internal"