--- conflicted
+++ resolved
@@ -1,15 +1,11 @@
 #!/bin/bash
 
 while read hash submodule ref; do
-<<<<<<< HEAD
   if [ "$submodule" == "tinygrad_repo" ]; then
     # Skip checks for non-comma submodules
     continue
   fi
-  git -C $submodule fetch --depth 1000 origin master
-=======
   git -C $submodule fetch --depth 2000 origin master
->>>>>>> 33d1b127
   git -C $submodule branch -r --contains $hash | grep "origin/master"
   if [ "$?" -eq 0 ]; then
     echo "$submodule ok"
