#!/usr/bin/env python3
import argparse
import numpy as np
import time
from collections import defaultdict, deque
from typing import DefaultDict, Deque, MutableSequence

<<<<<<< HEAD
from openpilot.common.realtime import sec_since_boot
=======
>>>>>>> d61f86d3
import cereal.messaging as messaging


if __name__ == "__main__":
  context = messaging.Context()
  poller = messaging.Poller()

  parser = argparse.ArgumentParser()
  parser.add_argument("socket", type=str, nargs='*', help="socket name")
  args = parser.parse_args()

  socket_names = args.socket
  sockets = {}

  rcv_times: DefaultDict[str, MutableSequence[float]] = defaultdict(lambda: deque(maxlen=100))
  valids: DefaultDict[str, Deque[bool]] = defaultdict(lambda: deque(maxlen=100))

  t = time.monotonic()
  for name in socket_names:
    sock = messaging.sub_sock(name, poller=poller)
    sockets[sock] = name

  prev_print = t
  while True:
    for socket in poller.poll(100):
      msg = messaging.recv_one(socket)
      if msg is None:
        continue

      name = msg.which()

      t = time.monotonic()
      rcv_times[name].append(msg.logMonoTime / 1e9)
      valids[name].append(msg.valid)

    if t - prev_print > 1:
      print()
      for name in socket_names:
        dts = np.diff(rcv_times[name])
        mean = np.mean(dts)
        print(f"{name}: Freq {1.0 / mean:.2f} Hz, Min {np.min(dts) / mean * 100:.2f}%, Max {np.max(dts) / mean * 100:.2f}%, valid ", all(valids[name]))

      prev_print = t<|MERGE_RESOLUTION|>--- conflicted
+++ resolved
@@ -5,10 +5,6 @@
 from collections import defaultdict, deque
 from typing import DefaultDict, Deque, MutableSequence
 
-<<<<<<< HEAD
-from openpilot.common.realtime import sec_since_boot
-=======
->>>>>>> d61f86d3
 import cereal.messaging as messaging
 
 
