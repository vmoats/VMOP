--- conflicted
+++ resolved
@@ -56,671 +56,17 @@
   VisionClientState clients[MAX_CLIENTS];
 };
 
-<<<<<<< HEAD
 static CameraBuf *get_camerabuf_by_type(VisionState *s, VisionStreamType type) {
   assert(type >= 0 && type < VISION_STREAM_MAX);
   if (type == VISION_STREAM_RGB_BACK || type == VISION_STREAM_YUV) {
     return &s->cameras.rear.buf;
   } else if (type == VISION_STREAM_RGB_FRONT || VISION_STREAM_YUV_FRONT) {
     return &s->cameras.front.buf;
-=======
-// frontview thread
-void* frontview_thread(void *arg) {
-  int err;
-  VisionState *s = (VisionState*)arg;
-  s->rhd_front = read_db_bool("IsRHD");
-
-  set_thread_name("frontview");
-  err = set_realtime_priority(51);
-  // we subscribe to this for placement of the AE metering box
-  // TODO: the loop is bad, ideally models shouldn't affect sensors
-  SubMaster sm({"driverState"});
-
-  cl_command_queue q = clCreateCommandQueue(s->context, s->device_id, 0, &err);
-  assert(err == 0);
-
-  for (int cnt = 0; !do_exit; cnt++) {
-    int buf_idx = tbuffer_acquire(&s->cameras.front.camera_tb);
-    if (buf_idx < 0) {
-      break;
-    }
-
-    int ui_idx = tbuffer_select(&s->ui_front_tb);
-    int rgb_idx = ui_idx;
-    FrameMetadata frame_data = s->cameras.front.camera_bufs_metadata[buf_idx];
-
-    //double t1 = millis_since_boot();
-
-    cl_event debayer_event;
-    if (s->cameras.front.ci.bayer) {
-      err = clSetKernelArg(s->krnl_debayer_front, 0, sizeof(cl_mem), &s->front_camera_bufs_cl[buf_idx]);
-      assert(err == 0);
-      err = clSetKernelArg(s->krnl_debayer_front, 1, sizeof(cl_mem), &s->rgb_front_bufs_cl[rgb_idx]);
-      assert(err == 0);
-#ifdef QCOM2
-      err = clSetKernelArg(s->krnl_debayer_front, 2, s->debayer_cl_localMemSize, 0);
-      assert(err == 0);
-      err = clEnqueueNDRangeKernel(q, s->krnl_debayer_front, 2, NULL,
-                                   s->debayer_cl_globalWorkSize, s->debayer_cl_localWorkSize, 0, 0, &debayer_event);
-#else
-      float digital_gain = 1.0;
-      err = clSetKernelArg(s->krnl_debayer_front, 2, sizeof(float), &digital_gain);
-      assert(err == 0);
-      const size_t debayer_work_size = s->rgb_front_height; // doesn't divide evenly, is this okay?
-      const size_t debayer_local_work_size = 128;
-      err = clEnqueueNDRangeKernel(q, s->krnl_debayer_front, 1, NULL,
-                                   &debayer_work_size, &debayer_local_work_size, 0, 0, &debayer_event);
-#endif
-      assert(err == 0);
-    } else {
-      assert(s->rgb_front_buf_size >= s->cameras.front.frame_size);
-      assert(s->rgb_front_stride == s->cameras.front.ci.frame_stride);
-      err = clEnqueueCopyBuffer(q, s->front_camera_bufs_cl[buf_idx], s->rgb_front_bufs_cl[rgb_idx],
-                                0, 0, s->rgb_front_buf_size, 0, 0, &debayer_event);
-      assert(err == 0);
-    }
-    clWaitForEvents(1, &debayer_event);
-    clReleaseEvent(debayer_event);
-
-    tbuffer_release(&s->cameras.front.camera_tb, buf_idx);
-    visionbuf_sync(&s->rgb_front_bufs[ui_idx], VISIONBUF_SYNC_FROM_DEVICE);
-
-    sm.update(0);
-
-#ifdef NOSCREEN
-    if (frame_data.frame_id % 4 == 2) {
-      sendrgb(&s->cameras, (uint8_t*) s->rgb_front_bufs[rgb_idx].addr, s->rgb_front_bufs[rgb_idx].len, 2);
-    }
-#endif
-
-    if (sm.updated("driverState")) {
-      auto state = sm["driverState"].getDriverState();
-      float face_prob = state.getFaceProb();
-      float face_position[2];
-      face_position[0] = state.getFacePosition()[0];
-      face_position[1] = state.getFacePosition()[1];
-
-      // set front camera metering target
-      if (face_prob > 0.4) {
-        int x_offset = s->rhd_front ? 0:s->rgb_front_width - 0.5 * s->rgb_front_height;
-        s->front_meteringbox_xmin = x_offset + (face_position[0] + 0.5) * (0.5 * s->rgb_front_height) - 72;
-        s->front_meteringbox_xmax = x_offset + (face_position[0] + 0.5) * (0.5 * s->rgb_front_height) + 72;
-        s->front_meteringbox_ymin = (face_position[1] + 0.5) * (s->rgb_front_height) - 72;
-        s->front_meteringbox_ymax = (face_position[1] + 0.5) * (s->rgb_front_height) + 72;
-      } else {// use default setting if no face
-        s->front_meteringbox_ymin = s->rgb_front_height * 1 / 3;
-        s->front_meteringbox_ymax = s->rgb_front_height * 1;
-        s->front_meteringbox_xmin = s->rhd_front ? 0:s->rgb_front_width * 3 / 5;
-        s->front_meteringbox_xmax = s->rhd_front ? s->rgb_front_width * 2 / 5:s->rgb_front_width;
-      }
-    }
-
-    // auto exposure
-    const uint8_t *bgr_front_ptr = (const uint8_t*)s->rgb_front_bufs[ui_idx].addr;
-#ifndef DEBUG_DRIVER_MONITOR
-    if (cnt % 3 == 0)
-#endif
-    {
-      // use driver face crop for AE
-      int x_start;
-      int x_end;
-      int y_start;
-      int y_end;
-      int skip = 1;
-
-      if (s->front_meteringbox_xmax > 0)
-      {
-        x_start = s->front_meteringbox_xmin<0 ? 0:s->front_meteringbox_xmin;
-        x_end = s->front_meteringbox_xmax>=s->rgb_front_width ? s->rgb_front_width-1:s->front_meteringbox_xmax;
-        y_start = s->front_meteringbox_ymin<0 ? 0:s->front_meteringbox_ymin;
-        y_end = s->front_meteringbox_ymax>=s->rgb_front_height ? s->rgb_front_height-1:s->front_meteringbox_ymax;
-      }
-      else
-      {
-        y_start = s->rgb_front_height * 1 / 3;
-        y_end = s->rgb_front_height * 1;
-        x_start = s->rhd_front ? 0:s->rgb_front_width * 3 / 5;
-        x_end = s->rhd_front ? s->rgb_front_width * 2 / 5:s->rgb_front_width;
-      }
-#ifdef QCOM2
-      x_start = 96;
-      x_end = 1832;
-      y_start = 242;
-      y_end = 1148;
-      skip = 4;
-#endif
-      uint32_t lum_binning[256] = {0,};
-      for (int y = y_start; y < y_end; y += skip) {
-        for (int x = x_start; x < x_end; x += 2) { // every 2nd col
-          const uint8_t *pix = &bgr_front_ptr[y * s->rgb_front_stride + x * 3];
-          unsigned int lum = (unsigned int)pix[0] + pix[1] + pix[2];
-#ifdef DEBUG_DRIVER_MONITOR
-          uint8_t *pix_rw = (uint8_t *)pix;
-
-          // set all the autoexposure pixels to pure green (pixel format is bgr)
-          pix_rw[0] = pix_rw[2] = 0;
-          pix_rw[1] = 0xff;
-#endif
-          lum_binning[std::min(lum / 3, 255u)]++;
-        }
-      }
-      const unsigned int lum_total = (y_end - y_start) * (x_end - x_start) / 2 / skip;
-      unsigned int lum_cur = 0;
-      int lum_med = 0;
-      int lum_med_alt = 0;
-      for (lum_med=255; lum_med>=0; lum_med--) {
-        lum_cur += lum_binning[lum_med];
-#ifdef QCOM2
-        if (lum_cur > lum_total / HLC_A && lum_med > HLC_THRESH) {
-          lum_med_alt = 86;
-        }
-#endif
-        if (lum_cur >= lum_total / 2) {
-          break;
-        }
-      }
-      lum_med = lum_med_alt>lum_med?lum_med_alt:lum_med;
-      camera_autoexposure(&s->cameras.front, lum_med / 256.0);
-    }
-
-    // push YUV buffer
-    int yuv_idx = pool_select(&s->yuv_front_pool);
-    s->yuv_front_metas[yuv_idx] = frame_data;
-
-    rgb_to_yuv_queue(&s->front_rgb_to_yuv_state, q, s->rgb_front_bufs_cl[ui_idx], s->yuv_front_cl[yuv_idx]);
-    visionbuf_sync(&s->yuv_front_ion[yuv_idx], VISIONBUF_SYNC_FROM_DEVICE);
-    s->yuv_front_metas[yuv_idx] = frame_data;
-
-    // no reference required cause we don't use this in visiond
-    //pool_acquire(&s->yuv_front_pool, yuv_idx);
-    pool_push(&s->yuv_front_pool, yuv_idx);
-    //pool_release(&s->yuv_front_pool, yuv_idx);
-
-    // send frame event
-    {
-      if (s->pm != NULL) {
-        MessageBuilder msg;
-        auto framed = msg.initEvent().initFrontFrame();
-        framed.setFrameId(frame_data.frame_id);
-        framed.setEncodeId(cnt);
-        framed.setTimestampEof(frame_data.timestamp_eof);
-        framed.setFrameLength(frame_data.frame_length);
-        framed.setIntegLines(frame_data.integ_lines);
-        framed.setGlobalGain(frame_data.global_gain);
-        framed.setLensPos(frame_data.lens_pos);
-        framed.setLensSag(frame_data.lens_sag);
-        framed.setLensErr(frame_data.lens_err);
-        framed.setLensTruePos(frame_data.lens_true_pos);
-        framed.setGainFrac(frame_data.gain_frac);
-        framed.setFrameType(cereal::FrameData::FrameType::FRONT);
-
-        s->pm->send("frontFrame", msg);
-      }
-    }
-
-    /*FILE *f = fopen("/tmp/test2", "wb");
-    printf("%d %d\n", s->rgb_front_height, s->rgb_front_stride);
-    fwrite(bgr_front_ptr, 1, s->rgb_front_stride * s->rgb_front_height, f);
-    fclose(f);*/
-
-    tbuffer_dispatch(&s->ui_front_tb, ui_idx);
-
-    //double t2 = millis_since_boot();
-    //LOGD("front process: %.2fms", t2-t1);
->>>>>>> cb58e79e
   }
 #ifdef QCOM2
   return &s->cameras.wide.buf;
 #endif
-<<<<<<< HEAD
   assert(0);
-=======
-
-    double t2 = millis_since_boot();
-
-    double yt1 = millis_since_boot();
-
-    int yuv_idx = pool_select(&s->yuv_wide_pool);
-
-    s->yuv_wide_metas[yuv_idx] = frame_data;
-
-    uint8_t* yuv_ptr_y = s->yuv_wide_bufs[yuv_idx].y;
-    cl_mem yuv_wide_cl = s->yuv_wide_cl[yuv_idx];
-    rgb_to_yuv_queue(&s->wide_rgb_to_yuv_state, q, s->rgb_wide_bufs_cl[rgb_idx], yuv_wide_cl);
-    visionbuf_sync(&s->yuv_wide_ion[yuv_idx], VISIONBUF_SYNC_FROM_DEVICE);
-
-    double yt2 = millis_since_boot();
-
-    // keep another reference around till were done processing
-    pool_acquire(&s->yuv_wide_pool, yuv_idx);
-    pool_push(&s->yuv_wide_pool, yuv_idx);
-
-    // send frame event
-    {
-      if (s->pm != NULL) {
-        MessageBuilder msg;
-        auto framed = msg.initEvent().initWideFrame();
-        framed.setFrameId(frame_data.frame_id);
-        framed.setEncodeId(cnt);
-        framed.setTimestampEof(frame_data.timestamp_eof);
-        framed.setFrameLength(frame_data.frame_length);
-        framed.setIntegLines(frame_data.integ_lines);
-        framed.setGlobalGain(frame_data.global_gain);
-        framed.setLensPos(frame_data.lens_pos);
-        framed.setLensSag(frame_data.lens_sag);
-        framed.setLensErr(frame_data.lens_err);
-        framed.setLensTruePos(frame_data.lens_true_pos);
-        framed.setGainFrac(frame_data.gain_frac);
-
-        s->pm->send("wideFrame", msg);
-      }
-    }
-
-    tbuffer_dispatch(&s->ui_wide_tb, ui_idx);
-
-    // auto exposure over big box
-    // TODO: fix this? should not use med imo
-    const int exposure_x = 96;
-    const int exposure_y = 250;
-    const int exposure_height = 524;
-    const int exposure_width = 1734;
-    if (cnt % 3 == 0) {
-      // find median box luminance for AE
-      uint32_t lum_binning[256] = {0,};
-      for (int y=0; y<exposure_height; y+=2) {
-        for (int x=0; x<exposure_width; x+=2) {
-          uint8_t lum = yuv_ptr_y[((exposure_y+y)*s->yuv_wide_width) + exposure_x + x];
-          lum_binning[lum]++;
-        }
-      }
-      const unsigned int lum_total = exposure_height * exposure_width / 4;
-      unsigned int lum_cur = 0;
-      int lum_med = 0;
-      int lum_med_alt = 0;
-      for (lum_med=255; lum_med>=0; lum_med--) {
-        // shouldn't be any values less than 16 - yuv footroom
-        lum_cur += lum_binning[lum_med];
-#ifdef QCOM2
-        if (lum_cur > 2*lum_total / (3*HLC_A) && lum_med > HLC_THRESH) {
-          lum_med_alt = 86;
-        }
-#endif
-        if (lum_cur >= lum_total / 2) {
-          break;
-        }
-      }
-
-      lum_med = lum_med_alt>lum_med?lum_med_alt:lum_med;
-      camera_autoexposure(&s->cameras.wide, lum_med / 256.0);
-    }
-
-    pool_release(&s->yuv_wide_pool, yuv_idx);
-    double t5 = millis_since_boot();
-    LOGD("queued: %.2fms, yuv: %.2f, | processing: %.3fms", (t2-t1), (yt2-yt1), (t5-t1));
-  }
-
-  return NULL;
-}
-#endif
-
-// processing
-void* processing_thread(void *arg) {
-  int err;
-  VisionState *s = (VisionState*)arg;
-
-  set_thread_name("processing");
-
-  err = set_realtime_priority(51);
-  LOG("setpriority returns %d", err);
-
-#if defined(QCOM) && !defined(QCOM_REPLAY)
-  std::unique_ptr<uint8_t[]> rgb_roi_buf = std::make_unique<uint8_t[]>((s->rgb_width/NUM_SEGMENTS_X)*(s->rgb_height/NUM_SEGMENTS_Y)*3);
-  std::unique_ptr<int16_t[]> conv_result = std::make_unique<int16_t[]>((s->rgb_width/NUM_SEGMENTS_X)*(s->rgb_height/NUM_SEGMENTS_Y));
-#endif
-
-  // init cl stuff
-#ifdef __APPLE__
-  cl_command_queue q = clCreateCommandQueue(s->context, s->device_id, 0, &err);
-#else
-  const cl_queue_properties props[] = {0}; //CL_QUEUE_PRIORITY_KHR, CL_QUEUE_PRIORITY_HIGH_KHR, 0};
-  cl_command_queue q = clCreateCommandQueueWithProperties(s->context, s->device_id, props, &err);
-#endif
-  assert(err == 0);
-
-  // init the net
-  LOG("processing start!");
-
-  for (int cnt = 0; !do_exit; cnt++) {
-    int buf_idx = tbuffer_acquire(&s->cameras.rear.camera_tb);
-    // int buf_idx = camera_acquire_buffer(s);
-    if (buf_idx < 0) {
-      break;
-    }
-
-    double t1 = millis_since_boot();
-
-    FrameMetadata frame_data = s->cameras.rear.camera_bufs_metadata[buf_idx];
-    uint32_t frame_id = frame_data.frame_id;
-
-    if (frame_id == -1) {
-      LOGE("no frame data? wtf");
-      tbuffer_release(&s->cameras.rear.camera_tb, buf_idx);
-      continue;
-    }
-
-    int ui_idx = tbuffer_select(&s->ui_tb);
-    int rgb_idx = ui_idx;
-
-    cl_event debayer_event;
-    if (s->cameras.rear.ci.bayer) {
-      err = clSetKernelArg(s->krnl_debayer_rear, 0, sizeof(cl_mem), &s->camera_bufs_cl[buf_idx]);
-      assert(err == 0);
-      err = clSetKernelArg(s->krnl_debayer_rear, 1, sizeof(cl_mem), &s->rgb_bufs_cl[rgb_idx]);
-      assert(err == 0);
-#ifdef QCOM2
-      err = clSetKernelArg(s->krnl_debayer_rear, 2, s->debayer_cl_localMemSize, 0);
-      assert(err == 0);
-      err = clEnqueueNDRangeKernel(q, s->krnl_debayer_rear, 2, NULL,
-                                   s->debayer_cl_globalWorkSize, s->debayer_cl_localWorkSize, 0, 0, &debayer_event);
-#else
-      err = clSetKernelArg(s->krnl_debayer_rear, 2, sizeof(float), &s->cameras.rear.digital_gain);
-      assert(err == 0);
-      const size_t debayer_work_size = s->rgb_height; // doesn't divide evenly, is this okay?
-      const size_t debayer_local_work_size = 128;
-      err = clEnqueueNDRangeKernel(q, s->krnl_debayer_rear, 1, NULL,
-                                   &debayer_work_size, &debayer_local_work_size, 0, 0, &debayer_event);
-#endif
-      assert(err == 0);
-    } else {
-      assert(s->rgb_buf_size >= s->frame_size);
-      assert(s->rgb_stride == s->frame_stride);
-      err = clEnqueueCopyBuffer(q, s->camera_bufs_cl[buf_idx], s->rgb_bufs_cl[rgb_idx],
-                                0, 0, s->rgb_buf_size, 0, 0, &debayer_event);
-      assert(err == 0);
-    }
-    clWaitForEvents(1, &debayer_event);
-    clReleaseEvent(debayer_event);
-
-    tbuffer_release(&s->cameras.rear.camera_tb, buf_idx);
-
-    visionbuf_sync(&s->rgb_bufs[rgb_idx], VISIONBUF_SYNC_FROM_DEVICE);
-
-#ifdef NOSCREEN
-  if (frame_data.frame_id % 4 == 1) {
-    sendrgb(&s->cameras, (uint8_t*) s->rgb_bufs[rgb_idx].addr, s->rgb_bufs[rgb_idx].len, 0);
-  }
-#endif
-
-#if defined(QCOM) && !defined(QCOM_REPLAY)
-    /*FILE *dump_rgb_file = fopen("/tmp/process_dump.rgb", "wb");
-    fwrite(s->rgb_bufs[rgb_idx].addr, s->rgb_bufs[rgb_idx].len, sizeof(uint8_t), dump_rgb_file);
-    fclose(dump_rgb_file);
-    printf("ORIGINAL SAVED!!\n");*/
-
-    /*double t10 = millis_since_boot();*/
-
-    // cache rgb roi and write to cl
-    int roi_id = cnt % ((ROI_X_MAX-ROI_X_MIN+1)*(ROI_Y_MAX-ROI_Y_MIN+1)); // rolling roi
-    int roi_x_offset = roi_id % (ROI_X_MAX-ROI_X_MIN+1);
-    int roi_y_offset = roi_id / (ROI_X_MAX-ROI_X_MIN+1);
-
-    for (int r=0;r<(s->rgb_height/NUM_SEGMENTS_Y);r++) {
-      memcpy(rgb_roi_buf.get() + r * (s->rgb_width/NUM_SEGMENTS_X) * 3,
-              (uint8_t *) s->rgb_bufs[rgb_idx].addr + \
-                (ROI_Y_MIN + roi_y_offset) * s->rgb_height/NUM_SEGMENTS_Y * FULL_STRIDE_X * 3 + \
-                (ROI_X_MIN + roi_x_offset) * s->rgb_width/NUM_SEGMENTS_X * 3 + r * FULL_STRIDE_X * 3,
-              s->rgb_width/NUM_SEGMENTS_X * 3);
-    }
-
-    err = clEnqueueWriteBuffer (q, s->rgb_conv_roi_cl, true, 0,
-        s->rgb_width/NUM_SEGMENTS_X * s->rgb_height/NUM_SEGMENTS_Y * 3 * sizeof(uint8_t), rgb_roi_buf.get(), 0, 0, 0);
-    assert(err == 0);
-
-    /*double t11 = millis_since_boot();
-    printf("cache time: %f ms\n", t11 - t10);
-    t10 = millis_since_boot();*/
-
-    err = clSetKernelArg(s->krnl_rgb_laplacian, 0, sizeof(cl_mem), (void *) &s->rgb_conv_roi_cl);
-    assert(err == 0);
-    err = clSetKernelArg(s->krnl_rgb_laplacian, 1, sizeof(cl_mem), (void *) &s->rgb_conv_result_cl);
-    assert(err == 0);
-    err = clSetKernelArg(s->krnl_rgb_laplacian, 2, sizeof(cl_mem), (void *) &s->rgb_conv_filter_cl);
-    assert(err == 0);
-    err = clSetKernelArg(s->krnl_rgb_laplacian, 3, s->conv_cl_localMemSize, 0);
-    assert(err == 0);
-
-    cl_event conv_event;
-    err = clEnqueueNDRangeKernel(q, s->krnl_rgb_laplacian, 2, NULL,
-                                   s->conv_cl_globalWorkSize, s->conv_cl_localWorkSize, 0, 0, &conv_event);
-    assert(err == 0);
-    clWaitForEvents(1, &conv_event);
-    clReleaseEvent(conv_event);
-
-    err = clEnqueueReadBuffer(q, s->rgb_conv_result_cl, true, 0,
-       s->rgb_width/NUM_SEGMENTS_X * s->rgb_height/NUM_SEGMENTS_Y * sizeof(int16_t), conv_result.get(), 0, 0, 0);
-    assert(err == 0);
-
-    /*t11 = millis_since_boot();
-    printf("conv time: %f ms\n", t11 - t10);
-    t10 = millis_since_boot();*/
-
-    get_lapmap_one(conv_result.get(), &s->lapres[roi_id], s->rgb_width/NUM_SEGMENTS_X, s->rgb_height/NUM_SEGMENTS_Y);
-
-    /*t11 = millis_since_boot();
-    printf("pool time: %f ms\n", t11 - t10);
-    t10 = millis_since_boot();*/
-
-    /*t11 = millis_since_boot();
-    printf("process time: %f ms\n ----- \n", t11 - t10);
-    t10 = millis_since_boot();*/
-
-    // setup self recover
-    const float lens_true_pos = s->cameras.rear.lens_true_pos;
-    if (is_blur(&s->lapres[0]) &&
-       (lens_true_pos < (s->cameras.device == DEVICE_LP3? LP3_AF_DAC_DOWN:OP3T_AF_DAC_DOWN)+1 ||
-        lens_true_pos > (s->cameras.device == DEVICE_LP3? LP3_AF_DAC_UP:OP3T_AF_DAC_UP)-1) &&
-       s->cameras.rear.self_recover < 2) {
-      // truly stuck, needs help
-      s->cameras.rear.self_recover -= 1;
-      if (s->cameras.rear.self_recover < -FOCUS_RECOVER_PATIENCE) {
-        LOGD("rear camera bad state detected. attempting recovery from %.1f, recover state is %d",
-                                      lens_true_pos, s->cameras.rear.self_recover.load());
-        s->cameras.rear.self_recover = FOCUS_RECOVER_STEPS + ((lens_true_pos < (s->cameras.device == DEVICE_LP3? LP3_AF_DAC_M:OP3T_AF_DAC_M))?1:0); // parity determined by which end is stuck at
-      }
-    } else if ((lens_true_pos < (s->cameras.device == DEVICE_LP3? LP3_AF_DAC_M - LP3_AF_DAC_3SIG:OP3T_AF_DAC_M - OP3T_AF_DAC_3SIG) ||
-               lens_true_pos > (s->cameras.device == DEVICE_LP3? LP3_AF_DAC_M + LP3_AF_DAC_3SIG:OP3T_AF_DAC_M + OP3T_AF_DAC_3SIG)) &&
-              s->cameras.rear.self_recover < 2) {
-      // in suboptimal position with high prob, but may still recover by itself
-      s->cameras.rear.self_recover -= 1;
-      if (s->cameras.rear.self_recover < -(FOCUS_RECOVER_PATIENCE*3)) {
-        LOGD("rear camera bad state detected. attempting recovery from %.1f, recover state is %d", lens_true_pos, s->cameras.rear.self_recover.load());
-        s->cameras.rear.self_recover = FOCUS_RECOVER_STEPS/2 + ((lens_true_pos < (s->cameras.device == DEVICE_LP3? LP3_AF_DAC_M:OP3T_AF_DAC_M))?1:0);
-      }
-    } else if (s->cameras.rear.self_recover < 0) {
-      s->cameras.rear.self_recover += 1; // reset if fine
-    }
-
-#endif
-
-    double t2 = millis_since_boot();
-
-#ifndef QCOM2
-    uint8_t *bgr_ptr = (uint8_t*)s->rgb_bufs[rgb_idx].addr;
-#endif
-
-    double yt1 = millis_since_boot();
-
-    int yuv_idx = pool_select(&s->yuv_pool);
-
-    s->yuv_metas[yuv_idx] = frame_data;
-
-    uint8_t* yuv_ptr_y = s->yuv_bufs[yuv_idx].y;
-    cl_mem yuv_cl = s->yuv_cl[yuv_idx];
-    rgb_to_yuv_queue(&s->rgb_to_yuv_state, q, s->rgb_bufs_cl[rgb_idx], yuv_cl);
-    visionbuf_sync(&s->yuv_ion[yuv_idx], VISIONBUF_SYNC_FROM_DEVICE);
-
-    double yt2 = millis_since_boot();
-
-    // keep another reference around till were done processing
-    pool_acquire(&s->yuv_pool, yuv_idx);
-    pool_push(&s->yuv_pool, yuv_idx);
-
-    // send frame event
-    {
-      if (s->pm != NULL) {
-        MessageBuilder msg;
-        auto framed = msg.initEvent().initFrame();
-        framed.setFrameId(frame_data.frame_id);
-        framed.setEncodeId(cnt);
-        framed.setTimestampEof(frame_data.timestamp_eof);
-        framed.setFrameLength(frame_data.frame_length);
-        framed.setIntegLines(frame_data.integ_lines);
-        framed.setGlobalGain(frame_data.global_gain);
-        framed.setLensPos(frame_data.lens_pos);
-        framed.setLensSag(frame_data.lens_sag);
-        framed.setLensErr(frame_data.lens_err);
-        framed.setLensTruePos(frame_data.lens_true_pos);
-        framed.setGainFrac(frame_data.gain_frac);
-
-#if defined(QCOM) && !defined(QCOM_REPLAY)
-        kj::ArrayPtr<const int16_t> focus_vals(&s->cameras.rear.focus[0], NUM_FOCUS);
-        kj::ArrayPtr<const uint8_t> focus_confs(&s->cameras.rear.confidence[0], NUM_FOCUS);
-        framed.setFocusVal(focus_vals);
-        framed.setFocusConf(focus_confs);
-        kj::ArrayPtr<const uint16_t> sharpness_score(&s->lapres[0], (ROI_X_MAX-ROI_X_MIN+1)*(ROI_Y_MAX-ROI_Y_MIN+1));
-        framed.setSharpnessScore(sharpness_score);
-        framed.setRecoverState(s->cameras.rear.self_recover);
-#endif
-
-// TODO: add this back
-#if !defined(QCOM) && !defined(QCOM2)
-//#ifndef QCOM
-        framed.setImage(kj::arrayPtr((const uint8_t*)s->yuv_ion[yuv_idx].addr, s->yuv_buf_size));
-#endif
-
-        kj::ArrayPtr<const float> transform_vs(&s->yuv_transform.v[0], 9);
-        framed.setTransform(transform_vs);
-
-        s->pm->send("frame", msg);
-      }
-    }
-
-#ifndef QCOM2
-    // TODO: fix on QCOM2, giving scanline error
-    // one thumbnail per 5 seconds (instead of %5 == 0 posenet)
-    if (cnt % 100 == 3) {
-      uint8_t* thumbnail_buffer = NULL;
-      unsigned long thumbnail_len = 0;
-
-      unsigned char *row = (unsigned char *)malloc(s->rgb_width/4*3);
-
-      struct jpeg_compress_struct cinfo;
-      struct jpeg_error_mgr jerr;
-
-      cinfo.err = jpeg_std_error(&jerr);
-      jpeg_create_compress(&cinfo);
-      jpeg_mem_dest(&cinfo, &thumbnail_buffer, &thumbnail_len);
-
-      cinfo.image_width = s->rgb_width / 4;
-      cinfo.image_height = s->rgb_height / 4;
-      cinfo.input_components = 3;
-      cinfo.in_color_space = JCS_RGB;
-
-      jpeg_set_defaults(&cinfo);
-      jpeg_set_quality(&cinfo, 50, true);
-      jpeg_start_compress(&cinfo, true);
-
-      JSAMPROW row_pointer[1];
-      for (int i = 0; i < s->rgb_height - 4; i+=4) {
-        for (int j = 0; j < s->rgb_width*3; j+=12) {
-          for (int k = 0; k < 3; k++) {
-            uint16_t dat = 0;
-            dat += bgr_ptr[s->rgb_stride*i + j + k];
-            dat += bgr_ptr[s->rgb_stride*i + j+3 + k];
-            dat += bgr_ptr[s->rgb_stride*(i+1) + j + k];
-            dat += bgr_ptr[s->rgb_stride*(i+1) + j+3 + k];
-            dat += bgr_ptr[s->rgb_stride*(i+2) + j + k];
-            dat += bgr_ptr[s->rgb_stride*(i+2) + j+3 + k];
-            dat += bgr_ptr[s->rgb_stride*(i+3) + j + k];
-            dat += bgr_ptr[s->rgb_stride*(i+3) + j+3 + k];
-
-            row[(j/4) + (2-k)] = dat/8;
-          }
-        }
-        row_pointer[0] = row;
-        jpeg_write_scanlines(&cinfo, row_pointer, 1);
-      }
-      free(row);
-      jpeg_finish_compress(&cinfo);
-
-      MessageBuilder msg;
-      auto thumbnaild = msg.initEvent().initThumbnail();
-      thumbnaild.setFrameId(frame_data.frame_id);
-      thumbnaild.setTimestampEof(frame_data.timestamp_eof);
-      thumbnaild.setThumbnail(kj::arrayPtr((const uint8_t*)thumbnail_buffer, thumbnail_len));
-
-      if (s->pm != NULL) {
-        s->pm->send("thumbnail", msg);
-      }
-
-      free(thumbnail_buffer);
-    }
-#endif
-
-    tbuffer_dispatch(&s->ui_tb, ui_idx);
-
-    // auto exposure over big box
-#ifdef QCOM2
-    const int exposure_x = 96;
-    const int exposure_y = 160;
-    const int exposure_height = 986;
-    const int exposure_width = 1734;
-    const int skip = 2;
-#else
-    const int exposure_x = 290;
-    const int exposure_y = 322;
-    const int exposure_height = 314;
-    const int exposure_width = 560;
-    const int skip = 1;
-#endif
-    if (cnt % 3 == 0) {
-      // find median box luminance for AE
-      uint32_t lum_binning[256] = {0,};
-      for (int y=0; y<exposure_height; y+=skip) {
-        for (int x=0; x<exposure_width; x+=skip) {
-          uint8_t lum = yuv_ptr_y[((exposure_y+y)*s->yuv_width) + exposure_x + x];
-          lum_binning[lum]++;
-        }
-      }
-      const unsigned int lum_total = exposure_height * exposure_width / skip / skip;
-      unsigned int lum_cur = 0;
-      int lum_med = 0;
-      int lum_med_alt = 0;
-      for (lum_med=255; lum_med>=0; lum_med--) {
-        // shouldn't be any values less than 16 - yuv footroom
-        lum_cur += lum_binning[lum_med];
-#ifdef QCOM2
-        if (lum_cur > lum_total / HLC_A && lum_med > HLC_THRESH) {
-          lum_med_alt = 86;
-        }
-#endif
-        if (lum_cur >= lum_total / 2) {
-          break;
-        }
-      }
-
-      lum_med = lum_med_alt>lum_med?lum_med_alt:lum_med;
-      camera_autoexposure(&s->cameras.rear, lum_med / 256.0);
-    }
-
-    pool_release(&s->yuv_pool, yuv_idx);
-    double t5 = millis_since_boot();
-    LOGD("queued: %.2fms, yuv: %.2f, | processing: %.3fms", (t2-t1), (yt2-yt1), (t5-t1));
-  }
-
-  clReleaseCommandQueue(q);
-  return NULL;
->>>>>>> cb58e79e
 }
 
 // visionserver
