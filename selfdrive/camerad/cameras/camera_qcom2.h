--- conflicted
+++ resolved
@@ -10,8 +10,6 @@
 
 #define FRAME_BUF_COUNT 4
 
-<<<<<<< HEAD
-=======
 #define ANALOG_GAIN_MAX_IDX 15 // 0xF is bypass
 #define EXPOSURE_TIME_MIN 8 // min time limited by HDR exp factor
 #define EXPOSURE_TIME_MAX 1132 // with HDR, no slower than 1/25 sec (1416 lines)
@@ -21,20 +19,10 @@
 
 #define EF_LOWPASS_K 0.35
 
-#ifdef __cplusplus
-extern "C" {
-#endif
 
->>>>>>> cb58e79e
 typedef struct CameraState {
   CameraInfo ci;
 
-<<<<<<< HEAD
-  //float digital_gain;
-  //int digital_gain_pre;
-=======
-  int frame_size;
->>>>>>> cb58e79e
   float analog_gain_frac;
   uint16_t analog_gain;
   bool dc_gain_enabled;
