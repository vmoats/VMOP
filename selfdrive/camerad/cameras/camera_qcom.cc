#include <stdio.h>
#include <stdbool.h>
#include <assert.h>
#include <unistd.h>
#include <fcntl.h>
#include <math.h>
#include <poll.h>
#include <sys/ioctl.h>
#include <atomic>
#include <algorithm>

#include <linux/media.h>

#include <cutils/properties.h>

#include <pthread.h>
#include "msmb_isp.h"
#include "msmb_ispif.h"
#include "msmb_camera.h"
#include "msm_cam_sensor.h"

#include "common/util.h"
#include "common/timing.h"
#include "common/swaglog.h"
#include "common/params.h"
#include "clutil.h"

#include "sensor_i2c.h"
#include "camera_qcom.h"

// leeco actuator (DW9800W H-Bridge Driver IC)
// from sniff
const uint16_t INFINITY_DAC = 364;

extern ExitHandler do_exit;

static int cam_ioctl(int fd, unsigned long int request, void *arg, const char *log_msg = nullptr) {
  int err = ioctl(fd, request, arg);
  if (err != 0 && log_msg) {
    LOG(util::string_format("%s: %d", log_msg, err).c_str());
  }
  return err;
}
// global var for AE/AF ops
std::atomic<CameraExpInfo> road_cam_exp{{0}};
std::atomic<CameraExpInfo> driver_cam_exp{{0}};

CameraInfo cameras_supported[CAMERA_ID_MAX] = {
  [CAMERA_ID_IMX298] = {
    .frame_width = 2328,
    .frame_height = 1748,
    .frame_stride = 2912,
    .bayer = true,
    .bayer_flip = 3,
    .hdr = true
  },
  [CAMERA_ID_OV8865] = {
    .frame_width = 1632,
    .frame_height = 1224,
    .frame_stride = 2040, // seems right
    .bayer = true,
    .bayer_flip = 3,
    .hdr = false
  },
  // this exists to get the kernel to build for the LeEco in release
  [CAMERA_ID_IMX298_FLIPPED] = {
    .frame_width = 2328,
    .frame_height = 1748,
    .frame_stride = 2912,
    .bayer = true,
    .bayer_flip = 3,
    .hdr = true
  },
  [CAMERA_ID_OV10640] = {
    .frame_width = 1280,
    .frame_height = 1080,
    .frame_stride = 2040,
    .bayer = true,
    .bayer_flip = 0,
    .hdr = true
  },
};

static void camera_release_buffer(void* cookie, int buf_idx) {
  CameraState *s = (CameraState *)cookie;
  // printf("camera_release_buffer %d\n", buf_idx);
  s->ss[0].qbuf_info[buf_idx].dirty_buf = 1;
  ioctl(s->isp_fd, VIDIOC_MSM_ISP_ENQUEUE_BUF, &s->ss[0].qbuf_info[buf_idx]);
}

int sensor_write_regs(CameraState *s, struct msm_camera_i2c_reg_array* arr, size_t size, msm_camera_i2c_data_type data_type) {
  struct msm_camera_i2c_reg_setting out_settings = {
    .reg_setting = arr,
    .size = (uint16_t)size,
    .addr_type = MSM_CAMERA_I2C_WORD_ADDR,
    .data_type = data_type,
    .delay = 0,
  };
  sensorb_cfg_data cfg_data = {.cfgtype = CFG_WRITE_I2C_ARRAY, .cfg.setting = &out_settings};
  return ioctl(s->sensor_fd, VIDIOC_MSM_SENSOR_CFG, &cfg_data);
}

static int imx298_apply_exposure(CameraState *s, int gain, int integ_lines, int frame_length) {
  int analog_gain = std::min(gain, 448);
  s->digital_gain = gain > 448 ? (512.0/(512-(gain))) / 8.0 : 1.0;
  //printf("%5d/%5d %5d %f\n", s->cur_integ_lines, s->cur_frame_length, analog_gain, s->digital_gain);

  struct msm_camera_i2c_reg_array reg_array[] = {
    // REG_HOLD
    {0x104,0x1,0},
    {0x3002,0x0,0}, // long autoexposure off

    // FRM_LENGTH
    {0x340, (uint16_t)(frame_length >> 8), 0}, {0x341, (uint16_t)(frame_length & 0xff), 0},
    // INTEG_TIME aka coarse_int_time_addr aka shutter speed
    {0x202, (uint16_t)(integ_lines >> 8), 0}, {0x203, (uint16_t)(integ_lines & 0xff),0},
    // global_gain_addr
    // if you assume 1x gain is 32, 448 is 14x gain, aka 2^14=16384
    {0x204, (uint16_t)(analog_gain >> 8), 0}, {0x205, (uint16_t)(analog_gain & 0xff),0},

    // digital gain for colors: gain_greenR, gain_red, gain_blue, gain_greenB
    /*{0x20e, digital_gain_gr >> 8, 0}, {0x20f,digital_gain_gr & 0xFF,0},
    {0x210, digital_gain_r >> 8, 0}, {0x211,digital_gain_r & 0xFF,0},
    {0x212, digital_gain_b >> 8, 0}, {0x213,digital_gain_b & 0xFF,0},
    {0x214, digital_gain_gb >> 8, 0}, {0x215,digital_gain_gb & 0xFF,0},*/

    // REG_HOLD
    {0x104,0x0,0},
  };
  return sensor_write_regs(s, reg_array, ARRAYSIZE(reg_array), MSM_CAMERA_I2C_BYTE_DATA);
}

static int ov8865_apply_exposure(CameraState *s, int gain, int integ_lines, int frame_length) {
  //printf("driver camera: %d %d %d\n", gain, integ_lines, frame_length);
  int coarse_gain_bitmap, fine_gain_bitmap;

  // get bitmaps from iso
  static const int gains[] = {0, 100, 200, 400, 800};
  int i;
  for (i = 1; i < ARRAYSIZE(gains); i++) {
    if (gain >= gains[i - 1] && gain < gains[i])
      break;
  }
  int coarse_gain = i - 1;
  float fine_gain = (gain - gains[coarse_gain])/(float)(gains[coarse_gain+1]-gains[coarse_gain]);
  coarse_gain_bitmap = (1 << coarse_gain) - 1;
  fine_gain_bitmap = ((int)(16*fine_gain) << 3) + 128; // 7th is always 1, 0-2nd are always 0

  integ_lines *= 16; // The exposure value in reg is in 16ths of a line

  struct msm_camera_i2c_reg_array reg_array[] = {
    //{0x104,0x1,0},

    // FRM_LENGTH
    {0x380e, (uint16_t)(frame_length >> 8), 0}, {0x380f, (uint16_t)(frame_length & 0xff), 0},
    // AEC EXPO
    {0x3500, (uint16_t)(integ_lines >> 16), 0}, {0x3501, (uint16_t)(integ_lines >> 8), 0}, {0x3502, (uint16_t)(integ_lines & 0xff),0},
    // AEC MANUAL
    {0x3503, 0x4, 0},
    // AEC GAIN
    {0x3508, (uint16_t)(coarse_gain_bitmap), 0}, {0x3509, (uint16_t)(fine_gain_bitmap), 0},

    //{0x104,0x0,0},
  };
  return sensor_write_regs(s, reg_array, ARRAYSIZE(reg_array), MSM_CAMERA_I2C_BYTE_DATA);
}

static void camera_init(VisionIpcServer *v, CameraState *s, int camera_id, int camera_num,
                        uint32_t pixel_clock, uint32_t line_length_pclk,
                        uint32_t max_gain, uint32_t fps, cl_device_id device_id, cl_context ctx,
                        VisionStreamType rgb_type, VisionStreamType yuv_type) {
  s->camera_num = camera_num;
  s->camera_id = camera_id;

  assert(camera_id < ARRAYSIZE(cameras_supported));
  s->ci = cameras_supported[camera_id];
  assert(s->ci.frame_width != 0);

  s->pixel_clock = pixel_clock;
  s->line_length_pclk = line_length_pclk;
  s->max_gain = max_gain;
  s->fps = fps;
  s->self_recover = 0;

  s->apply_exposure = (camera_id == CAMERA_ID_IMX298) ? imx298_apply_exposure : ov8865_apply_exposure;
  s->buf.init(device_id, ctx, s, v, FRAME_BUF_COUNT, rgb_type, yuv_type, camera_release_buffer);
}

void cameras_init(VisionIpcServer *v, MultiCameraState *s, cl_device_id device_id, cl_context ctx) {
  char project_name[1024] = {0};
  property_get("ro.boot.project_name", project_name, "");
  assert(strlen(project_name) == 0);

  // sensor is flipped in LP3
  // IMAGE_ORIENT = 3
  init_array_imx298[0].reg_data = 3;

  // 0   = ISO 100
  // 256 = ISO 200
  // 384 = ISO 400
  // 448 = ISO 800
  // 480 = ISO 1600
  // 496 = ISO 3200
  // 504 = ISO 6400, 8x digital gain
  // 508 = ISO 12800, 16x digital gain
  // 510 = ISO 25600, 32x digital gain

  camera_init(v, &s->road_cam, CAMERA_ID_IMX298, 0,
              /*pixel_clock=*/600000000, /*line_length_pclk=*/5536,
              /*max_gain=*/510,  //0 (ISO 100)- 448 (ISO 800, max analog gain) - 511 (super noisy)
#ifdef HIGH_FPS
              /*fps*/ 60,
#else
              /*fps*/ 20,
#endif
              device_id, ctx,
              VISION_STREAM_RGB_BACK, VISION_STREAM_YUV_BACK);

  camera_init(v, &s->driver_cam, CAMERA_ID_OV8865, 1,
              /*pixel_clock=*/72000000, /*line_length_pclk=*/1602,
              /*max_gain=*/510, 10, device_id, ctx,
              VISION_STREAM_RGB_FRONT, VISION_STREAM_YUV_FRONT);

  s->sm = new SubMaster({"driverState"});
  s->pm = new PubMaster({"roadCameraState", "driverCameraState", "thumbnail"});

  for (int i = 0; i < FRAME_BUF_COUNT; i++) {
    // TODO: make lengths correct
    s->focus_bufs[i].allocate(0xb80);
    s->stats_bufs[i].allocate(0xb80);
  }
  std::fill_n(s->lapres, std::size(s->lapres), 16160);
  s->lap_conv = new LapConv(device_id, ctx, s->road_cam.buf.rgb_width, s->road_cam.buf.rgb_height, 3);
}

static void set_exposure(CameraState *s, float exposure_frac, float gain_frac) {
  int err = 0;

  uint32_t frame_length = s->pixel_clock / s->line_length_pclk / s->fps;

  uint32_t gain = s->cur_gain;
  uint32_t integ_lines = s->cur_integ_lines;

  if (exposure_frac >= 0) {
    exposure_frac = std::clamp(exposure_frac, 2.0f / frame_length, 1.0f);
    integ_lines = frame_length * exposure_frac;

    // See page 79 of the datasheet, this is the max allowed (-1 for phase adjust)
    integ_lines = std::min(integ_lines, frame_length-11);
  }

  if (gain_frac >= 0) {
    // ISO200 is minimum gain
    gain_frac = std::clamp(gain_frac, 1.0f/64, 1.0f);

    // linearize gain response
    // TODO: will be wrong for driver camera
    // 0.125 -> 448
    // 0.25  -> 480
    // 0.5   -> 496
    // 1.0   -> 504
    // 512 - 512/(128*gain_frac)
    gain = (s->max_gain/510) * (512 - 512/(256*gain_frac));
  }

  if (gain != s->cur_gain
    || integ_lines != s->cur_integ_lines
    || frame_length != s->cur_frame_length) {

    if (s->apply_exposure == ov8865_apply_exposure) {
      gain = 800 * gain_frac; // ISO
    }
    err = s->apply_exposure(s, gain, integ_lines, frame_length);
    if (err == 0) {
      std::lock_guard lk(s->frame_info_lock);
      s->cur_gain = gain;
      s->cur_integ_lines = integ_lines;
      s->cur_frame_length = frame_length;
    } else {
      LOGE("camera %d apply_exposure err: %d", s->camera_num, err);
    }
  }

  if (err == 0) {
    s->cur_exposure_frac = exposure_frac;
    std::lock_guard lk(s->frame_info_lock);
    s->cur_gain_frac = gain_frac;
  }

  //LOGD("set exposure: %f %f - %d", exposure_frac, gain_frac, err);
}

static void do_autoexposure(CameraState *s, float grey_frac) {
  const float target_grey = 0.3;
  if (s->apply_exposure == ov8865_apply_exposure) {
    // gain limits downstream
    const float gain_frac_min = 0.015625;
    const float gain_frac_max = 1.0;
    // exposure time limits
    uint32_t frame_length = s->pixel_clock / s->line_length_pclk / s->fps;
    const uint32_t exposure_time_min = 16;
    const uint32_t exposure_time_max = frame_length - 11; // copied from set_exposure()

    float cur_gain_frac = s->cur_gain_frac;
    float exposure_factor = pow(1.05, (target_grey - grey_frac) / 0.05);
    if (cur_gain_frac > 0.125 && exposure_factor < 1) {
      cur_gain_frac *= exposure_factor;
    } else if (s->cur_integ_lines * exposure_factor <= exposure_time_max && s->cur_integ_lines * exposure_factor >= exposure_time_min) { // adjust exposure time first
      s->cur_exposure_frac *= exposure_factor;
    } else if (cur_gain_frac * exposure_factor <= gain_frac_max && cur_gain_frac * exposure_factor >= gain_frac_min) {
      cur_gain_frac *= exposure_factor;
    }
    s->frame_info_lock.lock();
    s->cur_gain_frac = cur_gain_frac;
    s->frame_info_lock.unlock();

    set_exposure(s, s->cur_exposure_frac, cur_gain_frac);
  } else { // keep the old for others
    float new_exposure = s->cur_exposure_frac;
    new_exposure *= pow(1.05, (target_grey - grey_frac) / 0.05 );
    //LOGD("diff %f: %f to %f", target_grey - grey_frac, s->cur_exposure_frac, new_exposure);

    float new_gain = s->cur_gain_frac;
    if (new_exposure < 0.10) {
      new_gain *= 0.95;
    } else if (new_exposure > 0.40) {
      new_gain *= 1.05;
    }

    set_exposure(s, new_exposure, new_gain);
  }
}

static void sensors_init(MultiCameraState *s) {
  msm_camera_sensor_slave_info slave_infos[2] = {
  (msm_camera_sensor_slave_info){ // road camera
    .sensor_name = "imx298",
    .eeprom_name = "sony_imx298",
    .actuator_name = "dw9800w",
    .ois_name = "",
    .flash_name = "pmic",
    .camera_id = CAMERA_0,
    .slave_addr = 32,
    .i2c_freq_mode = I2C_FAST_MODE,
    .addr_type = MSM_CAMERA_I2C_WORD_ADDR,
    .sensor_id_info = {.sensor_id_reg_addr = 22, .sensor_id = 664, .module_id = 9, .vcm_id = 6},
    .power_setting_array = {
      .power_setting_a = {
        {.seq_type = SENSOR_GPIO, .delay = 1},
        {.seq_type = SENSOR_VREG, .seq_val = 2},
        {.seq_type = SENSOR_GPIO, .seq_val = 5, .config_val = 2},
        {.seq_type = SENSOR_VREG, .seq_val = 1},
        {.seq_type = SENSOR_VREG, .seq_val = 3, .delay = 1},
        {.seq_type = SENSOR_CLK, .config_val = 24000000, .delay = 1},
        {.seq_type = SENSOR_GPIO, .config_val = 2, .delay = 10},
      },
      .size = 7,
      .power_down_setting_a = {
        {.seq_type = SENSOR_CLK, .delay = 1},
        {.seq_type = SENSOR_GPIO, .delay = 1},
        {.seq_type = SENSOR_VREG, .seq_val = 1},
        {.seq_type = SENSOR_GPIO, .seq_val = 5},
        {.seq_type = SENSOR_VREG, .seq_val = 2},
        {.seq_type = SENSOR_VREG, .seq_val = 3, .delay = 1},
      },
      .size_down = 6,
    },
    .is_init_params_valid = 0,
    .sensor_init_params = {.modes_supported = 1, .position = BACK_CAMERA_B, .sensor_mount_angle = 90},
    .output_format = MSM_SENSOR_BAYER,
<<<<<<< HEAD
  },
  (msm_camera_sensor_slave_info){ // driver camera
=======
  };
  slave_info.power_setting_array.power_setting = &slave_info.power_setting_array.power_setting_a[0];
  slave_info.power_setting_array.power_down_setting = &slave_info.power_setting_array.power_down_setting_a[0];
  sensor_init_cfg_data sensor_init_cfg = {.cfgtype = CFG_SINIT_PROBE, .cfg.setting = &slave_info};
  int err = cam_ioctl(sensorinit_fd, VIDIOC_MSM_SENSOR_INIT_CFG, &sensor_init_cfg, "sensor init cfg (road camera)");
  assert(err >= 0);

  struct msm_camera_sensor_slave_info slave_info2 = {0};
  slave_info2 = (struct msm_camera_sensor_slave_info){
>>>>>>> dd54c18b
    .sensor_name = "ov8865_sunny",
    .eeprom_name = "ov8865_plus",
    .actuator_name = "",
    .ois_name = "",
    .flash_name = "",
    .camera_id = CAMERA_2,
    .slave_addr = 108,
    .i2c_freq_mode = I2C_FAST_MODE,
    .addr_type = MSM_CAMERA_I2C_WORD_ADDR,
    .sensor_id_info = {.sensor_id_reg_addr = 12299, .sensor_id = 34917, .module_id = 2},
    .power_setting_array = {
      .power_setting_a = {
        {.seq_type = SENSOR_GPIO, .delay = 5},
        {.seq_type = SENSOR_VREG, .seq_val = 1},
        {.seq_type = SENSOR_VREG, .seq_val = 2},
        {.seq_type = SENSOR_VREG},
        {.seq_type = SENSOR_CLK, .config_val = 24000000, .delay = 1},
        {.seq_type = SENSOR_GPIO, .config_val = 2, .delay = 1},
      },
      .size = 6,
      .power_down_setting_a = {
        {.seq_type = SENSOR_GPIO, .delay = 5},
        {.seq_type = SENSOR_CLK, .delay = 1},
        {.seq_type = SENSOR_VREG},
        {.seq_type = SENSOR_VREG, .seq_val = 1},
        {.seq_type = SENSOR_VREG, .seq_val = 2, .delay = 1},
      },
      .size_down = 5,
    },
    .is_init_params_valid = 0,
    .sensor_init_params = {.modes_supported = 1, .position = FRONT_CAMERA_B, .sensor_mount_angle = 270},
    .output_format = MSM_SENSOR_BAYER,
<<<<<<< HEAD
  }};

  unique_fd sensorinit_fd = open("/dev/v4l-subdev11", O_RDWR | O_NONBLOCK);
  assert(sensorinit_fd >= 0);
  for (auto &info : slave_infos) {
    info.power_setting_array.power_setting = &info.power_setting_array.power_setting_a[0];
    info.power_setting_array.power_down_setting = &info.power_setting_array.power_down_setting_a[0];
    sensor_init_cfg_data sensor_init_cfg = {.cfgtype = CFG_SINIT_PROBE, .cfg.setting = &info};
    int err = ioctl(sensorinit_fd, VIDIOC_MSM_SENSOR_INIT_CFG, &sensor_init_cfg);
    LOG("camera_id %d sensor init cfg: %d", info.camera_id, err);
    assert(err >= 0);
  }
=======
  };
  slave_info2.power_setting_array.power_setting = &slave_info2.power_setting_array.power_setting_a[0];
  slave_info2.power_setting_array.power_down_setting = &slave_info2.power_setting_array.power_down_setting_a[0];
  sensor_init_cfg.cfgtype = CFG_SINIT_PROBE;
  sensor_init_cfg.cfg.setting = &slave_info2;
  err = cam_ioctl(sensorinit_fd, VIDIOC_MSM_SENSOR_INIT_CFG, &sensor_init_cfg, "sensor init cfg (driver camera)");
  assert(err >= 0);
>>>>>>> dd54c18b
}

static void camera_open(CameraState *s, bool is_road_cam) {
  struct csid_cfg_data csid_cfg_data = {};
  struct v4l2_event_subscription sub = {};

  struct msm_actuator_cfg_data actuator_cfg_data = {};

  // open devices
  const char *sensor_dev;
  if (is_road_cam) {
    s->csid_fd = open("/dev/v4l-subdev3", O_RDWR | O_NONBLOCK);
    assert(s->csid_fd >= 0);
    s->csiphy_fd = open("/dev/v4l-subdev0", O_RDWR | O_NONBLOCK);
    assert(s->csiphy_fd >= 0);
    sensor_dev = "/dev/v4l-subdev17";
    s->isp_fd = open("/dev/v4l-subdev13", O_RDWR | O_NONBLOCK);
    assert(s->isp_fd >= 0);
    s->actuator_fd = open("/dev/v4l-subdev7", O_RDWR | O_NONBLOCK);
    assert(s->actuator_fd >= 0);
  } else {
    s->csid_fd = open("/dev/v4l-subdev5", O_RDWR | O_NONBLOCK);
    assert(s->csid_fd >= 0);
    s->csiphy_fd = open("/dev/v4l-subdev2", O_RDWR | O_NONBLOCK);
    assert(s->csiphy_fd >= 0);
    sensor_dev = "/dev/v4l-subdev18";
    s->isp_fd = open("/dev/v4l-subdev14", O_RDWR | O_NONBLOCK);
    assert(s->isp_fd >= 0);
  }

  // wait for sensor device
  // on first startup, these devices aren't present yet
  for (int i = 0; i < 10; i++) {
    s->sensor_fd = open(sensor_dev, O_RDWR | O_NONBLOCK);
    if (s->sensor_fd >= 0) break;
    LOGW("waiting for sensors...");
    util::sleep_for(1000); // sleep one second
  }
  assert(s->sensor_fd >= 0);

  // *** SHUTDOWN ALL ***

  // CSIPHY: release csiphy
  struct msm_camera_csi_lane_params csi_lane_params = {0};
  csi_lane_params.csi_lane_mask = 0x1f;
  csiphy_cfg_data csiphy_cfg_data = { .cfg.csi_lane_params = &csi_lane_params, .cfgtype = CSIPHY_RELEASE};
  int err = cam_ioctl(s->csiphy_fd, VIDIOC_MSM_CSIPHY_IO_CFG, &csiphy_cfg_data, "release csiphy");

  // CSID: release csid
  csid_cfg_data.cfgtype = CSID_RELEASE;
  cam_ioctl(s->csid_fd, VIDIOC_MSM_CSID_IO_CFG, &csid_cfg_data, "release csid");

  // SENSOR: send power down
  struct sensorb_cfg_data sensorb_cfg_data = {.cfgtype = CFG_POWER_DOWN};
  cam_ioctl(s->sensor_fd, VIDIOC_MSM_SENSOR_CFG, &sensorb_cfg_data, "sensor power down");

  // actuator powerdown
  actuator_cfg_data.cfgtype = CFG_ACTUATOR_POWERDOWN;
  cam_ioctl(s->actuator_fd, VIDIOC_MSM_ACTUATOR_CFG, &actuator_cfg_data, "actuator powerdown");

  // reset isp
  // struct msm_vfe_axi_halt_cmd halt_cmd = {
  //   .stop_camif = 1,
  //   .overflow_detected = 1,
  //   .blocking_halt = 1,
  // };
  // err = ioctl(s->isp_fd, VIDIOC_MSM_ISP_AXI_HALT, &halt_cmd);
  // printf("axi halt: %d\n", err);

  // struct msm_vfe_axi_reset_cmd reset_cmd = {
  //   .blocking = 1,
  //   .frame_id = 1,
  // };
  // err = ioctl(s->isp_fd, VIDIOC_MSM_ISP_AXI_RESET, &reset_cmd);
  // printf("axi reset: %d\n", err);

  // struct msm_vfe_axi_restart_cmd restart_cmd = {
  //   .enable_camif = 1,
  // };
  // err = ioctl(s->isp_fd, VIDIOC_MSM_ISP_AXI_RESTART, &restart_cmd);
  // printf("axi restart: %d\n", err);

  // **** GO GO GO ****
  LOG("******************** GO GO GO ************************");

  // CSID: init csid
  csid_cfg_data.cfgtype = CSID_INIT;
  cam_ioctl(s->csid_fd, VIDIOC_MSM_CSID_IO_CFG, &csid_cfg_data, "init csid");

  // CSIPHY: init csiphy
  csiphy_cfg_data = {.cfgtype = CSIPHY_INIT};
  cam_ioctl(s->csiphy_fd, VIDIOC_MSM_CSIPHY_IO_CFG, &csiphy_cfg_data, "init csiphy");

  // SENSOR: stop stream
  struct msm_camera_i2c_reg_setting stop_settings = {
    .reg_setting = stop_reg_array,
    .size = ARRAYSIZE(stop_reg_array),
    .addr_type = MSM_CAMERA_I2C_WORD_ADDR,
    .data_type = MSM_CAMERA_I2C_BYTE_DATA,
    .delay = 0
  };
  sensorb_cfg_data.cfgtype = CFG_SET_STOP_STREAM_SETTING;
  sensorb_cfg_data.cfg.setting = &stop_settings;
  cam_ioctl(s->sensor_fd, VIDIOC_MSM_SENSOR_CFG, &sensorb_cfg_data, "stop stream");

  // SENSOR: send power up
  sensorb_cfg_data = {.cfgtype = CFG_POWER_UP};
  cam_ioctl(s->sensor_fd, VIDIOC_MSM_SENSOR_CFG, &sensorb_cfg_data, "sensor power up");

  // **** configure the sensor ****

  // SENSOR: send i2c configuration
  if (s->camera_id == CAMERA_ID_IMX298) {
    err = sensor_write_regs(s, init_array_imx298, ARRAYSIZE(init_array_imx298), MSM_CAMERA_I2C_BYTE_DATA);
  } else if (s->camera_id == CAMERA_ID_OV8865) {
    err = sensor_write_regs(s, init_array_ov8865, ARRAYSIZE(init_array_ov8865), MSM_CAMERA_I2C_BYTE_DATA);
  } else {
    assert(false);
  }
  LOG("sensor init i2c: %d", err);

  if (is_road_cam) {
    // init the actuator
    actuator_cfg_data.cfgtype = CFG_ACTUATOR_POWERUP;
    cam_ioctl(s->actuator_fd, VIDIOC_MSM_ACTUATOR_CFG, &actuator_cfg_data, "actuator powerup");

    actuator_cfg_data.cfgtype = CFG_ACTUATOR_INIT;
    cam_ioctl(s->actuator_fd, VIDIOC_MSM_ACTUATOR_CFG, &actuator_cfg_data, "actuator init");

    struct msm_actuator_reg_params_t actuator_reg_params[] = {
      {
        .reg_write_type = MSM_ACTUATOR_WRITE_DAC,
        // MSB here at address 3
        .reg_addr = 3,
        .data_type = 9,
        .addr_type = 4,
      },
    };

    struct reg_settings_t actuator_init_settings[] = {
      { .reg_addr=2, .addr_type=MSM_ACTUATOR_BYTE_ADDR, .reg_data=1, .data_type = MSM_ACTUATOR_BYTE_DATA, .i2c_operation = MSM_ACT_WRITE, .delay = 0 },   // PD = power down
      { .reg_addr=2, .addr_type=MSM_ACTUATOR_BYTE_ADDR, .reg_data=0, .data_type = MSM_ACTUATOR_BYTE_DATA, .i2c_operation = MSM_ACT_WRITE, .delay = 2 },   // 0 = power up
      { .reg_addr=2, .addr_type=MSM_ACTUATOR_BYTE_ADDR, .reg_data=2, .data_type = MSM_ACTUATOR_BYTE_DATA, .i2c_operation = MSM_ACT_WRITE, .delay = 2 },   // RING = SAC mode
      { .reg_addr=6, .addr_type=MSM_ACTUATOR_BYTE_ADDR, .reg_data=64, .data_type = MSM_ACTUATOR_BYTE_DATA, .i2c_operation = MSM_ACT_WRITE, .delay = 0 },  // 0x40 = SAC3 mode
      { .reg_addr=7, .addr_type=MSM_ACTUATOR_BYTE_ADDR, .reg_data=113, .data_type = MSM_ACTUATOR_BYTE_DATA, .i2c_operation = MSM_ACT_WRITE, .delay = 0 },
      // 0x71 = DIV1 | DIV0 | SACT0 -- Tvib x 1/4 (quarter)
      // SAC Tvib = 6.3 ms + 0.1 ms = 6.4 ms / 4 = 1.6 ms
      // LSC 1-step = 252 + 1*4 = 256 ms / 4 = 64 ms
    };

    struct region_params_t region_params[] = {
      {.step_bound = {238, 0,}, .code_per_step = 235, .qvalue = 128}
    };

    actuator_cfg_data.cfgtype = CFG_SET_ACTUATOR_INFO;
    actuator_cfg_data.cfg.set_info = (struct msm_actuator_set_info_t){
      .actuator_params = {
        .act_type = ACTUATOR_BIVCM,
        .reg_tbl_size = 1,
        .data_size = 10,
        .init_setting_size = 5,
        .i2c_freq_mode = I2C_STANDARD_MODE,
        .i2c_addr = 24,
        .i2c_addr_type = MSM_ACTUATOR_BYTE_ADDR,
        .i2c_data_type = MSM_ACTUATOR_WORD_DATA,
        .reg_tbl_params = &actuator_reg_params[0],
        .init_settings = &actuator_init_settings[0],
        .park_lens = {.damping_step = 1023, .damping_delay = 14000, .hw_params = 11, .max_step = 20},
      },
      .af_tuning_params = {
        .initial_code = INFINITY_DAC,
        .pwd_step = 0,
        .region_size = 1,
        .total_steps = 238,
        .region_params = &region_params[0],
      },
    };

    cam_ioctl(s->actuator_fd, VIDIOC_MSM_ACTUATOR_CFG, &actuator_cfg_data, "actuator set info");
  }

  if (s->camera_id == CAMERA_ID_IMX298) {
    err = sensor_write_regs(s, mode_setting_array_imx298, ARRAYSIZE(mode_setting_array_imx298), MSM_CAMERA_I2C_BYTE_DATA);
    LOG("sensor setup: %d", err);
  }

  // CSIPHY: configure csiphy
  struct msm_camera_csiphy_params csiphy_params = {};
  if (s->camera_id == CAMERA_ID_IMX298) {
    csiphy_params = {.lane_cnt = 4, .settle_cnt = 14, .lane_mask = 0x1f, .csid_core = 0};
  } else if (s->camera_id == CAMERA_ID_OV8865) {
    // guess!
    csiphy_params = {.lane_cnt = 4, .settle_cnt = 24, .lane_mask = 0x1f, .csid_core = 2};
  }
  csiphy_cfg_data.cfgtype = CSIPHY_CFG;
  csiphy_cfg_data.cfg.csiphy_params = &csiphy_params;
  cam_ioctl(s->csiphy_fd, VIDIOC_MSM_CSIPHY_IO_CFG, &csiphy_cfg_data, "csiphy configure");

  // CSID: configure csid
#define CSI_STATS 0x35
#define CSI_PD 0x36
  struct msm_camera_csid_params csid_params = {
    .lane_cnt = 4,
    .lane_assign = 0x4320,
    .phy_sel = (uint8_t)(is_road_cam ? 0 : 2),
    .lut_params.num_cid = (uint8_t)(is_road_cam ? 3 : 1),
    .lut_params.vc_cfg_a = {
      {.cid = 0, .dt = CSI_RAW10, .decode_format = CSI_DECODE_10BIT},
      {.cid = 1, .dt = CSI_PD, .decode_format = CSI_DECODE_10BIT},
      {.cid = 2, .dt = CSI_STATS, .decode_format = CSI_DECODE_10BIT},
    },
  };

  csid_params.lut_params.vc_cfg[0] = &csid_params.lut_params.vc_cfg_a[0];
  csid_params.lut_params.vc_cfg[1] = &csid_params.lut_params.vc_cfg_a[1];
  csid_params.lut_params.vc_cfg[2] = &csid_params.lut_params.vc_cfg_a[2];

  csid_cfg_data.cfgtype = CSID_CFG;
  csid_cfg_data.cfg.csid_params = &csid_params;
  cam_ioctl(s->csid_fd, VIDIOC_MSM_CSID_IO_CFG, &csid_cfg_data, "csid configure");

  // ISP: SMMU_ATTACH
  msm_vfe_smmu_attach_cmd smmu_attach_cmd = {.security_mode = 0, .iommu_attach_mode = IOMMU_ATTACH};
  cam_ioctl(s->isp_fd, VIDIOC_MSM_ISP_SMMU_ATTACH, &smmu_attach_cmd, "isp smmu attach");

  // ******************* STREAM RAW *****************************

  // configure QMET input
  struct msm_vfe_input_cfg input_cfg = {};
  for (int i = 0; i < (is_road_cam ? 3 : 1); i++) {
    StreamState *ss = &s->ss[i];

    memset(&input_cfg, 0, sizeof(struct msm_vfe_input_cfg));
    input_cfg.input_src = (msm_vfe_input_src)(VFE_RAW_0+i);
    input_cfg.input_pix_clk = s->pixel_clock;
    input_cfg.d.rdi_cfg.cid = i;
    input_cfg.d.rdi_cfg.frame_based = 1;
    err = ioctl(s->isp_fd, VIDIOC_MSM_ISP_INPUT_CFG, &input_cfg);
    LOG("configure input(%d): %d", i, err);

    // ISP: REQUEST_STREAM
    ss->stream_req.axi_stream_handle = 0;
    if (is_road_cam) {
      ss->stream_req.session_id = 2;
      ss->stream_req.stream_id = /*ISP_META_CHANNEL_BIT | */ISP_NATIVE_BUF_BIT | (1+i);
    } else {
      ss->stream_req.session_id = 3;
      ss->stream_req.stream_id = ISP_NATIVE_BUF_BIT | 1;
    }

    if (i == 0) {
      ss->stream_req.output_format = v4l2_fourcc('R', 'G', '1', '0');
    } else {
      ss->stream_req.output_format = v4l2_fourcc('Q', 'M', 'E', 'T');
    }
    ss->stream_req.stream_src = (msm_vfe_axi_stream_src)(RDI_INTF_0+i);

#ifdef HIGH_FPS
    if (is_road_cam) {
      ss->stream_req.frame_skip_pattern = EVERY_3FRAME;
    }
#endif

    ss->stream_req.frame_base = 1;
    ss->stream_req.buf_divert = 1; //i == 0;

    // setup stream plane. doesn't even matter?
    /*s->stream_req.plane_cfg[0].output_plane_format = Y_PLANE;
    s->stream_req.plane_cfg[0].output_width = s->ci.frame_width;
    s->stream_req.plane_cfg[0].output_height = s->ci.frame_height;
    s->stream_req.plane_cfg[0].output_stride = s->ci.frame_width;
    s->stream_req.plane_cfg[0].output_scan_lines = s->ci.frame_height;
    s->stream_req.plane_cfg[0].rdi_cid = 0;*/

    err = ioctl(s->isp_fd, VIDIOC_MSM_ISP_REQUEST_STREAM, &ss->stream_req);
    LOG("isp request stream: %d -> 0x%x", err, ss->stream_req.axi_stream_handle);

    // ISP: REQUEST_BUF
    ss->buf_request.session_id = ss->stream_req.session_id;
    ss->buf_request.stream_id = ss->stream_req.stream_id;
    ss->buf_request.num_buf = FRAME_BUF_COUNT;
    ss->buf_request.buf_type = ISP_PRIVATE_BUF;
    ss->buf_request.handle = 0;
    cam_ioctl(s->isp_fd, VIDIOC_MSM_ISP_REQUEST_BUF, &ss->buf_request, "isp request buf");
    LOG("got buf handle: 0x%x", ss->buf_request.handle);

    // ENQUEUE all buffers
    for (int j = 0; j < ss->buf_request.num_buf; j++) {
      ss->qbuf_info[j].handle = ss->buf_request.handle;
      ss->qbuf_info[j].buf_idx = j;
      ss->qbuf_info[j].buffer.num_planes = 1;
      ss->qbuf_info[j].buffer.planes[0].addr = ss->bufs[j].fd;
      ss->qbuf_info[j].buffer.planes[0].length = ss->bufs[j].len;
      err = ioctl(s->isp_fd, VIDIOC_MSM_ISP_ENQUEUE_BUF, &ss->qbuf_info[j]);
    }

    // ISP: UPDATE_STREAM
    struct msm_vfe_axi_stream_update_cmd update_cmd = {};
    update_cmd.num_streams = 1;
    update_cmd.update_info[0].user_stream_id = ss->stream_req.stream_id;
    update_cmd.update_info[0].stream_handle = ss->stream_req.axi_stream_handle;
    update_cmd.update_type = UPDATE_STREAM_ADD_BUFQ;
    cam_ioctl(s->isp_fd, VIDIOC_MSM_ISP_UPDATE_STREAM, &update_cmd, "isp update stream");
  }

  LOG("******** START STREAMS ********");

  sub.id = 0;
  sub.type = 0x1ff;
  cam_ioctl(s->isp_fd, VIDIOC_SUBSCRIBE_EVENT, &sub, "isp subscribe");

  // ISP: START_STREAM
  s->stream_cfg.cmd = START_STREAM;
  s->stream_cfg.num_streams = is_road_cam ? 3 : 1;
  for (int i = 0; i < s->stream_cfg.num_streams; i++) {
    s->stream_cfg.stream_handle[i] = s->ss[i].stream_req.axi_stream_handle;
  }
  cam_ioctl(s->isp_fd, VIDIOC_MSM_ISP_CFG_STREAM, &s->stream_cfg, "isp start stream");
}

static void road_camera_start(CameraState *s) {
  set_exposure(s, 1.0, 1.0);

  int err = sensor_write_regs(s, start_reg_array, ARRAYSIZE(start_reg_array), MSM_CAMERA_I2C_BYTE_DATA);
  LOG("sensor start regs: %d", err);

  int inf_step = 512 - INFINITY_DAC;

  // initial guess
  s->lens_true_pos = 400;

  // reset lens position
  struct msm_actuator_cfg_data actuator_cfg_data = {};
  actuator_cfg_data.cfgtype = CFG_SET_POSITION;
  actuator_cfg_data.cfg.setpos = (struct msm_actuator_set_position_t){
    .number_of_steps = 1,
    .hw_params = (uint32_t)7,
    .pos = {INFINITY_DAC, 0},
    .delay = {0,}
  };
  cam_ioctl(s->actuator_fd, VIDIOC_MSM_ACTUATOR_CFG, &actuator_cfg_data, "actuator set pos");

  // TODO: confirm this isn't needed
  /*memset(&actuator_cfg_data, 0, sizeof(actuator_cfg_data));
  actuator_cfg_data.cfgtype = CFG_MOVE_FOCUS;
  actuator_cfg_data.cfg.move = (struct msm_actuator_move_params_t){
    .dir = 0,
    .sign_dir = 1,
    .dest_step_pos = inf_step,
    .num_steps = inf_step,
    .curr_lens_pos = 0,
    .ringing_params = &actuator_ringing_params,
  };
  err = ioctl(s->actuator_fd, VIDIOC_MSM_ACTUATOR_CFG, &actuator_cfg_data); // should be ~332 at startup ?
  LOG("init actuator move focus: %d", err);*/
  //actuator_cfg_data.cfg.move.curr_lens_pos;

  s->cur_lens_pos = 0;
  s->cur_step_pos = inf_step;

  actuator_move(s, s->cur_lens_pos);
  LOG("init lens pos: %d", s->cur_lens_pos);
}

void actuator_move(CameraState *s, uint16_t target) {
  // LP3 moves only on even positions. TODO: use proper sensor params

  // focus on infinity assuming phone is perpendicular
  static struct damping_params_t actuator_ringing_params = {
      .damping_step = 1023,
      .damping_delay = 20000,
      .hw_params = 13,
  };

  int step = (target - s->cur_lens_pos) / 2;

  int dest_step_pos = s->cur_step_pos + step;
  dest_step_pos = std::clamp(dest_step_pos, 0, 255);

  struct msm_actuator_cfg_data actuator_cfg_data = {0};
  actuator_cfg_data.cfgtype = CFG_MOVE_FOCUS;
  actuator_cfg_data.cfg.move = (struct msm_actuator_move_params_t){
    .dir = (int8_t)((step > 0) ? MOVE_NEAR : MOVE_FAR),
    .sign_dir = (int8_t)((step > 0) ? MSM_ACTUATOR_MOVE_SIGNED_NEAR : MSM_ACTUATOR_MOVE_SIGNED_FAR),
    .dest_step_pos = (int16_t)dest_step_pos,
    .num_steps = abs(step),
    .curr_lens_pos = s->cur_lens_pos,
    .ringing_params = &actuator_ringing_params,
  };
  ioctl(s->actuator_fd, VIDIOC_MSM_ACTUATOR_CFG, &actuator_cfg_data);

  s->cur_step_pos = dest_step_pos;
  s->cur_lens_pos = actuator_cfg_data.cfg.move.curr_lens_pos;
  //LOGD("step %d   target: %d  lens pos: %d", dest_step_pos, target, s->cur_lens_pos);
}

static void parse_autofocus(CameraState *s, uint8_t *d) {
  int good_count = 0;
  int16_t max_focus = -32767;
  int avg_focus = 0;

  /*printf("FOCUS: ");
  for (int i = 0; i < 0x10; i++) {
    printf("%2.2X ", d[i]);
  }*/

  for (int i = 0; i < NUM_FOCUS; i++) {
    int doff = i*5+5;
    s->confidence[i] = d[doff];
    // this should just be a 10-bit signed int instead of 11
    // TODO: write it in a nicer way
    int16_t focus_t = (d[doff+1] << 3) | (d[doff+2] >> 5);
    if (focus_t >= 1024) focus_t = -(2048-focus_t);
    s->focus[i] = focus_t;
    //printf("%x->%d ", d[doff], focus_t);
    if (s->confidence[i] > 0x20) {
      good_count++;
      max_focus = std::max(max_focus, s->focus[i]);
      avg_focus += s->focus[i];
    }
  }
  // self recover override
  if (s->self_recover > 1) {
    s->focus_err = 200 * ((s->self_recover % 2 == 0) ? 1:-1); // far for even numbers, close for odd
    s->self_recover -= 2;
    return;
  }

  if (good_count < 4) {
    s->focus_err = nan("");
    return;
  }

  avg_focus /= good_count;

  // outlier rejection
  if (abs(avg_focus - max_focus) > 200) {
    s->focus_err = nan("");
    return;
  }

  s->focus_err = max_focus*1.0;
}

static std::optional<float> get_accel_z(SubMaster *sm) {
  if (sm->update(0) > 0) {
    for (auto event : (*sm)["sensorEvents"].getSensorEvents()) {
      if (event.which() == cereal::SensorEventData::ACCELERATION) {
        if (auto v = event.getAcceleration().getV(); v.size() >= 3)
          return -v[2];
        break;
      }
    }
  }
  return std::nullopt;
}

static void do_autofocus(CameraState *s, SubMaster *sm) {
  float lens_true_pos = s->lens_true_pos.load();
  if (!isnan(s->focus_err)) {
    // learn lens_true_pos
    const float focus_kp = 0.005;
    lens_true_pos -= s->focus_err*focus_kp;
  }

  if (auto accel_z = get_accel_z(sm)) {
    s->last_sag_acc_z = *accel_z;
  }
  const float sag = (s->last_sag_acc_z / 9.8) * 128;
  // stay off the walls
  lens_true_pos = std::clamp(lens_true_pos, float(LP3_AF_DAC_DOWN), float(LP3_AF_DAC_UP));
  int target = std::clamp(lens_true_pos - sag, float(LP3_AF_DAC_DOWN), float(LP3_AF_DAC_UP));
  s->lens_true_pos.store(lens_true_pos);

  /*char debug[4096];
  char *pdebug = debug;
  pdebug += sprintf(pdebug, "focus ");
  for (int i = 0; i < NUM_FOCUS; i++) pdebug += sprintf(pdebug, "%2x(%4d) ", s->confidence[i], s->focus[i]);
  pdebug += sprintf(pdebug, "  err: %7.2f  offset: %6.2f sag: %6.2f lens_true_pos: %6.2f  cur_lens_pos: %4d->%4d", err * focus_kp, offset, sag, s->lens_true_pos, s->cur_lens_pos, target);
  LOGD(debug);*/

  actuator_move(s, target);
}

void camera_autoexposure(CameraState *s, float grey_frac) {
  if (s->camera_num == 0) {
    CameraExpInfo tmp = road_cam_exp.load();
    tmp.op_id++;
    tmp.grey_frac = grey_frac;
    road_cam_exp.store(tmp);
  } else {
    CameraExpInfo tmp = driver_cam_exp.load();
    tmp.op_id++;
    tmp.grey_frac = grey_frac;
    driver_cam_exp.store(tmp);
  }
}

static void driver_camera_start(CameraState *s) {
  set_exposure(s, 1.0, 1.0);
  int err = sensor_write_regs(s, start_reg_array, ARRAYSIZE(start_reg_array), MSM_CAMERA_I2C_BYTE_DATA);
  LOG("sensor start regs: %d", err);
}

void cameras_open(MultiCameraState *s) {
  struct msm_ispif_param_data ispif_params = {
    .num = 4,
    .entries = {
      // road camera
      {.vfe_intf = VFE0, .intftype = RDI0, .num_cids = 1, .cids[0] = CID0, .csid = CSID0},
      // driver camera
      {.vfe_intf = VFE1, .intftype = RDI0, .num_cids = 1, .cids[0] = CID0, .csid = CSID2},
      // road camera (focus)
      {.vfe_intf = VFE0, .intftype = RDI1, .num_cids = 1, .cids[0] = CID1, .csid = CSID0},
      // road camera (stats, for AE)
      {.vfe_intf = VFE0, .intftype = RDI2, .num_cids = 1, .cids[0] = CID2, .csid = CSID0},
    },
  };
  s->msmcfg_fd = open("/dev/media0", O_RDWR | O_NONBLOCK);
  assert(s->msmcfg_fd >= 0);

  sensors_init(s);

  s->v4l_fd = open("/dev/video0", O_RDWR | O_NONBLOCK);
  assert(s->v4l_fd >= 0);

  s->ispif_fd = open("/dev/v4l-subdev15", O_RDWR | O_NONBLOCK);
  assert(s->ispif_fd >= 0);

  // ISPIF: stop
  // memset(&ispif_cfg_data, 0, sizeof(ispif_cfg_data));
  // ispif_cfg_data.cfg_type = ISPIF_STOP_FRAME_BOUNDARY;
  // ispif_cfg_data.params = ispif_params;
  // err = ioctl(s->ispif_fd, VIDIOC_MSM_ISPIF_CFG, &ispif_cfg_data);
  // LOG("ispif stop: %d", err);

  LOG("*** open driver camera ***");
  s->driver_cam.ss[0].bufs = s->driver_cam.buf.camera_bufs.get();
  camera_open(&s->driver_cam, false);

  LOG("*** open road camera ***");
  s->road_cam.ss[0].bufs = s->road_cam.buf.camera_bufs.get();
  s->road_cam.ss[1].bufs = s->focus_bufs;
  s->road_cam.ss[2].bufs = s->stats_bufs;
  camera_open(&s->road_cam, true);

  if (getenv("CAMERA_TEST")) {
    cameras_close(s);
    exit(0);
  }

  // ISPIF: set vfe info
  struct ispif_cfg_data ispif_cfg_data = {.cfg_type = ISPIF_SET_VFE_INFO, .vfe_info.num_vfe = 2};
  int err = ioctl(s->ispif_fd, VIDIOC_MSM_ISPIF_CFG, &ispif_cfg_data);
  LOG("ispif set vfe info: %d", err);

  // ISPIF: setup
  ispif_cfg_data = {.cfg_type = ISPIF_INIT, .csid_version = 0x30050000 /* CSID_VERSION_V35*/};
  cam_ioctl(s->ispif_fd, VIDIOC_MSM_ISPIF_CFG, &ispif_cfg_data, "ispif setup");

  ispif_cfg_data = {.cfg_type = ISPIF_CFG, .params = ispif_params};
  cam_ioctl(s->ispif_fd, VIDIOC_MSM_ISPIF_CFG, &ispif_cfg_data, "ispif cfg");

  ispif_cfg_data.cfg_type = ISPIF_START_FRAME_BOUNDARY;
  cam_ioctl(s->ispif_fd, VIDIOC_MSM_ISPIF_CFG, &ispif_cfg_data, "ispif start_frame_boundary");

  driver_camera_start(&s->driver_cam);
  road_camera_start(&s->road_cam);
}


static void camera_close(CameraState *s) {
  // ISP: STOP_STREAM
  s->stream_cfg.cmd = STOP_STREAM;
  cam_ioctl(s->isp_fd, VIDIOC_MSM_ISP_CFG_STREAM, &s->stream_cfg, "isp stop stream");

  for (int i = 0; i < 3; i++) {
    StreamState *ss = &s->ss[i];
    if (ss->stream_req.axi_stream_handle != 0) {
      cam_ioctl(s->isp_fd, VIDIOC_MSM_ISP_RELEASE_BUF, &ss->buf_request, "isp release buf");

      struct msm_vfe_axi_stream_release_cmd stream_release = {
        .stream_handle = ss->stream_req.axi_stream_handle,
      };
      cam_ioctl(s->isp_fd, VIDIOC_MSM_ISP_RELEASE_STREAM, &stream_release, "isp release stream");
    }
  }
}

const char* get_isp_event_name(uint32_t type) {
  switch (type) {
  case ISP_EVENT_REG_UPDATE: return "ISP_EVENT_REG_UPDATE";
  case ISP_EVENT_EPOCH_0: return "ISP_EVENT_EPOCH_0";
  case ISP_EVENT_EPOCH_1: return "ISP_EVENT_EPOCH_1";
  case ISP_EVENT_START_ACK: return "ISP_EVENT_START_ACK";
  case ISP_EVENT_STOP_ACK: return "ISP_EVENT_STOP_ACK";
  case ISP_EVENT_IRQ_VIOLATION: return "ISP_EVENT_IRQ_VIOLATION";
  case ISP_EVENT_STATS_OVERFLOW: return "ISP_EVENT_STATS_OVERFLOW";
  case ISP_EVENT_ERROR: return "ISP_EVENT_ERROR";
  case ISP_EVENT_SOF: return "ISP_EVENT_SOF";
  case ISP_EVENT_EOF: return "ISP_EVENT_EOF";
  case ISP_EVENT_BUF_DONE: return "ISP_EVENT_BUF_DONE";
  case ISP_EVENT_BUF_DIVERT: return "ISP_EVENT_BUF_DIVERT";
  case ISP_EVENT_STATS_NOTIFY: return "ISP_EVENT_STATS_NOTIFY";
  case ISP_EVENT_COMP_STATS_NOTIFY: return "ISP_EVENT_COMP_STATS_NOTIFY";
  case ISP_EVENT_FE_READ_DONE: return "ISP_EVENT_FE_READ_DONE";
  case ISP_EVENT_IOMMU_P_FAULT: return "ISP_EVENT_IOMMU_P_FAULT";
  case ISP_EVENT_HW_FATAL_ERROR: return "ISP_EVENT_HW_FATAL_ERROR";
  case ISP_EVENT_PING_PONG_MISMATCH: return "ISP_EVENT_PING_PONG_MISMATCH";
  case ISP_EVENT_REG_UPDATE_MISSING: return "ISP_EVENT_REG_UPDATE_MISSING";
  case ISP_EVENT_BUF_FATAL_ERROR: return "ISP_EVENT_BUF_FATAL_ERROR";
  case ISP_EVENT_STREAM_UPDATE_DONE: return "ISP_EVENT_STREAM_UPDATE_DONE";
  default: return "unknown";
  }
}

static FrameMetadata get_frame_metadata(CameraState *s, uint32_t frame_id) {
  std::lock_guard lk(s->frame_info_lock);
  for (auto &i : s->frame_metadata) {
    if (i.frame_id == frame_id) {
      return i;
    }
  }
  // should never happen
  return (FrameMetadata){
    .frame_id = (uint32_t)-1,
  };
}

static void ops_thread(MultiCameraState *s) {
  int last_road_cam_op_id = 0;
  int last_driver_cam_op_id = 0;

  CameraExpInfo road_cam_op;
  CameraExpInfo driver_cam_op;

  set_thread_name("camera_settings");
  SubMaster sm({"sensorEvents"});
  while(!do_exit) {
    road_cam_op = road_cam_exp.load();
    if (road_cam_op.op_id != last_road_cam_op_id) {
      do_autoexposure(&s->road_cam, road_cam_op.grey_frac);
      do_autofocus(&s->road_cam, &sm);
      last_road_cam_op_id = road_cam_op.op_id;
    }

    driver_cam_op = driver_cam_exp.load();
    if (driver_cam_op.op_id != last_driver_cam_op_id) {
      do_autoexposure(&s->driver_cam, driver_cam_op.grey_frac);
      last_driver_cam_op_id = driver_cam_op.op_id;
    }

    util::sleep_for(50);
  }
}

static void setup_self_recover(CameraState *c, const uint16_t *lapres, size_t lapres_size) {
  const float lens_true_pos = c->lens_true_pos.load();
  int self_recover = c->self_recover.load();
  if (self_recover < 2 && (lens_true_pos < (LP3_AF_DAC_DOWN + 1) || lens_true_pos > (LP3_AF_DAC_UP - 1)) && is_blur(lapres, lapres_size)) {
    // truly stuck, needs help
    if (--self_recover < -FOCUS_RECOVER_PATIENCE) {
      LOGD("road camera bad state detected. attempting recovery from %.1f, recover state is %d", lens_true_pos, self_recover);
      // parity determined by which end is stuck at
      self_recover = FOCUS_RECOVER_STEPS + (lens_true_pos < LP3_AF_DAC_M ? 1 : 0);
    }
  } else if (self_recover < 2 && (lens_true_pos < (LP3_AF_DAC_M - LP3_AF_DAC_3SIG) || lens_true_pos > (LP3_AF_DAC_M + LP3_AF_DAC_3SIG))) {
    // in suboptimal position with high prob, but may still recover by itself
    if (--self_recover < -(FOCUS_RECOVER_PATIENCE * 3)) {
      self_recover = FOCUS_RECOVER_STEPS / 2 + (lens_true_pos < LP3_AF_DAC_M ? 1 : 0);
    }
  } else if (self_recover < 0) {
    self_recover += 1;  // reset if fine
  }
  c->self_recover.store(self_recover);
}

void process_driver_camera(MultiCameraState *s, CameraState *c, int cnt) {
  common_process_driver_camera(s->sm, s->pm, c, cnt);
}

// called by processing_thread
void process_road_camera(MultiCameraState *s, CameraState *c, int cnt) {
  const CameraBuf *b = &c->buf;
  const int roi_id = cnt % std::size(s->lapres);  // rolling roi
  s->lapres[roi_id] = s->lap_conv->Update(b->q, (uint8_t *)b->cur_rgb_buf->addr, roi_id);
  setup_self_recover(c, &s->lapres[0], std::size(s->lapres));

  MessageBuilder msg;
  auto framed = msg.initEvent().initRoadCameraState();
  fill_frame_data(framed, b->cur_frame_data);
  if (env_send_road) {
    framed.setImage(get_frame_image(b));
  }
  framed.setFocusVal(s->road_cam.focus);
  framed.setFocusConf(s->road_cam.confidence);
  framed.setRecoverState(s->road_cam.self_recover);
  framed.setSharpnessScore(s->lapres);
  framed.setTransform(b->yuv_transform.v);
  s->pm->send("roadCameraState", msg);

  if (cnt % 3 == 0) {
    const int x = 290, y = 322, width = 560, height = 314;
    const int skip = 1;
    camera_autoexposure(c, set_exposure_target(b, x, x + width, skip, y, y + height, skip, -1, false, false));
  }
}

void cameras_run(MultiCameraState *s) {
  std::vector<std::thread> threads;
  threads.push_back(std::thread(ops_thread, s));
  threads.push_back(start_process_thread(s, &s->road_cam, process_road_camera));
  threads.push_back(start_process_thread(s, &s->driver_cam, process_driver_camera));

  CameraState* cameras[2] = {&s->road_cam, &s->driver_cam};

  while (!do_exit) {
    struct pollfd fds[2] = {{.fd = cameras[0]->isp_fd, .events = POLLPRI},
                            {.fd = cameras[1]->isp_fd, .events = POLLPRI}};
    int ret = poll(fds, ARRAYSIZE(fds), 1000);
    if (ret < 0) {
      if (errno == EINTR || errno == EAGAIN) continue;
      LOGE("poll failed (%d - %d)", ret, errno);
      break;
    }

    // process cameras
    for (int i=0; i<2; i++) {
      if (!fds[i].revents) continue;

      CameraState *c = cameras[i];

      struct v4l2_event ev = {};
      ret = ioctl(c->isp_fd, VIDIOC_DQEVENT, &ev);
      const msm_isp_event_data *isp_event_data = (const msm_isp_event_data *)ev.u.data;

      if (ev.type == ISP_EVENT_BUF_DIVERT) {
        const int buf_idx = isp_event_data->u.buf_done.buf_idx;
        const int buffer = (isp_event_data->u.buf_done.stream_id & 0xFFFF) - 1;
        if (buffer == 0) {
          c->buf.camera_bufs_metadata[buf_idx] = get_frame_metadata(c, isp_event_data->frame_id);
          c->buf.queue(buf_idx);
        } else {
          auto &ss = c->ss[buffer];
          if (buffer == 1) {
            parse_autofocus(c, (uint8_t *)(ss.bufs[buf_idx].addr));
          }
          ss.qbuf_info[buf_idx].dirty_buf = 1;
          ioctl(c->isp_fd, VIDIOC_MSM_ISP_ENQUEUE_BUF, &ss.qbuf_info[buf_idx]);
        }

      } else if (ev.type == ISP_EVENT_EOF) {
        const uint64_t timestamp = (isp_event_data->mono_timestamp.tv_sec * 1000000000ULL + isp_event_data->mono_timestamp.tv_usec * 1000);
        std::lock_guard lk(c->frame_info_lock);
        c->frame_metadata[c->frame_metadata_idx] = (FrameMetadata){
            .frame_id = isp_event_data->frame_id,
            .timestamp_eof = timestamp,
            .frame_length = (uint32_t)c->cur_frame_length,
            .integ_lines = (uint32_t)c->cur_integ_lines,
            .global_gain = (uint32_t)c->cur_gain,
            .lens_pos = c->cur_lens_pos,
            .lens_sag = c->last_sag_acc_z,
            .lens_err = c->focus_err,
            .lens_true_pos = c->lens_true_pos,
            .gain_frac = c->cur_gain_frac,
        };
        c->frame_metadata_idx = (c->frame_metadata_idx + 1) % METADATA_BUF_COUNT;

      } else if (ev.type == ISP_EVENT_ERROR) {
        LOGE("ISP_EVENT_ERROR! err type: 0x%08x", isp_event_data->u.error_info.err_type);
      }
    }
  }

  LOG(" ************** STOPPING **************");

  for (auto &t : threads) t.join();

  cameras_close(s);
}

void cameras_close(MultiCameraState *s) {
  camera_close(&s->road_cam);
  camera_close(&s->driver_cam);
  for (int i = 0; i < FRAME_BUF_COUNT; i++) {
    s->focus_bufs[i].free();
    s->stats_bufs[i].free();
  }

  delete s->lap_conv;
  delete s->sm;
  delete s->pm;
}<|MERGE_RESOLUTION|>--- conflicted
+++ resolved
@@ -368,20 +368,8 @@
     .is_init_params_valid = 0,
     .sensor_init_params = {.modes_supported = 1, .position = BACK_CAMERA_B, .sensor_mount_angle = 90},
     .output_format = MSM_SENSOR_BAYER,
-<<<<<<< HEAD
   },
   (msm_camera_sensor_slave_info){ // driver camera
-=======
-  };
-  slave_info.power_setting_array.power_setting = &slave_info.power_setting_array.power_setting_a[0];
-  slave_info.power_setting_array.power_down_setting = &slave_info.power_setting_array.power_down_setting_a[0];
-  sensor_init_cfg_data sensor_init_cfg = {.cfgtype = CFG_SINIT_PROBE, .cfg.setting = &slave_info};
-  int err = cam_ioctl(sensorinit_fd, VIDIOC_MSM_SENSOR_INIT_CFG, &sensor_init_cfg, "sensor init cfg (road camera)");
-  assert(err >= 0);
-
-  struct msm_camera_sensor_slave_info slave_info2 = {0};
-  slave_info2 = (struct msm_camera_sensor_slave_info){
->>>>>>> dd54c18b
     .sensor_name = "ov8865_sunny",
     .eeprom_name = "ov8865_plus",
     .actuator_name = "",
@@ -414,7 +402,6 @@
     .is_init_params_valid = 0,
     .sensor_init_params = {.modes_supported = 1, .position = FRONT_CAMERA_B, .sensor_mount_angle = 270},
     .output_format = MSM_SENSOR_BAYER,
-<<<<<<< HEAD
   }};
 
   unique_fd sensorinit_fd = open("/dev/v4l-subdev11", O_RDWR | O_NONBLOCK);
@@ -423,19 +410,9 @@
     info.power_setting_array.power_setting = &info.power_setting_array.power_setting_a[0];
     info.power_setting_array.power_down_setting = &info.power_setting_array.power_down_setting_a[0];
     sensor_init_cfg_data sensor_init_cfg = {.cfgtype = CFG_SINIT_PROBE, .cfg.setting = &info};
-    int err = ioctl(sensorinit_fd, VIDIOC_MSM_SENSOR_INIT_CFG, &sensor_init_cfg);
-    LOG("camera_id %d sensor init cfg: %d", info.camera_id, err);
+    int err = cam_ioctl(sensorinit_fd, VIDIOC_MSM_SENSOR_INIT_CFG, &sensor_init_cfg, "sensor init cfg");
     assert(err >= 0);
   }
-=======
-  };
-  slave_info2.power_setting_array.power_setting = &slave_info2.power_setting_array.power_setting_a[0];
-  slave_info2.power_setting_array.power_down_setting = &slave_info2.power_setting_array.power_down_setting_a[0];
-  sensor_init_cfg.cfgtype = CFG_SINIT_PROBE;
-  sensor_init_cfg.cfg.setting = &slave_info2;
-  err = cam_ioctl(sensorinit_fd, VIDIOC_MSM_SENSOR_INIT_CFG, &sensor_init_cfg, "sensor init cfg (driver camera)");
-  assert(err >= 0);
->>>>>>> dd54c18b
 }
 
 static void camera_open(CameraState *s, bool is_road_cam) {
