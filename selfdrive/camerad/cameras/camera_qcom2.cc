--- conflicted
+++ resolved
@@ -596,11 +596,7 @@
 
   // create session
   struct cam_req_mgr_session_info session_info = {};
-<<<<<<< HEAD
-  int ret = cam_control(s->multi_cam_state->video0_fd, CAM_REQ_MGR_CREATE_SESSION, &session_info, sizeof(session_info));
-=======
   int ret = do_cam_control(multi_cam_state->video0_fd, CAM_REQ_MGR_CREATE_SESSION, &session_info, sizeof(session_info));
->>>>>>> f1aab78d
   LOGD("get session: %d 0x%X", ret, session_info.session_hdl);
   session_handle = session_info.session_hdl;
 
@@ -659,15 +655,9 @@
       .length = sizeof(in_port_info),
   };
 
-<<<<<<< HEAD
-  auto isp_dev_handle = device_acquire(s->multi_cam_state->isp_fd, s->session_handle, &isp_resource);
-  assert(isp_dev_handle);
-  s->isp_dev_handle = *isp_dev_handle;
-=======
   auto isp_dev_handle_ = device_acquire(multi_cam_state->isp_fd, session_handle, &isp_resource);
   assert(isp_dev_handle_);
   isp_dev_handle = *isp_dev_handle_;
->>>>>>> f1aab78d
   LOGD("acquire isp dev");
 
   csiphy_fd = open_v4l_by_name_and_index("cam-csiphy-driver", camera_num);
@@ -753,21 +743,10 @@
 }
 
 void cameras_init(VisionIpcServer *v, MultiCameraState *s, cl_device_id device_id, cl_context ctx) {
-<<<<<<< HEAD
-  camera_init(s, v, &s->road_cam, CAMERA_ID_AR0231, 1, 20, device_id, ctx,
-              VISION_STREAM_RGB_ROAD, VISION_STREAM_ROAD); // swap left/right
-  printf("road camera initted \n");
-  camera_init(s, v, &s->wide_road_cam, CAMERA_ID_AR0231, 0, 20, device_id, ctx,
-              VISION_STREAM_RGB_WIDE, VISION_STREAM_WIDE_ROAD);
-  printf("wide road camera initted \n");
-  camera_init(s, v, &s->driver_cam, CAMERA_ID_AR0231, 2, 20, device_id, ctx,
-              VISION_STREAM_RGB_DRIVER, VISION_STREAM_DRIVER);
-=======
-  s->driver_cam.camera_init(s, v, CAMERA_ID_AR0231, 2, 20, device_id, ctx, VISION_STREAM_RGB_FRONT, VISION_STREAM_DRIVER);
->>>>>>> f1aab78d
+  s->driver_cam.camera_init(s, v, CAMERA_ID_AR0231, 2, 20, device_id, ctx, VISION_STREAM_RGB_DRIVER, VISION_STREAM_DRIVER);
   printf("driver camera initted \n");
   if (!env_only_driver) {
-    s->road_cam.camera_init(s, v, CAMERA_ID_AR0231, 1, 20, device_id, ctx, VISION_STREAM_RGB_BACK, VISION_STREAM_ROAD); // swap left/right
+    s->road_cam.camera_init(s, v, CAMERA_ID_AR0231, 1, 20, device_id, ctx, VISION_STREAM_RGB_ROAD, VISION_STREAM_ROAD); // swap left/right
     printf("road camera initted \n");
     s->wide_road_cam.camera_init(s, v, CAMERA_ID_AR0231, 0, 20, device_id, ctx, VISION_STREAM_RGB_WIDE, VISION_STREAM_WIDE_ROAD);
     printf("wide road camera initted \n");
