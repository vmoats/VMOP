--- conflicted
+++ resolved
@@ -158,10 +158,7 @@
 
   cur_frame_data = camera_bufs_metadata[cur_buf_idx];
   set_frame_id(cur_frame_data.frame_id);
-<<<<<<< HEAD
-=======
   LOGT("Start acquire camera buffer");
->>>>>>> 86139f0c
   cur_rgb_buf = vipc_server->get_buffer(rgb_type);
   cl_mem camrabuf_cl = camera_bufs[cur_buf_idx].buf_cl;
   cl_event event;
