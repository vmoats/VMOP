--- conflicted
+++ resolved
@@ -46,17 +46,9 @@
 typedef struct CameraState {
   int camera_num;
   int camera_id;
-<<<<<<< HEAD
-  CameraInfo ci;
 
-  uint32_t pixel_clock;
-  uint32_t line_length_pclk;
-  unsigned int max_gain;
-=======
-  int device;
   int fps;
   CameraInfo ci;
->>>>>>> 78808961
 
   unique_fd csid_fd;
   unique_fd csiphy_fd;
@@ -71,7 +63,7 @@
   pthread_mutex_t frame_info_lock;
   FrameMetadata frame_metadata[METADATA_BUF_COUNT];
   int frame_metadata_idx;
-  
+
   // exposure
   uint32_t pixel_clock, line_length_pclk;
   unsigned int max_gain;
