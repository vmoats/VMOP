--- conflicted
+++ resolved
@@ -9,10 +9,8 @@
 
 
 TESTED_BRANCHES = ['devel', 'release2-staging', 'release3-staging', 'dashcam-staging', 'release2', 'release3', 'dashcam']
-<<<<<<< HEAD
-SA_BRANCHES = ['stock_additions', 'SA-master']  # tested SA branches
-SA_BRANCHES += [f'{prefix}_{brnch}' for brnch in SA_BRANCHES for prefix in ['shanesmiskol', 'sshane']]  # usernames
-=======
+FORK_BRANCHES = ['stock_additions', 'SA-master']  # tested SA branches
+FORK_BRANCHES += [f'{prefix}_{brnch}' for brnch in FORK_BRANCHES for prefix in ['shanesmiskol', 'sshane']]  # usernames
 
 training_version: bytes = b"0.2.0"
 terms_version: bytes = b"2"
@@ -21,7 +19,6 @@
 def cache(user_function, /):
   return lru_cache(maxsize=None)(user_function)
 
->>>>>>> 46fd5892
 
 def run_cmd(cmd: List[str]) -> str:
   return subprocess.check_output(cmd, encoding='utf8').strip()
@@ -70,27 +67,6 @@
 def get_prebuilt() -> bool:
   return os.path.exists(os.path.join(BASEDIR, 'prebuilt'))
 
-<<<<<<< HEAD
-dirty: bool = True
-SA_dirty: bool = False
-comma_remote: bool = False
-smiskol_remote: bool = False
-tested_branch: bool = False
-dirty_files = None
-origin = get_git_remote()
-branch = get_git_full_branchname()
-commit = get_git_commit()
-
-if (origin is not None) and (branch is not None):
-  try:
-    comma_remote = origin.startswith('git@github.com:commaai') or origin.startswith('https://github.com/commaai')
-    smiskol_remote = origin.startswith('git@github.com:sshane') or origin.startswith('https://github.com/sshane')
-
-    tested_branch = get_git_branch() in (TESTED_BRANCHES + SA_BRANCHES)
-
-    dirty = False
-    SA_dirty = False
-=======
 
 @cache
 def get_comma_remote() -> bool:
@@ -100,15 +76,28 @@
 
   return origin.startswith('git@github.com:commaai') or origin.startswith('https://github.com/commaai')
 
->>>>>>> 46fd5892
+@cache
+def get_fork_remote() -> bool:
+  origin = get_origin()
+  if origin is None:
+    return False
+
+  return origin.startswith('git@github.com:sshane') or origin.startswith('https://github.com/sshane')
+
 
 @cache
 def get_tested_branch() -> bool:
   return get_short_branch() in TESTED_BRANCHES
 
+@cache
+def get_fork_tested_branch() -> bool:
+  return get_short_branch() in FORK_BRANCHES
 
+
+# By default, this behaves as comma intends
+# If passed True however, it returns if the user is on a dirty fork install
 @cache
-def get_dirty() -> bool:
+def get_dirty(fork=False) -> bool:
   origin = get_origin()
   branch = get_branch()
   if (origin is None) or (branch is None):
@@ -135,20 +124,10 @@
         except subprocess.CalledProcessError:
           pass
 
-<<<<<<< HEAD
-    SA_dirty = dirty or (not smiskol_remote)
-    dirty = dirty or (not comma_remote)
-    dirty = dirty or ('master' in branch)
+    correct_remote = get_comma_remote() if not fork else get_fork_remote()
+    dirty = dirty or (not correct_remote)
 
   except subprocess.CalledProcessError:
-    dirty = True
-    SA_dirty = True
-=======
-    dirty = dirty or (not get_comma_remote())
-    dirty = dirty or ('master' in branch)
-
-  except subprocess.CalledProcessError:
->>>>>>> 46fd5892
     cloudlog.exception("git subprocess failed while checking dirty")
     dirty = True
 
