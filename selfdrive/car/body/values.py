--- conflicted
+++ resolved
@@ -21,12 +21,7 @@
 
 class CAR(Platforms):
   BODY = PlatformConfig(
-<<<<<<< HEAD
-    CarInfo("comma body", package="All"),
-=======
-    "COMMA BODY",
     [CarDocs("comma body", package="All")],
->>>>>>> 1cb49ae4
     CarSpecs(mass=9, wheelbase=0.406, steerRatio=0.5, centerToFrontRatio=0.44),
     dbc_dict('comma_body', None),
   )
