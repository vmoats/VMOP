from dataclasses import dataclass, field
from enum import IntFlag

from cereal import car
from openpilot.common.conversions import Conversions as CV
from openpilot.selfdrive.car import CarSpecs, DbcDict, PlatformConfig, Platforms, dbc_dict
from openpilot.selfdrive.car.docs_definitions import CarHarness, CarDocs, CarParts
from openpilot.selfdrive.car.fw_query_definitions import FwQueryConfig, Request, StdQueries

Ecu = car.CarParams.Ecu


# Steer torque limits

class CarControllerParams:
  STEER_MAX = 800                # theoretical max_steer 2047
  STEER_DELTA_UP = 10             # torque increase per refresh
  STEER_DELTA_DOWN = 25           # torque decrease per refresh
  STEER_DRIVER_ALLOWANCE = 15     # allowed driver torque before start limiting
  STEER_DRIVER_MULTIPLIER = 1     # weight driver torque
  STEER_DRIVER_FACTOR = 1         # from dbc
  STEER_ERROR_MAX = 350           # max delta between torque cmd and torque motor
  STEER_STEP = 1  # 100 Hz

  def __init__(self, CP):
    pass


@dataclass
class MazdaCarDocs(CarDocs):
  package: str = "All"
  car_parts: CarParts = field(default_factory=CarParts.common([CarHarness.mazda]))


@dataclass(frozen=True, kw_only=True)
class MazdaCarSpecs(CarSpecs):
  tireStiffnessFactor: float = 0.7  # not optimized yet


class MazdaFlags(IntFlag):
  # Static flags
  # Gen 1 hardware: same CAN messages and same camera
  GEN1 = 1


@dataclass
class MazdaPlatformConfig(PlatformConfig):
  dbc_dict: DbcDict = field(default_factory=lambda: dbc_dict('mazda_2017', None))
  flags: int = MazdaFlags.GEN1


class CAR(Platforms):
  CX5 = MazdaPlatformConfig(
<<<<<<< HEAD
    MazdaCarInfo("Mazda CX-5 2017-21"),
    MazdaCarSpecs(mass=3655 * CV.LB_TO_KG, wheelbase=2.7, steerRatio=15.5)
  )
  CX9 = MazdaPlatformConfig(
    MazdaCarInfo("Mazda CX-9 2016-20"),
    MazdaCarSpecs(mass=4217 * CV.LB_TO_KG, wheelbase=3.1, steerRatio=17.6)
  )
  MAZDA3 = MazdaPlatformConfig(
    MazdaCarInfo("Mazda 3 2017-18"),
    MazdaCarSpecs(mass=2875 * CV.LB_TO_KG, wheelbase=2.7, steerRatio=14.0)
  )
  MAZDA6 = MazdaPlatformConfig(
    MazdaCarInfo("Mazda 6 2017-20"),
    MazdaCarSpecs(mass=3443 * CV.LB_TO_KG, wheelbase=2.83, steerRatio=15.5)
  )
  CX9_2021 = MazdaPlatformConfig(
    MazdaCarInfo("Mazda CX-9 2021-23", video_link="https://youtu.be/dA3duO4a0O4"),
    CX9.specs
  )
  CX5_2022 = MazdaPlatformConfig(
    MazdaCarInfo("Mazda CX-5 2022-24"),
=======
    "MAZDA CX-5",
    [MazdaCarDocs("Mazda CX-5 2017-21")],
    MazdaCarSpecs(mass=3655 * CV.LB_TO_KG, wheelbase=2.7, steerRatio=15.5)
  )
  CX9 = MazdaPlatformConfig(
    "MAZDA CX-9",
    [MazdaCarDocs("Mazda CX-9 2016-20")],
    MazdaCarSpecs(mass=4217 * CV.LB_TO_KG, wheelbase=3.1, steerRatio=17.6)
  )
  MAZDA3 = MazdaPlatformConfig(
    "MAZDA 3",
    [MazdaCarDocs("Mazda 3 2017-18")],
    MazdaCarSpecs(mass=2875 * CV.LB_TO_KG, wheelbase=2.7, steerRatio=14.0)
  )
  MAZDA6 = MazdaPlatformConfig(
    "MAZDA 6",
    [MazdaCarDocs("Mazda 6 2017-20")],
    MazdaCarSpecs(mass=3443 * CV.LB_TO_KG, wheelbase=2.83, steerRatio=15.5)
  )
  CX9_2021 = MazdaPlatformConfig(
    "MAZDA CX-9 2021",
    [MazdaCarDocs("Mazda CX-9 2021-23", video_link="https://youtu.be/dA3duO4a0O4")],
    CX9.specs
  )
  CX5_2022 = MazdaPlatformConfig(
    "MAZDA CX-5 2022",
    [MazdaCarDocs("Mazda CX-5 2022-24")],
>>>>>>> 1cb49ae4
    CX5.specs,
  )


class LKAS_LIMITS:
  STEER_THRESHOLD = 15
  DISABLE_SPEED = 45    # kph
  ENABLE_SPEED = 52     # kph


class Buttons:
  NONE = 0
  SET_PLUS = 1
  SET_MINUS = 2
  RESUME = 3
  CANCEL = 4


FW_QUERY_CONFIG = FwQueryConfig(
  requests=[
    # TODO: check data to ensure ABS does not skip ISO-TP frames on bus 0
    Request(
      [StdQueries.MANUFACTURER_SOFTWARE_VERSION_REQUEST],
      [StdQueries.MANUFACTURER_SOFTWARE_VERSION_RESPONSE],
      bus=0,
    ),
  ],
)

DBC = CAR.create_dbc_map()<|MERGE_RESOLUTION|>--- conflicted
+++ resolved
@@ -51,57 +51,27 @@
 
 class CAR(Platforms):
   CX5 = MazdaPlatformConfig(
-<<<<<<< HEAD
-    MazdaCarInfo("Mazda CX-5 2017-21"),
-    MazdaCarSpecs(mass=3655 * CV.LB_TO_KG, wheelbase=2.7, steerRatio=15.5)
-  )
-  CX9 = MazdaPlatformConfig(
-    MazdaCarInfo("Mazda CX-9 2016-20"),
-    MazdaCarSpecs(mass=4217 * CV.LB_TO_KG, wheelbase=3.1, steerRatio=17.6)
-  )
-  MAZDA3 = MazdaPlatformConfig(
-    MazdaCarInfo("Mazda 3 2017-18"),
-    MazdaCarSpecs(mass=2875 * CV.LB_TO_KG, wheelbase=2.7, steerRatio=14.0)
-  )
-  MAZDA6 = MazdaPlatformConfig(
-    MazdaCarInfo("Mazda 6 2017-20"),
-    MazdaCarSpecs(mass=3443 * CV.LB_TO_KG, wheelbase=2.83, steerRatio=15.5)
-  )
-  CX9_2021 = MazdaPlatformConfig(
-    MazdaCarInfo("Mazda CX-9 2021-23", video_link="https://youtu.be/dA3duO4a0O4"),
-    CX9.specs
-  )
-  CX5_2022 = MazdaPlatformConfig(
-    MazdaCarInfo("Mazda CX-5 2022-24"),
-=======
-    "MAZDA CX-5",
     [MazdaCarDocs("Mazda CX-5 2017-21")],
     MazdaCarSpecs(mass=3655 * CV.LB_TO_KG, wheelbase=2.7, steerRatio=15.5)
   )
   CX9 = MazdaPlatformConfig(
-    "MAZDA CX-9",
     [MazdaCarDocs("Mazda CX-9 2016-20")],
     MazdaCarSpecs(mass=4217 * CV.LB_TO_KG, wheelbase=3.1, steerRatio=17.6)
   )
   MAZDA3 = MazdaPlatformConfig(
-    "MAZDA 3",
     [MazdaCarDocs("Mazda 3 2017-18")],
     MazdaCarSpecs(mass=2875 * CV.LB_TO_KG, wheelbase=2.7, steerRatio=14.0)
   )
   MAZDA6 = MazdaPlatformConfig(
-    "MAZDA 6",
     [MazdaCarDocs("Mazda 6 2017-20")],
     MazdaCarSpecs(mass=3443 * CV.LB_TO_KG, wheelbase=2.83, steerRatio=15.5)
   )
   CX9_2021 = MazdaPlatformConfig(
-    "MAZDA CX-9 2021",
     [MazdaCarDocs("Mazda CX-9 2021-23", video_link="https://youtu.be/dA3duO4a0O4")],
     CX9.specs
   )
   CX5_2022 = MazdaPlatformConfig(
-    "MAZDA CX-5 2022",
     [MazdaCarDocs("Mazda CX-5 2022-24")],
->>>>>>> 1cb49ae4
     CX5.specs,
   )
 
