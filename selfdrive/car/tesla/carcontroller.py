import os
import subprocess
from  threading import Thread
import traceback
import shlex
from common.params import Params
from collections import namedtuple
from selfdrive.boardd.boardd import can_list_to_can_capnp
from selfdrive.controls.lib.drive_helpers import rate_limit
from common.numpy_fast import clip, interp
import numpy as np
import math as mth
from common.realtime import sec_since_boot
from selfdrive.car.tesla import teslacan
from selfdrive.car.tesla.values import AH, CruiseButtons, CAR, CM
from selfdrive.can.packer import CANPacker
from selfdrive.config import Conversions as CV
from selfdrive.car.modules.ALCA_module import ALCAController
from selfdrive.car.tesla.ACC_module import ACCController
from selfdrive.car.tesla.PCC_module import PCCController
from selfdrive.car.tesla.HSO_module import HSOController
import zmq
import selfdrive.messaging as messaging
from selfdrive.services import service_list

# Steer angle limits
ANGLE_MAX_BP = [0., 27., 36.]
ANGLE_MAX_V = [410., 92., 36.]

ANGLE_DELTA_BP = [0., 5., 15.]
ANGLE_DELTA_V = [5., .8, .25]     # windup limit
ANGLE_DELTA_VU = [5., 3.5, 0.8]   # unwind limit


def process_hud_alert(hud_alert):
  # initialize to no alert
  fcw_display = 0
  steer_required = 0
  acc_alert = 0
  if hud_alert == AH.NONE:          # no alert
    pass
  elif hud_alert == AH.FCW:         # FCW
    fcw_display = hud_alert[1]
  elif hud_alert == AH.STEER:       # STEER
    steer_required = hud_alert[1]
  else:                             # any other ACC alert
    acc_alert = hud_alert[1]

  return fcw_display, steer_required, acc_alert


HUDData = namedtuple("HUDData",
                     ["pcm_accel", "v_cruise", "mini_car", "car", "X4",
                      "lanes", "beep", "chime", "fcw", "acc_alert", "steer_required"])


class CarController(object):
  def __init__(self, dbc_name, enable_camera=True):
    self.braking = False
    self.brake_steady = 0.
    self.brake_last = 0.
    self.enable_camera = enable_camera
    self.packer = CANPacker(dbc_name)
    self.epas_disabled = True
    self.last_angle = 0.
    self.last_accel = 0.
    self.ALCA = ALCAController(self,True,True)  # Enabled and SteerByAngle both True
    self.ACC = ACCController()
    self.PCC = PCCController(self)
    self.HSO = HSOController(self)
    self.sent_DAS_bootID = False
    context = zmq.Context()
    self.poller = zmq.Poller()
    self.speedlimit = messaging.sub_sock(context, service_list['liveMapData'].port, conflate=True, poller=self.poller)
    self.speedlimit_ms = 0
    self.speedlimit_valid = False
    self.speedlimit_units = 0

  def update(self, sendcan, enabled, CS, frame, actuators, \
             pcm_speed, pcm_override, pcm_cancel_cmd, pcm_accel, \
             hud_v_cruise, hud_show_lanes, hud_show_car, hud_alert, \
             snd_beep, snd_chime):

    """ Controls thread """

    ## Todo add code to detect Tesla DAS (camera) and go into listen and record mode only (for AP1 / AP2 cars)
    if not self.enable_camera:
      return

    # *** no output if not enabled ***
    if not enabled and CS.pcm_acc_status:
      # send pcm acc cancel cmd if drive is disabled but pcm is still on, or if the system can't be activated
      pcm_cancel_cmd = True

    # vehicle hud display, wait for one update from 10Hz 0x304 msg
    if hud_show_lanes:
      hud_lanes = 1
    else:
      hud_lanes = 0

    # TODO: factor this out better
    if enabled:
      if hud_show_car:
        hud_car = 2
      else:
        hud_car = 1
    else:
      hud_car = 0
    
    # For lateral control-only, send chimes as a beep since we don't send 0x1fa
    #if CS.CP.radarOffCan:

    #print chime, alert_id, hud_alert
    fcw_display, steer_required, acc_alert = process_hud_alert(hud_alert)

    hud = HUDData(int(pcm_accel), int(round(hud_v_cruise)), 1, hud_car,
                  0xc1, hud_lanes, int(snd_beep), snd_chime, fcw_display, acc_alert, steer_required)
 
    if not all(isinstance(x, int) and 0 <= x < 256 for x in hud):
      print "INVALID HUD", hud
      hud = HUDData(0xc6, 255, 64, 0xc0, 209, 0x40, 0, 0, 0, 0)

    # **** process the car messages ****

    # *** compute control surfaces ***

    STEER_MAX = 420
    # Prevent steering while stopped
    MIN_STEERING_VEHICLE_VELOCITY = 0.05 # m/s
    vehicle_moving = (CS.v_ego >= MIN_STEERING_VEHICLE_VELOCITY)
    
    # Basic highway lane change logic
    changing_lanes = CS.right_blinker_on or CS.left_blinker_on

    #upodate custom UI buttons and alerts
    CS.UE.update_custom_ui()
      
    if (frame % 1000 == 0):
      CS.cstm_btns.send_button_info()

    # Update statuses for custom buttons every 0.1 sec.
    if self.ALCA.pid == None:
      self.ALCA.set_pid(CS)
    if (frame % 10 == 0):
      self.ALCA.update_status(CS.cstm_btns.get_button_status("alca") > 0 and CS.enableALCA)
      #print CS.cstm_btns.get_button_status("alca")

    
    if CS.pedal_interceptor_available:
      #update PCC module info
      self.PCC.update_stat(CS, True, sendcan)
      self.ACC.enable_adaptive_cruise = False
    else:
      # Update ACC module info.
      self.ACC.update_stat(CS, True)
      self.PCC.enable_pedal_cruise = False
    
    # Update HSO module info.
    human_control = False

    # update CS.v_cruise_pcm based on module selected.
    if self.ACC.enable_adaptive_cruise:
      CS.v_cruise_pcm = self.ACC.acc_speed_kph
    elif self.PCC.enable_pedal_cruise:
      CS.v_cruise_pcm = self.PCC.pedal_speed_kph
    else:
      CS.v_cruise_pcm = CS.v_cruise_actual
    # Get the angle from ALCA.
    alca_enabled = False
    turn_signal_needed = 0
    alca_steer = 0.
    apply_angle, alca_steer,alca_enabled, turn_signal_needed = self.ALCA.update(enabled, CS, frame, actuators)
    apply_angle = -apply_angle  # Tesla is reversed vs OP.
    human_control = self.HSO.update_stat(CS, enabled, actuators, frame)
    human_lane_changing = changing_lanes and not alca_enabled
    enable_steer_control = (enabled
                            and not human_lane_changing
                            and not human_control 
                            and  vehicle_moving)
    
    angle_lim = interp(CS.v_ego, ANGLE_MAX_BP, ANGLE_MAX_V)
    apply_angle = clip(apply_angle, -angle_lim, angle_lim)
    # Windup slower.
    if self.last_angle * apply_angle > 0. and abs(apply_angle) > abs(self.last_angle):
      angle_rate_lim = interp(CS.v_ego, ANGLE_DELTA_BP, ANGLE_DELTA_V)
    else:
      angle_rate_lim = interp(CS.v_ego, ANGLE_DELTA_BP, ANGLE_DELTA_VU)

    apply_angle = clip(apply_angle, self.last_angle - angle_rate_lim, self.last_angle + angle_rate_lim)
    # If human control, send the steering angle as read at steering wheel.
    if human_control:
      apply_angle = CS.angle_steers

    # Send CAN commands.
    can_sends = []

    #First we emulate DAS.
    # DAS_longC_enabled (1),DAS_gas_to_resume (1),DAS_apUnavailable (1), DAS_collision_warning (1),  DAS_op_status (4)
    # DAS_speed_kph(8), 
    # DAS_turn_signal_request (2),DAS_forward_collision_warning (2), DAS_hands_on_state (4), 
    # DAS_cc_state (2), DAS_usingPedal(1),DAS_alca_state (5),
    # DAS_acc_speed_limit_mph (8), 
    # DAS_speed_limit_units(8)
    #send fake_das data as 0x553
    # TODO: forward collission warning
    if frame % 10 == 0:
      #get speed limit
      for socket, _ in self.poller.poll(0):
        if socket is self.speedlimit:
          lmd = messaging.recv_one(socket).liveMapData
          self.speedlimit_ms = lmd.speedLimit
          self.speedlimit_valid = lmd.speedLimitValid
          params = Params()
          if (params.get("IsMetric") == "1"):
            self.speedlimit_units = self.speedlimit_ms * CV.MS_TO_KPH + 0.5
          else:
            self.speedlimit_units = self.speedlimit_ms * CV.MS_TO_MPH + 0.5 
    op_status = 0x02
    hands_on_state = 0x00
    forward_collision_warning = 0 #1 if needed
    if hud_alert == AH.FCW:
      forward_collision_warning = 0x01
    #cruise state: 0 unavailable, 1 available, 2 enabled, 3 hold
    cc_state = 1 
    speed_limit_to_car = int(self.speedlimit_units)
    alca_state = 0x00 
    apUnavailable = 0
    gas_to_resume = 0
    collision_warning = 0x00
    acc_speed_limit_mph = 0
    speed_control_enabled = 0
    accel_min = -15
    accel_max = 5
    acc_speed_kph = 0
    if enabled:
      op_status = 0x03
      alca_state = 0x08 + turn_signal_needed
      #canceled by user
      if self.ALCA.laneChange_cancelled and (self.ALCA.laneChange_cancelled_counter > 0):
        alca_state = 0x14
      #min speed for ALCA
      if CS.CL_MIN_V > CS.v_ego:
        alca_state = 0x05
      if not enable_steer_control:
        #op_status = 0x08
        hands_on_state = 0x02
        apUnavailable = 1
      if hud_alert == AH.STEER:
        if snd_chime == CM.MUTE:
          hands_on_state = 0x03
        else:
          hands_on_state = 0x05
      acc_speed_limit_mph = max(self.ACC.acc_speed_kph * CV.KPH_TO_MPH,1)
      if CS.pedal_interceptor_available:
        acc_speed_limit_mph = max(self.PCC.pedal_speed_kph * CV.KPH_TO_MPH,1)
      if hud_alert == AH.FCW:
        collision_warning = 0x01
      if self.ACC.enable_adaptive_cruise:
        acc_speed_kph = self.ACC.new_speed #pcm_speed * CV.MS_TO_KPH
      if (CS.pedal_interceptor_available and self.PCC.enable_pedal_cruise) or (self.ACC.enable_adaptive_cruise):
        speed_control_enabled = 1
        cc_state = 2
      else:
<<<<<<< HEAD
        #get speed limit
        for socket, _ in self.poller.poll(0):
            if socket is self.speedlimit:
              lmd = messaging.recv_one(socket).liveMapData
              self.speedlimit_ms = lmd.speedLimit
              self.speedlimit_valid = lmd.speedLimitValid
              params = Params()
              if (params.get("IsMetric") == "1"):
                self.speedlimit_units = self.speedlimit_ms * CV.MS_TO_KPH + 0.5
              else:
                self.speedlimit_units = self.speedlimit_ms * CV.MS_TO_MPH + 0.5

        #send DAS_info
        if frame % 100 == 0: 
          can_sends.append(teslacan.create_DAS_info_msg(CS.DAS_info_msg))
          CS.DAS_info_msg += 1
          CS.DAS_info_msg = CS.DAS_info_msg % 10
        #send DAS_status
        # TODO: forward collission warning
        if frame % 50 == 0: 
          op_status = 0x02
          hands_on_state = 0x00
          forward_collission_warning = 0 #1 if needed
          if hud_alert == AH.FCW:
            forward_collission_warning = 0x01
          cc_state = 0 #cruise state: 0 unavailable, 1 available, 2 enabled, 3 hold
          speed_limit_to_car = int(self.speedlimit_units)
          alca_state = 0x08 
          if enabled:
            op_status = 0x03
            alca_state = 0x08 + turn_signal_needed
            if self.ALCA.laneChange_cancelled:
              alca_state = 0x14
            #if not enable_steer_control:
              #op_status = 0x04
              #hands_on_state = 0x03
            if hud_alert == AH.STEER:
              if snd_chime == CM.MUTE:
                hands_on_state = 0x03
              else:
                hands_on_state = 0x05
          can_sends.append(teslacan.create_DAS_status_msg(CS.DAS_status_idx,op_status,speed_limit_to_car,alca_state,hands_on_state,forward_collission_warning,cc_state))
          CS.DAS_status_idx += 1
          CS.DAS_status_idx = CS.DAS_status_idx % 16
        #send DAS_status2
        if frame % 50 == 0: 
          collision_warning = 0x00
          acc_speed_limit_mph = CS.v_cruise_pcm * CV.KPH_TO_MPH
          if hud_alert == AH.FCW:
            collision_warning = 0x01
          can_sends.append(teslacan.create_DAS_status2_msg(CS.DAS_status2_idx,max(1,acc_speed_limit_mph),collision_warning))
          CS.DAS_status2_idx += 1
          CS.DAS_status2_idx = CS.DAS_status2_idx % 16
        #send DAS_bodyControl
        if frame % 50 == 0: 
          can_sends.append(teslacan.create_DAS_bodyControls_msg(CS.DAS_bodyControls_idx,turn_signal_needed))
          CS.DAS_bodyControls_idx += 1
          CS.DAS_bodyControls_idx = CS.DAS_bodyControls_idx % 16
        #send DAS_control
        if frame % 4 == 0:
          acc_speed_limit_kph = self.ACC.new_speed #pcm_speed * CV.MS_TO_KPH
          accel_min = -15
          accel_max = 5
          speed_control_enabled = enabled and (acc_speed_limit_kph > 0) 
          can_sends.append(teslacan.create_DAS_control(CS.DAS_control_idx,speed_control_enabled,acc_speed_limit_kph,accel_min,accel_max))
          CS.DAS_control_idx += 1
          CS.DAS_control_idx = CS.DAS_control_idx % 8 
        #send DAS_lanes
        if frame % 10 == 0: 
          can_sends.append(teslacan.create_DAS_lanes_msg(CS.DAS_lanes_idx))
          # CS.DAS_lanes_idx += 1
          # CS.DAS_lanes_idx = CS.DAS_lanes_idx % 16
        #send DAS_pscControl
        if frame % 4 == 0: 
          can_sends.append(teslacan.create_DAS_pscControl_msg(CS.DAS_pscControl_idx))
          CS.DAS_pscControl_idx += 1
          CS.DAS_pscControl_idx = CS.DAS_pscControl_idx % 16
        #send DAS_telemetryPeriodic
        if frame % 4 == 0:
          can_sends.append(teslacan.create_DAS_telemetryPeriodic(CS.DAS_telemetryPeriodic1_idx,CS.DAS_telemetryPeriodic2_idx))
          CS.DAS_telemetryPeriodic2_idx += 1
          CS.DAS_telemetryPeriodic2_idx = CS.DAS_telemetryPeriodic2_idx % 10
          if CS.DAS_telemetryPeriodic2_idx == 0:
            CS.DAS_telemetryPeriodic1_idx += 2
            CS.DAS_telemetryPeriodic1_idx = CS.DAS_telemetryPeriodic1_idx % 16
        #send DAS_telemetryEvent
        if frame % 10 == 0:
          #can_sends.append(teslacan.create_DAS_telemetryEvent(CS.DAS_telemetryEvent1_idx,CS.DAS_telemetryEvent2_idx))
          CS.DAS_telemetryEvent2_idx += 1
          CS.DAS_telemetryEvent2_idx = CS.DAS_telemetryEvent2_idx % 10
          if CS.DAS_telemetryEvent2_idx == 0:
            CS.DAS_telemetryEvent1_idx += 2
            CS.DAS_telemetryEvent1_idx = CS.DAS_telemetryEvent1_idx % 16
        #send DAS_visualDebug
        if (frame + 1) % 10 == 0:
          can_sends.append(teslacan.create_DAS_visualDebug_msg())
        #send DAS_chNm
        if (frame + 2) % 10 == 0:
          can_sends.append(teslacan.create_DAS_chNm())
        #send DAS_objects
        if frame % 3 == 0: 
          can_sends.append(teslacan.create_DAS_objects_msg(CS.DAS_objects_idx))
          CS.DAS_objects_idx += 1
          CS.DAS_objects_idx = CS.DAS_objects_idx % 16
        #send DAS_warningMatrix0
        if frame % 6 == 0: 
          can_sends.append(teslacan.create_DAS_warningMatrix0(CS.DAS_warningMatrix0_idx))
          CS.DAS_warningMatrix0_idx += 1
          CS.DAS_warningMatrix0_idx = CS.DAS_warningMatrix0_idx % 16
        #send DAS_warningMatrix3
        if (frame + 3) % 6 == 0: 
          apUnavailable = 0
          gas_to_resume = 0
          alca_cancelled = 0
          if enabled and not enable_steer_control:
            apUnavailable = 1
          if self.ALCA.laneChange_cancelled:
            alca_cancelled = 1
          can_sends.append(teslacan.create_DAS_warningMatrix3(CS.DAS_warningMatrix3_idx,apUnavailable,alca_cancelled,gas_to_resume))
          CS.DAS_warningMatrix3_idx += 1
          CS.DAS_warningMatrix3_idx = CS.DAS_warningMatrix3_idx % 16
        #send DAS_warningMatrix1
        if frame  % 100 == 0: 
          can_sends.append(teslacan.create_DAS_warningMatrix1(CS.DAS_warningMatrix1_idx))
          CS.DAS_warningMatrix1_idx += 1
          CS.DAS_warningMatrix1_idx = CS.DAS_warningMatrix1_idx % 16
      # end of DAS emulation """
      idx = frame % 16
      can_sends.append(teslacan.create_steering_control(enable_steer_control, apply_angle, idx))
      can_sends.append(teslacan.create_epb_enable_signal(idx))
      cruise_btn = None
      if self.ACC.enable_adaptive_cruise and not CS.pedal_interceptor_available:
        cruise_btn = self.ACC.update_acc(enabled, CS, frame, actuators, pcm_speed)

      #add fake carConfig to trigger IC to display AP
      if frame % 2 == 0:
        carConfig_msg = teslacan.create_GTW_carConfig_msg(
          real_carConfig_data = CS.real_carConfig,
          dasHw = 1,
          autoPilot = 1,
          fRadarHw = 1)
        #can_sends.append(carConfig_msg)
      
      if cruise_btn or (turn_signal_needed > 0 and frame % 2 == 0):
=======
        if (CS.pcm_acc_status == 4):
          #car CC enabled but not OP, display the HOLD message
          cc_state = 3
    send_fake_msg = False
    send_fake_warning = False
    if enabled:
      if frame % 2 == 0:
        send_fake_msg = True
      if frame % 25 == 0:
        send_fake_warning = True
    else:
      if frame % 23 == 0:
        send_fake_msg = True
      if frame % 60 == 0:
        send_fake_warning = True
    if send_fake_msg:
      can_sends.append(teslacan.create_fake_DAS_msg(speed_control_enabled,gas_to_resume,apUnavailable, collision_warning, op_status, \
            acc_speed_kph, \
            turn_signal_needed,forward_collision_warning,hands_on_state, \
            cc_state, 1 if (CS.pedal_interceptor_available) else 0,alca_state, \
            acc_speed_limit_mph,
            speed_limit_to_car,
            apply_angle,
            1 if enable_steer_control else 0))
    if send_fake_warning:
      can_sends.append(teslacan.create_fake_DAS_warning(CS.DAS_noSeatbelt, CS.DAS_canErrors, \
            CS.DAS_plannerErrors, CS.DAS_doorOpen, CS.DAS_notInDrive))
    # end of DAS emulation """

    idx = frame % 16
    cruise_btn = None
    if self.ACC.enable_adaptive_cruise and not CS.pedal_interceptor_available:
      cruise_btn = self.ACC.update_acc(enabled, CS, frame, actuators, pcm_speed)
      if cruise_btn:
>>>>>>> 22d543da
          cruise_msg = teslacan.create_cruise_adjust_msg(
            spdCtrlLvr_stat=cruise_btn,
            turnIndLvr_Stat= 0, #turn_signal_needed,
            real_steering_wheel_stalk=CS.steering_wheel_stalk)
          # Send this CAN msg first because it is racing against the real stalk.
          can_sends.insert(0, cruise_msg)
<<<<<<< HEAD
      apply_accel = 0.
      if CS.pedal_interceptor_available and frame % 5 == 0: # pedal processed at 20Hz. This must match the "_DT" value in PCC_module.py
        apply_accel, accel_needed, accel_idx = self.PCC.update_pdl(enabled, CS, frame, actuators, pcm_speed)
        can_sends.append(teslacan.create_pedal_command_msg(apply_accel, int(accel_needed), accel_idx))
      self.last_angle = apply_angle
      self.last_accel = apply_accel
      sendcan.send(can_list_to_can_capnp(can_sends, msgtype='sendcan').to_bytes())
=======
    apply_accel = 0.
    if CS.pedal_interceptor_available and frame % 5 == 0: # pedal processed at 20Hz
      apply_accel, accel_needed, accel_idx = self.PCC.update_pdl(enabled, CS, frame, actuators, pcm_speed)
      can_sends.append(teslacan.create_pedal_command_msg(apply_accel, int(accel_needed), accel_idx))
    self.last_angle = apply_angle
    self.last_accel = apply_accel
    sendcan.send(can_list_to_can_capnp(can_sends, msgtype='sendcan').to_bytes())
>>>>>>> 22d543da
<|MERGE_RESOLUTION|>--- conflicted
+++ resolved
@@ -261,152 +261,6 @@
         speed_control_enabled = 1
         cc_state = 2
       else:
-<<<<<<< HEAD
-        #get speed limit
-        for socket, _ in self.poller.poll(0):
-            if socket is self.speedlimit:
-              lmd = messaging.recv_one(socket).liveMapData
-              self.speedlimit_ms = lmd.speedLimit
-              self.speedlimit_valid = lmd.speedLimitValid
-              params = Params()
-              if (params.get("IsMetric") == "1"):
-                self.speedlimit_units = self.speedlimit_ms * CV.MS_TO_KPH + 0.5
-              else:
-                self.speedlimit_units = self.speedlimit_ms * CV.MS_TO_MPH + 0.5
-
-        #send DAS_info
-        if frame % 100 == 0: 
-          can_sends.append(teslacan.create_DAS_info_msg(CS.DAS_info_msg))
-          CS.DAS_info_msg += 1
-          CS.DAS_info_msg = CS.DAS_info_msg % 10
-        #send DAS_status
-        # TODO: forward collission warning
-        if frame % 50 == 0: 
-          op_status = 0x02
-          hands_on_state = 0x00
-          forward_collission_warning = 0 #1 if needed
-          if hud_alert == AH.FCW:
-            forward_collission_warning = 0x01
-          cc_state = 0 #cruise state: 0 unavailable, 1 available, 2 enabled, 3 hold
-          speed_limit_to_car = int(self.speedlimit_units)
-          alca_state = 0x08 
-          if enabled:
-            op_status = 0x03
-            alca_state = 0x08 + turn_signal_needed
-            if self.ALCA.laneChange_cancelled:
-              alca_state = 0x14
-            #if not enable_steer_control:
-              #op_status = 0x04
-              #hands_on_state = 0x03
-            if hud_alert == AH.STEER:
-              if snd_chime == CM.MUTE:
-                hands_on_state = 0x03
-              else:
-                hands_on_state = 0x05
-          can_sends.append(teslacan.create_DAS_status_msg(CS.DAS_status_idx,op_status,speed_limit_to_car,alca_state,hands_on_state,forward_collission_warning,cc_state))
-          CS.DAS_status_idx += 1
-          CS.DAS_status_idx = CS.DAS_status_idx % 16
-        #send DAS_status2
-        if frame % 50 == 0: 
-          collision_warning = 0x00
-          acc_speed_limit_mph = CS.v_cruise_pcm * CV.KPH_TO_MPH
-          if hud_alert == AH.FCW:
-            collision_warning = 0x01
-          can_sends.append(teslacan.create_DAS_status2_msg(CS.DAS_status2_idx,max(1,acc_speed_limit_mph),collision_warning))
-          CS.DAS_status2_idx += 1
-          CS.DAS_status2_idx = CS.DAS_status2_idx % 16
-        #send DAS_bodyControl
-        if frame % 50 == 0: 
-          can_sends.append(teslacan.create_DAS_bodyControls_msg(CS.DAS_bodyControls_idx,turn_signal_needed))
-          CS.DAS_bodyControls_idx += 1
-          CS.DAS_bodyControls_idx = CS.DAS_bodyControls_idx % 16
-        #send DAS_control
-        if frame % 4 == 0:
-          acc_speed_limit_kph = self.ACC.new_speed #pcm_speed * CV.MS_TO_KPH
-          accel_min = -15
-          accel_max = 5
-          speed_control_enabled = enabled and (acc_speed_limit_kph > 0) 
-          can_sends.append(teslacan.create_DAS_control(CS.DAS_control_idx,speed_control_enabled,acc_speed_limit_kph,accel_min,accel_max))
-          CS.DAS_control_idx += 1
-          CS.DAS_control_idx = CS.DAS_control_idx % 8 
-        #send DAS_lanes
-        if frame % 10 == 0: 
-          can_sends.append(teslacan.create_DAS_lanes_msg(CS.DAS_lanes_idx))
-          # CS.DAS_lanes_idx += 1
-          # CS.DAS_lanes_idx = CS.DAS_lanes_idx % 16
-        #send DAS_pscControl
-        if frame % 4 == 0: 
-          can_sends.append(teslacan.create_DAS_pscControl_msg(CS.DAS_pscControl_idx))
-          CS.DAS_pscControl_idx += 1
-          CS.DAS_pscControl_idx = CS.DAS_pscControl_idx % 16
-        #send DAS_telemetryPeriodic
-        if frame % 4 == 0:
-          can_sends.append(teslacan.create_DAS_telemetryPeriodic(CS.DAS_telemetryPeriodic1_idx,CS.DAS_telemetryPeriodic2_idx))
-          CS.DAS_telemetryPeriodic2_idx += 1
-          CS.DAS_telemetryPeriodic2_idx = CS.DAS_telemetryPeriodic2_idx % 10
-          if CS.DAS_telemetryPeriodic2_idx == 0:
-            CS.DAS_telemetryPeriodic1_idx += 2
-            CS.DAS_telemetryPeriodic1_idx = CS.DAS_telemetryPeriodic1_idx % 16
-        #send DAS_telemetryEvent
-        if frame % 10 == 0:
-          #can_sends.append(teslacan.create_DAS_telemetryEvent(CS.DAS_telemetryEvent1_idx,CS.DAS_telemetryEvent2_idx))
-          CS.DAS_telemetryEvent2_idx += 1
-          CS.DAS_telemetryEvent2_idx = CS.DAS_telemetryEvent2_idx % 10
-          if CS.DAS_telemetryEvent2_idx == 0:
-            CS.DAS_telemetryEvent1_idx += 2
-            CS.DAS_telemetryEvent1_idx = CS.DAS_telemetryEvent1_idx % 16
-        #send DAS_visualDebug
-        if (frame + 1) % 10 == 0:
-          can_sends.append(teslacan.create_DAS_visualDebug_msg())
-        #send DAS_chNm
-        if (frame + 2) % 10 == 0:
-          can_sends.append(teslacan.create_DAS_chNm())
-        #send DAS_objects
-        if frame % 3 == 0: 
-          can_sends.append(teslacan.create_DAS_objects_msg(CS.DAS_objects_idx))
-          CS.DAS_objects_idx += 1
-          CS.DAS_objects_idx = CS.DAS_objects_idx % 16
-        #send DAS_warningMatrix0
-        if frame % 6 == 0: 
-          can_sends.append(teslacan.create_DAS_warningMatrix0(CS.DAS_warningMatrix0_idx))
-          CS.DAS_warningMatrix0_idx += 1
-          CS.DAS_warningMatrix0_idx = CS.DAS_warningMatrix0_idx % 16
-        #send DAS_warningMatrix3
-        if (frame + 3) % 6 == 0: 
-          apUnavailable = 0
-          gas_to_resume = 0
-          alca_cancelled = 0
-          if enabled and not enable_steer_control:
-            apUnavailable = 1
-          if self.ALCA.laneChange_cancelled:
-            alca_cancelled = 1
-          can_sends.append(teslacan.create_DAS_warningMatrix3(CS.DAS_warningMatrix3_idx,apUnavailable,alca_cancelled,gas_to_resume))
-          CS.DAS_warningMatrix3_idx += 1
-          CS.DAS_warningMatrix3_idx = CS.DAS_warningMatrix3_idx % 16
-        #send DAS_warningMatrix1
-        if frame  % 100 == 0: 
-          can_sends.append(teslacan.create_DAS_warningMatrix1(CS.DAS_warningMatrix1_idx))
-          CS.DAS_warningMatrix1_idx += 1
-          CS.DAS_warningMatrix1_idx = CS.DAS_warningMatrix1_idx % 16
-      # end of DAS emulation """
-      idx = frame % 16
-      can_sends.append(teslacan.create_steering_control(enable_steer_control, apply_angle, idx))
-      can_sends.append(teslacan.create_epb_enable_signal(idx))
-      cruise_btn = None
-      if self.ACC.enable_adaptive_cruise and not CS.pedal_interceptor_available:
-        cruise_btn = self.ACC.update_acc(enabled, CS, frame, actuators, pcm_speed)
-
-      #add fake carConfig to trigger IC to display AP
-      if frame % 2 == 0:
-        carConfig_msg = teslacan.create_GTW_carConfig_msg(
-          real_carConfig_data = CS.real_carConfig,
-          dasHw = 1,
-          autoPilot = 1,
-          fRadarHw = 1)
-        #can_sends.append(carConfig_msg)
-      
-      if cruise_btn or (turn_signal_needed > 0 and frame % 2 == 0):
-=======
         if (CS.pcm_acc_status == 4):
           #car CC enabled but not OP, display the HOLD message
           cc_state = 3
@@ -441,27 +295,16 @@
     if self.ACC.enable_adaptive_cruise and not CS.pedal_interceptor_available:
       cruise_btn = self.ACC.update_acc(enabled, CS, frame, actuators, pcm_speed)
       if cruise_btn:
->>>>>>> 22d543da
           cruise_msg = teslacan.create_cruise_adjust_msg(
             spdCtrlLvr_stat=cruise_btn,
             turnIndLvr_Stat= 0, #turn_signal_needed,
             real_steering_wheel_stalk=CS.steering_wheel_stalk)
           # Send this CAN msg first because it is racing against the real stalk.
           can_sends.insert(0, cruise_msg)
-<<<<<<< HEAD
-      apply_accel = 0.
-      if CS.pedal_interceptor_available and frame % 5 == 0: # pedal processed at 20Hz. This must match the "_DT" value in PCC_module.py
-        apply_accel, accel_needed, accel_idx = self.PCC.update_pdl(enabled, CS, frame, actuators, pcm_speed)
-        can_sends.append(teslacan.create_pedal_command_msg(apply_accel, int(accel_needed), accel_idx))
-      self.last_angle = apply_angle
-      self.last_accel = apply_accel
-      sendcan.send(can_list_to_can_capnp(can_sends, msgtype='sendcan').to_bytes())
-=======
     apply_accel = 0.
     if CS.pedal_interceptor_available and frame % 5 == 0: # pedal processed at 20Hz
       apply_accel, accel_needed, accel_idx = self.PCC.update_pdl(enabled, CS, frame, actuators, pcm_speed)
       can_sends.append(teslacan.create_pedal_command_msg(apply_accel, int(accel_needed), accel_idx))
     self.last_angle = apply_angle
     self.last_accel = apply_accel
-    sendcan.send(can_list_to_can_capnp(can_sends, msgtype='sendcan').to_bytes())
->>>>>>> 22d543da
+    sendcan.send(can_list_to_can_capnp(can_sends, msgtype='sendcan').to_bytes())