from collections import namedtuple

from cereal import car
from openpilot.selfdrive.car import AngleRateLimit, CarSpecs, PlatformConfig, Platforms, dbc_dict
from openpilot.selfdrive.car.docs_definitions import CarDocs
from openpilot.selfdrive.car.fw_query_definitions import FwQueryConfig, Request, StdQueries

Ecu = car.CarParams.Ecu

Button = namedtuple('Button', ['event_type', 'can_addr', 'can_msg', 'values'])

class CAR(Platforms):
  AP1_MODELS = PlatformConfig(
<<<<<<< HEAD
    CarInfo("Tesla AP1 Model S", "All"),
=======
    'TESLA AP1 MODEL S',
    [CarDocs("Tesla AP1 Model S", "All")],
>>>>>>> 1cb49ae4
    CarSpecs(mass=2100., wheelbase=2.959, steerRatio=15.0),
    dbc_dict('tesla_powertrain', 'tesla_radar_bosch_generated', chassis_dbc='tesla_can')
  )
  AP2_MODELS = PlatformConfig(
<<<<<<< HEAD
    CarInfo("Tesla AP2 Model S", "All"),
=======
    'TESLA AP2 MODEL S',
    [CarDocs("Tesla AP2 Model S", "All")],
>>>>>>> 1cb49ae4
    AP1_MODELS.specs,
    AP1_MODELS.dbc_dict
  )
  MODELS_RAVEN = PlatformConfig(
<<<<<<< HEAD
    CarInfo("Tesla Model S Raven", "All"),
=======
    'TESLA MODEL S RAVEN',
    [CarDocs("Tesla Model S Raven", "All")],
>>>>>>> 1cb49ae4
    AP1_MODELS.specs,
    dbc_dict('tesla_powertrain', 'tesla_radar_continental_generated', chassis_dbc='tesla_can')
  )

FW_QUERY_CONFIG = FwQueryConfig(
  requests=[
    Request(
      [StdQueries.TESTER_PRESENT_REQUEST, StdQueries.UDS_VERSION_REQUEST],
      [StdQueries.TESTER_PRESENT_RESPONSE, StdQueries.UDS_VERSION_RESPONSE],
      whitelist_ecus=[Ecu.eps],
      rx_offset=0x08,
      bus=0,
    ),
    Request(
      [StdQueries.TESTER_PRESENT_REQUEST, StdQueries.SUPPLIER_SOFTWARE_VERSION_REQUEST],
      [StdQueries.TESTER_PRESENT_RESPONSE, StdQueries.SUPPLIER_SOFTWARE_VERSION_RESPONSE],
      whitelist_ecus=[Ecu.eps],
      rx_offset=0x08,
      bus=0,
    ),
    Request(
      [StdQueries.TESTER_PRESENT_REQUEST, StdQueries.UDS_VERSION_REQUEST],
      [StdQueries.TESTER_PRESENT_RESPONSE, StdQueries.UDS_VERSION_RESPONSE],
      whitelist_ecus=[Ecu.adas, Ecu.electricBrakeBooster, Ecu.fwdRadar],
      rx_offset=0x10,
      bus=0,
    ),
  ]
)

class CANBUS:
  # Lateral harness
  chassis = 0
  radar = 1
  autopilot_chassis = 2

  # Longitudinal harness
  powertrain = 4
  private = 5
  autopilot_powertrain = 6

GEAR_MAP = {
  "DI_GEAR_INVALID": car.CarState.GearShifter.unknown,
  "DI_GEAR_P": car.CarState.GearShifter.park,
  "DI_GEAR_R": car.CarState.GearShifter.reverse,
  "DI_GEAR_N": car.CarState.GearShifter.neutral,
  "DI_GEAR_D": car.CarState.GearShifter.drive,
  "DI_GEAR_SNA": car.CarState.GearShifter.unknown,
}

DOORS = ["DOOR_STATE_FL", "DOOR_STATE_FR", "DOOR_STATE_RL", "DOOR_STATE_RR", "DOOR_STATE_FrontTrunk", "BOOT_STATE"]

# Make sure the message and addr is also in the CAN parser!
BUTTONS = [
  Button(car.CarState.ButtonEvent.Type.leftBlinker, "STW_ACTN_RQ", "TurnIndLvr_Stat", [1]),
  Button(car.CarState.ButtonEvent.Type.rightBlinker, "STW_ACTN_RQ", "TurnIndLvr_Stat", [2]),
  Button(car.CarState.ButtonEvent.Type.accelCruise, "STW_ACTN_RQ", "SpdCtrlLvr_Stat", [4, 16]),
  Button(car.CarState.ButtonEvent.Type.decelCruise, "STW_ACTN_RQ", "SpdCtrlLvr_Stat", [8, 32]),
  Button(car.CarState.ButtonEvent.Type.cancel, "STW_ACTN_RQ", "SpdCtrlLvr_Stat", [1]),
  Button(car.CarState.ButtonEvent.Type.resumeCruise, "STW_ACTN_RQ", "SpdCtrlLvr_Stat", [2]),
]

class CarControllerParams:
  ANGLE_RATE_LIMIT_UP = AngleRateLimit(speed_bp=[0., 5., 15.], angle_v=[10., 1.6, .3])
  ANGLE_RATE_LIMIT_DOWN = AngleRateLimit(speed_bp=[0., 5., 15.], angle_v=[10., 7.0, 0.8])
  JERK_LIMIT_MAX = 8
  JERK_LIMIT_MIN = -8
  ACCEL_TO_SPEED_MULTIPLIER = 3

  def __init__(self, CP):
    pass


DBC = CAR.create_dbc_map()<|MERGE_RESOLUTION|>--- conflicted
+++ resolved
@@ -11,32 +11,17 @@
 
 class CAR(Platforms):
   AP1_MODELS = PlatformConfig(
-<<<<<<< HEAD
-    CarInfo("Tesla AP1 Model S", "All"),
-=======
-    'TESLA AP1 MODEL S',
     [CarDocs("Tesla AP1 Model S", "All")],
->>>>>>> 1cb49ae4
     CarSpecs(mass=2100., wheelbase=2.959, steerRatio=15.0),
     dbc_dict('tesla_powertrain', 'tesla_radar_bosch_generated', chassis_dbc='tesla_can')
   )
   AP2_MODELS = PlatformConfig(
-<<<<<<< HEAD
-    CarInfo("Tesla AP2 Model S", "All"),
-=======
-    'TESLA AP2 MODEL S',
     [CarDocs("Tesla AP2 Model S", "All")],
->>>>>>> 1cb49ae4
     AP1_MODELS.specs,
     AP1_MODELS.dbc_dict
   )
   MODELS_RAVEN = PlatformConfig(
-<<<<<<< HEAD
-    CarInfo("Tesla Model S Raven", "All"),
-=======
-    'TESLA MODEL S RAVEN',
     [CarDocs("Tesla Model S Raven", "All")],
->>>>>>> 1cb49ae4
     AP1_MODELS.specs,
     dbc_dict('tesla_powertrain', 'tesla_radar_continental_generated', chassis_dbc='tesla_can')
   )
