from selfdrive.car.tesla import teslacan
from selfdrive.car.tesla.longcontrol_tesla import LongControl, LongCtrlState, STARTING_TARGET_SPEED
from selfdrive.car.tesla import teslacan
from common.numpy_fast import clip, interp
from selfdrive.services import service_list
from selfdrive.car.tesla.values import AH,CruiseState, CruiseButtons, CAR
from selfdrive.boardd.boardd import can_list_to_can_capnp
from selfdrive.config import Conversions as CV
from selfdrive.controls.lib.speed_smoother import speed_smoother
from common.realtime import sec_since_boot
import selfdrive.messaging as messaging
import os
import subprocess
import time
import zmq
import math
import numpy as np
from collections import OrderedDict


DEBUG = False

PCC_SPEED_FACTOR = 2.

# TODO: these should end up in values.py at some point, probably variable by trim
# Accel limits
ACCEL_HYST_GAP = 0.5  # don't change accel command for small oscilalitons within this value

PEDAL_MAX_UP = 4.
PEDAL_MAX_DOWN = 150.
#BB
# min safe distance in meters. This sounds too large, but visual radar sucks
# at estimating short distances and rarely gives a reading below 10m.
MIN_SAFE_DIST_M = 10.
FRAMES_PER_SEC = 20.

SPEED_UP = 3. / FRAMES_PER_SEC   # 2 m/s = 7.5 mph = 12 kph 
SPEED_DOWN = 3. / FRAMES_PER_SEC

MAX_PEDAL_VALUE = 112.

#BBTODO: move the vehicle variables; maybe make them speed variable
TORQUE_LEVEL_ACC = 0.
TORQUE_LEVEL_DECEL = -30.
FOLLOW_TIME_S = 1.8  # time in seconds to follow car in front
MIN_PCC_V_KPH = 0. #
MAX_PCC_V_KPH = 170.

MIN_CAN_SPEED = 0.3  #TODO: parametrize this in car interface

AWARENESS_DECEL = -0.2     # car smoothly decel at .2m/s^2 when user is distracted

# Map of speed to max allowed decel.
# Make sure these accelerations are smaller than mpc limits.
_A_CRUISE_MIN = OrderedDict([
  # (speed in m/s, allowed deceleration)
  (0.0, 2),
  (5.0, 2),
  (10., 2),
  (20., 2),
  (40., 2)])

# Map of speed to max allowed acceleration.
# Need higher accel at very low speed for stop and go.
# make sure these accelerations are smaller than mpc limits.
_A_CRUISE_MAX = OrderedDict([
  # (speed in m/s, allowed acceleration)
  (0.0, 0.55),
  (5.0, 0.28),
  (10., 0.18),
  (20., 0.14),
  (40., 0.10)])
  
# Lookup table for turns
_A_TOTAL_MAX = OrderedDict([
  (0.0, 1.5),
  (20., 1.5),
  (40., 1.5)])

_DT = 0.05    # 20Hz in our case, since we don't want to process more than once the same live20 message
_DT_MPC = 0.05  # 20Hz

class Mode(object):
  label = None
  
class OffMode(Mode):
  label = 'OFF'

class OpMode(Mode):
  label = 'OP'

class FollowMode(Mode):
  label = 'FOLLOW'

class ExperimentalMode(Mode):
  label = 'DEVEL'
  
class PCCModes(object):
  _all_modes = [OffMode(), OpMode(), FollowMode()]
  _mode_map = {mode.label : mode for mode in _all_modes}
  BUTTON_NAME = 'pedal'
  BUTTON_ABREVIATION = 'PDL'
  
  @classmethod
  def from_label(cls, label):
    return cls._mode_map.get(label, OffMode())
    
  @classmethod
  def from_buttons(cls, cstm_btns):
    return cls.from_label(cstm_btns.get_button_label2(cls.BUTTON_NAME))
    
  @classmethod
  def is_selected(cls, mode, cstm_butns):
    """Tell if the UI buttons are set to the given mode"""
    return type(mode) == type(cls.from_buttons(cstm_butns))
    
  @classmethod
  def labels(cls):
    return [mode.label for mode in cls._all_modes]
    

def tesla_compute_gb(accel, speed):
  return float(accel)  / 3.

def calc_cruise_accel_limits(CS, lead):
  a_cruise_min = _interp_map(CS.v_ego, _A_CRUISE_MIN)
  a_cruise_max = _interp_map(CS.v_ego, _A_CRUISE_MAX)
    
  a_while_turning_max = max_accel_in_turns(CS.v_ego, CS.angle_steers, CS.CP)
  a_cruise_max = min(a_cruise_max, a_while_turning_max)
  # Reduce accel if lead car is close
  a_cruise_max *= _accel_limit_multiplier(CS.v_ego, lead)
  # Reduce decel if lead car is distant
  a_cruise_min *= _decel_limit_multiplier(CS.v_ego, lead)
  
  return float(a_cruise_min), float(a_cruise_max)


def max_accel_in_turns(v_ego, angle_steers, CP):
  """
  This function returns a limited long acceleration allowed, depending on the existing lateral acceleration
  this should avoid accelerating when losing the target in turns
  """

  a_total_max = _interp_map(v_ego, _A_TOTAL_MAX)
  a_y = v_ego**2 * angle_steers * CV.DEG_TO_RAD / (CP.steerRatio * CP.wheelbase)
  a_x_allowed = math.sqrt(max(a_total_max**2 - a_y**2, 0.))
  return a_x_allowed


class PCCState(object):
  # Possible state of the ACC system, following the DI_cruiseState naming
  # scheme.
  OFF = 0         # Disabled by UI.
  STANDBY = 1     # Ready to be enaged.
  ENABLED = 2     # Engaged.
  NOT_READY = 9   # Not ready to be engaged due to the state of the car.



def _current_time_millis():
  return int(round(time.time() * 1000))

def accel_hysteresis(accel, accel_steady, enabled):

  # for small accel oscillations within ACCEL_HYST_GAP, don't change the accel command
  if not enabled:
    # send 0 when disabled, otherwise acc faults
    accel_steady = 0.
  elif accel > accel_steady + ACCEL_HYST_GAP:
    accel_steady = accel - ACCEL_HYST_GAP
  elif accel < accel_steady - ACCEL_HYST_GAP:
    accel_steady = accel + ACCEL_HYST_GAP
  accel = accel_steady
  return accel, accel_steady


#this is for the pedal cruise control
class PCCController(object):
  def __init__(self,carcontroller):
    self.CC = carcontroller
    self.human_cruise_action_time = 0
    self.automated_cruise_action_time = 0
    self.last_angle = 0.
    context = zmq.Context()
    self.poller = zmq.Poller()
    self.live20 = messaging.sub_sock(context, service_list['live20'].port, conflate=True, poller=self.poller)
    self.lead_1 = None
    self.last_update_time = 0
    self.enable_pedal_cruise = False
    self.last_cruise_stalk_pull_time = 0
    self.prev_pcm_acc_status = 0
    self.prev_cruise_buttons = CruiseButtons.IDLE
    self.pedal_speed_kph = 0.
    self.pedal_idx = 0
    self.accel_steady = 0.
    self.prev_tesla_accel = 0.
    self.prev_tesla_pedal = 0.
    self.pedal_interceptor_state = 0
    self.torqueLevel_last = 0.
    self.prev_v_ego = 0.
    self.PedalForZeroTorque = 18. #starting number, works on my S85
    self.lastTorqueForPedalForZeroTorque = TORQUE_LEVEL_DECEL
    self.v_pid = 0.
    self.a_pid = 0.
    self.last_output_gb = 0.
    self.last_speed_kph = 0.
    #for smoothing the changes in speed
    self.v_acc_start = 0.0
    self.a_acc_start = 0.0
    self.acc_start_time = sec_since_boot()
    self.v_acc = 0.0
    self.v_acc_sol = 0.0
    self.v_acc_future = 0.0
    self.a_acc = 0.0
    self.a_acc_sol = 0.0
    self.v_cruise = 0.0
    self.a_cruise = 0.0
    #Long Control
    self.LoC = None
    #when was radar data last updated?
    self.last_md_ts = None
    self.last_l100_ts = None
    self.md_ts = None
    self.l100_ts = None
    self.lead_last_seen_time_ms = 0
    self.continuous_lead_sightings = 0


  def reset(self, v_pid):
    if self.LoC:
      self.LoC.reset(v_pid)

  def update_stat(self, CS, enabled, sendcan):
    if not self.LoC:
      self.LoC = LongControl(CS.CP, tesla_compute_gb)


    can_sends = []
    if CS.pedal_interceptor_available and not CS.cstm_btns.get_button_status("pedal"):
      # pedal hardware, enable button
      CS.cstm_btns.set_button_status("pedal", 1)
      print "enabling pedal"
    elif not CS.pedal_interceptor_available:
      if CS.cstm_btns.get_button_status("pedal"):
        # no pedal hardware, disable button
        CS.cstm_btns.set_button_status("pedal", 0)
        print "disabling pedal"
      print "Pedal unavailable."
      return
    
    # check if we had error before
    if self.pedal_interceptor_state != CS.pedal_interceptor_state:
      self.pedal_interceptor_state = CS.pedal_interceptor_state
      CS.cstm_btns.set_button_status("pedal", 1 if self.pedal_interceptor_state > 0 else 0)
      if self.pedal_interceptor_state > 0:
        # send reset command
        idx = self.pedal_idx
        self.pedal_idx = (self.pedal_idx + 1) % 16
        can_sends.append(teslacan.create_pedal_command_msg(0, 0, idx))
        sendcan.send(can_list_to_can_capnp(can_sends, msgtype='sendcan').to_bytes())
        CS.UE.custom_alert_message(3, "Pedal Interceptor Off (state %s)" % self.pedal_interceptor_state, 150, 3)
      else:
        CS.UE.custom_alert_message(3, "Pedal Interceptor On", 150, 3)
    # disable on brake
    if CS.brake_pressed and self.enable_pedal_cruise:
      self.enable_pedal_cruise = False
      self.reset(0.)
      CS.UE.custom_alert_message(3, "PDL Disabled", 150, 4)
      CS.cstm_btns.set_button_status("pedal", 1)
      print "brake pressed"

    prev_enable_pedal_cruise = self.enable_pedal_cruise
    # process any stalk movement
    curr_time_ms = _current_time_millis()
    speed_uom_kph = 1.
    if CS.imperial_speed_units:
      speed_uom_kph = CV.MPH_TO_KPH
    if (CS.cruise_buttons == CruiseButtons.MAIN and
        self.prev_cruise_buttons != CruiseButtons.MAIN):
      double_pull = curr_time_ms - self.last_cruise_stalk_pull_time < 750
      self.last_cruise_stalk_pull_time = curr_time_ms
      ready = (CS.cstm_btns.get_button_status("pedal") > PCCState.OFF
               and enabled
               and CruiseState.is_off(CS.pcm_acc_status))
      if ready and double_pull:
        # A double pull enables ACC. updating the max ACC speed if necessary.
        self.enable_pedal_cruise = True
        self.LoC.reset(CS.v_ego)
        # Increase PCC speed to match current, if applicable.
        self.pedal_speed_kph = max(CS.v_ego * CV.MS_TO_KPH, self.pedal_speed_kph)
      else:
        # A single pull disables PCC (falling back to just steering).
        self.enable_pedal_cruise = False
    # Handle pressing the cancel button.
    elif CS.cruise_buttons == CruiseButtons.CANCEL:
      self.enable_pedal_cruise = False
      self.pedal_speed_kph = 0. 
      self.last_cruise_stalk_pull_time = 0
    # Handle pressing up and down buttons.
    elif (self.enable_pedal_cruise 
          and CS.cruise_buttons != self.prev_cruise_buttons):
      # Real stalk command while PCC is already enabled. Adjust the max PCC
      # speed if necessary. 
      actual_speed_kph = CS.v_ego * CV.MS_TO_KPH
      if CS.cruise_buttons == CruiseButtons.RES_ACCEL:
        self.pedal_speed_kph = max(self.pedal_speed_kph, actual_speed_kph) + speed_uom_kph
      elif CS.cruise_buttons == CruiseButtons.RES_ACCEL_2ND:
        self.pedal_speed_kph = max(self.pedal_speed_kph, actual_speed_kph) + 5 * speed_uom_kph
      elif CS.cruise_buttons == CruiseButtons.DECEL_SET:
        self.pedal_speed_kph = min(self.pedal_speed_kph, actual_speed_kph) - speed_uom_kph
      elif CS.cruise_buttons == CruiseButtons.DECEL_2ND:
        self.pedal_speed_kph = min(self.pedal_speed_kph, actual_speed_kph) - 5 * speed_uom_kph
      # Clip PCC speed between 0 and 170 KPH.
      self.pedal_speed_kph = clip(self.pedal_speed_kph, MIN_PCC_V_KPH, MAX_PCC_V_KPH)
    # If something disabled cruise control, disable PCC too
    elif self.enable_pedal_cruise and CS.pcm_acc_status:
      self.enable_pedal_cruise = False
    
    # Notify if PCC was toggled
    if prev_enable_pedal_cruise and not self.enable_pedal_cruise:
      CS.UE.custom_alert_message(3, "PCC Disabled", 150, 4)
      CS.cstm_btns.set_button_status("pedal", PCCState.STANDBY)
    elif self.enable_pedal_cruise and not prev_enable_pedal_cruise:
      CS.UE.custom_alert_message(2, "PCC Enabled", 150)
      CS.cstm_btns.set_button_status("pedal", PCCState.ENABLED)

    # Update the UI to show whether the current car state allows PCC.
    if CS.cstm_btns.get_button_status("pedal") in [PCCState.STANDBY, PCCState.NOT_READY]:
      if enabled and CruiseState.is_off(CS.pcm_acc_status):
        CS.cstm_btns.set_button_status("pedal", PCCState.STANDBY)
      else:
        CS.cstm_btns.set_button_status("pedal", PCCState.NOT_READY)
          
    # Update prev state after all other actions.
    self.prev_cruise_buttons = CS.cruise_buttons
    self.prev_pcm_acc_status = CS.pcm_acc_status
    

  def update_pdl(self, enabled, CS, frame, actuators, pcm_speed):
    cur_time = sec_since_boot()
    idx = self.pedal_idx
    self.pedal_idx = (self.pedal_idx + 1) % 16
    if not CS.pedal_interceptor_available or not enabled:
      return 0., 0, idx
    # Alternative speed decision logic that uses the lead car's distance
    # and speed more directly.
    # Bring in the lead car distance from the Live20 feed
    l20 = None
    if enabled:
      for socket, _ in self.poller.poll(0):
        if socket is self.live20:
          l20 = messaging.recv_one(socket)
          break
    if l20 is not None:
      self.lead_1 = l20.live20.leadOne
      if _is_present(self.lead_1):
        self.lead_last_seen_time_ms = _current_time_millis()
        self.continuous_lead_sightings += 1
      else:
        self.continuous_lead_sightings = 0
      self.md_ts = l20.live20.mdMonoTime
      self.l100_ts = l20.live20.l100MonoTime

    brake_max, accel_max = calc_cruise_accel_limits(CS, self.lead_1)
    output_gb = 0
    ####################################################################
    # this mode (Follow) uses the Follow logic created by JJ for ACC
    #
    # once the speed is detected we have to use our own PID to determine
    # how much accel and break we have to do
    ####################################################################
    if PCCModes.is_selected(FollowMode(), CS.cstm_btns):
      self.v_pid = self.calc_follow_speed_ms(CS)
      # cruise speed can't be negative even is user is distracted
      self.v_pid = max(self.v_pid, 0.)

      enabled = self.enable_pedal_cruise and self.LoC.long_control_state in [LongCtrlState.pid, LongCtrlState.stopping]

      if self.enable_pedal_cruise:
        jerk_min, jerk_max = _jerk_limits(CS.v_ego, self.lead_1, self.pedal_speed_kph, self.lead_last_seen_time_ms)
        self.v_cruise, self.a_cruise = speed_smoother(self.v_acc_start, self.a_acc_start,
                                                      self.v_pid,
                                                      accel_max, brake_max,
                                                      jerk_max, jerk_min,
                                                      _DT_MPC)
        
        # cruise speed can't be negative even is user is distracted
        self.v_cruise = max(self.v_cruise, 0.)
        self.v_acc = self.v_cruise
        self.a_acc = self.a_cruise

        self.v_acc_future = self.v_pid

        self.v_acc_start = self.v_acc_sol
        self.a_acc_start = self.a_acc_sol
        self.acc_start_time = cur_time

        # Interpolation of trajectory
        dt = min(cur_time - self.acc_start_time, _DT_MPC + _DT) + _DT  # no greater than dt mpc + dt, to prevent too high extraps
        self.a_acc_sol = self.a_acc_start + (dt / _DT_MPC) * (self.a_acc - self.a_acc_start)
        self.v_acc_sol = self.v_acc_start + dt * (self.a_acc_sol + self.a_acc_start) / 2.0

        # we will try to feed forward the pedal position.... we might want to feed the last output_gb....
        # it's all about testing now.
        vTarget = clip(self.v_acc_sol, 0, self.v_pid)
        self.vTargetFuture = clip(self.v_acc_future, 0, self.v_pid)

        t_go, t_brake = self.LoC.update(self.enable_pedal_cruise, CS.v_ego, CS.brake_pressed != 0, CS.standstill, False, 
                  self.v_pid , vTarget, self.vTargetFuture, self.a_acc_sol, CS.CP, None)
        output_gb = t_go - t_brake
        #print "Output GB Follow:", output_gb
      else:
        self.LoC.reset(CS.v_ego)
        print "PID reset"
        output_gb = 0.
        starting = self.LoC.long_control_state == LongCtrlState.starting
        a_ego = min(CS.a_ego, 0.0)
        reset_speed = MIN_CAN_SPEED if starting else CS.v_ego
        reset_accel = CS.CP.startAccel if starting else a_ego
        self.v_acc = reset_speed
        self.a_acc = reset_accel
        self.v_acc_start = reset_speed
        self.a_acc_start = reset_accel
        self.v_cruise = reset_speed
        self.a_cruise = reset_accel
        self.v_acc_sol = reset_speed
        self.a_acc_sol = reset_accel
        self.v_pid = reset_speed

    ##############################################################
    # This mode uses the longitudinal MPC built in OP
    #
    # we use the values from actuator.accel and actuator.brake
    ##############################################################
    elif PCCModes.is_selected(OpMode(), CS.cstm_btns):
      output_gb = actuators.gas - actuators.brake

    ##############################################################
    # This is an experimental mode that is probably broken.
    #
    # Don't use it.
    #
    # Ratios are centered at 1. They can be multiplied together.
    # Factors are centered around 0. They can be multiplied by constants.
    # For example +9% is a 1.06 ratio or 0.09 factor.
    ##############################################################
    elif PCCModes.is_selected(ExperimentalMode(), CS.cstm_btns):
      output_gb = 0.0
      if enabled and self.enable_pedal_cruise:
        MAX_DECEL_RATIO = 0
        MAX_ACCEL_RATIO = 1.1
        available_speed_kph = self.pedal_speed_kph - CS.v_ego * CV.MS_TO_KPH
        # Hold accel if radar gives intermittent readings at great distance.
        # Makes the car less skittish when first making radar contact.
        if (_is_present(self.lead_1)
            and self.continuous_lead_sightings < 8
            and _sec_til_collision(self.lead_1) > 3
            and self.lead_1.dRel > 60):
          output_gb = self.last_output_gb
        # Hold speed in turns if no car is seen
        elif CS.angle_steers >= 5.0 and not _is_present(self.lead_1):
          pass
        # Try to stay 2 seconds behind lead, matching their speed.
        elif _is_present(self.lead_1):
          weighted_d_ratio = _weighted_distance_ratio(self.lead_1, CS.v_ego, MAX_DECEL_RATIO, MAX_ACCEL_RATIO)
          weighted_v_ratio = _weighted_velocity_ratio(self.lead_1, CS.v_ego, MAX_DECEL_RATIO, MAX_ACCEL_RATIO)
          # Don't bother decelerating if the lead is already pulling away
          if weighted_d_ratio < 1 and weighted_v_ratio > 1.01:
            gas_brake_ratio = max(1, self.last_output_gb + 1)
          else:
            gas_brake_ratio = weighted_d_ratio * weighted_v_ratio
          # rescale around 0 rather than 1.
          output_gb = gas_brake_ratio - 1
        # If no lead has been seen recently, accelerate to max speed.
        else:
          # An acceleration factor that drops off as we aproach max speed.
          max_speed_factor = min(available_speed_kph, 3) / 3
          # An acceleration factor that increases as time passes without seeing
          # a lead car.
          time_factor = (_current_time_millis() - self.lead_last_seen_time_ms) / 3000
          time_factor = clip(time_factor, 0, 1)
          output_gb = 0.14 * max_speed_factor * time_factor
        # If going above the max configured PCC speed, slow. This should always
        # be in force so it is not part of the if/else block above.
        if available_speed_kph < 0:
          # linearly brake harder, hitting -1 at 10kph over
          speed_limited_gb = max(available_speed_kph, -10) / 10.0
          # This is a minimum braking amount. The logic above may ask for more.
          output_gb = min(output_gb, speed_limited_gb)

    ######################################################################################
    # Determine pedal "zero"
    #
    #save position for cruising (zero acc, zero brake, no torque) when we are above 10 MPH
    ######################################################################################
    if (CS.torqueLevel < TORQUE_LEVEL_ACC
        and CS.torqueLevel > TORQUE_LEVEL_DECEL
        and CS.v_ego >= 10.* CV.MPH_TO_MS
        and abs(CS.torqueLevel) < abs(self.lastTorqueForPedalForZeroTorque)):
      self.PedalForZeroTorque = self.prev_tesla_accel
      self.lastTorqueForPedalForZeroTorque = CS.torqueLevel
      #print "Detected new Pedal For Zero Torque at %s" % (self.PedalForZeroTorque)
      #print "Torque level at detection %s" % (CS.torqueLevel)
      #print "Speed level at detection %s" % (CS.v_ego * CV.MS_TO_MPH)

    self.last_output_gb = output_gb
    # accel and brake
    apply_accel = clip(output_gb, 0., accel_max)
    MPC_BRAKE_MULTIPLIER = 6.
    apply_brake = -clip(output_gb * MPC_BRAKE_MULTIPLIER, -brake_max, 0.)

    # if speed is over 5mpg, the "zero" is at PedalForZeroTorque; otherwise it is zero
    pedal_zero = 0.
    if CS.v_ego >= 5.* CV.MPH_TO_MS:
      pedal_zero = self.PedalForZeroTorque
    tesla_brake = clip((1. - apply_brake) * pedal_zero, 0, pedal_zero)
    tesla_accel = clip(apply_accel * MAX_PEDAL_VALUE, 0, MAX_PEDAL_VALUE - tesla_brake)
    tesla_pedal = tesla_brake + tesla_accel

    tesla_pedal, self.accel_steady = accel_hysteresis(tesla_pedal, self.accel_steady, enabled)
    
    tesla_pedal = clip(tesla_pedal, self.prev_tesla_pedal - PEDAL_MAX_DOWN, self.prev_tesla_pedal + PEDAL_MAX_UP)
    tesla_pedal = clip(tesla_pedal, 0., MAX_PEDAL_VALUE) if self.enable_pedal_cruise else 0.
    enable_pedal = 1. if self.enable_pedal_cruise else 0.
    
    self.torqueLevel_last = CS.torqueLevel
    self.prev_tesla_pedal = tesla_pedal * enable_pedal
    self.prev_tesla_accel = apply_accel * enable_pedal
    self.prev_v_ego = CS.v_ego

    self.last_md_ts = self.md_ts
    self.last_l100_ts = self.l100_ts

    return self.prev_tesla_pedal, enable_pedal, idx

  # function to calculate the cruise speed based on a safe follow distance
  def calc_follow_speed_ms(self, CS):
     # Make sure we were able to populate lead_1.
    if self.lead_1 is None:
      return None, None, None
    # dRel is in meters.
    lead_dist_m = _visual_radar_adjusted_dist_m(self.lead_1.dRel)
    # Grab the relative speed.
    rel_speed_kph = self.lead_1.vRel * CV.MS_TO_KPH
    # v_ego is in m/s, so safe_distance is in meters.
    safe_dist_m = _safe_distance_m(CS.v_ego)
    # Current speed in kph
    actual_speed_kph = CS.v_ego * CV.MS_TO_KPH
    # speed and brake to issue
    new_speed_kph = self.last_speed_kph
    ###   Logic to determine best cruise speed ###
    if self.enable_pedal_cruise:
      # If no lead is present, accel up to max speed
      if lead_dist_m == 0:
        new_speed_kph = self.pedal_speed_kph
      elif lead_dist_m > 0:
        lead_absolute_speed_kph = actual_speed_kph + rel_speed_kph
        if lead_dist_m < MIN_SAFE_DIST_M:
          new_speed_kph = MIN_PCC_V_KPH
        else:
          desired_speeds = OrderedDict([
            # (distance in m, desired speed in kph)
            # if too close, make sure we're falling back.
            (0.5 * safe_dist_m, clip(actual_speed_kph, lead_absolute_speed_kph - 20, lead_absolute_speed_kph - 1)),
            # if at the comfort point, match lead speed.
            (1.0 * safe_dist_m, clip(actual_speed_kph, lead_absolute_speed_kph - 7, lead_absolute_speed_kph + 6)),
            (1.5 * safe_dist_m, clip(actual_speed_kph, lead_absolute_speed_kph - 6, lead_absolute_speed_kph + 7)),
             # if too far, make sure we're closing.
            (3.5 * safe_dist_m, clip(actual_speed_kph, lead_absolute_speed_kph + 1, lead_absolute_speed_kph + 20))])
          new_speed_kph = _interp_map(lead_dist_m, desired_speeds)
          
        # Enforce limits on speed in the presence of a lead car.
        new_speed_kph = min(new_speed_kph,
                            _max_safe_speed_kph(lead_dist_m),
                            lead_absolute_speed_kph - _min_safe_vrel_kph(lead_dist_m))

      # Enforce limits on speed
      new_speed_kph = clip(new_speed_kph, MIN_PCC_V_KPH, MAX_PCC_V_KPH)
      new_speed_kph = clip(new_speed_kph, MIN_PCC_V_KPH, self.pedal_speed_kph)
      if CS.blinker_on:
        # Don't accelerate during manual turns.
        new_speed_kph = min(new_speed_kph, self.last_speed_kph)
      self.last_speed_kph = new_speed_kph

    return new_speed_kph * CV.KPH_TO_MS

def _visual_radar_adjusted_dist_m(m):
  # visual radar sucks at short distances. It rarely shows readings below 7m.
  # So rescale distances with 7m -> 0m. Maxes out at 1km, if that matters.
  mapping = OrderedDict([
    # (input distance, output distance)
    (7,    0),      # anything below 7m is set to 0m.
    (1000, 1000)])  # values >7m are scaled, maxing out at 1km.
  return _interp_map(m, mapping)

def _safe_distance_m(v_ego_ms):
  return max(FOLLOW_TIME_S * v_ego_ms, MIN_SAFE_DIST_M)
  
def _distance_is_safe(v_ego_ms, lead):
  lead_too_close = bool(_is_present(lead) and _visual_radar_adjusted_dist_m(lead.dRel) <= _safe_distance_m(v_ego_ms))
  return not lead_too_close

def _max_safe_speed_kph(m):
  return CV.MS_TO_KPH * m / FOLLOW_TIME_S
  
def _min_safe_vrel_kph(m):
  min_vrel_by_distance = OrderedDict([
    # (meters, safe relative velocity in kph)
    # Remember, a negative relative velocity means we are closing the distance.
    (MIN_SAFE_DIST_M, 1),    # If lead is close, it better be pulling away.
    (200,             -15)]) # if lead is far, it's ok if we're closing.
  return _interp_map(m, min_vrel_by_distance)

def _is_present(lead):
  return bool(lead and lead.dRel)

def _sec_til_collision(lead):
  if _is_present(lead) and lead.vRel < 0:
    return _visual_radar_adjusted_dist_m(lead.dRel) / abs(lead.vRel)
  else:
    return 60  # Arbitrary, but better than MAXINT because we can still do math on it.
    
def _sec_to_travel(positive_distance, speed):
  if speed > 0:
    return positive_distance / speed
  else:
    return 60*60  # 1 hour, an arbitrary big time.

def _weighted_distance_ratio(lead, v_ego, max_decel_ratio, max_accel_ratio):
  """Decide how to accel/decel based on how far away the lead is.
  
  Args:
    ...
    max_decel_ratio: a number between 0 and 1 that limits deceleration.
    max_accel_ratio: a number between 1 and 2 that limits acceleration.
  
  Returns:
    0 to 1: deceleration suggested to increase distance.
    1:      no change needed.
    1 to 2: acceleration suggested to decrease distance.
  """
  optimal_dist_m = _safe_distance_m(v_ego)
  # Scale to use max accel outside of 2x optimal_dist_m
  # and max decel within 1/3 optimal_dist_m.
  d_weights = OrderedDict([
    # relative distance : acceleration ratio
    (optimal_dist_m/3, max_decel_ratio),
    (optimal_dist_m*1, 1),
    (optimal_dist_m*2, max_accel_ratio)])
  dist = _visual_radar_adjusted_dist_m(lead.dRel)
  return  _interp_map(dist, d_weights)
  
def _weighted_velocity_ratio(lead, v_ego, max_decel_ratio, max_accel_ratio):
  """Decide how to accel/decel based on how fast the lead is.
  
  Args:
    ...
    max_decel_ratio: a number between 0 and 1 that limits deceleration.
    max_accel_ratio: a number between 1 and 2 that limits acceleration.
  
  Returns:
    0 to 1: deceleration suggested to match speed.
    1:      no change needed.
    1 to 2: acceleration suggested to match speed.
  """
  lead_absolute_velocity_ms = v_ego + lead.vRel
  # Ratio of our speed vs the lead's speed
  velocity_ratio = lead_absolute_velocity_ms / max(v_ego, 0.01)
  velocity_ratio = clip(velocity_ratio, max_decel_ratio, max_accel_ratio)
  # Discount speed reading if the time til potential collision is great.
  # This accounts for poor visual radar at distances. It also means that
  # at very low speed, distance logic dominates.
  v_weights = OrderedDict([
    # seconds to travel distance : importance of relative speed
    (FOLLOW_TIME_S * 1.5,  1.),  # full weight near desired follow distance
    (FOLLOW_TIME_S * 5,    0.),  # zero weight when distant
  ])
  dist = _visual_radar_adjusted_dist_m(lead.dRel)
  v_weight = _interp_map(_sec_to_travel(dist, v_ego), v_weights)
  return velocity_ratio ** v_weight
  
def _interp_map(val, val_map):
  """Helper to call interp with an OrderedDict for the mapping. I find
  this easier to read than interp, which takes two arrays."""
  return interp(val, val_map.keys(), val_map.values())
  
def _accel_limit_multiplier(v_ego, lead):
  """Limits acceleration in the presence of a lead car. The further the lead car
  is, the more accel is allowed. Range: 0 to 1, so that it can be multiplied
  with other accel limits."""
  if lead and lead.dRel:
    safe_dist_m = _safe_distance_m(v_ego)
    accel_multipliers = OrderedDict([
      # (distance in m, acceleration fraction)
      (0.7 * safe_dist_m, 0.0),
      (3.0 * safe_dist_m, 1.0)])
    return _interp_map(lead.dRel, accel_multipliers)
  else:
    return 1.0

def _decel_limit_multiplier(v_ego, lead):
  if lead and lead.dRel:
    decel_map = OrderedDict([
      # (sec to collision, decel)
      (0, 1.0),
      (2, 0.50),
      (4, 0.25),
      (8, 0.1)])
    return _interp_map(_sec_til_collision(lead), decel_map)
  else:
    return 1.0
    
def _jerk_limits(v_ego, lead, max_speed_kph, lead_last_seen_time_ms):
  # prevent high accel jerk near max speed
  near_max_speed_multipliers = OrderedDict([
    # (kph under max speed, accel jerk multiplier)
    (0, 0.1),
    (3, 1.0)])
  near_max_speed_multiplier = _interp_map(max_speed_kph - v_ego * CV.MS_TO_KPH, near_max_speed_multipliers)
  
  if lead and lead.dRel:
    # pick decel jerk based on how much time we have til collision
    decel_jerk_map = OrderedDict([
      # (sec to collision, decel jerk)
      (0, -1.00),
<<<<<<< HEAD
      (2, -0.50),
      (4, -0.25),
      (8, -0.01)])
    decel_jerk = _interp_map(_sec_til_collision(lead), decel_jerk_map)
=======
      (2, -0.10),
      (4, -0.005),
      (8, -0.001)])
    decel_jerk = _interp_map(sec_til_collision, decel_jerk_map)
>>>>>>> e09b8a58
   
    safe_dist_m = _safe_distance_m(v_ego) 
    accel_jerk_map = OrderedDict([
      # (distance in m, accel jerk)
      (1.0 * safe_dist_m, 0.01),
      (2.8 * safe_dist_m, 0.12)])
    accel_jerk = _interp_map(lead.dRel, accel_jerk_map)
    accel_jerk *= near_max_speed_multiplier
    return decel_jerk, accel_jerk
  else:
    # In the absence of a lead car
    decel_jerk = -0.15
    # Limit accel jerk if the lead was only recently lost, to prevent
    # bucking as a lead is intermittently detected.
    time_since_lead_seen_ms = _current_time_millis() - lead_last_seen_time_ms
    time_since_lead_seen_multipliers = OrderedDict([
      # (ms since last lead sighting, accel jerk multiplier)
      (0,    0.01),
      (2000, 1.0)])
    time_since_lead_seen_multiplier = _interp_map(time_since_lead_seen_ms, time_since_lead_seen_multipliers)
    # Limit accel jerk near max speed.
    accel_jerk = 0.12 * near_max_speed_multiplier * time_since_lead_seen_multiplier
    return decel_jerk, accel_jerk
<|MERGE_RESOLUTION|>--- conflicted
+++ resolved
@@ -1,760 +1,753 @@
-from selfdrive.car.tesla import teslacan
-from selfdrive.car.tesla.longcontrol_tesla import LongControl, LongCtrlState, STARTING_TARGET_SPEED
-from selfdrive.car.tesla import teslacan
-from common.numpy_fast import clip, interp
-from selfdrive.services import service_list
-from selfdrive.car.tesla.values import AH,CruiseState, CruiseButtons, CAR
-from selfdrive.boardd.boardd import can_list_to_can_capnp
-from selfdrive.config import Conversions as CV
-from selfdrive.controls.lib.speed_smoother import speed_smoother
-from common.realtime import sec_since_boot
-import selfdrive.messaging as messaging
-import os
-import subprocess
-import time
-import zmq
-import math
-import numpy as np
-from collections import OrderedDict
-
-
-DEBUG = False
-
-PCC_SPEED_FACTOR = 2.
-
-# TODO: these should end up in values.py at some point, probably variable by trim
-# Accel limits
-ACCEL_HYST_GAP = 0.5  # don't change accel command for small oscilalitons within this value
-
-PEDAL_MAX_UP = 4.
-PEDAL_MAX_DOWN = 150.
-#BB
-# min safe distance in meters. This sounds too large, but visual radar sucks
-# at estimating short distances and rarely gives a reading below 10m.
-MIN_SAFE_DIST_M = 10.
-FRAMES_PER_SEC = 20.
-
-SPEED_UP = 3. / FRAMES_PER_SEC   # 2 m/s = 7.5 mph = 12 kph 
-SPEED_DOWN = 3. / FRAMES_PER_SEC
-
-MAX_PEDAL_VALUE = 112.
-
-#BBTODO: move the vehicle variables; maybe make them speed variable
-TORQUE_LEVEL_ACC = 0.
-TORQUE_LEVEL_DECEL = -30.
-FOLLOW_TIME_S = 1.8  # time in seconds to follow car in front
-MIN_PCC_V_KPH = 0. #
-MAX_PCC_V_KPH = 170.
-
-MIN_CAN_SPEED = 0.3  #TODO: parametrize this in car interface
-
-AWARENESS_DECEL = -0.2     # car smoothly decel at .2m/s^2 when user is distracted
-
-# Map of speed to max allowed decel.
-# Make sure these accelerations are smaller than mpc limits.
-_A_CRUISE_MIN = OrderedDict([
-  # (speed in m/s, allowed deceleration)
-  (0.0, 2),
-  (5.0, 2),
-  (10., 2),
-  (20., 2),
-  (40., 2)])
-
-# Map of speed to max allowed acceleration.
-# Need higher accel at very low speed for stop and go.
-# make sure these accelerations are smaller than mpc limits.
-_A_CRUISE_MAX = OrderedDict([
-  # (speed in m/s, allowed acceleration)
-  (0.0, 0.55),
-  (5.0, 0.28),
-  (10., 0.18),
-  (20., 0.14),
-  (40., 0.10)])
-  
-# Lookup table for turns
-_A_TOTAL_MAX = OrderedDict([
-  (0.0, 1.5),
-  (20., 1.5),
-  (40., 1.5)])
-
-_DT = 0.05    # 20Hz in our case, since we don't want to process more than once the same live20 message
-_DT_MPC = 0.05  # 20Hz
-
-class Mode(object):
-  label = None
-  
-class OffMode(Mode):
-  label = 'OFF'
-
-class OpMode(Mode):
-  label = 'OP'
-
-class FollowMode(Mode):
-  label = 'FOLLOW'
-
-class ExperimentalMode(Mode):
-  label = 'DEVEL'
-  
-class PCCModes(object):
-  _all_modes = [OffMode(), OpMode(), FollowMode()]
-  _mode_map = {mode.label : mode for mode in _all_modes}
-  BUTTON_NAME = 'pedal'
-  BUTTON_ABREVIATION = 'PDL'
-  
-  @classmethod
-  def from_label(cls, label):
-    return cls._mode_map.get(label, OffMode())
-    
-  @classmethod
-  def from_buttons(cls, cstm_btns):
-    return cls.from_label(cstm_btns.get_button_label2(cls.BUTTON_NAME))
-    
-  @classmethod
-  def is_selected(cls, mode, cstm_butns):
-    """Tell if the UI buttons are set to the given mode"""
-    return type(mode) == type(cls.from_buttons(cstm_butns))
-    
-  @classmethod
-  def labels(cls):
-    return [mode.label for mode in cls._all_modes]
-    
-
-def tesla_compute_gb(accel, speed):
-  return float(accel)  / 3.
-
-def calc_cruise_accel_limits(CS, lead):
-  a_cruise_min = _interp_map(CS.v_ego, _A_CRUISE_MIN)
-  a_cruise_max = _interp_map(CS.v_ego, _A_CRUISE_MAX)
-    
-  a_while_turning_max = max_accel_in_turns(CS.v_ego, CS.angle_steers, CS.CP)
-  a_cruise_max = min(a_cruise_max, a_while_turning_max)
-  # Reduce accel if lead car is close
-  a_cruise_max *= _accel_limit_multiplier(CS.v_ego, lead)
-  # Reduce decel if lead car is distant
-  a_cruise_min *= _decel_limit_multiplier(CS.v_ego, lead)
-  
-  return float(a_cruise_min), float(a_cruise_max)
-
-
-def max_accel_in_turns(v_ego, angle_steers, CP):
-  """
-  This function returns a limited long acceleration allowed, depending on the existing lateral acceleration
-  this should avoid accelerating when losing the target in turns
-  """
-
-  a_total_max = _interp_map(v_ego, _A_TOTAL_MAX)
-  a_y = v_ego**2 * angle_steers * CV.DEG_TO_RAD / (CP.steerRatio * CP.wheelbase)
-  a_x_allowed = math.sqrt(max(a_total_max**2 - a_y**2, 0.))
-  return a_x_allowed
-
-
-class PCCState(object):
-  # Possible state of the ACC system, following the DI_cruiseState naming
-  # scheme.
-  OFF = 0         # Disabled by UI.
-  STANDBY = 1     # Ready to be enaged.
-  ENABLED = 2     # Engaged.
-  NOT_READY = 9   # Not ready to be engaged due to the state of the car.
-
-
-
-def _current_time_millis():
-  return int(round(time.time() * 1000))
-
-def accel_hysteresis(accel, accel_steady, enabled):
-
-  # for small accel oscillations within ACCEL_HYST_GAP, don't change the accel command
-  if not enabled:
-    # send 0 when disabled, otherwise acc faults
-    accel_steady = 0.
-  elif accel > accel_steady + ACCEL_HYST_GAP:
-    accel_steady = accel - ACCEL_HYST_GAP
-  elif accel < accel_steady - ACCEL_HYST_GAP:
-    accel_steady = accel + ACCEL_HYST_GAP
-  accel = accel_steady
-  return accel, accel_steady
-
-
-#this is for the pedal cruise control
-class PCCController(object):
-  def __init__(self,carcontroller):
-    self.CC = carcontroller
-    self.human_cruise_action_time = 0
-    self.automated_cruise_action_time = 0
-    self.last_angle = 0.
-    context = zmq.Context()
-    self.poller = zmq.Poller()
-    self.live20 = messaging.sub_sock(context, service_list['live20'].port, conflate=True, poller=self.poller)
-    self.lead_1 = None
-    self.last_update_time = 0
-    self.enable_pedal_cruise = False
-    self.last_cruise_stalk_pull_time = 0
-    self.prev_pcm_acc_status = 0
-    self.prev_cruise_buttons = CruiseButtons.IDLE
-    self.pedal_speed_kph = 0.
-    self.pedal_idx = 0
-    self.accel_steady = 0.
-    self.prev_tesla_accel = 0.
-    self.prev_tesla_pedal = 0.
-    self.pedal_interceptor_state = 0
-    self.torqueLevel_last = 0.
-    self.prev_v_ego = 0.
-    self.PedalForZeroTorque = 18. #starting number, works on my S85
-    self.lastTorqueForPedalForZeroTorque = TORQUE_LEVEL_DECEL
-    self.v_pid = 0.
-    self.a_pid = 0.
-    self.last_output_gb = 0.
-    self.last_speed_kph = 0.
-    #for smoothing the changes in speed
-    self.v_acc_start = 0.0
-    self.a_acc_start = 0.0
-    self.acc_start_time = sec_since_boot()
-    self.v_acc = 0.0
-    self.v_acc_sol = 0.0
-    self.v_acc_future = 0.0
-    self.a_acc = 0.0
-    self.a_acc_sol = 0.0
-    self.v_cruise = 0.0
-    self.a_cruise = 0.0
-    #Long Control
-    self.LoC = None
-    #when was radar data last updated?
-    self.last_md_ts = None
-    self.last_l100_ts = None
-    self.md_ts = None
-    self.l100_ts = None
-    self.lead_last_seen_time_ms = 0
-    self.continuous_lead_sightings = 0
-
-
-  def reset(self, v_pid):
-    if self.LoC:
-      self.LoC.reset(v_pid)
-
-  def update_stat(self, CS, enabled, sendcan):
-    if not self.LoC:
-      self.LoC = LongControl(CS.CP, tesla_compute_gb)
-
-
-    can_sends = []
-    if CS.pedal_interceptor_available and not CS.cstm_btns.get_button_status("pedal"):
-      # pedal hardware, enable button
-      CS.cstm_btns.set_button_status("pedal", 1)
-      print "enabling pedal"
-    elif not CS.pedal_interceptor_available:
-      if CS.cstm_btns.get_button_status("pedal"):
-        # no pedal hardware, disable button
-        CS.cstm_btns.set_button_status("pedal", 0)
-        print "disabling pedal"
-      print "Pedal unavailable."
-      return
-    
-    # check if we had error before
-    if self.pedal_interceptor_state != CS.pedal_interceptor_state:
-      self.pedal_interceptor_state = CS.pedal_interceptor_state
-      CS.cstm_btns.set_button_status("pedal", 1 if self.pedal_interceptor_state > 0 else 0)
-      if self.pedal_interceptor_state > 0:
-        # send reset command
-        idx = self.pedal_idx
-        self.pedal_idx = (self.pedal_idx + 1) % 16
-        can_sends.append(teslacan.create_pedal_command_msg(0, 0, idx))
-        sendcan.send(can_list_to_can_capnp(can_sends, msgtype='sendcan').to_bytes())
-        CS.UE.custom_alert_message(3, "Pedal Interceptor Off (state %s)" % self.pedal_interceptor_state, 150, 3)
-      else:
-        CS.UE.custom_alert_message(3, "Pedal Interceptor On", 150, 3)
-    # disable on brake
-    if CS.brake_pressed and self.enable_pedal_cruise:
-      self.enable_pedal_cruise = False
-      self.reset(0.)
-      CS.UE.custom_alert_message(3, "PDL Disabled", 150, 4)
-      CS.cstm_btns.set_button_status("pedal", 1)
-      print "brake pressed"
-
-    prev_enable_pedal_cruise = self.enable_pedal_cruise
-    # process any stalk movement
-    curr_time_ms = _current_time_millis()
-    speed_uom_kph = 1.
-    if CS.imperial_speed_units:
-      speed_uom_kph = CV.MPH_TO_KPH
-    if (CS.cruise_buttons == CruiseButtons.MAIN and
-        self.prev_cruise_buttons != CruiseButtons.MAIN):
-      double_pull = curr_time_ms - self.last_cruise_stalk_pull_time < 750
-      self.last_cruise_stalk_pull_time = curr_time_ms
-      ready = (CS.cstm_btns.get_button_status("pedal") > PCCState.OFF
-               and enabled
-               and CruiseState.is_off(CS.pcm_acc_status))
-      if ready and double_pull:
-        # A double pull enables ACC. updating the max ACC speed if necessary.
-        self.enable_pedal_cruise = True
-        self.LoC.reset(CS.v_ego)
-        # Increase PCC speed to match current, if applicable.
-        self.pedal_speed_kph = max(CS.v_ego * CV.MS_TO_KPH, self.pedal_speed_kph)
-      else:
-        # A single pull disables PCC (falling back to just steering).
-        self.enable_pedal_cruise = False
-    # Handle pressing the cancel button.
-    elif CS.cruise_buttons == CruiseButtons.CANCEL:
-      self.enable_pedal_cruise = False
-      self.pedal_speed_kph = 0. 
-      self.last_cruise_stalk_pull_time = 0
-    # Handle pressing up and down buttons.
-    elif (self.enable_pedal_cruise 
-          and CS.cruise_buttons != self.prev_cruise_buttons):
-      # Real stalk command while PCC is already enabled. Adjust the max PCC
-      # speed if necessary. 
-      actual_speed_kph = CS.v_ego * CV.MS_TO_KPH
-      if CS.cruise_buttons == CruiseButtons.RES_ACCEL:
-        self.pedal_speed_kph = max(self.pedal_speed_kph, actual_speed_kph) + speed_uom_kph
-      elif CS.cruise_buttons == CruiseButtons.RES_ACCEL_2ND:
-        self.pedal_speed_kph = max(self.pedal_speed_kph, actual_speed_kph) + 5 * speed_uom_kph
-      elif CS.cruise_buttons == CruiseButtons.DECEL_SET:
-        self.pedal_speed_kph = min(self.pedal_speed_kph, actual_speed_kph) - speed_uom_kph
-      elif CS.cruise_buttons == CruiseButtons.DECEL_2ND:
-        self.pedal_speed_kph = min(self.pedal_speed_kph, actual_speed_kph) - 5 * speed_uom_kph
-      # Clip PCC speed between 0 and 170 KPH.
-      self.pedal_speed_kph = clip(self.pedal_speed_kph, MIN_PCC_V_KPH, MAX_PCC_V_KPH)
-    # If something disabled cruise control, disable PCC too
-    elif self.enable_pedal_cruise and CS.pcm_acc_status:
-      self.enable_pedal_cruise = False
-    
-    # Notify if PCC was toggled
-    if prev_enable_pedal_cruise and not self.enable_pedal_cruise:
-      CS.UE.custom_alert_message(3, "PCC Disabled", 150, 4)
-      CS.cstm_btns.set_button_status("pedal", PCCState.STANDBY)
-    elif self.enable_pedal_cruise and not prev_enable_pedal_cruise:
-      CS.UE.custom_alert_message(2, "PCC Enabled", 150)
-      CS.cstm_btns.set_button_status("pedal", PCCState.ENABLED)
-
-    # Update the UI to show whether the current car state allows PCC.
-    if CS.cstm_btns.get_button_status("pedal") in [PCCState.STANDBY, PCCState.NOT_READY]:
-      if enabled and CruiseState.is_off(CS.pcm_acc_status):
-        CS.cstm_btns.set_button_status("pedal", PCCState.STANDBY)
-      else:
-        CS.cstm_btns.set_button_status("pedal", PCCState.NOT_READY)
-          
-    # Update prev state after all other actions.
-    self.prev_cruise_buttons = CS.cruise_buttons
-    self.prev_pcm_acc_status = CS.pcm_acc_status
-    
-
-  def update_pdl(self, enabled, CS, frame, actuators, pcm_speed):
-    cur_time = sec_since_boot()
-    idx = self.pedal_idx
-    self.pedal_idx = (self.pedal_idx + 1) % 16
-    if not CS.pedal_interceptor_available or not enabled:
-      return 0., 0, idx
-    # Alternative speed decision logic that uses the lead car's distance
-    # and speed more directly.
-    # Bring in the lead car distance from the Live20 feed
-    l20 = None
-    if enabled:
-      for socket, _ in self.poller.poll(0):
-        if socket is self.live20:
-          l20 = messaging.recv_one(socket)
-          break
-    if l20 is not None:
-      self.lead_1 = l20.live20.leadOne
-      if _is_present(self.lead_1):
-        self.lead_last_seen_time_ms = _current_time_millis()
-        self.continuous_lead_sightings += 1
-      else:
-        self.continuous_lead_sightings = 0
-      self.md_ts = l20.live20.mdMonoTime
-      self.l100_ts = l20.live20.l100MonoTime
-
-    brake_max, accel_max = calc_cruise_accel_limits(CS, self.lead_1)
-    output_gb = 0
-    ####################################################################
-    # this mode (Follow) uses the Follow logic created by JJ for ACC
-    #
-    # once the speed is detected we have to use our own PID to determine
-    # how much accel and break we have to do
-    ####################################################################
-    if PCCModes.is_selected(FollowMode(), CS.cstm_btns):
-      self.v_pid = self.calc_follow_speed_ms(CS)
-      # cruise speed can't be negative even is user is distracted
-      self.v_pid = max(self.v_pid, 0.)
-
-      enabled = self.enable_pedal_cruise and self.LoC.long_control_state in [LongCtrlState.pid, LongCtrlState.stopping]
-
-      if self.enable_pedal_cruise:
-        jerk_min, jerk_max = _jerk_limits(CS.v_ego, self.lead_1, self.pedal_speed_kph, self.lead_last_seen_time_ms)
-        self.v_cruise, self.a_cruise = speed_smoother(self.v_acc_start, self.a_acc_start,
-                                                      self.v_pid,
-                                                      accel_max, brake_max,
-                                                      jerk_max, jerk_min,
-                                                      _DT_MPC)
-        
-        # cruise speed can't be negative even is user is distracted
-        self.v_cruise = max(self.v_cruise, 0.)
-        self.v_acc = self.v_cruise
-        self.a_acc = self.a_cruise
-
-        self.v_acc_future = self.v_pid
-
-        self.v_acc_start = self.v_acc_sol
-        self.a_acc_start = self.a_acc_sol
-        self.acc_start_time = cur_time
-
-        # Interpolation of trajectory
-        dt = min(cur_time - self.acc_start_time, _DT_MPC + _DT) + _DT  # no greater than dt mpc + dt, to prevent too high extraps
-        self.a_acc_sol = self.a_acc_start + (dt / _DT_MPC) * (self.a_acc - self.a_acc_start)
-        self.v_acc_sol = self.v_acc_start + dt * (self.a_acc_sol + self.a_acc_start) / 2.0
-
-        # we will try to feed forward the pedal position.... we might want to feed the last output_gb....
-        # it's all about testing now.
-        vTarget = clip(self.v_acc_sol, 0, self.v_pid)
-        self.vTargetFuture = clip(self.v_acc_future, 0, self.v_pid)
-
-        t_go, t_brake = self.LoC.update(self.enable_pedal_cruise, CS.v_ego, CS.brake_pressed != 0, CS.standstill, False, 
-                  self.v_pid , vTarget, self.vTargetFuture, self.a_acc_sol, CS.CP, None)
-        output_gb = t_go - t_brake
-        #print "Output GB Follow:", output_gb
-      else:
-        self.LoC.reset(CS.v_ego)
-        print "PID reset"
-        output_gb = 0.
-        starting = self.LoC.long_control_state == LongCtrlState.starting
-        a_ego = min(CS.a_ego, 0.0)
-        reset_speed = MIN_CAN_SPEED if starting else CS.v_ego
-        reset_accel = CS.CP.startAccel if starting else a_ego
-        self.v_acc = reset_speed
-        self.a_acc = reset_accel
-        self.v_acc_start = reset_speed
-        self.a_acc_start = reset_accel
-        self.v_cruise = reset_speed
-        self.a_cruise = reset_accel
-        self.v_acc_sol = reset_speed
-        self.a_acc_sol = reset_accel
-        self.v_pid = reset_speed
-
-    ##############################################################
-    # This mode uses the longitudinal MPC built in OP
-    #
-    # we use the values from actuator.accel and actuator.brake
-    ##############################################################
-    elif PCCModes.is_selected(OpMode(), CS.cstm_btns):
-      output_gb = actuators.gas - actuators.brake
-
-    ##############################################################
-    # This is an experimental mode that is probably broken.
-    #
-    # Don't use it.
-    #
-    # Ratios are centered at 1. They can be multiplied together.
-    # Factors are centered around 0. They can be multiplied by constants.
-    # For example +9% is a 1.06 ratio or 0.09 factor.
-    ##############################################################
-    elif PCCModes.is_selected(ExperimentalMode(), CS.cstm_btns):
-      output_gb = 0.0
-      if enabled and self.enable_pedal_cruise:
-        MAX_DECEL_RATIO = 0
-        MAX_ACCEL_RATIO = 1.1
-        available_speed_kph = self.pedal_speed_kph - CS.v_ego * CV.MS_TO_KPH
-        # Hold accel if radar gives intermittent readings at great distance.
-        # Makes the car less skittish when first making radar contact.
-        if (_is_present(self.lead_1)
-            and self.continuous_lead_sightings < 8
-            and _sec_til_collision(self.lead_1) > 3
-            and self.lead_1.dRel > 60):
-          output_gb = self.last_output_gb
-        # Hold speed in turns if no car is seen
-        elif CS.angle_steers >= 5.0 and not _is_present(self.lead_1):
-          pass
-        # Try to stay 2 seconds behind lead, matching their speed.
-        elif _is_present(self.lead_1):
-          weighted_d_ratio = _weighted_distance_ratio(self.lead_1, CS.v_ego, MAX_DECEL_RATIO, MAX_ACCEL_RATIO)
-          weighted_v_ratio = _weighted_velocity_ratio(self.lead_1, CS.v_ego, MAX_DECEL_RATIO, MAX_ACCEL_RATIO)
-          # Don't bother decelerating if the lead is already pulling away
-          if weighted_d_ratio < 1 and weighted_v_ratio > 1.01:
-            gas_brake_ratio = max(1, self.last_output_gb + 1)
-          else:
-            gas_brake_ratio = weighted_d_ratio * weighted_v_ratio
-          # rescale around 0 rather than 1.
-          output_gb = gas_brake_ratio - 1
-        # If no lead has been seen recently, accelerate to max speed.
-        else:
-          # An acceleration factor that drops off as we aproach max speed.
-          max_speed_factor = min(available_speed_kph, 3) / 3
-          # An acceleration factor that increases as time passes without seeing
-          # a lead car.
-          time_factor = (_current_time_millis() - self.lead_last_seen_time_ms) / 3000
-          time_factor = clip(time_factor, 0, 1)
-          output_gb = 0.14 * max_speed_factor * time_factor
-        # If going above the max configured PCC speed, slow. This should always
-        # be in force so it is not part of the if/else block above.
-        if available_speed_kph < 0:
-          # linearly brake harder, hitting -1 at 10kph over
-          speed_limited_gb = max(available_speed_kph, -10) / 10.0
-          # This is a minimum braking amount. The logic above may ask for more.
-          output_gb = min(output_gb, speed_limited_gb)
-
-    ######################################################################################
-    # Determine pedal "zero"
-    #
-    #save position for cruising (zero acc, zero brake, no torque) when we are above 10 MPH
-    ######################################################################################
-    if (CS.torqueLevel < TORQUE_LEVEL_ACC
-        and CS.torqueLevel > TORQUE_LEVEL_DECEL
-        and CS.v_ego >= 10.* CV.MPH_TO_MS
-        and abs(CS.torqueLevel) < abs(self.lastTorqueForPedalForZeroTorque)):
-      self.PedalForZeroTorque = self.prev_tesla_accel
-      self.lastTorqueForPedalForZeroTorque = CS.torqueLevel
-      #print "Detected new Pedal For Zero Torque at %s" % (self.PedalForZeroTorque)
-      #print "Torque level at detection %s" % (CS.torqueLevel)
-      #print "Speed level at detection %s" % (CS.v_ego * CV.MS_TO_MPH)
-
-    self.last_output_gb = output_gb
-    # accel and brake
-    apply_accel = clip(output_gb, 0., accel_max)
-    MPC_BRAKE_MULTIPLIER = 6.
-    apply_brake = -clip(output_gb * MPC_BRAKE_MULTIPLIER, -brake_max, 0.)
-
-    # if speed is over 5mpg, the "zero" is at PedalForZeroTorque; otherwise it is zero
-    pedal_zero = 0.
-    if CS.v_ego >= 5.* CV.MPH_TO_MS:
-      pedal_zero = self.PedalForZeroTorque
-    tesla_brake = clip((1. - apply_brake) * pedal_zero, 0, pedal_zero)
-    tesla_accel = clip(apply_accel * MAX_PEDAL_VALUE, 0, MAX_PEDAL_VALUE - tesla_brake)
-    tesla_pedal = tesla_brake + tesla_accel
-
-    tesla_pedal, self.accel_steady = accel_hysteresis(tesla_pedal, self.accel_steady, enabled)
-    
-    tesla_pedal = clip(tesla_pedal, self.prev_tesla_pedal - PEDAL_MAX_DOWN, self.prev_tesla_pedal + PEDAL_MAX_UP)
-    tesla_pedal = clip(tesla_pedal, 0., MAX_PEDAL_VALUE) if self.enable_pedal_cruise else 0.
-    enable_pedal = 1. if self.enable_pedal_cruise else 0.
-    
-    self.torqueLevel_last = CS.torqueLevel
-    self.prev_tesla_pedal = tesla_pedal * enable_pedal
-    self.prev_tesla_accel = apply_accel * enable_pedal
-    self.prev_v_ego = CS.v_ego
-
-    self.last_md_ts = self.md_ts
-    self.last_l100_ts = self.l100_ts
-
-    return self.prev_tesla_pedal, enable_pedal, idx
-
-  # function to calculate the cruise speed based on a safe follow distance
-  def calc_follow_speed_ms(self, CS):
-     # Make sure we were able to populate lead_1.
-    if self.lead_1 is None:
-      return None, None, None
-    # dRel is in meters.
-    lead_dist_m = _visual_radar_adjusted_dist_m(self.lead_1.dRel)
-    # Grab the relative speed.
-    rel_speed_kph = self.lead_1.vRel * CV.MS_TO_KPH
-    # v_ego is in m/s, so safe_distance is in meters.
-    safe_dist_m = _safe_distance_m(CS.v_ego)
-    # Current speed in kph
-    actual_speed_kph = CS.v_ego * CV.MS_TO_KPH
-    # speed and brake to issue
-    new_speed_kph = self.last_speed_kph
-    ###   Logic to determine best cruise speed ###
-    if self.enable_pedal_cruise:
-      # If no lead is present, accel up to max speed
-      if lead_dist_m == 0:
-        new_speed_kph = self.pedal_speed_kph
-      elif lead_dist_m > 0:
-        lead_absolute_speed_kph = actual_speed_kph + rel_speed_kph
-        if lead_dist_m < MIN_SAFE_DIST_M:
-          new_speed_kph = MIN_PCC_V_KPH
-        else:
-          desired_speeds = OrderedDict([
-            # (distance in m, desired speed in kph)
-            # if too close, make sure we're falling back.
-            (0.5 * safe_dist_m, clip(actual_speed_kph, lead_absolute_speed_kph - 20, lead_absolute_speed_kph - 1)),
-            # if at the comfort point, match lead speed.
-            (1.0 * safe_dist_m, clip(actual_speed_kph, lead_absolute_speed_kph - 7, lead_absolute_speed_kph + 6)),
-            (1.5 * safe_dist_m, clip(actual_speed_kph, lead_absolute_speed_kph - 6, lead_absolute_speed_kph + 7)),
-             # if too far, make sure we're closing.
-            (3.5 * safe_dist_m, clip(actual_speed_kph, lead_absolute_speed_kph + 1, lead_absolute_speed_kph + 20))])
-          new_speed_kph = _interp_map(lead_dist_m, desired_speeds)
-          
-        # Enforce limits on speed in the presence of a lead car.
-        new_speed_kph = min(new_speed_kph,
-                            _max_safe_speed_kph(lead_dist_m),
-                            lead_absolute_speed_kph - _min_safe_vrel_kph(lead_dist_m))
-
-      # Enforce limits on speed
-      new_speed_kph = clip(new_speed_kph, MIN_PCC_V_KPH, MAX_PCC_V_KPH)
-      new_speed_kph = clip(new_speed_kph, MIN_PCC_V_KPH, self.pedal_speed_kph)
-      if CS.blinker_on:
-        # Don't accelerate during manual turns.
-        new_speed_kph = min(new_speed_kph, self.last_speed_kph)
-      self.last_speed_kph = new_speed_kph
-
-    return new_speed_kph * CV.KPH_TO_MS
-
-def _visual_radar_adjusted_dist_m(m):
-  # visual radar sucks at short distances. It rarely shows readings below 7m.
-  # So rescale distances with 7m -> 0m. Maxes out at 1km, if that matters.
-  mapping = OrderedDict([
-    # (input distance, output distance)
-    (7,    0),      # anything below 7m is set to 0m.
-    (1000, 1000)])  # values >7m are scaled, maxing out at 1km.
-  return _interp_map(m, mapping)
-
-def _safe_distance_m(v_ego_ms):
-  return max(FOLLOW_TIME_S * v_ego_ms, MIN_SAFE_DIST_M)
-  
-def _distance_is_safe(v_ego_ms, lead):
-  lead_too_close = bool(_is_present(lead) and _visual_radar_adjusted_dist_m(lead.dRel) <= _safe_distance_m(v_ego_ms))
-  return not lead_too_close
-
-def _max_safe_speed_kph(m):
-  return CV.MS_TO_KPH * m / FOLLOW_TIME_S
-  
-def _min_safe_vrel_kph(m):
-  min_vrel_by_distance = OrderedDict([
-    # (meters, safe relative velocity in kph)
-    # Remember, a negative relative velocity means we are closing the distance.
-    (MIN_SAFE_DIST_M, 1),    # If lead is close, it better be pulling away.
-    (200,             -15)]) # if lead is far, it's ok if we're closing.
-  return _interp_map(m, min_vrel_by_distance)
-
-def _is_present(lead):
-  return bool(lead and lead.dRel)
-
-def _sec_til_collision(lead):
-  if _is_present(lead) and lead.vRel < 0:
-    return _visual_radar_adjusted_dist_m(lead.dRel) / abs(lead.vRel)
-  else:
-    return 60  # Arbitrary, but better than MAXINT because we can still do math on it.
-    
-def _sec_to_travel(positive_distance, speed):
-  if speed > 0:
-    return positive_distance / speed
-  else:
-    return 60*60  # 1 hour, an arbitrary big time.
-
-def _weighted_distance_ratio(lead, v_ego, max_decel_ratio, max_accel_ratio):
-  """Decide how to accel/decel based on how far away the lead is.
-  
-  Args:
-    ...
-    max_decel_ratio: a number between 0 and 1 that limits deceleration.
-    max_accel_ratio: a number between 1 and 2 that limits acceleration.
-  
-  Returns:
-    0 to 1: deceleration suggested to increase distance.
-    1:      no change needed.
-    1 to 2: acceleration suggested to decrease distance.
-  """
-  optimal_dist_m = _safe_distance_m(v_ego)
-  # Scale to use max accel outside of 2x optimal_dist_m
-  # and max decel within 1/3 optimal_dist_m.
-  d_weights = OrderedDict([
-    # relative distance : acceleration ratio
-    (optimal_dist_m/3, max_decel_ratio),
-    (optimal_dist_m*1, 1),
-    (optimal_dist_m*2, max_accel_ratio)])
-  dist = _visual_radar_adjusted_dist_m(lead.dRel)
-  return  _interp_map(dist, d_weights)
-  
-def _weighted_velocity_ratio(lead, v_ego, max_decel_ratio, max_accel_ratio):
-  """Decide how to accel/decel based on how fast the lead is.
-  
-  Args:
-    ...
-    max_decel_ratio: a number between 0 and 1 that limits deceleration.
-    max_accel_ratio: a number between 1 and 2 that limits acceleration.
-  
-  Returns:
-    0 to 1: deceleration suggested to match speed.
-    1:      no change needed.
-    1 to 2: acceleration suggested to match speed.
-  """
-  lead_absolute_velocity_ms = v_ego + lead.vRel
-  # Ratio of our speed vs the lead's speed
-  velocity_ratio = lead_absolute_velocity_ms / max(v_ego, 0.01)
-  velocity_ratio = clip(velocity_ratio, max_decel_ratio, max_accel_ratio)
-  # Discount speed reading if the time til potential collision is great.
-  # This accounts for poor visual radar at distances. It also means that
-  # at very low speed, distance logic dominates.
-  v_weights = OrderedDict([
-    # seconds to travel distance : importance of relative speed
-    (FOLLOW_TIME_S * 1.5,  1.),  # full weight near desired follow distance
-    (FOLLOW_TIME_S * 5,    0.),  # zero weight when distant
-  ])
-  dist = _visual_radar_adjusted_dist_m(lead.dRel)
-  v_weight = _interp_map(_sec_to_travel(dist, v_ego), v_weights)
-  return velocity_ratio ** v_weight
-  
-def _interp_map(val, val_map):
-  """Helper to call interp with an OrderedDict for the mapping. I find
-  this easier to read than interp, which takes two arrays."""
-  return interp(val, val_map.keys(), val_map.values())
-  
-def _accel_limit_multiplier(v_ego, lead):
-  """Limits acceleration in the presence of a lead car. The further the lead car
-  is, the more accel is allowed. Range: 0 to 1, so that it can be multiplied
-  with other accel limits."""
-  if lead and lead.dRel:
-    safe_dist_m = _safe_distance_m(v_ego)
-    accel_multipliers = OrderedDict([
-      # (distance in m, acceleration fraction)
-      (0.7 * safe_dist_m, 0.0),
-      (3.0 * safe_dist_m, 1.0)])
-    return _interp_map(lead.dRel, accel_multipliers)
-  else:
-    return 1.0
-
-def _decel_limit_multiplier(v_ego, lead):
-  if lead and lead.dRel:
-    decel_map = OrderedDict([
-      # (sec to collision, decel)
-      (0, 1.0),
-      (2, 0.50),
-      (4, 0.25),
-      (8, 0.1)])
-    return _interp_map(_sec_til_collision(lead), decel_map)
-  else:
-    return 1.0
-    
-def _jerk_limits(v_ego, lead, max_speed_kph, lead_last_seen_time_ms):
-  # prevent high accel jerk near max speed
-  near_max_speed_multipliers = OrderedDict([
-    # (kph under max speed, accel jerk multiplier)
-    (0, 0.1),
-    (3, 1.0)])
-  near_max_speed_multiplier = _interp_map(max_speed_kph - v_ego * CV.MS_TO_KPH, near_max_speed_multipliers)
-  
-  if lead and lead.dRel:
-    # pick decel jerk based on how much time we have til collision
-    decel_jerk_map = OrderedDict([
-      # (sec to collision, decel jerk)
-      (0, -1.00),
-<<<<<<< HEAD
-      (2, -0.50),
-      (4, -0.25),
-      (8, -0.01)])
-    decel_jerk = _interp_map(_sec_til_collision(lead), decel_jerk_map)
-=======
-      (2, -0.10),
-      (4, -0.005),
-      (8, -0.001)])
-    decel_jerk = _interp_map(sec_til_collision, decel_jerk_map)
->>>>>>> e09b8a58
-   
-    safe_dist_m = _safe_distance_m(v_ego) 
-    accel_jerk_map = OrderedDict([
-      # (distance in m, accel jerk)
-      (1.0 * safe_dist_m, 0.01),
-      (2.8 * safe_dist_m, 0.12)])
-    accel_jerk = _interp_map(lead.dRel, accel_jerk_map)
-    accel_jerk *= near_max_speed_multiplier
-    return decel_jerk, accel_jerk
-  else:
-    # In the absence of a lead car
-    decel_jerk = -0.15
-    # Limit accel jerk if the lead was only recently lost, to prevent
-    # bucking as a lead is intermittently detected.
-    time_since_lead_seen_ms = _current_time_millis() - lead_last_seen_time_ms
-    time_since_lead_seen_multipliers = OrderedDict([
-      # (ms since last lead sighting, accel jerk multiplier)
-      (0,    0.01),
-      (2000, 1.0)])
-    time_since_lead_seen_multiplier = _interp_map(time_since_lead_seen_ms, time_since_lead_seen_multipliers)
-    # Limit accel jerk near max speed.
-    accel_jerk = 0.12 * near_max_speed_multiplier * time_since_lead_seen_multiplier
-    return decel_jerk, accel_jerk
+from selfdrive.car.tesla import teslacan
+from selfdrive.car.tesla.longcontrol_tesla import LongControl, LongCtrlState, STARTING_TARGET_SPEED
+from selfdrive.car.tesla import teslacan
+from common.numpy_fast import clip, interp
+from selfdrive.services import service_list
+from selfdrive.car.tesla.values import AH,CruiseState, CruiseButtons, CAR
+from selfdrive.boardd.boardd import can_list_to_can_capnp
+from selfdrive.config import Conversions as CV
+from selfdrive.controls.lib.speed_smoother import speed_smoother
+from common.realtime import sec_since_boot
+import selfdrive.messaging as messaging
+import os
+import subprocess
+import time
+import zmq
+import math
+import numpy as np
+from collections import OrderedDict
+
+
+DEBUG = False
+
+PCC_SPEED_FACTOR = 2.
+
+# TODO: these should end up in values.py at some point, probably variable by trim
+# Accel limits
+ACCEL_HYST_GAP = 0.5  # don't change accel command for small oscilalitons within this value
+
+PEDAL_MAX_UP = 4.
+PEDAL_MAX_DOWN = 150.
+#BB
+# min safe distance in meters. This sounds too large, but visual radar sucks
+# at estimating short distances and rarely gives a reading below 10m.
+MIN_SAFE_DIST_M = 10.
+FRAMES_PER_SEC = 20.
+
+SPEED_UP = 3. / FRAMES_PER_SEC   # 2 m/s = 7.5 mph = 12 kph 
+SPEED_DOWN = 3. / FRAMES_PER_SEC
+
+MAX_PEDAL_VALUE = 112.
+
+#BBTODO: move the vehicle variables; maybe make them speed variable
+TORQUE_LEVEL_ACC = 0.
+TORQUE_LEVEL_DECEL = -30.
+FOLLOW_TIME_S = 1.8  # time in seconds to follow car in front
+MIN_PCC_V_KPH = 0. #
+MAX_PCC_V_KPH = 170.
+
+MIN_CAN_SPEED = 0.3  #TODO: parametrize this in car interface
+
+AWARENESS_DECEL = -0.2     # car smoothly decel at .2m/s^2 when user is distracted
+
+# Map of speed to max allowed decel.
+# Make sure these accelerations are smaller than mpc limits.
+_A_CRUISE_MIN = OrderedDict([
+  # (speed in m/s, allowed deceleration)
+  (0.0, 2),
+  (5.0, 2),
+  (10., 2),
+  (20., 2),
+  (40., 2)])
+
+# Map of speed to max allowed acceleration.
+# Need higher accel at very low speed for stop and go.
+# make sure these accelerations are smaller than mpc limits.
+_A_CRUISE_MAX = OrderedDict([
+  # (speed in m/s, allowed acceleration)
+  (0.0, 0.55),
+  (5.0, 0.28),
+  (10., 0.18),
+  (20., 0.14),
+  (40., 0.10)])
+  
+# Lookup table for turns
+_A_TOTAL_MAX = OrderedDict([
+  (0.0, 1.5),
+  (20., 1.5),
+  (40., 1.5)])
+
+_DT = 0.05    # 20Hz in our case, since we don't want to process more than once the same live20 message
+_DT_MPC = 0.05  # 20Hz
+
+class Mode(object):
+  label = None
+  
+class OffMode(Mode):
+  label = 'OFF'
+
+class OpMode(Mode):
+  label = 'OP'
+
+class FollowMode(Mode):
+  label = 'FOLLOW'
+
+class ExperimentalMode(Mode):
+  label = 'DEVEL'
+  
+class PCCModes(object):
+  _all_modes = [OffMode(), OpMode(), FollowMode()]
+  _mode_map = {mode.label : mode for mode in _all_modes}
+  BUTTON_NAME = 'pedal'
+  BUTTON_ABREVIATION = 'PDL'
+  
+  @classmethod
+  def from_label(cls, label):
+    return cls._mode_map.get(label, OffMode())
+    
+  @classmethod
+  def from_buttons(cls, cstm_btns):
+    return cls.from_label(cstm_btns.get_button_label2(cls.BUTTON_NAME))
+    
+  @classmethod
+  def is_selected(cls, mode, cstm_butns):
+    """Tell if the UI buttons are set to the given mode"""
+    return type(mode) == type(cls.from_buttons(cstm_butns))
+    
+  @classmethod
+  def labels(cls):
+    return [mode.label for mode in cls._all_modes]
+    
+
+def tesla_compute_gb(accel, speed):
+  return float(accel)  / 3.
+
+def calc_cruise_accel_limits(CS, lead):
+  a_cruise_min = _interp_map(CS.v_ego, _A_CRUISE_MIN)
+  a_cruise_max = _interp_map(CS.v_ego, _A_CRUISE_MAX)
+    
+  a_while_turning_max = max_accel_in_turns(CS.v_ego, CS.angle_steers, CS.CP)
+  a_cruise_max = min(a_cruise_max, a_while_turning_max)
+  # Reduce accel if lead car is close
+  a_cruise_max *= _accel_limit_multiplier(CS.v_ego, lead)
+  # Reduce decel if lead car is distant
+  a_cruise_min *= _decel_limit_multiplier(CS.v_ego, lead)
+  
+  return float(a_cruise_min), float(a_cruise_max)
+
+
+def max_accel_in_turns(v_ego, angle_steers, CP):
+  """
+  This function returns a limited long acceleration allowed, depending on the existing lateral acceleration
+  this should avoid accelerating when losing the target in turns
+  """
+
+  a_total_max = _interp_map(v_ego, _A_TOTAL_MAX)
+  a_y = v_ego**2 * angle_steers * CV.DEG_TO_RAD / (CP.steerRatio * CP.wheelbase)
+  a_x_allowed = math.sqrt(max(a_total_max**2 - a_y**2, 0.))
+  return a_x_allowed
+
+
+class PCCState(object):
+  # Possible state of the ACC system, following the DI_cruiseState naming
+  # scheme.
+  OFF = 0         # Disabled by UI.
+  STANDBY = 1     # Ready to be enaged.
+  ENABLED = 2     # Engaged.
+  NOT_READY = 9   # Not ready to be engaged due to the state of the car.
+
+
+
+def _current_time_millis():
+  return int(round(time.time() * 1000))
+
+def accel_hysteresis(accel, accel_steady, enabled):
+
+  # for small accel oscillations within ACCEL_HYST_GAP, don't change the accel command
+  if not enabled:
+    # send 0 when disabled, otherwise acc faults
+    accel_steady = 0.
+  elif accel > accel_steady + ACCEL_HYST_GAP:
+    accel_steady = accel - ACCEL_HYST_GAP
+  elif accel < accel_steady - ACCEL_HYST_GAP:
+    accel_steady = accel + ACCEL_HYST_GAP
+  accel = accel_steady
+  return accel, accel_steady
+
+
+#this is for the pedal cruise control
+class PCCController(object):
+  def __init__(self,carcontroller):
+    self.CC = carcontroller
+    self.human_cruise_action_time = 0
+    self.automated_cruise_action_time = 0
+    self.last_angle = 0.
+    context = zmq.Context()
+    self.poller = zmq.Poller()
+    self.live20 = messaging.sub_sock(context, service_list['live20'].port, conflate=True, poller=self.poller)
+    self.lead_1 = None
+    self.last_update_time = 0
+    self.enable_pedal_cruise = False
+    self.last_cruise_stalk_pull_time = 0
+    self.prev_pcm_acc_status = 0
+    self.prev_cruise_buttons = CruiseButtons.IDLE
+    self.pedal_speed_kph = 0.
+    self.pedal_idx = 0
+    self.accel_steady = 0.
+    self.prev_tesla_accel = 0.
+    self.prev_tesla_pedal = 0.
+    self.pedal_interceptor_state = 0
+    self.torqueLevel_last = 0.
+    self.prev_v_ego = 0.
+    self.PedalForZeroTorque = 18. #starting number, works on my S85
+    self.lastTorqueForPedalForZeroTorque = TORQUE_LEVEL_DECEL
+    self.v_pid = 0.
+    self.a_pid = 0.
+    self.last_output_gb = 0.
+    self.last_speed_kph = 0.
+    #for smoothing the changes in speed
+    self.v_acc_start = 0.0
+    self.a_acc_start = 0.0
+    self.acc_start_time = sec_since_boot()
+    self.v_acc = 0.0
+    self.v_acc_sol = 0.0
+    self.v_acc_future = 0.0
+    self.a_acc = 0.0
+    self.a_acc_sol = 0.0
+    self.v_cruise = 0.0
+    self.a_cruise = 0.0
+    #Long Control
+    self.LoC = None
+    #when was radar data last updated?
+    self.last_md_ts = None
+    self.last_l100_ts = None
+    self.md_ts = None
+    self.l100_ts = None
+    self.lead_last_seen_time_ms = 0
+    self.continuous_lead_sightings = 0
+
+
+  def reset(self, v_pid):
+    if self.LoC:
+      self.LoC.reset(v_pid)
+
+  def update_stat(self, CS, enabled, sendcan):
+    if not self.LoC:
+      self.LoC = LongControl(CS.CP, tesla_compute_gb)
+
+
+    can_sends = []
+    if CS.pedal_interceptor_available and not CS.cstm_btns.get_button_status("pedal"):
+      # pedal hardware, enable button
+      CS.cstm_btns.set_button_status("pedal", 1)
+      print "enabling pedal"
+    elif not CS.pedal_interceptor_available:
+      if CS.cstm_btns.get_button_status("pedal"):
+        # no pedal hardware, disable button
+        CS.cstm_btns.set_button_status("pedal", 0)
+        print "disabling pedal"
+      print "Pedal unavailable."
+      return
+    
+    # check if we had error before
+    if self.pedal_interceptor_state != CS.pedal_interceptor_state:
+      self.pedal_interceptor_state = CS.pedal_interceptor_state
+      CS.cstm_btns.set_button_status("pedal", 1 if self.pedal_interceptor_state > 0 else 0)
+      if self.pedal_interceptor_state > 0:
+        # send reset command
+        idx = self.pedal_idx
+        self.pedal_idx = (self.pedal_idx + 1) % 16
+        can_sends.append(teslacan.create_pedal_command_msg(0, 0, idx))
+        sendcan.send(can_list_to_can_capnp(can_sends, msgtype='sendcan').to_bytes())
+        CS.UE.custom_alert_message(3, "Pedal Interceptor Off (state %s)" % self.pedal_interceptor_state, 150, 3)
+      else:
+        CS.UE.custom_alert_message(3, "Pedal Interceptor On", 150, 3)
+    # disable on brake
+    if CS.brake_pressed and self.enable_pedal_cruise:
+      self.enable_pedal_cruise = False
+      self.reset(0.)
+      CS.UE.custom_alert_message(3, "PDL Disabled", 150, 4)
+      CS.cstm_btns.set_button_status("pedal", 1)
+      print "brake pressed"
+
+    prev_enable_pedal_cruise = self.enable_pedal_cruise
+    # process any stalk movement
+    curr_time_ms = _current_time_millis()
+    speed_uom_kph = 1.
+    if CS.imperial_speed_units:
+      speed_uom_kph = CV.MPH_TO_KPH
+    if (CS.cruise_buttons == CruiseButtons.MAIN and
+        self.prev_cruise_buttons != CruiseButtons.MAIN):
+      double_pull = curr_time_ms - self.last_cruise_stalk_pull_time < 750
+      self.last_cruise_stalk_pull_time = curr_time_ms
+      ready = (CS.cstm_btns.get_button_status("pedal") > PCCState.OFF
+               and enabled
+               and CruiseState.is_off(CS.pcm_acc_status))
+      if ready and double_pull:
+        # A double pull enables ACC. updating the max ACC speed if necessary.
+        self.enable_pedal_cruise = True
+        self.LoC.reset(CS.v_ego)
+        # Increase PCC speed to match current, if applicable.
+        self.pedal_speed_kph = max(CS.v_ego * CV.MS_TO_KPH, self.pedal_speed_kph)
+      else:
+        # A single pull disables PCC (falling back to just steering).
+        self.enable_pedal_cruise = False
+    # Handle pressing the cancel button.
+    elif CS.cruise_buttons == CruiseButtons.CANCEL:
+      self.enable_pedal_cruise = False
+      self.pedal_speed_kph = 0. 
+      self.last_cruise_stalk_pull_time = 0
+    # Handle pressing up and down buttons.
+    elif (self.enable_pedal_cruise 
+          and CS.cruise_buttons != self.prev_cruise_buttons):
+      # Real stalk command while PCC is already enabled. Adjust the max PCC
+      # speed if necessary. 
+      actual_speed_kph = CS.v_ego * CV.MS_TO_KPH
+      if CS.cruise_buttons == CruiseButtons.RES_ACCEL:
+        self.pedal_speed_kph = max(self.pedal_speed_kph, actual_speed_kph) + speed_uom_kph
+      elif CS.cruise_buttons == CruiseButtons.RES_ACCEL_2ND:
+        self.pedal_speed_kph = max(self.pedal_speed_kph, actual_speed_kph) + 5 * speed_uom_kph
+      elif CS.cruise_buttons == CruiseButtons.DECEL_SET:
+        self.pedal_speed_kph = min(self.pedal_speed_kph, actual_speed_kph) - speed_uom_kph
+      elif CS.cruise_buttons == CruiseButtons.DECEL_2ND:
+        self.pedal_speed_kph = min(self.pedal_speed_kph, actual_speed_kph) - 5 * speed_uom_kph
+      # Clip PCC speed between 0 and 170 KPH.
+      self.pedal_speed_kph = clip(self.pedal_speed_kph, MIN_PCC_V_KPH, MAX_PCC_V_KPH)
+    # If something disabled cruise control, disable PCC too
+    elif self.enable_pedal_cruise and CS.pcm_acc_status:
+      self.enable_pedal_cruise = False
+    
+    # Notify if PCC was toggled
+    if prev_enable_pedal_cruise and not self.enable_pedal_cruise:
+      CS.UE.custom_alert_message(3, "PCC Disabled", 150, 4)
+      CS.cstm_btns.set_button_status("pedal", PCCState.STANDBY)
+    elif self.enable_pedal_cruise and not prev_enable_pedal_cruise:
+      CS.UE.custom_alert_message(2, "PCC Enabled", 150)
+      CS.cstm_btns.set_button_status("pedal", PCCState.ENABLED)
+
+    # Update the UI to show whether the current car state allows PCC.
+    if CS.cstm_btns.get_button_status("pedal") in [PCCState.STANDBY, PCCState.NOT_READY]:
+      if enabled and CruiseState.is_off(CS.pcm_acc_status):
+        CS.cstm_btns.set_button_status("pedal", PCCState.STANDBY)
+      else:
+        CS.cstm_btns.set_button_status("pedal", PCCState.NOT_READY)
+          
+    # Update prev state after all other actions.
+    self.prev_cruise_buttons = CS.cruise_buttons
+    self.prev_pcm_acc_status = CS.pcm_acc_status
+    
+
+  def update_pdl(self, enabled, CS, frame, actuators, pcm_speed):
+    cur_time = sec_since_boot()
+    idx = self.pedal_idx
+    self.pedal_idx = (self.pedal_idx + 1) % 16
+    if not CS.pedal_interceptor_available or not enabled:
+      return 0., 0, idx
+    # Alternative speed decision logic that uses the lead car's distance
+    # and speed more directly.
+    # Bring in the lead car distance from the Live20 feed
+    l20 = None
+    if enabled:
+      for socket, _ in self.poller.poll(0):
+        if socket is self.live20:
+          l20 = messaging.recv_one(socket)
+          break
+    if l20 is not None:
+      self.lead_1 = l20.live20.leadOne
+      if _is_present(self.lead_1):
+        self.lead_last_seen_time_ms = _current_time_millis()
+        self.continuous_lead_sightings += 1
+      else:
+        self.continuous_lead_sightings = 0
+      self.md_ts = l20.live20.mdMonoTime
+      self.l100_ts = l20.live20.l100MonoTime
+
+    brake_max, accel_max = calc_cruise_accel_limits(CS, self.lead_1)
+    output_gb = 0
+    ####################################################################
+    # this mode (Follow) uses the Follow logic created by JJ for ACC
+    #
+    # once the speed is detected we have to use our own PID to determine
+    # how much accel and break we have to do
+    ####################################################################
+    if PCCModes.is_selected(FollowMode(), CS.cstm_btns):
+      self.v_pid = self.calc_follow_speed_ms(CS)
+      # cruise speed can't be negative even is user is distracted
+      self.v_pid = max(self.v_pid, 0.)
+
+      enabled = self.enable_pedal_cruise and self.LoC.long_control_state in [LongCtrlState.pid, LongCtrlState.stopping]
+
+      if self.enable_pedal_cruise:
+        jerk_min, jerk_max = _jerk_limits(CS.v_ego, self.lead_1, self.pedal_speed_kph, self.lead_last_seen_time_ms)
+        self.v_cruise, self.a_cruise = speed_smoother(self.v_acc_start, self.a_acc_start,
+                                                      self.v_pid,
+                                                      accel_max, brake_max,
+                                                      jerk_max, jerk_min,
+                                                      _DT_MPC)
+        
+        # cruise speed can't be negative even is user is distracted
+        self.v_cruise = max(self.v_cruise, 0.)
+        self.v_acc = self.v_cruise
+        self.a_acc = self.a_cruise
+
+        self.v_acc_future = self.v_pid
+
+        self.v_acc_start = self.v_acc_sol
+        self.a_acc_start = self.a_acc_sol
+        self.acc_start_time = cur_time
+
+        # Interpolation of trajectory
+        dt = min(cur_time - self.acc_start_time, _DT_MPC + _DT) + _DT  # no greater than dt mpc + dt, to prevent too high extraps
+        self.a_acc_sol = self.a_acc_start + (dt / _DT_MPC) * (self.a_acc - self.a_acc_start)
+        self.v_acc_sol = self.v_acc_start + dt * (self.a_acc_sol + self.a_acc_start) / 2.0
+
+        # we will try to feed forward the pedal position.... we might want to feed the last output_gb....
+        # it's all about testing now.
+        vTarget = clip(self.v_acc_sol, 0, self.v_pid)
+        self.vTargetFuture = clip(self.v_acc_future, 0, self.v_pid)
+
+        t_go, t_brake = self.LoC.update(self.enable_pedal_cruise, CS.v_ego, CS.brake_pressed != 0, CS.standstill, False, 
+                  self.v_pid , vTarget, self.vTargetFuture, self.a_acc_sol, CS.CP, None)
+        output_gb = t_go - t_brake
+        #print "Output GB Follow:", output_gb
+      else:
+        self.LoC.reset(CS.v_ego)
+        print "PID reset"
+        output_gb = 0.
+        starting = self.LoC.long_control_state == LongCtrlState.starting
+        a_ego = min(CS.a_ego, 0.0)
+        reset_speed = MIN_CAN_SPEED if starting else CS.v_ego
+        reset_accel = CS.CP.startAccel if starting else a_ego
+        self.v_acc = reset_speed
+        self.a_acc = reset_accel
+        self.v_acc_start = reset_speed
+        self.a_acc_start = reset_accel
+        self.v_cruise = reset_speed
+        self.a_cruise = reset_accel
+        self.v_acc_sol = reset_speed
+        self.a_acc_sol = reset_accel
+        self.v_pid = reset_speed
+
+    ##############################################################
+    # This mode uses the longitudinal MPC built in OP
+    #
+    # we use the values from actuator.accel and actuator.brake
+    ##############################################################
+    elif PCCModes.is_selected(OpMode(), CS.cstm_btns):
+      output_gb = actuators.gas - actuators.brake
+
+    ##############################################################
+    # This is an experimental mode that is probably broken.
+    #
+    # Don't use it.
+    #
+    # Ratios are centered at 1. They can be multiplied together.
+    # Factors are centered around 0. They can be multiplied by constants.
+    # For example +9% is a 1.06 ratio or 0.09 factor.
+    ##############################################################
+    elif PCCModes.is_selected(ExperimentalMode(), CS.cstm_btns):
+      output_gb = 0.0
+      if enabled and self.enable_pedal_cruise:
+        MAX_DECEL_RATIO = 0
+        MAX_ACCEL_RATIO = 1.1
+        available_speed_kph = self.pedal_speed_kph - CS.v_ego * CV.MS_TO_KPH
+        # Hold accel if radar gives intermittent readings at great distance.
+        # Makes the car less skittish when first making radar contact.
+        if (_is_present(self.lead_1)
+            and self.continuous_lead_sightings < 8
+            and _sec_til_collision(self.lead_1) > 3
+            and self.lead_1.dRel > 60):
+          output_gb = self.last_output_gb
+        # Hold speed in turns if no car is seen
+        elif CS.angle_steers >= 5.0 and not _is_present(self.lead_1):
+          pass
+        # Try to stay 2 seconds behind lead, matching their speed.
+        elif _is_present(self.lead_1):
+          weighted_d_ratio = _weighted_distance_ratio(self.lead_1, CS.v_ego, MAX_DECEL_RATIO, MAX_ACCEL_RATIO)
+          weighted_v_ratio = _weighted_velocity_ratio(self.lead_1, CS.v_ego, MAX_DECEL_RATIO, MAX_ACCEL_RATIO)
+          # Don't bother decelerating if the lead is already pulling away
+          if weighted_d_ratio < 1 and weighted_v_ratio > 1.01:
+            gas_brake_ratio = max(1, self.last_output_gb + 1)
+          else:
+            gas_brake_ratio = weighted_d_ratio * weighted_v_ratio
+          # rescale around 0 rather than 1.
+          output_gb = gas_brake_ratio - 1
+        # If no lead has been seen recently, accelerate to max speed.
+        else:
+          # An acceleration factor that drops off as we aproach max speed.
+          max_speed_factor = min(available_speed_kph, 3) / 3
+          # An acceleration factor that increases as time passes without seeing
+          # a lead car.
+          time_factor = (_current_time_millis() - self.lead_last_seen_time_ms) / 3000
+          time_factor = clip(time_factor, 0, 1)
+          output_gb = 0.14 * max_speed_factor * time_factor
+        # If going above the max configured PCC speed, slow. This should always
+        # be in force so it is not part of the if/else block above.
+        if available_speed_kph < 0:
+          # linearly brake harder, hitting -1 at 10kph over
+          speed_limited_gb = max(available_speed_kph, -10) / 10.0
+          # This is a minimum braking amount. The logic above may ask for more.
+          output_gb = min(output_gb, speed_limited_gb)
+
+    ######################################################################################
+    # Determine pedal "zero"
+    #
+    #save position for cruising (zero acc, zero brake, no torque) when we are above 10 MPH
+    ######################################################################################
+    if (CS.torqueLevel < TORQUE_LEVEL_ACC
+        and CS.torqueLevel > TORQUE_LEVEL_DECEL
+        and CS.v_ego >= 10.* CV.MPH_TO_MS
+        and abs(CS.torqueLevel) < abs(self.lastTorqueForPedalForZeroTorque)):
+      self.PedalForZeroTorque = self.prev_tesla_accel
+      self.lastTorqueForPedalForZeroTorque = CS.torqueLevel
+      #print "Detected new Pedal For Zero Torque at %s" % (self.PedalForZeroTorque)
+      #print "Torque level at detection %s" % (CS.torqueLevel)
+      #print "Speed level at detection %s" % (CS.v_ego * CV.MS_TO_MPH)
+
+    self.last_output_gb = output_gb
+    # accel and brake
+    apply_accel = clip(output_gb, 0., accel_max)
+    MPC_BRAKE_MULTIPLIER = 6.
+    apply_brake = -clip(output_gb * MPC_BRAKE_MULTIPLIER, -brake_max, 0.)
+
+    # if speed is over 5mpg, the "zero" is at PedalForZeroTorque; otherwise it is zero
+    pedal_zero = 0.
+    if CS.v_ego >= 5.* CV.MPH_TO_MS:
+      pedal_zero = self.PedalForZeroTorque
+    tesla_brake = clip((1. - apply_brake) * pedal_zero, 0, pedal_zero)
+    tesla_accel = clip(apply_accel * MAX_PEDAL_VALUE, 0, MAX_PEDAL_VALUE - tesla_brake)
+    tesla_pedal = tesla_brake + tesla_accel
+
+    tesla_pedal, self.accel_steady = accel_hysteresis(tesla_pedal, self.accel_steady, enabled)
+    
+    tesla_pedal = clip(tesla_pedal, self.prev_tesla_pedal - PEDAL_MAX_DOWN, self.prev_tesla_pedal + PEDAL_MAX_UP)
+    tesla_pedal = clip(tesla_pedal, 0., MAX_PEDAL_VALUE) if self.enable_pedal_cruise else 0.
+    enable_pedal = 1. if self.enable_pedal_cruise else 0.
+    
+    self.torqueLevel_last = CS.torqueLevel
+    self.prev_tesla_pedal = tesla_pedal * enable_pedal
+    self.prev_tesla_accel = apply_accel * enable_pedal
+    self.prev_v_ego = CS.v_ego
+
+    self.last_md_ts = self.md_ts
+    self.last_l100_ts = self.l100_ts
+
+    return self.prev_tesla_pedal, enable_pedal, idx
+
+  # function to calculate the cruise speed based on a safe follow distance
+  def calc_follow_speed_ms(self, CS):
+     # Make sure we were able to populate lead_1.
+    if self.lead_1 is None:
+      return None, None, None
+    # dRel is in meters.
+    lead_dist_m = _visual_radar_adjusted_dist_m(self.lead_1.dRel)
+    # Grab the relative speed.
+    rel_speed_kph = self.lead_1.vRel * CV.MS_TO_KPH
+    # v_ego is in m/s, so safe_distance is in meters.
+    safe_dist_m = _safe_distance_m(CS.v_ego)
+    # Current speed in kph
+    actual_speed_kph = CS.v_ego * CV.MS_TO_KPH
+    # speed and brake to issue
+    new_speed_kph = self.last_speed_kph
+    ###   Logic to determine best cruise speed ###
+    if self.enable_pedal_cruise:
+      # If no lead is present, accel up to max speed
+      if lead_dist_m == 0:
+        new_speed_kph = self.pedal_speed_kph
+      elif lead_dist_m > 0:
+        lead_absolute_speed_kph = actual_speed_kph + rel_speed_kph
+        if lead_dist_m < MIN_SAFE_DIST_M:
+          new_speed_kph = MIN_PCC_V_KPH
+        else:
+          desired_speeds = OrderedDict([
+            # (distance in m, desired speed in kph)
+            # if too close, make sure we're falling back.
+            (0.5 * safe_dist_m, clip(actual_speed_kph, lead_absolute_speed_kph - 20, lead_absolute_speed_kph - 1)),
+            # if at the comfort point, match lead speed.
+            (1.0 * safe_dist_m, clip(actual_speed_kph, lead_absolute_speed_kph - 7, lead_absolute_speed_kph + 6)),
+            (1.5 * safe_dist_m, clip(actual_speed_kph, lead_absolute_speed_kph - 6, lead_absolute_speed_kph + 7)),
+             # if too far, make sure we're closing.
+            (3.5 * safe_dist_m, clip(actual_speed_kph, lead_absolute_speed_kph + 1, lead_absolute_speed_kph + 20))])
+          new_speed_kph = _interp_map(lead_dist_m, desired_speeds)
+          
+        # Enforce limits on speed in the presence of a lead car.
+        new_speed_kph = min(new_speed_kph,
+                            _max_safe_speed_kph(lead_dist_m),
+                            lead_absolute_speed_kph - _min_safe_vrel_kph(lead_dist_m))
+
+      # Enforce limits on speed
+      new_speed_kph = clip(new_speed_kph, MIN_PCC_V_KPH, MAX_PCC_V_KPH)
+      new_speed_kph = clip(new_speed_kph, MIN_PCC_V_KPH, self.pedal_speed_kph)
+      if CS.blinker_on:
+        # Don't accelerate during manual turns.
+        new_speed_kph = min(new_speed_kph, self.last_speed_kph)
+      self.last_speed_kph = new_speed_kph
+
+    return new_speed_kph * CV.KPH_TO_MS
+
+def _visual_radar_adjusted_dist_m(m):
+  # visual radar sucks at short distances. It rarely shows readings below 7m.
+  # So rescale distances with 7m -> 0m. Maxes out at 1km, if that matters.
+  mapping = OrderedDict([
+    # (input distance, output distance)
+    (7,    0),      # anything below 7m is set to 0m.
+    (1000, 1000)])  # values >7m are scaled, maxing out at 1km.
+  return _interp_map(m, mapping)
+
+def _safe_distance_m(v_ego_ms):
+  return max(FOLLOW_TIME_S * v_ego_ms, MIN_SAFE_DIST_M)
+  
+def _distance_is_safe(v_ego_ms, lead):
+  lead_too_close = bool(_is_present(lead) and _visual_radar_adjusted_dist_m(lead.dRel) <= _safe_distance_m(v_ego_ms))
+  return not lead_too_close
+
+def _max_safe_speed_kph(m):
+  return CV.MS_TO_KPH * m / FOLLOW_TIME_S
+  
+def _min_safe_vrel_kph(m):
+  min_vrel_by_distance = OrderedDict([
+    # (meters, safe relative velocity in kph)
+    # Remember, a negative relative velocity means we are closing the distance.
+    (MIN_SAFE_DIST_M, 1),    # If lead is close, it better be pulling away.
+    (200,             -15)]) # if lead is far, it's ok if we're closing.
+  return _interp_map(m, min_vrel_by_distance)
+
+def _is_present(lead):
+  return bool(lead and lead.dRel)
+
+def _sec_til_collision(lead):
+  if _is_present(lead) and lead.vRel < 0:
+    return _visual_radar_adjusted_dist_m(lead.dRel) / abs(lead.vRel)
+  else:
+    return 60  # Arbitrary, but better than MAXINT because we can still do math on it.
+    
+def _sec_to_travel(positive_distance, speed):
+  if speed > 0:
+    return positive_distance / speed
+  else:
+    return 60*60  # 1 hour, an arbitrary big time.
+
+def _weighted_distance_ratio(lead, v_ego, max_decel_ratio, max_accel_ratio):
+  """Decide how to accel/decel based on how far away the lead is.
+  
+  Args:
+    ...
+    max_decel_ratio: a number between 0 and 1 that limits deceleration.
+    max_accel_ratio: a number between 1 and 2 that limits acceleration.
+  
+  Returns:
+    0 to 1: deceleration suggested to increase distance.
+    1:      no change needed.
+    1 to 2: acceleration suggested to decrease distance.
+  """
+  optimal_dist_m = _safe_distance_m(v_ego)
+  # Scale to use max accel outside of 2x optimal_dist_m
+  # and max decel within 1/3 optimal_dist_m.
+  d_weights = OrderedDict([
+    # relative distance : acceleration ratio
+    (optimal_dist_m/3, max_decel_ratio),
+    (optimal_dist_m*1, 1),
+    (optimal_dist_m*2, max_accel_ratio)])
+  dist = _visual_radar_adjusted_dist_m(lead.dRel)
+  return  _interp_map(dist, d_weights)
+  
+def _weighted_velocity_ratio(lead, v_ego, max_decel_ratio, max_accel_ratio):
+  """Decide how to accel/decel based on how fast the lead is.
+  
+  Args:
+    ...
+    max_decel_ratio: a number between 0 and 1 that limits deceleration.
+    max_accel_ratio: a number between 1 and 2 that limits acceleration.
+  
+  Returns:
+    0 to 1: deceleration suggested to match speed.
+    1:      no change needed.
+    1 to 2: acceleration suggested to match speed.
+  """
+  lead_absolute_velocity_ms = v_ego + lead.vRel
+  # Ratio of our speed vs the lead's speed
+  velocity_ratio = lead_absolute_velocity_ms / max(v_ego, 0.01)
+  velocity_ratio = clip(velocity_ratio, max_decel_ratio, max_accel_ratio)
+  # Discount speed reading if the time til potential collision is great.
+  # This accounts for poor visual radar at distances. It also means that
+  # at very low speed, distance logic dominates.
+  v_weights = OrderedDict([
+    # seconds to travel distance : importance of relative speed
+    (FOLLOW_TIME_S * 1.5,  1.),  # full weight near desired follow distance
+    (FOLLOW_TIME_S * 5,    0.),  # zero weight when distant
+  ])
+  dist = _visual_radar_adjusted_dist_m(lead.dRel)
+  v_weight = _interp_map(_sec_to_travel(dist, v_ego), v_weights)
+  return velocity_ratio ** v_weight
+  
+def _interp_map(val, val_map):
+  """Helper to call interp with an OrderedDict for the mapping. I find
+  this easier to read than interp, which takes two arrays."""
+  return interp(val, val_map.keys(), val_map.values())
+  
+def _accel_limit_multiplier(v_ego, lead):
+  """Limits acceleration in the presence of a lead car. The further the lead car
+  is, the more accel is allowed. Range: 0 to 1, so that it can be multiplied
+  with other accel limits."""
+  if lead and lead.dRel:
+    safe_dist_m = _safe_distance_m(v_ego)
+    accel_multipliers = OrderedDict([
+      # (distance in m, acceleration fraction)
+      (0.7 * safe_dist_m, 0.0),
+      (3.0 * safe_dist_m, 1.0)])
+    return _interp_map(lead.dRel, accel_multipliers)
+  else:
+    return 1.0
+
+def _decel_limit_multiplier(v_ego, lead):
+  if lead and lead.dRel:
+    decel_map = OrderedDict([
+      # (sec to collision, decel)
+      (0, 1.0),
+      (2, 0.50),
+      (4, 0.25),
+      (8, 0.1)])
+    return _interp_map(_sec_til_collision(lead), decel_map)
+  else:
+    return 1.0
+    
+def _jerk_limits(v_ego, lead, max_speed_kph, lead_last_seen_time_ms):
+  # prevent high accel jerk near max speed
+  near_max_speed_multipliers = OrderedDict([
+    # (kph under max speed, accel jerk multiplier)
+    (0, 0.1),
+    (3, 1.0)])
+  near_max_speed_multiplier = _interp_map(max_speed_kph - v_ego * CV.MS_TO_KPH, near_max_speed_multipliers)
+  
+  if lead and lead.dRel:
+    # pick decel jerk based on how much time we have til collision
+    decel_jerk_map = OrderedDict([
+      # (sec to collision, decel jerk)
+      (0, -1.00),
+      (2, -0.10),
+      (4, -0.005),
+      (8, -0.001)])
+    decel_jerk = _interp_map(_sec_til_collision, decel_jerk_map)
+   
+    safe_dist_m = _safe_distance_m(v_ego) 
+    accel_jerk_map = OrderedDict([
+      # (distance in m, accel jerk)
+      (1.0 * safe_dist_m, 0.01),
+      (2.8 * safe_dist_m, 0.12)])
+    accel_jerk = _interp_map(lead.dRel, accel_jerk_map)
+    accel_jerk *= near_max_speed_multiplier
+    return decel_jerk, accel_jerk
+  else:
+    # In the absence of a lead car
+    decel_jerk = -0.15
+    # Limit accel jerk if the lead was only recently lost, to prevent
+    # bucking as a lead is intermittently detected.
+    time_since_lead_seen_ms = _current_time_millis() - lead_last_seen_time_ms
+    time_since_lead_seen_multipliers = OrderedDict([
+      # (ms since last lead sighting, accel jerk multiplier)
+      (0,    0.01),
+      (2000, 1.0)])
+    time_since_lead_seen_multiplier = _interp_map(time_since_lead_seen_ms, time_since_lead_seen_multipliers)
+    # Limit accel jerk near max speed.
+    accel_jerk = 0.12 * near_max_speed_multiplier * time_since_lead_seen_multiplier
+    return decel_jerk, accel_jerk