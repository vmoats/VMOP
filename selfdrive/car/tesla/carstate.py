from common.numpy_fast import interp
from common.kalman.simple_kalman import KF1D
from selfdrive.can.parser import CANParser
from selfdrive.config import Conversions as CV
from selfdrive.car.tesla.values import CAR, CruiseButtons, DBC
import numpy as np
from ctypes import create_string_buffer
import custom_alert as customAlert
import time


def parse_gear_shifter(can_gear_shifter, car_fingerprint):

  # TODO: Use VAL from DBC to parse this field
  if car_fingerprint == CAR.MODELS:
    # VAL_ 280 DI_gear 4 "D" 0 "INVALID" 3 "N" 1 "P" 2 "R" 7 "SNA" ;
    if can_gear_shifter == 0x1:
      return "park"
    elif can_gear_shifter == 0x2:
      return "reverse"
    elif can_gear_shifter == 0x3:
      return "neutral"
    elif can_gear_shifter == 0x4:
      return "drive"

  return "unknown"
  
  
def _current_time_millis():
  return int(round(time.time() * 1000))


def get_can_signals(CP):
# this function generates lists for signal, messages and initial values
  signals = [
      ("MCU_gpsVehicleHeading", "MCU_gpsVehicleSpeed", 0),
      ("MCU_gpsAccuracy", "MCU_locationStatus", 0),
      ("MCU_latitude", "MCU_locationStatus", 0),
      ("MCU_longitude", "MCU_locationStatus", 0),
      ("DI_vehicleSpeed", "DI_torque2", 0),
      ("StW_AnglHP", "STW_ANGLHP_STAT", 0),
      ("EPAS_torsionBarTorque", "EPAS_sysStatus", 0), # Used in interface.py
      ("EPAS_eacStatus", "EPAS_sysStatus", 0),
      ("EPAS_handsOnLevel", "EPAS_sysStatus", 0),
      ("EPAS_steeringFault", "EPAS_sysStatus", 0),
      ("DI_gear", "DI_torque2", 3),
      ("DOOR_STATE_FL", "GTW_carState", 1),
      ("DOOR_STATE_FR", "GTW_carState", 1),
      ("DOOR_STATE_RL", "GTW_carState", 1),
      ("DOOR_STATE_RR", "GTW_carState", 1),
      ("YEAR", "GTW_carState", 1), # Added for debug
      ("MONTH", "GTW_carState", 1), # Added for debug
      ("DAY", "GTW_carState", 1), # Added for debug
      ("MINUTE", "GTW_carState", 1), # Added for debug
      ("HOUR", "GTW_carState", 1), # Added for debug
      ("SECOND", "GTW_carState", 1), # Added for debug
      # Added for debug ---below
      ("DI_torque2Counter", "DI_torque2", 0),
      ("DI_brakePedalState", "DI_torque2", 0),
      ("DI_epbParkRequest", "DI_torque2", 0),
      ("DI_epbInterfaceReady", "DI_torque2", 0),
      ("DI_torqueEstimate", "DI_torque2", 0),
      # Added for debug --above
      ("DI_stateCounter", "DI_state", 0),
      ("GTW_driverPresent", "GTW_status", 0),
      ("DI_brakePedal", "DI_torque2", 0),
      ("DI_cruiseSet", "DI_state", 0),
      ("DI_cruiseState", "DI_state", 0),
      ("TSL_RND_Posn_StW","SBW_RQ_SCCM" , 0),
      ("TSL_P_Psd_StW","SBW_RQ_SCCM" , 0),
      
      # Steering wheel stalk signals (useful for managing cruise control)
      ("SpdCtrlLvr_Stat", "STW_ACTN_RQ", 0),
      ("VSL_Enbl_Rq", "STW_ACTN_RQ", 0),
      ("SpdCtrlLvrStat_Inv", "STW_ACTN_RQ", 0),
      ("DTR_Dist_Rq", "STW_ACTN_RQ", 0),
      ("TurnIndLvr_Stat", "STW_ACTN_RQ", 0),
      ("HiBmLvr_Stat", "STW_ACTN_RQ", 0),
      ("WprWashSw_Psd", "STW_ACTN_RQ", 0),
      ("WprWash_R_Sw_Posn_V2", "STW_ACTN_RQ", 0),
      ("StW_Lvr_Stat", "STW_ACTN_RQ", 0),
      ("StW_Cond_Flt", "STW_ACTN_RQ", 0),
      ("StW_Cond_Psd", "STW_ACTN_RQ", 0),
      ("HrnSw_Psd", "STW_ACTN_RQ", 0),
      ("StW_Sw00_Psd", "STW_ACTN_RQ", 0),
      ("StW_Sw01_Psd", "STW_ACTN_RQ", 0),
      ("StW_Sw02_Psd", "STW_ACTN_RQ", 0),
      ("StW_Sw03_Psd", "STW_ACTN_RQ", 0),
      ("StW_Sw04_Psd", "STW_ACTN_RQ", 0),
      ("StW_Sw05_Psd", "STW_ACTN_RQ", 0),
      ("StW_Sw06_Psd", "STW_ACTN_RQ", 0),
      ("StW_Sw07_Psd", "STW_ACTN_RQ", 0),
      ("StW_Sw08_Psd", "STW_ACTN_RQ", 0),
      ("StW_Sw09_Psd", "STW_ACTN_RQ", 0),
      ("StW_Sw10_Psd", "STW_ACTN_RQ", 0),
      ("StW_Sw11_Psd", "STW_ACTN_RQ", 0),
      ("StW_Sw12_Psd", "STW_ACTN_RQ", 0),
      ("StW_Sw13_Psd", "STW_ACTN_RQ", 0),
      ("StW_Sw14_Psd", "STW_ACTN_RQ", 0),
      ("StW_Sw15_Psd", "STW_ACTN_RQ", 0),
      ("WprSw6Posn", "STW_ACTN_RQ", 0),
      ("MC_STW_ACTN_RQ", "STW_ACTN_RQ", 0),
      ("CRC_STW_ACTN_RQ", "STW_ACTN_RQ", 0),
      
      ("DI_motorRPM", "DI_torque1", 0),
      ("DI_speedUnits", "DI_state", 0),
      
  ]

  checks = [
      ("STW_ANGLHP_STAT",  200), #JCT Actual message freq is 40 Hz (0.025 sec)
      ("STW_ACTN_RQ",  17), #JCT Actual message freq is 3.5 Hz (0.285 sec)
      ("SBW_RQ_SCCM", 175), #JCT Actual message freq is 35 Hz (0.0286 sec)
      ("DI_torque1", 59), #JCT Actual message freq is 11.8 Hz (0.084 sec)
      ("DI_torque2", 18), #JCT Actual message freq is 3.7 Hz (0.275 sec)
      ("MCU_gpsVehicleSpeed", 2), #JCT Actual message freq is 0.487 Hz (2.05 sec)
      ("GTW_carState", 16), #JCT Actual message freq is 3.3 Hz (0.3 sec)
      ("GTW_status", 2), #JCT Actual message freq is 0.5 Hz (2 sec)
      ("DI_state", 5), #JCT Actual message freq is 1 Hz (1 sec)
      ("EPAS_sysStatus", 0), #JCT Actual message freq is 1.3 Hz (0.76 sec)
      ("MCU_locationStatus", 5), #JCT Actual message freq is 1.3 Hz (0.76 sec)
  ]


  return signals, checks
  
def get_epas_can_signals(CP):
# this function generates lists for signal, messages and initial values
  signals = [
      ("EPAS_torsionBarTorque", "EPAS_sysStatus", 0), # Used in interface.py
      ("EPAS_eacStatus", "EPAS_sysStatus", 0),
      ("EPAS_eacErrorCode", "EPAS_sysStatus", 0),
      ("EPAS_handsOnLevel", "EPAS_sysStatus", 0),
      ("EPAS_steeringFault", "EPAS_sysStatus", 0),
  ]

  checks = [
      ("EPAS_sysStatus", 5), #JCT Actual message freq is 1.3 Hz (0.76 sec)
  ]


  return signals, checks
  
def get_can_parser(CP):
  signals, checks = get_can_signals(CP)
  return CANParser(DBC[CP.carFingerprint]['pt'], signals, checks, 0)

def get_epas_parser(CP):
  signals, checks = get_epas_can_signals(CP)
  return CANParser(DBC[CP.carFingerprint]['pt'], signals, checks, 2)


class CarState(object):
  def __init__(self, CP):
    self.brake_only = CP.enableCruise
    self.enable_adaptive_cruise = False
    self.last_cruise_stalk_pull_time = 0
    self.CP = CP

    self.user_gas, self.user_gas_pressed = 0., 0
    self.brake_switch_prev = 0
    self.brake_switch_ts = 0

    self.steering_wheel_stalk = None
    self.cruise_buttons = CruiseButtons.IDLE
    self.prev_cruise_buttons = CruiseButtons.IDLE
    self.cruise_setting = CruiseButtons.IDLE
    self.blinker_on = 0

    self.left_blinker_on = 0
    self.right_blinker_on = 0
    self.steer_warning = 0
    
    self.stopped = 0
    self.frame_humanSteered = 0    # Last frame human steered
    
    self.imperial_speed_units = True

    #custom message counter
    self.custom_alert_counter = -1 #set to 100 for 1 second display; carcontroller will take down to zero

    # vEgo kalman filter
    dt = 0.01
    # Q = np.matrix([[10.0, 0.0], [0.0, 100.0]])
    # R = 1e3
    self.v_ego_kf = KF1D(x0=np.matrix([[0.0], [0.0]]),
                         A=np.matrix([[1.0, dt], [0.0, 1.0]]),
                         C=np.matrix([1.0, 0.0]),
                         K=np.matrix([[0.12287673], [0.29666309]]))
    self.v_ego = 0.0
    
    # The current max allowed cruise speed. Actual cruise speed sent to the car
    # may be lower, depending on traffic.
    self.v_cruise_pcm = 0.0
    # Actual cruise speed currently active on the car.
    self.v_cruise_actual = 0.0

  def update(self, cp, epas_cp):

    # copy can_valid
    self.can_valid = cp.can_valid

    # car params
    v_weight_v = [0., 1.]  # don't trust smooth speed at low values to avoid premature zero snapping
    v_weight_bp = [1., 6.]   # smooth blending, below ~0.6m/s the smooth speed snaps to zero

    # update prevs, update must run once per loop
    self.prev_steering_wheel_stalk = self.steering_wheel_stalk
    self.prev_cruise_buttons = self.cruise_buttons
    self.prev_cruise_setting = self.cruise_setting
    self.prev_blinker_on = self.blinker_on

    self.prev_left_blinker_on = self.left_blinker_on
    self.prev_right_blinker_on = self.right_blinker_on
<<<<<<< HEAD
=======
    
    self.steering_wheel_stalk = cp.vl["STW_ACTN_RQ"]
    self.cruise_setting = self.steering_wheel_stalk['SpdCtrlLvr_Stat']
    self.cruise_buttons = self.steering_wheel_stalk['SpdCtrlLvr_Stat']
    # Check if the cruise stalk was double pulled, indicating that adaptive
    # cruise control should be enabled. Twice in .75 seconds counts as a double
    # pull.
    adaptive_cruise_prev = self.enable_adaptive_cruise
    curr_time_ms = _current_time_millis()
    if (self.cruise_buttons == CruiseButtons.MAIN and
        self.prev_cruise_buttons != CruiseButtons.MAIN):
      self.enable_adaptive_cruise = (
        curr_time_ms - self.last_cruise_stalk_pull_time < 750)
      if(self.enable_adaptive_cruise):
        customAlert.custom_alert_message("ACC Enabled",self,150)
      elif adaptive_cruise_prev == True:
        customAlert.custom_alert_message("ACC Disabled",self,150)

      self.last_cruise_stalk_pull_time = curr_time_ms
    elif (self.cruise_buttons == CruiseButtons.CANCEL and
          self.prev_cruise_buttons != CruiseButtons.CANCEL):
      self.enable_adaptive_cruise = False
      if adaptive_cruise_prev == True:
        customAlert.custom_alert_message("ACC Disabled",self,150)
      self.last_cruise_stalk_pull_time = 0
    #if ACC was on and something disabled cruise control, disable ACC too
    elif (self.enable_adaptive_cruise == True and
          self.pcm_acc_status != 2 and
          curr_time_ms - self.last_cruise_stalk_pull_time >  2000):
      self.enable_adaptive_cruise = False
      customAlert.custom_alert_message("ACC Disabled",self,150)
>>>>>>> c192335a

    # ******************* parse out can *******************
    self.door_all_closed = not any([cp.vl["GTW_carState"]['DOOR_STATE_FL'], cp.vl["GTW_carState"]['DOOR_STATE_FR'],
                               cp.vl["GTW_carState"]['DOOR_STATE_RL'], cp.vl["GTW_carState"]['DOOR_STATE_RR']])  #JCT
    self.seatbelt = cp.vl["GTW_status"]['GTW_driverPresent']

    # 2 = temporary 3= TBD 4 = temporary, hit a bump 5 (permanent) 6 = temporary 7 (permanent)
    # TODO: Use values from DBC to parse this field
    self.steer_error = epas_cp.vl["EPAS_sysStatus"]['EPAS_steeringFault'] == 1
    self.steer_not_allowed = epas_cp.vl["EPAS_sysStatus"]['EPAS_eacStatus'] not in [2,1] # 2 "EAC_ACTIVE" 1 "EAC_AVAILABLE" 3 "EAC_FAULT" 0 "EAC_INHIBITED"
    self.brake_error = 0 #NOT WORKINGcp.vl[309]['ESP_brakeLamp'] #JCT
    # JCT More ESP errors available, these needs to be added once car steers on its own to disable / alert driver
    self.esp_disabled = 0 #NEED TO CORRECT DBC cp.vl[309]['ESP_espOffLamp'] or cp.vl[309]['ESP_tcOffLamp'] or cp.vl[309]['ESP_tcLampFlash'] or cp.vl[309]['ESP_espFaultLamp'] #JCT

    # calc best v_ego estimate, by averaging two opposite corners
    self.v_wheel_fl = 0 #JCT
    self.v_wheel_fr = 0 #JCT
    self.v_wheel_rl = 0 #JCT
    self.v_wheel_rr = 0 #JCT
    self.v_wheel = 0 #JCT
    self.v_weight = 0 #JCT
    speed = (cp.vl["DI_torque2"]['DI_vehicleSpeed'])*CV.MPH_TO_KPH/3.6 #JCT MPH_TO_MS. Tesla is in MPH, v_ego is expected in M/S
    speed = speed * 1.01 # To match car's displayed speed
    self.v_ego_x = np.matrix([[speed], [0.0]])
    self.v_ego_raw = speed
    v_ego_x = self.v_ego_kf.update(speed)
    self.v_ego = float(v_ego_x[0])
    self.a_ego = float(v_ego_x[1])
    
    # this is a hack for the interceptor. This is now only used in the simulation
    # TODO: Replace tests by toyota so this can go away
    self.user_gas = 0 #for now
    self.user_gas_pressed = self.user_gas > 0 # this works because interceptor read < 0 when pedal position is 0. Once calibrated, this will change

    can_gear_shifter = cp.vl["DI_torque2"]['DI_gear']
    self.gear = 0 # JCT
    self.angle_steers = -(cp.vl["STW_ANGLHP_STAT"]['StW_AnglHP']) #JCT polarity reversed from Honda/Acura
    self.angle_steers_rate = 0 #JCT

    #if self.CP.carFingerprint in (CAR.CIVIC, CAR.ODYSSEY):
    #  self.park_brake = cp.vl["EPB_STATUS"]['EPB_STATE'] != 0
    #  self.brake_hold = cp.vl["VSA_STATUS"]['BRAKE_HOLD_ACTIVE']
    #  self.main_on = cp.vl["SCM_FEEDBACK"]['MAIN_ON']
    #else:
    self.park_brake = 0  # TODO
    self.brake_hold = 0  # TODO

    self.main_on = 1 #cp.vl["SCM_BUTTONS"]['MAIN_ON']
    self.gear_shifter = parse_gear_shifter(can_gear_shifter, self.CP.carFingerprint)

    self.pedal_gas = 0 #cp.vl["DI_torque1"]['DI_pedalPos']
    self.car_gas = self.pedal_gas

    self.steer_override = abs(epas_cp.vl["EPAS_sysStatus"]['EPAS_handsOnLevel']) > 0
    self.steer_torque_driver = 0 #JCT

    # brake switch has shown some single time step noise, so only considered when
    # switch is on for at least 2 consecutive CAN samples
    self.brake_switch = epas_cp.vl["EPAS_sysStatus"]['EPAS_eacErrorCode'] == 3 and epas_cp.vl["EPAS_sysStatus"]['EPAS_eacStatus'] == 0 #cp.vl["DI_torque2"]['DI_brakePedal']
    self.brake_pressed = epas_cp.vl["EPAS_sysStatus"]['EPAS_eacErrorCode'] == 3 and epas_cp.vl["EPAS_sysStatus"]['EPAS_eacStatus'] == 0  #cp.vl["DI_torque2"]['DI_brakePedal']

    self.user_brake = cp.vl["DI_torque2"]['DI_brakePedal']
    self.standstill = cp.vl["DI_torque2"]['DI_vehicleSpeed'] == 0
    self.imperial_speed_units = cp.vl["DI_state"]['DI_speedUnits'] == 0
    if self.imperial_speed_units:
      self.v_cruise_actual = (cp.vl["DI_state"]['DI_cruiseSet'])*CV.MPH_TO_KPH
    else:
      self.v_cruise_actual = cp.vl["DI_state"]['DI_cruiseSet']
    self.pcm_acc_status = cp.vl["DI_state"]['DI_cruiseState']
    self.steering_wheel_stalk = cp.vl["STW_ACTN_RQ"]
    self.cruise_setting = self.steering_wheel_stalk['SpdCtrlLvr_Stat']
    self.cruise_buttons = self.steering_wheel_stalk['SpdCtrlLvr_Stat']
    # Check if the cruise stalk was double pulled, indicating that adaptive
    # cruise control should be enabled. Twice in .75 seconds counts as a double
    # pull.
    if (self.cruise_buttons == CruiseButtons.MAIN and
        self.prev_cruise_buttons != CruiseButtons.MAIN):
      curr_time_ms = _current_time_millis()
      if curr_time_ms - self.last_cruise_stalk_pull_time < 750:
        # Double stalk pull, enable ACC.
        self.enable_adaptive_cruise = True
        self.v_cruise_pcm = self.v_ego
      else:
        # Single stalk pull, disable ACC.
        self.enable_adaptive_cruise = False
        self.v_cruise_pcm = 0
      self.last_cruise_stalk_pull_time = curr_time_ms
    # Check if OP was disabled.
    elif self.cruise_buttons == CruiseButtons.CANCEL:
      self.enable_adaptive_cruise = False
      self.v_cruise_pcm = 0
      self.last_cruise_stalk_pull_time = 0
    elif self.pcm_acc_status == 2:
      # The user may manually increase cruise speed. If they push it above the max
      # cruise speed, update the max.
      self.v_cruise_pcm = max(self.v_cruise_actual, self.v_cruise_pcm)
      
    self.hud_lead = 0 #JCT
    
    self.blinker_on = (self.steering_wheel_stalk['TurnIndLvr_Stat'] == 1) or (self.steering_wheel_stalk['TurnIndLvr_Stat'] == 2)
    self.left_blinker_on = self.steering_wheel_stalk['TurnIndLvr_Stat'] == 1
    self.right_blinker_on = self.steering_wheel_stalk['TurnIndLvr_Stat'] == 2


# carstate standalone tester
if __name__ == '__main__':
  import zmq
  context = zmq.Context()

  class CarParams(object):
    def __init__(self):
      self.carFingerprint = "TESLA MODEL S"
      self.enableCruise = 0
  CP = CarParams()
  CS = CarState(CP)

  # while 1:
  #   CS.update()
  #   time.sleep(0.01)<|MERGE_RESOLUTION|>--- conflicted
+++ resolved
@@ -212,40 +212,6 @@
 
     self.prev_left_blinker_on = self.left_blinker_on
     self.prev_right_blinker_on = self.right_blinker_on
-<<<<<<< HEAD
-=======
-    
-    self.steering_wheel_stalk = cp.vl["STW_ACTN_RQ"]
-    self.cruise_setting = self.steering_wheel_stalk['SpdCtrlLvr_Stat']
-    self.cruise_buttons = self.steering_wheel_stalk['SpdCtrlLvr_Stat']
-    # Check if the cruise stalk was double pulled, indicating that adaptive
-    # cruise control should be enabled. Twice in .75 seconds counts as a double
-    # pull.
-    adaptive_cruise_prev = self.enable_adaptive_cruise
-    curr_time_ms = _current_time_millis()
-    if (self.cruise_buttons == CruiseButtons.MAIN and
-        self.prev_cruise_buttons != CruiseButtons.MAIN):
-      self.enable_adaptive_cruise = (
-        curr_time_ms - self.last_cruise_stalk_pull_time < 750)
-      if(self.enable_adaptive_cruise):
-        customAlert.custom_alert_message("ACC Enabled",self,150)
-      elif adaptive_cruise_prev == True:
-        customAlert.custom_alert_message("ACC Disabled",self,150)
-
-      self.last_cruise_stalk_pull_time = curr_time_ms
-    elif (self.cruise_buttons == CruiseButtons.CANCEL and
-          self.prev_cruise_buttons != CruiseButtons.CANCEL):
-      self.enable_adaptive_cruise = False
-      if adaptive_cruise_prev == True:
-        customAlert.custom_alert_message("ACC Disabled",self,150)
-      self.last_cruise_stalk_pull_time = 0
-    #if ACC was on and something disabled cruise control, disable ACC too
-    elif (self.enable_adaptive_cruise == True and
-          self.pcm_acc_status != 2 and
-          curr_time_ms - self.last_cruise_stalk_pull_time >  2000):
-      self.enable_adaptive_cruise = False
-      customAlert.custom_alert_message("ACC Disabled",self,150)
->>>>>>> c192335a
 
     # ******************* parse out can *******************
     self.door_all_closed = not any([cp.vl["GTW_carState"]['DOOR_STATE_FL'], cp.vl["GTW_carState"]['DOOR_STATE_FR'],
@@ -321,6 +287,7 @@
     # Check if the cruise stalk was double pulled, indicating that adaptive
     # cruise control should be enabled. Twice in .75 seconds counts as a double
     # pull.
+    prev_enabled_adaptive_cruise = self.enable_adaptive_cruise
     if (self.cruise_buttons == CruiseButtons.MAIN and
         self.prev_cruise_buttons != CruiseButtons.MAIN):
       curr_time_ms = _current_time_millis()
@@ -342,6 +309,10 @@
       # The user may manually increase cruise speed. If they push it above the max
       # cruise speed, update the max.
       self.v_cruise_pcm = max(self.v_cruise_actual, self.v_cruise_pcm)
+    
+    if prev_enabled_adaptive_cruise != self.enable_adaptive_cruise:
+      state = "Enabled" if self.enable_adaptive_cruise else "Disabled"
+      customAlert.custom_alert_message("ACC %s" % state, self, 150)
       
     self.hud_lead = 0 #JCT
     
