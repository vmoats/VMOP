--- conflicted
+++ resolved
@@ -100,19 +100,11 @@
 
     # Doors
     if model3:
-<<<<<<< HEAD
-      ret.doorOpen = any([cp_adas.vl["VCLEFT_doorStatus"]["VCRIGHT_frontLatchSwitch"] != 1,
+      ret.doorOpen = any([cp_adas.vl["VCLEFT_doorStatus"]["VCLEFT_frontLatchSwitch"] != 1,
                           cp_adas.vl["VCLEFT_doorStatus"]["VCLEFT_rearLatchSwitch"] != 1,
                           cp_adas.vl["VCRIGHT_doorStatus"]["VCRIGHT_frontLatchSwitch"] != 1,
                           cp_adas.vl["VCRIGHT_doorStatus"]["VCRIGHT_rearLatchSwitch"] != 1,
                           cp_adas.vl["VCRIGHT_doorStatus"]["VCRIGHT_trunkLatchStatus"] != 2])
-=======
-      ret.doorOpen = any([cp.vl["VCLEFT_doorStatus"]["VCLEFT_frontLatchSwitch"] != 1,
-                          cp.vl["VCLEFT_doorStatus"]["VCLEFT_rearLatchSwitch"] != 1,
-                          cp.vl["VCRIGHT_doorStatus"]["VCRIGHT_frontLatchSwitch"] != 1,
-                          cp.vl["VCRIGHT_doorStatus"]["VCRIGHT_rearLatchSwitch"] != 1,
-                          cp.vl["VCRIGHT_doorStatus"]["VCRIGHT_trunkLatchStatus"] != 2])
->>>>>>> 42e620e7
     else:
       ret.doorOpen = any((self.can_define.dv["GTW_carState"][door].get(int(cp.vl["GTW_carState"][door]), "OPEN") == "OPEN") for door in DOORS)
 
