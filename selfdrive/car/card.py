#!/usr/bin/env python3
import capnp
import dataclasses
import os
import time

import cereal.messaging as messaging

from cereal import car

from panda import ALTERNATIVE_EXPERIENCE

from openpilot.common.params import Params
from openpilot.common.realtime import config_realtime_process, Priority, Ratekeeper
from openpilot.common.swaglog import cloudlog, ForwardingHandler

from openpilot.selfdrive.pandad import can_capnp_to_list, can_list_to_can_capnp
from openpilot.selfdrive.car import DT_CTRL, carlog
from openpilot.selfdrive.car.structs import CarParams, CarState
from openpilot.selfdrive.car.can_definitions import CanData, CanRecvCallable, CanSendCallable
from openpilot.selfdrive.car.fw_versions import ObdCallback
from openpilot.selfdrive.car.car_helpers import get_car
from openpilot.selfdrive.car.interfaces import CarInterfaceBase
from openpilot.selfdrive.controls.lib.events import Events

REPLAY = "REPLAY" in os.environ

EventName = car.CarEvent.EventName

# forward
carlog.addHandler(ForwardingHandler(cloudlog))


def obd_callback(params: Params) -> ObdCallback:
  def set_obd_multiplexing(obd_multiplexing: bool):
    if params.get_bool("ObdMultiplexingEnabled") != obd_multiplexing:
      cloudlog.warning(f"Setting OBD multiplexing to {obd_multiplexing}")
      params.remove("ObdMultiplexingChanged")
      params.put_bool("ObdMultiplexingEnabled", obd_multiplexing)
      params.get_bool("ObdMultiplexingChanged", block=True)
      cloudlog.warning("OBD multiplexing set successfully")
  return set_obd_multiplexing


def can_comm_callbacks(logcan: messaging.SubSocket, sendcan: messaging.PubSocket) -> tuple[CanRecvCallable, CanSendCallable]:
  def can_recv(wait_for_one: bool = False) -> list[list[CanData]]:
    """
    wait_for_one: wait the normal logcan socket timeout for a CAN packet, may return empty list if nothing comes

    Returns: CAN packets comprised of CanData objects for easy access
    """
    ret = []
    for can in messaging.drain_sock(logcan, wait_for_one=wait_for_one):
      ret.append([CanData(msg.address, msg.dat, msg.src) for msg in can.can])
    return ret

  def can_send(msgs: list[CanData]) -> None:
    sendcan.send(can_list_to_can_capnp(msgs, msgtype='sendcan'))

  return can_recv, can_send


def convert_to_capnp(struct: CarParams | CarState) -> capnp.lib.capnp._DynamicStructBuilder:
  struct_dict = dataclasses.asdict(struct)

  if isinstance(struct, CarParams):
    del struct_dict['lateralTuning']
    struct_capnp = car.CarParams.new_message(**struct_dict)

    # this is the only union, special handling
    which = struct.lateralTuning.which()
    struct_capnp.lateralTuning.init(which)
    lateralTuning_dict = dataclasses.asdict(getattr(struct.lateralTuning, which))
    setattr(struct_capnp.lateralTuning, which, lateralTuning_dict)
  else:
    struct_capnp = car.CarState.new_message(**struct_dict)

  return struct_capnp


class Car:
  CI: CarInterfaceBase
  CP: CarParams
  CP_capnp: car.CarParams

  def __init__(self, CI=None) -> None:
    self.can_sock = messaging.sub_sock('can', timeout=20)
    self.sm = messaging.SubMaster(['pandaStates', 'carControl', 'onroadEvents'])
    self.pm = messaging.PubMaster(['sendcan', 'carState', 'carParams', 'carOutput'])

    self.can_rcv_cum_timeout_counter = 0

    self.CC_prev = car.CarControl.new_message()
    self.CS_prev = car.CarState.new_message()
    self.initialized_prev = False

    self.last_actuators_output = car.CarControl.Actuators.new_message()

    self.params = Params()

    self.can_callbacks = can_comm_callbacks(self.can_sock, self.pm.sock['sendcan'])

    if CI is None:
      # wait for one pandaState and one CAN packet
      print("Waiting for CAN messages...")
      while True:
        can = messaging.recv_one_retry(self.can_sock)
        if len(can.can) > 0:
          break

      experimental_long_allowed = self.params.get_bool("ExperimentalLongitudinalEnabled")
      num_pandas = len(messaging.recv_one_retry(self.sm.sock['pandaStates']).pandaStates)

      cached_params = None
      cached_params_raw = self.params.get("CarParamsCache")
      if cached_params_raw is not None:
        with car.CarParams.from_bytes(cached_params_raw) as _cached_params:
<<<<<<< HEAD
          # TODO: even more generic?
          cached_params = CarParams(carName=_cached_params.carName, carFw=_cached_params.carFw, carVin=_cached_params.carVin)
=======
          cached_params = _cached_params
>>>>>>> ee62b9c8

      self.CI = get_car(*self.can_callbacks, obd_callback(self.params), experimental_long_allowed, num_pandas, cached_params)
      self.CP = self.CI.CP

      # continue onto next fingerprinting step in pandad
      self.params.put_bool("FirmwareQueryDone", True)
    else:
      self.CI, self.CP = CI, CI.CP

    # set alternative experiences from parameters
    self.disengage_on_accelerator = self.params.get_bool("DisengageOnAccelerator")
    self.CP.alternativeExperience = 0
    if not self.disengage_on_accelerator:
      self.CP.alternativeExperience |= ALTERNATIVE_EXPERIENCE.DISABLE_DISENGAGE_ON_GAS

    openpilot_enabled_toggle = self.params.get_bool("OpenpilotEnabledToggle")

    controller_available = self.CI.CC is not None and openpilot_enabled_toggle and not self.CP.dashcamOnly

    self.CP.passive = not controller_available or self.CP.dashcamOnly
    if self.CP.passive:
      safety_config = CarParams.SafetyConfig()
      safety_config.safetyModel = CarParams.SafetyModel.noOutput
      self.CP.safetyConfigs = [safety_config]

    # Write previous route's CarParams
    prev_cp = self.params.get("CarParamsPersistent")
    if prev_cp is not None:
      self.params.put("CarParamsPrevRoute", prev_cp)

    # Write CarParams for controls and radard
    # convert to pycapnp representation for caching and logging
    self.CP_capnp = convert_to_capnp(self.CP)
    cp_bytes = self.CP_capnp.to_bytes()
    self.params.put("CarParams", cp_bytes)
    self.params.put_nonblocking("CarParamsCache", cp_bytes)
    self.params.put_nonblocking("CarParamsPersistent", cp_bytes)

    self.events = Events()

    # card is driven by can recv, expected at 100Hz
    self.rk = Ratekeeper(100, print_delay_threshold=None)

  def state_update(self) -> car.CarState:
    """carState update loop, driven by can"""

    # Update carState from CAN
    can_strs = messaging.drain_sock_raw(self.can_sock, wait_for_one=True)
    CS = convert_to_capnp(self.CI.update(self.CC_prev, can_capnp_to_list(can_strs)))

    self.sm.update(0)

    can_rcv_valid = len(can_strs) > 0

    # Check for CAN timeout
    if not can_rcv_valid:
      self.can_rcv_cum_timeout_counter += 1

    if can_rcv_valid and REPLAY:
      self.can_log_mono_time = messaging.log_from_bytes(can_strs[0]).logMonoTime

    return CS

  def update_events(self, CS: car.CarState) -> car.CarState:
    self.events.clear()

    self.events.add_from_msg(CS.events)

    # Disable on rising edge of accelerator or brake. Also disable on brake when speed > 0
    if (CS.gasPressed and not self.CS_prev.gasPressed and self.disengage_on_accelerator) or \
      (CS.brakePressed and (not self.CS_prev.brakePressed or not CS.standstill)) or \
      (CS.regenBraking and (not self.CS_prev.regenBraking or not CS.standstill)):
      self.events.add(EventName.pedalPressed)

    CS.events = self.events.to_msg()

  def state_publish(self, CS: car.CarState):
    """carState and carParams publish loop"""

    # carParams - logged every 50 seconds (> 1 per segment)
    if self.sm.frame % int(50. / DT_CTRL) == 0:
      cp_send = messaging.new_message('carParams')
      cp_send.valid = True
      cp_send.carParams = self.CP_capnp
      self.pm.send('carParams', cp_send)

    # publish new carOutput
    co_send = messaging.new_message('carOutput')
    co_send.valid = self.sm.all_checks(['carControl'])
    co_send.carOutput.actuatorsOutput = self.last_actuators_output
    self.pm.send('carOutput', co_send)

    # kick off controlsd step while we actuate the latest carControl packet
    cs_send = messaging.new_message('carState')
    cs_send.valid = CS.canValid
    cs_send.carState = CS
    cs_send.carState.canErrorCounter = self.can_rcv_cum_timeout_counter
    cs_send.carState.cumLagMs = -self.rk.remaining * 1000.
    self.pm.send('carState', cs_send)

  def controls_update(self, CS: car.CarState, CC: car.CarControl):
    """control update loop, driven by carControl"""

    if not self.initialized_prev:
      # Initialize CarInterface, once controls are ready
      # TODO: this can make us miss at least a few cycles when doing an ECU knockout
      self.CI.init(self.CP, *self.can_callbacks)
      # signal pandad to switch to car safety mode
      self.params.put_bool_nonblocking("ControlsReady", True)

    if self.sm.all_alive(['carControl']):
      # send car controls over can
      now_nanos = self.can_log_mono_time if REPLAY else int(time.monotonic() * 1e9)
      self.last_actuators_output, can_sends = self.CI.apply(CC, now_nanos)
      self.pm.send('sendcan', can_list_to_can_capnp(can_sends, msgtype='sendcan', valid=CS.canValid))

      self.CC_prev = CC

  def step(self):
    CS = self.state_update()

    self.update_events(CS)

    self.state_publish(CS)

    initialized = (not any(e.name == EventName.controlsInitializing for e in self.sm['onroadEvents']) and
                   self.sm.seen['onroadEvents'])
    if not self.CP.passive and initialized:
      self.controls_update(CS, self.sm['carControl'])

    self.initialized_prev = initialized
    self.CS_prev = CS.as_reader()

  def card_thread(self):
    while True:
      self.step()
      self.rk.monitor_time()


def main():
  config_realtime_process(4, Priority.CTRL_HIGH)
  car = Car()
  car.card_thread()


if __name__ == "__main__":
  main()<|MERGE_RESOLUTION|>--- conflicted
+++ resolved
@@ -115,12 +115,7 @@
       cached_params_raw = self.params.get("CarParamsCache")
       if cached_params_raw is not None:
         with car.CarParams.from_bytes(cached_params_raw) as _cached_params:
-<<<<<<< HEAD
-          # TODO: even more generic?
           cached_params = CarParams(carName=_cached_params.carName, carFw=_cached_params.carFw, carVin=_cached_params.carVin)
-=======
-          cached_params = _cached_params
->>>>>>> ee62b9c8
 
       self.CI = get_car(*self.can_callbacks, obd_callback(self.params), experimental_long_allowed, num_pandas, cached_params)
       self.CP = self.CI.CP
