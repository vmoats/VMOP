#!/usr/bin/env python3
import unittest

from cereal import car
<<<<<<< HEAD
from selfdrive.car.fw_versions import build_fw_dict
from selfdrive.car.hyundai.values import CAMERA_SCC_CAR, CANFD_CAR, CAN_GEARS, CAR, CHECKSUM, DATE_FW_ECUS, \
                                         EV_CAR, FW_QUERY_CONFIG, FW_VERSIONS, LEGACY_SAFETY_MODE_CAR, \
                                         PLATFORM_CODE_ECUS, get_platform_codes

=======
from selfdrive.car.hyundai.values import CAMERA_SCC_CAR, CANFD_CAR, CAN_GEARS, CAR, CHECKSUM, DATE_FW_ECUS, \
                                         FW_QUERY_CONFIG, FW_VERSIONS, LEGACY_SAFETY_MODE_CAR, \
                                         PART_NUMBER_FW_PATTERN, PLATFORM_CODE_ECUS, get_platform_codes
>>>>>>> 2166adda
Ecu = car.CarParams.Ecu
ECU_NAME = {v: k for k, v in Ecu.schema.enumerants.items()}

# Some platforms have date codes in a different format we don't yet parse (or are missing).
# For now, assert list of expected missing date cars
NO_DATES_PLATFORMS = {
  # CAN FD
<<<<<<< HEAD
  CAR.TUCSON_4TH_GEN,
  CAR.TUCSON_HYBRID_4TH_GEN,
  CAR.KIA_SPORTAGE_HYBRID_5TH_GEN,
  CAR.SANTA_CRUZ_1ST_GEN,
  CAR.KIA_SPORTAGE_5TH_GEN,
  # CAN
  CAR.KONA,
  CAR.SONATA_LF,
  CAR.VELOSTER,
  CAR.KIA_CEED,
  CAR.KIA_FORTE,
  CAR.KONA_EV,
  CAR.KONA_EV_2022,
  CAR.KIA_OPTIMA_G4,
  CAR.KIA_OPTIMA_G4_FL,
  CAR.ELANTRA,
  CAR.KONA_HEV,
  CAR.KIA_SORENTO,
=======
  CAR.KIA_SPORTAGE_5TH_GEN,
  CAR.KIA_SPORTAGE_HYBRID_5TH_GEN,
  CAR.SANTA_CRUZ_1ST_GEN,
  CAR.TUCSON_4TH_GEN,
  CAR.TUCSON_HYBRID_4TH_GEN,
  # CAN
  CAR.ELANTRA,
  CAR.KIA_CEED,
  CAR.KIA_FORTE,
  CAR.KIA_OPTIMA_G4,
  CAR.KIA_OPTIMA_G4_FL,
  CAR.KIA_SORENTO,
  CAR.KONA,
  CAR.KONA_EV,
  CAR.KONA_EV_2022,
  CAR.KONA_HEV,
  CAR.SONATA_LF,
  CAR.VELOSTER,
>>>>>>> 2166adda
}


class TestHyundaiFingerprint(unittest.TestCase):
  def test_canfd_not_in_can_features(self):
    can_specific_feature_list = set.union(*CAN_GEARS.values(), *CHECKSUM.values(), LEGACY_SAFETY_MODE_CAR, CAMERA_SCC_CAR)
    for car_model in CANFD_CAR:
      self.assertNotIn(car_model, can_specific_feature_list, "CAN FD car unexpectedly found in a CAN feature list")

  def test_auxiliary_request_ecu_whitelist(self):
    # Asserts only auxiliary Ecus can exist in database for CAN-FD cars
    whitelisted_ecus = {ecu for r in FW_QUERY_CONFIG.requests for ecu in r.whitelist_ecus if r.auxiliary}

    for car_model in CANFD_CAR:
      ecus = {fw[0] for fw in FW_VERSIONS[car_model].keys()}
      ecus_not_in_whitelist = ecus - whitelisted_ecus
      ecu_strings = ", ".join([f"Ecu.{ECU_NAME[ecu]}" for ecu in ecus_not_in_whitelist])
      self.assertEqual(len(ecus_not_in_whitelist), 0,
                       f"{car_model}: Car model has ECUs not in auxiliary request whitelists: {ecu_strings}")

  # Tests for platform codes, part numbers, and FW dates which Hyundai will use to fuzzy
  # fingerprint in the absence of full FW matches:
  def test_platform_code_ecus_available(self):
    # TODO: add queries for these non-CAN FD cars to get EPS
    no_eps_platforms = CANFD_CAR | {CAR.KIA_SORENTO, CAR.KIA_OPTIMA_G4, CAR.KIA_OPTIMA_G4_FL,
                                    CAR.SONATA_LF, CAR.TUCSON, CAR.GENESIS_G90, CAR.GENESIS_G80}

    # Asserts ECU keys essential for fuzzy fingerprinting are available on all platforms
    for car_model, ecus in FW_VERSIONS.items():
      with self.subTest(car_model=car_model):
        for platform_code_ecu in PLATFORM_CODE_ECUS:
          if platform_code_ecu in (Ecu.fwdRadar, Ecu.eps) and car_model == CAR.HYUNDAI_GENESIS:
            continue
          if platform_code_ecu == Ecu.eps and car_model in no_eps_platforms:
            continue
          self.assertIn(platform_code_ecu, [e[0] for e in ecus])

  def test_fw_format(self):
    # Asserts:
    # - every supported ECU FW version returns one platform code
    # - every supported ECU FW version has a part number
    # - expected parsing of ECU FW dates

    for car_model, ecus in FW_VERSIONS.items():
      with self.subTest(car_model=car_model):
        for ecu, fws in ecus.items():
          if ecu[0] not in PLATFORM_CODE_ECUS:
            continue

          codes = set()
          for fw in fws:
            result = get_platform_codes([fw])
            self.assertEqual(1, len(result), f"Unable to parse FW: {fw}")
            codes |= result

          if ecu[0] not in DATE_FW_ECUS or car_model in NO_DATES_PLATFORMS:
<<<<<<< HEAD
            self.assertTrue(all({date is None for _, date in codes}))
          else:
            self.assertTrue(all({date is not None for _, date in codes}))
=======
            self.assertTrue(all({b"-" not in code for code in codes}))
          else:
            self.assertTrue(all({b"-" in code for code in codes}))
>>>>>>> 2166adda

          if car_model == CAR.HYUNDAI_GENESIS:
            raise unittest.SkipTest("No part numbers for car model")

          # Hyundai places the ECU part number in their FW versions, assert all parsable
          # Some examples of valid formats: b"56310-L0010", b"56310L0010", b"56310/M6300"
          self.assertTrue(all({b"-" in code for code, _ in codes}),
                          f"FW does not have part number: {fw}")

  def test_platform_codes_spot_check(self):
    # Asserts basic platform code parsing behavior for a few cases
    results = get_platform_codes([b"\xf1\x00DH LKAS 1.1 -150210"])
    self.assertEqual(results, {(b"DH", b"150210")})

    # Some cameras and all radars do not have dates
    results = get_platform_codes([b"\xf1\x00AEhe SCC H-CUP      1.01 1.01 96400-G2000         "])
    self.assertEqual(results, {(b"AEhe-G2000", None)})

    results = get_platform_codes([b"\xf1\x00CV1_ RDR -----      1.00 1.01 99110-CV000         "])
    self.assertEqual(results, {(b"CV1-CV000", None)})

    results = get_platform_codes([
      b"\xf1\x00DH LKAS 1.1 -150210",
      b"\xf1\x00AEhe SCC H-CUP      1.01 1.01 96400-G2000         ",
      b"\xf1\x00CV1_ RDR -----      1.00 1.01 99110-CV000         ",
    ])
    self.assertEqual(results, {(b"DH", b"150210"), (b"AEhe-G2000", None), (b"CV1-CV000", None)})

    results = get_platform_codes([
      b"\xf1\x00LX2 MFC  AT USA LHD 1.00 1.07 99211-S8100 220222",
      b"\xf1\x00LX2 MFC  AT USA LHD 1.00 1.08 99211-S8100 211103",
      b"\xf1\x00ON  MFC  AT USA LHD 1.00 1.01 99211-S9100 190405",
      b"\xf1\x00ON  MFC  AT USA LHD 1.00 1.03 99211-S9100 190720",
    ])
    self.assertEqual(results, {(b"LX2-S8100", b"220222"), (b"LX2-S8100", b"211103"),
                               (b"ON-S9100", b"190405"), (b"ON-S9100", b"190720")})

  def test_fuzzy_excluded_platforms(self):
    # Asserts a list of platforms that will not fuzzy fingerprint with platform codes due to them being shared.
    # This list can be shrunk as we combine platforms and detect features
    excluded_platforms = {
      CAR.GENESIS_G70,            # shared platform code, part number, and date
      CAR.GENESIS_G70_2020,
      CAR.TUCSON_4TH_GEN,         # shared platform code and part number
      CAR.TUCSON_HYBRID_4TH_GEN,
    }
    excluded_platforms |= CANFD_CAR - EV_CAR  # shared platform codes
    excluded_platforms |= NO_DATES_PLATFORMS  # date codes are required to match

    platforms_with_shared_codes = set()
    for platform, fw_by_addr in FW_VERSIONS.items():
      car_fw = []
      for ecu, fw_versions in fw_by_addr.items():
        ecu_name, addr, sub_addr = ecu
        for fw in fw_versions:
          car_fw.append({"ecu": ecu_name, "fwVersion": fw, "address": addr,
                         "subAddress": 0 if sub_addr is None else sub_addr})

      CP = car.CarParams.new_message(carFw=car_fw)
      matches = FW_QUERY_CONFIG.match_fw_to_car_fuzzy(build_fw_dict(CP.carFw))
      if len(matches) == 1:
        self.assertEqual(list(matches)[0], platform)
      else:
        platforms_with_shared_codes.add(platform)

    self.assertEqual(platforms_with_shared_codes, excluded_platforms)


if __name__ == "__main__":
  unittest.main()<|MERGE_RESOLUTION|>--- conflicted
+++ resolved
@@ -2,17 +2,11 @@
 import unittest
 
 from cereal import car
-<<<<<<< HEAD
 from selfdrive.car.fw_versions import build_fw_dict
 from selfdrive.car.hyundai.values import CAMERA_SCC_CAR, CANFD_CAR, CAN_GEARS, CAR, CHECKSUM, DATE_FW_ECUS, \
                                          EV_CAR, FW_QUERY_CONFIG, FW_VERSIONS, LEGACY_SAFETY_MODE_CAR, \
                                          PLATFORM_CODE_ECUS, get_platform_codes
 
-=======
-from selfdrive.car.hyundai.values import CAMERA_SCC_CAR, CANFD_CAR, CAN_GEARS, CAR, CHECKSUM, DATE_FW_ECUS, \
-                                         FW_QUERY_CONFIG, FW_VERSIONS, LEGACY_SAFETY_MODE_CAR, \
-                                         PART_NUMBER_FW_PATTERN, PLATFORM_CODE_ECUS, get_platform_codes
->>>>>>> 2166adda
 Ecu = car.CarParams.Ecu
 ECU_NAME = {v: k for k, v in Ecu.schema.enumerants.items()}
 
@@ -20,26 +14,6 @@
 # For now, assert list of expected missing date cars
 NO_DATES_PLATFORMS = {
   # CAN FD
-<<<<<<< HEAD
-  CAR.TUCSON_4TH_GEN,
-  CAR.TUCSON_HYBRID_4TH_GEN,
-  CAR.KIA_SPORTAGE_HYBRID_5TH_GEN,
-  CAR.SANTA_CRUZ_1ST_GEN,
-  CAR.KIA_SPORTAGE_5TH_GEN,
-  # CAN
-  CAR.KONA,
-  CAR.SONATA_LF,
-  CAR.VELOSTER,
-  CAR.KIA_CEED,
-  CAR.KIA_FORTE,
-  CAR.KONA_EV,
-  CAR.KONA_EV_2022,
-  CAR.KIA_OPTIMA_G4,
-  CAR.KIA_OPTIMA_G4_FL,
-  CAR.ELANTRA,
-  CAR.KONA_HEV,
-  CAR.KIA_SORENTO,
-=======
   CAR.KIA_SPORTAGE_5TH_GEN,
   CAR.KIA_SPORTAGE_HYBRID_5TH_GEN,
   CAR.SANTA_CRUZ_1ST_GEN,
@@ -58,7 +32,6 @@
   CAR.KONA_HEV,
   CAR.SONATA_LF,
   CAR.VELOSTER,
->>>>>>> 2166adda
 }
 
 
@@ -115,15 +88,9 @@
             codes |= result
 
           if ecu[0] not in DATE_FW_ECUS or car_model in NO_DATES_PLATFORMS:
-<<<<<<< HEAD
             self.assertTrue(all({date is None for _, date in codes}))
           else:
             self.assertTrue(all({date is not None for _, date in codes}))
-=======
-            self.assertTrue(all({b"-" not in code for code in codes}))
-          else:
-            self.assertTrue(all({b"-" in code for code in codes}))
->>>>>>> 2166adda
 
           if car_model == CAR.HYUNDAI_GENESIS:
             raise unittest.SkipTest("No part numbers for car model")
