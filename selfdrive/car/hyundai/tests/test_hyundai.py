#!/usr/bin/env python3
import unittest

from cereal import car
from selfdrive.car.hyundai.values import CAMERA_SCC_CAR, CANFD_CAR, CAN_GEARS, CAR, CHECKSUM, FW_QUERY_CONFIG, \
                                         FW_VERSIONS, LEGACY_SAFETY_MODE_CAR, PART_NUMBER_FW_PATTERN

Ecu = car.CarParams.Ecu
ECU_NAME = {v: k for k, v in Ecu.schema.enumerants.items()}


class TestHyundaiFingerprint(unittest.TestCase):
  def test_canfd_not_in_can_features(self):
    can_specific_feature_list = set.union(*CAN_GEARS.values(), *CHECKSUM.values(), LEGACY_SAFETY_MODE_CAR, CAMERA_SCC_CAR)
    for car_model in CANFD_CAR:
      self.assertNotIn(car_model, can_specific_feature_list, "CAN FD car unexpectedly found in a CAN feature list")

  def test_auxiliary_request_ecu_whitelist(self):
    # Asserts only auxiliary Ecus can exist in database for CAN-FD cars
    whitelisted_ecus = {ecu for r in FW_QUERY_CONFIG.requests for ecu in r.whitelist_ecus if r.auxiliary}

    for car_model in CANFD_CAR:
      ecus = {fw[0] for fw in FW_VERSIONS[car_model].keys()}
      ecus_not_in_whitelist = ecus - whitelisted_ecus
      ecu_strings = ", ".join([f'Ecu.{ECU_NAME[ecu]}' for ecu in ecus_not_in_whitelist])
      self.assertEqual(len(ecus_not_in_whitelist), 0, f'{car_model}: Car model has ECUs not in auxiliary request whitelists: {ecu_strings}')

<<<<<<< HEAD
  def test_blacklisted_fws(self):
    blacklisted_fw = {(Ecu.fwdCamera, 0x7c4, None): [b'\xf1\x00NX4 FR_CMR AT USA LHD 1.00 1.00 99211-CW010 14X']}
    for car_model in FW_VERSIONS.keys():
      for ecu, fw in FW_VERSIONS[car_model].items():
        if ecu in blacklisted_fw:
          common_fw = set(fw).intersection(blacklisted_fw[ecu])
          self.assertTrue(len(common_fw) == 0, f'{car_model}: Blacklisted fw version found in database: {common_fw}')
=======
  def test_platform_code_ecus_available(self):
    no_eps_platforms = CANFD_CAR | {CAR.KIA_SORENTO, CAR.KIA_OPTIMA_G4, CAR.KIA_OPTIMA_G4_FL,
                                    CAR.SONATA_LF, CAR.TUCSON, CAR.GENESIS_G90, CAR.GENESIS_G80}

    # Asserts ECU keys essential for fuzzy fingerprinting are available on all platforms
    for car_model, ecus in FW_VERSIONS.items():
      with self.subTest(car_model=car_model):
        for fuzzy_ecu in FW_QUERY_CONFIG.platform_code_ecus:
          if fuzzy_ecu in (Ecu.fwdRadar, Ecu.eps) and car_model == CAR.HYUNDAI_GENESIS:
            continue
          if fuzzy_ecu == Ecu.eps and car_model in no_eps_platforms:
            continue
          self.assertIn(fuzzy_ecu, [e[0] for e in ecus])

  def test_fw_part_number(self):
    # Hyundai places the ECU part number in their FW versions, assert all parsable
    # Some examples of valid formats: '56310-L0010', '56310L0010', '56310/M6300'
    for car_model, ecus in FW_VERSIONS.items():
      with self.subTest(car_model=car_model):
        if car_model == CAR.HYUNDAI_GENESIS:
          raise unittest.SkipTest("No part numbers for car model")

        for ecu, fws in ecus.items():
          if ecu[0] not in FW_QUERY_CONFIG.platform_code_ecus:
            continue

          for fw in fws:
            match = PART_NUMBER_FW_PATTERN.search(fw)
            self.assertIsNotNone(match, fw)

  def test_fuzzy_fw_dates(self):
    # Some newer platforms have date codes in a different format we don't yet parse,
    # for now assert date format is consistent for all FW across each platform
    for car_model, ecus in FW_VERSIONS.items():
      with self.subTest(car_model=car_model):
        for ecu, fws in ecus.items():
          if ecu[0] not in FW_QUERY_CONFIG.platform_code_ecus:
            continue

          codes = set()
          for fw in fws:
            codes |= FW_QUERY_CONFIG.fuzzy_get_platform_codes([fw])

          # Either no dates should be parsed or all dates should be parsed
          self.assertEqual(len({b'-' in code for code in codes}), 1)

  def test_fuzzy_platform_codes(self):
    # Asserts basic platform code parsing behavior
    codes = FW_QUERY_CONFIG.fuzzy_get_platform_codes([b'\xf1\x00DH LKAS 1.1 -150210'])
    self.assertEqual(codes, {b"DH-1502"})

    # Some cameras and all radars do not have dates
    codes = FW_QUERY_CONFIG.fuzzy_get_platform_codes([b'\xf1\x00AEhe SCC H-CUP      1.01 1.01 96400-G2000         '])
    self.assertEqual(codes, {b"AEhe"})

    codes = FW_QUERY_CONFIG.fuzzy_get_platform_codes([b'\xf1\x00CV1_ RDR -----      1.00 1.01 99110-CV000         '])
    self.assertEqual(codes, {b"CV1"})

    codes = FW_QUERY_CONFIG.fuzzy_get_platform_codes([
      b'\xf1\x00DH LKAS 1.1 -150210',
      b'\xf1\x00AEhe SCC H-CUP      1.01 1.01 96400-G2000         ',
      b'\xf1\x00CV1_ RDR -----      1.00 1.01 99110-CV000         ',
    ])
    self.assertEqual(codes, {b"DH-1502", b"AEhe", b"CV1"})

    # Returned platform codes must inclusively contain start/end dates
    codes = FW_QUERY_CONFIG.fuzzy_get_platform_codes([
      b'\xf1\x00LX2 MFC  AT USA LHD 1.00 1.07 99211-S8100 220222',
      b'\xf1\x00LX2 MFC  AT USA LHD 1.00 1.08 99211-S8100 211103',
      b'\xf1\x00ON  MFC  AT USA LHD 1.00 1.01 99211-S9100 190405',
      b'\xf1\x00ON  MFC  AT USA LHD 1.00 1.03 99211-S9100 190720',
    ])
    self.assertEqual(codes, {b'LX2-2111', b'LX2-2112', b'LX2-2201', b'LX2-2202',
                             b'ON-1904', b'ON-1905', b'ON-1906', b'ON-1907'})
>>>>>>> 7128daeb


if __name__ == "__main__":
  unittest.main()<|MERGE_RESOLUTION|>--- conflicted
+++ resolved
@@ -25,7 +25,6 @@
       ecu_strings = ", ".join([f'Ecu.{ECU_NAME[ecu]}' for ecu in ecus_not_in_whitelist])
       self.assertEqual(len(ecus_not_in_whitelist), 0, f'{car_model}: Car model has ECUs not in auxiliary request whitelists: {ecu_strings}')
 
-<<<<<<< HEAD
   def test_blacklisted_fws(self):
     blacklisted_fw = {(Ecu.fwdCamera, 0x7c4, None): [b'\xf1\x00NX4 FR_CMR AT USA LHD 1.00 1.00 99211-CW010 14X']}
     for car_model in FW_VERSIONS.keys():
@@ -33,7 +32,7 @@
         if ecu in blacklisted_fw:
           common_fw = set(fw).intersection(blacklisted_fw[ecu])
           self.assertTrue(len(common_fw) == 0, f'{car_model}: Blacklisted fw version found in database: {common_fw}')
-=======
+
   def test_platform_code_ecus_available(self):
     no_eps_platforms = CANFD_CAR | {CAR.KIA_SORENTO, CAR.KIA_OPTIMA_G4, CAR.KIA_OPTIMA_G4_FL,
                                     CAR.SONATA_LF, CAR.TUCSON, CAR.GENESIS_G90, CAR.GENESIS_G80}
@@ -108,7 +107,6 @@
     ])
     self.assertEqual(codes, {b'LX2-2111', b'LX2-2112', b'LX2-2201', b'LX2-2202',
                              b'ON-1904', b'ON-1905', b'ON-1906', b'ON-1907'})
->>>>>>> 7128daeb
 
 
 if __name__ == "__main__":
