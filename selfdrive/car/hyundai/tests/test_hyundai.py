#!/usr/bin/env python3
import unittest

from cereal import car
from selfdrive.car.fw_versions import build_fw_dict
from selfdrive.car.hyundai.values import CAMERA_SCC_CAR, CANFD_CAR, CAN_GEARS, CAR, CHECKSUM, DATE_FW_ECUS, \
                                         EV_CAR, FW_QUERY_CONFIG, FW_VERSIONS, LEGACY_SAFETY_MODE_CAR, \
                                         PLATFORM_CODE_ECUS, get_platform_codes

Ecu = car.CarParams.Ecu
ECU_NAME = {v: k for k, v in Ecu.schema.enumerants.items()}

# Some platforms have date codes in a different format we don't yet parse (or are missing).
# For now, assert list of expected missing date cars
NO_DATES_PLATFORMS = {
  # CAN FD
  CAR.KIA_SPORTAGE_5TH_GEN,
  CAR.KIA_SPORTAGE_HYBRID_5TH_GEN,
  CAR.SANTA_CRUZ_1ST_GEN,
  CAR.TUCSON_4TH_GEN,
  CAR.TUCSON_HYBRID_4TH_GEN,
  # CAN
  CAR.ELANTRA,
  CAR.KIA_CEED,
  CAR.KIA_FORTE,
  CAR.KIA_OPTIMA_G4,
  CAR.KIA_OPTIMA_G4_FL,
  CAR.KIA_SORENTO,
  CAR.KONA,
  CAR.KONA_EV,
  CAR.KONA_EV_2022,
  CAR.KONA_HEV,
  CAR.SONATA_LF,
  CAR.VELOSTER,
}


class TestHyundaiFingerprint(unittest.TestCase):
  def test_canfd_not_in_can_features(self):
    can_specific_feature_list = set.union(*CAN_GEARS.values(), *CHECKSUM.values(), LEGACY_SAFETY_MODE_CAR, CAMERA_SCC_CAR)
    for car_model in CANFD_CAR:
      self.assertNotIn(car_model, can_specific_feature_list, "CAN FD car unexpectedly found in a CAN feature list")

  def test_auxiliary_request_ecu_whitelist(self):
    # Asserts only auxiliary Ecus can exist in database for CAN-FD cars
    whitelisted_ecus = {ecu for r in FW_QUERY_CONFIG.requests for ecu in r.whitelist_ecus if r.auxiliary}

    for car_model in CANFD_CAR:
      ecus = {fw[0] for fw in FW_VERSIONS[car_model].keys()}
      ecus_not_in_whitelist = ecus - whitelisted_ecus
      ecu_strings = ", ".join([f"Ecu.{ECU_NAME[ecu]}" for ecu in ecus_not_in_whitelist])
      self.assertEqual(len(ecus_not_in_whitelist), 0,
                       f"{car_model}: Car model has ECUs not in auxiliary request whitelists: {ecu_strings}")

<<<<<<< HEAD
  def test_blacklisted_fws(self):
    # TODO: make this into a part number test
    for car_model, fws in FW_VERSIONS.items():
      if car_model == CAR.SANTA_CRUZ_1ST_GEN:
        continue

      self.assertNotIn(b'\xf1\x00NX4 FR_CMR AT USA LHD 1.00 1.00 99211-CW010 14X', fws[(Ecu.fwdCamera, 0x7c4, None)])

=======
  # Tests for platform codes, part numbers, and FW dates which Hyundai will use to fuzzy
  # fingerprint in the absence of full FW matches:
>>>>>>> 221bbfe9
  def test_platform_code_ecus_available(self):
    # TODO: add queries for these non-CAN FD cars to get EPS
    no_eps_platforms = CANFD_CAR | {CAR.KIA_SORENTO, CAR.KIA_OPTIMA_G4, CAR.KIA_OPTIMA_G4_FL,
                                    CAR.SONATA_LF, CAR.TUCSON, CAR.GENESIS_G90, CAR.GENESIS_G80}

    # Asserts ECU keys essential for fuzzy fingerprinting are available on all platforms
    for car_model, ecus in FW_VERSIONS.items():
      with self.subTest(car_model=car_model):
        for platform_code_ecu in PLATFORM_CODE_ECUS:
          if platform_code_ecu in (Ecu.fwdRadar, Ecu.eps) and car_model == CAR.HYUNDAI_GENESIS:
            continue
          if platform_code_ecu == Ecu.eps and car_model in no_eps_platforms:
            continue
          self.assertIn(platform_code_ecu, [e[0] for e in ecus])

  def test_fw_format(self):
    # Asserts:
    # - every supported ECU FW version returns one platform code
    # - every supported ECU FW version has a part number
    # - expected parsing of ECU FW dates

    for car_model, ecus in FW_VERSIONS.items():
      with self.subTest(car_model=car_model):
        for ecu, fws in ecus.items():
          if ecu[0] not in PLATFORM_CODE_ECUS:
            continue

          codes = set()
          for fw in fws:
            result = get_platform_codes([fw])
            self.assertEqual(1, len(result), f"Unable to parse FW: {fw}")
            codes |= result

          if ecu[0] not in DATE_FW_ECUS or car_model in NO_DATES_PLATFORMS:
            self.assertTrue(all({date is None for _, date in codes}))
          else:
            self.assertTrue(all({date is not None for _, date in codes}))

          if car_model == CAR.HYUNDAI_GENESIS:
            raise unittest.SkipTest("No part numbers for car model")

          # Hyundai places the ECU part number in their FW versions, assert all parsable
          # Some examples of valid formats: b"56310-L0010", b"56310L0010", b"56310/M6300"
          self.assertTrue(all({b"-" in code for code, _ in codes}),
                          f"FW does not have part number: {fw}")

  def test_platform_codes_spot_check(self):
    # Asserts basic platform code parsing behavior for a few cases
    results = get_platform_codes([b"\xf1\x00DH LKAS 1.1 -150210"])
    self.assertEqual(results, {(b"DH", b"150210")})

    # Some cameras and all radars do not have dates
    results = get_platform_codes([b"\xf1\x00AEhe SCC H-CUP      1.01 1.01 96400-G2000         "])
    self.assertEqual(results, {(b"AEhe-G2000", None)})

    results = get_platform_codes([b"\xf1\x00CV1_ RDR -----      1.00 1.01 99110-CV000         "])
    self.assertEqual(results, {(b"CV1-CV000", None)})

    results = get_platform_codes([
      b"\xf1\x00DH LKAS 1.1 -150210",
      b"\xf1\x00AEhe SCC H-CUP      1.01 1.01 96400-G2000         ",
      b"\xf1\x00CV1_ RDR -----      1.00 1.01 99110-CV000         ",
    ])
    self.assertEqual(results, {(b"DH", b"150210"), (b"AEhe-G2000", None), (b"CV1-CV000", None)})

    results = get_platform_codes([
      b"\xf1\x00LX2 MFC  AT USA LHD 1.00 1.07 99211-S8100 220222",
      b"\xf1\x00LX2 MFC  AT USA LHD 1.00 1.08 99211-S8100 211103",
      b"\xf1\x00ON  MFC  AT USA LHD 1.00 1.01 99211-S9100 190405",
      b"\xf1\x00ON  MFC  AT USA LHD 1.00 1.03 99211-S9100 190720",
    ])
    self.assertEqual(results, {(b"LX2-S8100", b"220222"), (b"LX2-S8100", b"211103"),
                               (b"ON-S9100", b"190405"), (b"ON-S9100", b"190720")})

  def test_fuzzy_excluded_platforms(self):
    # Asserts a list of platforms that will not fuzzy fingerprint with platform codes due to them being shared.
    # This list can be shrunk as we combine platforms and detect features
    excluded_platforms = {
      CAR.GENESIS_G70,            # shared platform code, part number, and date
      CAR.GENESIS_G70_2020,
      CAR.TUCSON_4TH_GEN,         # shared platform code and part number
      CAR.TUCSON_HYBRID_4TH_GEN,
    }
    excluded_platforms |= CANFD_CAR - EV_CAR  # shared platform codes
    excluded_platforms |= NO_DATES_PLATFORMS  # date codes are required to match

    platforms_with_shared_codes = set()
    for platform, fw_by_addr in FW_VERSIONS.items():
      car_fw = []
      for ecu, fw_versions in fw_by_addr.items():
        ecu_name, addr, sub_addr = ecu
        for fw in fw_versions:
          car_fw.append({"ecu": ecu_name, "fwVersion": fw, "address": addr,
                         "subAddress": 0 if sub_addr is None else sub_addr})

      CP = car.CarParams.new_message(carFw=car_fw)
      matches = FW_QUERY_CONFIG.match_fw_to_car_fuzzy(build_fw_dict(CP.carFw))
      if len(matches) == 1:
        self.assertEqual(list(matches)[0], platform)
      else:
        platforms_with_shared_codes.add(platform)

    self.assertEqual(platforms_with_shared_codes, excluded_platforms)


if __name__ == "__main__":
  unittest.main()<|MERGE_RESOLUTION|>--- conflicted
+++ resolved
@@ -52,7 +52,6 @@
       self.assertEqual(len(ecus_not_in_whitelist), 0,
                        f"{car_model}: Car model has ECUs not in auxiliary request whitelists: {ecu_strings}")
 
-<<<<<<< HEAD
   def test_blacklisted_fws(self):
     # TODO: make this into a part number test
     for car_model, fws in FW_VERSIONS.items():
@@ -61,10 +60,8 @@
 
       self.assertNotIn(b'\xf1\x00NX4 FR_CMR AT USA LHD 1.00 1.00 99211-CW010 14X', fws[(Ecu.fwdCamera, 0x7c4, None)])
 
-=======
   # Tests for platform codes, part numbers, and FW dates which Hyundai will use to fuzzy
   # fingerprint in the absence of full FW matches:
->>>>>>> 221bbfe9
   def test_platform_code_ecus_available(self):
     # TODO: add queries for these non-CAN FD cars to get EPS
     no_eps_platforms = CANFD_CAR | {CAR.KIA_SORENTO, CAR.KIA_OPTIMA_G4, CAR.KIA_OPTIMA_G4_FL,
