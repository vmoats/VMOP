--- conflicted
+++ resolved
@@ -180,10 +180,6 @@
     excluded_platforms = {
       CAR.GENESIS_G70,            # shared platform code, part number, and date
       CAR.GENESIS_G70_2020,
-<<<<<<< HEAD
-      CAR.TUCSON_4TH_GEN,         # shared platform code and part number
-=======
->>>>>>> e92e856f
     }
     excluded_platforms |= CANFD_CAR - EV_CAR  # shared platform codes
     excluded_platforms |= NO_DATES_PLATFORMS  # date codes are required to match
