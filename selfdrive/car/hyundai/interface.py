--- conflicted
+++ resolved
@@ -190,19 +190,15 @@
       ret.steerRatio = 13.6
     elif candidate in (CAR.KIA_SORENTO_4TH_GEN, CAR.KIA_SORENTO_PHEV_4TH_GEN):
       ret.wheelbase = 2.81
-<<<<<<< HEAD
-      ret.steerRatio = 13.27 # steering ratio according to Kia News https://www.kiamedia.com/us/en/models/sorento-phev/2022/specifications
-    elif candidate == CAR.KIA_NIRO_HEV_2ND_GEN:
-      ret.mass = 3247.0 * CV.LB_TO_KG + STD_CARGO_KG # weight from EX and above trims
-      ret.wheelbase = 2.72
-      ret.steerRatio = 13.7 # steering ratio according to Kia News https://www.kiamedia.com/us/en/models/niro/2023/specifications
-=======
       ret.steerRatio = 13.5  # average of the platforms
       if candidate == CAR.KIA_SORENTO_4TH_GEN:
         ret.mass = 3957 * CV.LB_TO_KG + STD_CARGO_KG
       else:
         ret.mass = 4537 * CV.LB_TO_KG + STD_CARGO_KG
->>>>>>> 41304db1
+    elif candidate == CAR.KIA_NIRO_HEV_2ND_GEN:
+      ret.mass = 3247.0 * CV.LB_TO_KG + STD_CARGO_KG # weight from EX and above trims
+      ret.wheelbase = 2.72
+      ret.steerRatio = 13.7 # steering ratio according to Kia News https://www.kiamedia.com/us/en/models/niro/2023/specifications
 
     # Genesis
     elif candidate == CAR.GENESIS_GV60_EV_1ST_GEN:
