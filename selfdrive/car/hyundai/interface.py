#!/usr/bin/env python3
from cereal import car
from panda import Panda
from common.params import Params
from selfdrive.config import Conversions as CV
from selfdrive.car.hyundai.values import CAR, EV_CAR, HYBRID_CAR, Buttons, CarControllerParams
from selfdrive.car.hyundai.radar_interface import RADAR_START_ADDR
from selfdrive.car import STD_CARGO_KG, scale_rot_inertia, scale_tire_stiffness, gen_empty_fingerprint, get_safety_config
from selfdrive.car.interfaces import CarInterfaceBase
from selfdrive.car.disable_ecu import disable_ecu

ButtonType = car.CarState.ButtonEvent.Type
EventName = car.CarEvent.EventName

class CarInterface(CarInterfaceBase):
  @staticmethod
  def get_pid_accel_limits(CP, current_speed, cruise_speed):
    return CarControllerParams.ACCEL_MIN, CarControllerParams.ACCEL_MAX

  @staticmethod
  def get_params(candidate, fingerprint=gen_empty_fingerprint(), car_fw=[]):  # pylint: disable=dangerous-default-value
    ret = CarInterfaceBase.get_std_params(candidate, fingerprint)

    ret.carName = "hyundai"
    ret.safetyConfigs = [get_safety_config(car.CarParams.SafetyModel.hyundai, 0)]
    ret.radarOffCan = RADAR_START_ADDR not in fingerprint[1]

    # WARNING: disabling radar also disables AEB (and we show the same warning on the instrument cluster as if you manually disabled AEB)
<<<<<<< HEAD
    ret.openpilotLongitudinalControl = Params().get_bool("DisableRadar")
=======
    ret.openpilotLongitudinalControl = Params().get_bool("DisableRadar") and candidate in [CAR.SONATA, CAR.SONATA_HYBRID, CAR.PALISADE, CAR.SANTA_FE, CAR.ELANTRA_2021, CAR.GENESIS_G70_2020]
>>>>>>> e13630df

    ret.pcmCruise = not ret.openpilotLongitudinalControl

    ret.steerActuatorDelay = 0.1  # Default delay
    ret.steerRateCost = 0.5
    ret.steerLimitTimer = 0.4
    tire_stiffness_factor = 1.

    ret.stoppingControl = True
    ret.vEgoStopping = 1.0

    ret.longitudinalTuning.kpV = [0.1]
    ret.longitudinalTuning.kiV = [0.0]
    ret.stopAccel = 0.0
    ret.startAccel = 0.0

    ret.longitudinalActuatorDelayUpperBound = 1.0 # s

    if candidate in [CAR.SANTA_FE, CAR.SANTA_FE_2022, CAR.SANTA_FE_HEV_2022]:
      ret.lateralTuning.pid.kf = 0.00005
      ret.mass = 3982. * CV.LB_TO_KG + STD_CARGO_KG
      ret.wheelbase = 2.766
      # Values from optimizer
      ret.steerRatio = 16.55  # 13.8 is spec end-to-end
      tire_stiffness_factor = 0.82
      ret.lateralTuning.pid.kiBP, ret.lateralTuning.pid.kpBP = [[9., 22.], [9., 22.]]
      ret.lateralTuning.pid.kpV, ret.lateralTuning.pid.kiV = [[0.2, 0.35], [0.05, 0.09]]
    elif candidate in [CAR.SONATA, CAR.SONATA_HYBRID]:
      ret.lateralTuning.pid.kf = 0.00005
      ret.mass = 1513. + STD_CARGO_KG
      ret.wheelbase = 2.84
      ret.steerRatio = 13.27 * 1.15   # 15% higher at the center seems reasonable
      tire_stiffness_factor = 0.65
      ret.lateralTuning.pid.kiBP, ret.lateralTuning.pid.kpBP = [[0.], [0.]]
      ret.lateralTuning.pid.kpV, ret.lateralTuning.pid.kiV = [[0.25], [0.05]]
    elif candidate == CAR.SONATA_LF:
      ret.lateralTuning.pid.kf = 0.00005
      ret.mass = 4497. * CV.LB_TO_KG
      ret.wheelbase = 2.804
      ret.steerRatio = 13.27 * 1.15   # 15% higher at the center seems reasonable
      ret.lateralTuning.pid.kiBP, ret.lateralTuning.pid.kpBP = [[0.], [0.]]
      ret.lateralTuning.pid.kpV, ret.lateralTuning.pid.kiV = [[0.25], [0.05]]
    elif candidate == CAR.PALISADE:
      ret.lateralTuning.pid.kf = 0.00005
      ret.mass = 1999. + STD_CARGO_KG
      ret.wheelbase = 2.90
      ret.steerRatio = 15.6 * 1.15
      tire_stiffness_factor = 0.63
      ret.lateralTuning.pid.kiBP, ret.lateralTuning.pid.kpBP = [[0.], [0.]]
      ret.lateralTuning.pid.kpV, ret.lateralTuning.pid.kiV = [[0.3], [0.05]]
    elif candidate in [CAR.ELANTRA, CAR.ELANTRA_GT_I30]:
      ret.lateralTuning.pid.kf = 0.00006
      ret.mass = 1275. + STD_CARGO_KG
      ret.wheelbase = 2.7
      ret.steerRatio = 15.4            # 14 is Stock | Settled Params Learner values are steerRatio: 15.401566348670535
      tire_stiffness_factor = 0.385    # stiffnessFactor settled on 1.0081302973865127
      ret.lateralTuning.pid.kiBP, ret.lateralTuning.pid.kpBP = [[0.], [0.]]
      ret.lateralTuning.pid.kpV, ret.lateralTuning.pid.kiV = [[0.25], [0.05]]
      ret.minSteerSpeed = 32 * CV.MPH_TO_MS
    elif candidate == CAR.ELANTRA_2021:
      ret.lateralTuning.pid.kf = 0.00005
      ret.mass = (2800. * CV.LB_TO_KG) + STD_CARGO_KG
      ret.wheelbase = 2.72
      ret.steerRatio = 12.9
      tire_stiffness_factor = 0.65
      ret.lateralTuning.pid.kiBP, ret.lateralTuning.pid.kpBP = [[0.], [0.]]
      ret.lateralTuning.pid.kpV, ret.lateralTuning.pid.kiV = [[0.25], [0.05]]
    elif candidate == CAR.ELANTRA_HEV_2021:
      ret.lateralTuning.pid.kf = 0.00005
      ret.mass = (3017. * CV.LB_TO_KG) + STD_CARGO_KG
      ret.wheelbase = 2.72
      ret.steerRatio = 12.9
      tire_stiffness_factor = 0.65
      ret.lateralTuning.pid.kiBP, ret.lateralTuning.pid.kpBP = [[0.], [0.]]
      ret.lateralTuning.pid.kpV, ret.lateralTuning.pid.kiV = [[0.25], [0.05]]
    elif candidate == CAR.HYUNDAI_GENESIS:
      ret.lateralTuning.pid.kf = 0.00005
      ret.mass = 2060. + STD_CARGO_KG
      ret.wheelbase = 3.01
      ret.steerRatio = 16.5
      ret.lateralTuning.init('indi')
      ret.lateralTuning.indi.innerLoopGainBP = [0.]
      ret.lateralTuning.indi.innerLoopGainV = [3.5]
      ret.lateralTuning.indi.outerLoopGainBP = [0.]
      ret.lateralTuning.indi.outerLoopGainV = [2.0]
      ret.lateralTuning.indi.timeConstantBP = [0.]
      ret.lateralTuning.indi.timeConstantV = [1.4]
      ret.lateralTuning.indi.actuatorEffectivenessBP = [0.]
      ret.lateralTuning.indi.actuatorEffectivenessV = [2.3]
      ret.minSteerSpeed = 60 * CV.KPH_TO_MS
    elif candidate in [CAR.KONA, CAR.KONA_EV, CAR.KONA_HEV]:
      ret.lateralTuning.pid.kf = 0.00005
      ret.mass = {CAR.KONA_EV: 1685., CAR.KONA_HEV: 1425.}.get(candidate, 1275.) + STD_CARGO_KG
      ret.wheelbase = 2.7
      ret.steerRatio = 13.73 * 1.15  # Spec
      tire_stiffness_factor = 0.385
      ret.lateralTuning.pid.kiBP, ret.lateralTuning.pid.kpBP = [[0.], [0.]]
      ret.lateralTuning.pid.kpV, ret.lateralTuning.pid.kiV = [[0.25], [0.05]]
    elif candidate in [CAR.IONIQ, CAR.IONIQ_EV_LTD, CAR.IONIQ_EV_2020, CAR.IONIQ_PHEV, CAR.IONIQ_HEV_2022]:
      ret.lateralTuning.pid.kf = 0.00006
      ret.mass = 1490. + STD_CARGO_KG  # weight per hyundai site https://www.hyundaiusa.com/ioniq-electric/specifications.aspx
      ret.wheelbase = 2.7
      ret.steerRatio = 13.73  # Spec
      tire_stiffness_factor = 0.385
      ret.lateralTuning.pid.kiBP, ret.lateralTuning.pid.kpBP = [[0.], [0.]]
      ret.lateralTuning.pid.kpV, ret.lateralTuning.pid.kiV = [[0.25], [0.05]]
      if candidate not in [CAR.IONIQ_EV_2020, CAR.IONIQ_PHEV, CAR.IONIQ_HEV_2022]:
        ret.minSteerSpeed = 32 * CV.MPH_TO_MS
    elif candidate == CAR.VELOSTER:
      ret.lateralTuning.pid.kf = 0.00005
      ret.mass = 3558. * CV.LB_TO_KG
      ret.wheelbase = 2.80
      ret.steerRatio = 13.75 * 1.15
      tire_stiffness_factor = 0.5
      ret.lateralTuning.pid.kiBP, ret.lateralTuning.pid.kpBP = [[0.], [0.]]
      ret.lateralTuning.pid.kpV, ret.lateralTuning.pid.kiV = [[0.25], [0.05]]

    # Kia
    elif candidate == CAR.KIA_SORENTO:
      ret.lateralTuning.pid.kf = 0.00005
      ret.mass = 1985. + STD_CARGO_KG
      ret.wheelbase = 2.78
      ret.steerRatio = 14.4 * 1.1   # 10% higher at the center seems reasonable
      ret.lateralTuning.pid.kiBP, ret.lateralTuning.pid.kpBP = [[0.], [0.]]
      ret.lateralTuning.pid.kpV, ret.lateralTuning.pid.kiV = [[0.25], [0.05]]
    elif candidate in [CAR.KIA_NIRO_EV, CAR.KIA_NIRO_HEV, CAR.KIA_NIRO_HEV_2021]:
      ret.lateralTuning.pid.kf = 0.00006
      ret.mass = 1737. + STD_CARGO_KG
      ret.wheelbase = 2.7
      ret.steerRatio = 13.9 if CAR.KIA_NIRO_HEV_2021 else 13.73  # Spec
      tire_stiffness_factor = 0.385
      ret.lateralTuning.pid.kiBP, ret.lateralTuning.pid.kpBP = [[0.], [0.]]
      ret.lateralTuning.pid.kpV, ret.lateralTuning.pid.kiV = [[0.25], [0.05]]
      if candidate == CAR.KIA_NIRO_HEV:
        ret.minSteerSpeed = 32 * CV.MPH_TO_MS
    elif candidate == CAR.KIA_SELTOS:
      ret.mass = 1337. + STD_CARGO_KG
      ret.wheelbase = 2.63
      ret.steerRatio = 14.56
      tire_stiffness_factor = 1
      ret.lateralTuning.init('indi')
      ret.lateralTuning.indi.innerLoopGainBP = [0.]
      ret.lateralTuning.indi.innerLoopGainV = [4.]
      ret.lateralTuning.indi.outerLoopGainBP = [0.]
      ret.lateralTuning.indi.outerLoopGainV = [3.]
      ret.lateralTuning.indi.timeConstantBP = [0.]
      ret.lateralTuning.indi.timeConstantV = [1.4]
      ret.lateralTuning.indi.actuatorEffectivenessBP = [0.]
      ret.lateralTuning.indi.actuatorEffectivenessV = [1.8]
    elif candidate in [CAR.KIA_OPTIMA, CAR.KIA_OPTIMA_H]:
      ret.lateralTuning.pid.kf = 0.00005
      ret.mass = 3558. * CV.LB_TO_KG
      ret.wheelbase = 2.80
      ret.steerRatio = 13.75
      tire_stiffness_factor = 0.5
      ret.lateralTuning.pid.kiBP, ret.lateralTuning.pid.kpBP = [[0.], [0.]]
      ret.lateralTuning.pid.kpV, ret.lateralTuning.pid.kiV = [[0.25], [0.05]]
    elif candidate == CAR.KIA_STINGER:
      ret.lateralTuning.pid.kf = 0.00005
      ret.mass = 1825. + STD_CARGO_KG
      ret.wheelbase = 2.78
      ret.steerRatio = 14.4 * 1.15   # 15% higher at the center seems reasonable
      ret.lateralTuning.pid.kiBP, ret.lateralTuning.pid.kpBP = [[0.], [0.]]
      ret.lateralTuning.pid.kpV, ret.lateralTuning.pid.kiV = [[0.25], [0.05]]
    elif candidate == CAR.KIA_FORTE:
      ret.lateralTuning.pid.kf = 0.00005
      ret.mass = 3558. * CV.LB_TO_KG
      ret.wheelbase = 2.80
      ret.steerRatio = 13.75
      tire_stiffness_factor = 0.5
      ret.lateralTuning.pid.kiBP, ret.lateralTuning.pid.kpBP = [[0.], [0.]]
      ret.lateralTuning.pid.kpV, ret.lateralTuning.pid.kiV = [[0.25], [0.05]]
    elif candidate == CAR.KIA_CEED:
      ret.lateralTuning.pid.kf = 0.00005
      ret.mass = 1450. + STD_CARGO_KG
      ret.wheelbase = 2.65
      ret.steerRatio = 13.75
      tire_stiffness_factor = 0.5
      ret.lateralTuning.pid.kf = 0.00005
      ret.lateralTuning.pid.kiBP, ret.lateralTuning.pid.kpBP = [[0.], [0.]]
      ret.lateralTuning.pid.kpV, ret.lateralTuning.pid.kiV = [[0.25], [0.05]]
    elif candidate == CAR.KIA_K5_2021:
      ret.lateralTuning.pid.kf = 0.00005
      ret.mass = 3228. * CV.LB_TO_KG
      ret.wheelbase = 2.85
      ret.steerRatio = 13.27  # 2021 Kia K5 Steering Ratio (all trims)
      tire_stiffness_factor = 0.5
      ret.lateralTuning.pid.kiBP, ret.lateralTuning.pid.kpBP = [[0.], [0.]]
      ret.lateralTuning.pid.kpV, ret.lateralTuning.pid.kiV = [[0.25], [0.05]]

    # Genesis
    elif candidate == CAR.GENESIS_G70:
      ret.lateralTuning.init('indi')
      ret.lateralTuning.indi.innerLoopGainBP = [0.]
      ret.lateralTuning.indi.innerLoopGainV = [2.5]
      ret.lateralTuning.indi.outerLoopGainBP = [0.]
      ret.lateralTuning.indi.outerLoopGainV = [3.5]
      ret.lateralTuning.indi.timeConstantBP = [0.]
      ret.lateralTuning.indi.timeConstantV = [1.4]
      ret.lateralTuning.indi.actuatorEffectivenessBP = [0.]
      ret.lateralTuning.indi.actuatorEffectivenessV = [1.8]
      ret.steerActuatorDelay = 0.1
      ret.mass = 1640.0 + STD_CARGO_KG
      ret.wheelbase = 2.84
      ret.steerRatio = 13.56
    elif candidate == CAR.GENESIS_G70_2020:
      ret.lateralTuning.pid.kf = 0.
      ret.lateralTuning.pid.kiBP, ret.lateralTuning.pid.kpBP = [[0.], [0.]]
      ret.lateralTuning.pid.kpV, ret.lateralTuning.pid.kiV = [[0.112], [0.004]]
      ret.mass = 3673.0 * CV.LB_TO_KG + STD_CARGO_KG
      ret.wheelbase = 2.83
      ret.steerRatio = 12.9
    elif candidate == CAR.GENESIS_G80:
      ret.lateralTuning.pid.kf = 0.00005
      ret.mass = 2060. + STD_CARGO_KG
      ret.wheelbase = 3.01
      ret.steerRatio = 16.5
      ret.lateralTuning.pid.kiBP, ret.lateralTuning.pid.kpBP = [[0.], [0.]]
      ret.lateralTuning.pid.kpV, ret.lateralTuning.pid.kiV = [[0.16], [0.01]]
    elif candidate == CAR.GENESIS_G90:
      ret.mass = 2200
      ret.wheelbase = 3.15
      ret.steerRatio = 12.069
      ret.lateralTuning.pid.kiBP, ret.lateralTuning.pid.kpBP = [[0.], [0.]]
      ret.lateralTuning.pid.kpV, ret.lateralTuning.pid.kiV = [[0.16], [0.01]]

    # these cars require a special panda safety mode due to missing counters and checksums in the messages
    if candidate in [CAR.HYUNDAI_GENESIS, CAR.IONIQ_EV_2020, CAR.IONIQ_EV_LTD, CAR.IONIQ_PHEV, CAR.IONIQ, CAR.KONA_EV, CAR.KIA_SORENTO,
                     CAR.SONATA_LF, CAR.KIA_NIRO_EV, CAR.KIA_OPTIMA, CAR.VELOSTER, CAR.KIA_STINGER,
                     CAR.GENESIS_G70, CAR.GENESIS_G80, CAR.KIA_CEED, CAR.ELANTRA, CAR.IONIQ_HEV_2022]:
      assert not ret.openpilotLongitudinalControl  # Legacy safety mode doesn't support longitudinal
      ret.safetyConfigs = [get_safety_config(car.CarParams.SafetyModel.hyundaiLegacy)]

    # set appropriate safety param for gas signal
    if candidate in HYBRID_CAR:
      ret.safetyConfigs[0].safetyParam = 2
    elif candidate in EV_CAR:
      ret.safetyConfigs[0].safetyParam = 1

    ret.centerToFront = ret.wheelbase * 0.4

    # TODO: get actual value, for now starting with reasonable value for
    # civic and scaling by mass and wheelbase
    ret.rotationalInertia = scale_rot_inertia(ret.mass, ret.wheelbase)

    # TODO: start from empirically derived lateral slip stiffness for the civic and scale by
    # mass and CG position, so all cars will have approximately similar dyn behaviors
    ret.tireStiffnessFront, ret.tireStiffnessRear = scale_tire_stiffness(ret.mass, ret.wheelbase, ret.centerToFront,
                                                                         tire_stiffness_factor=tire_stiffness_factor)

    ret.enableBsm = 0x58b in fingerprint[0]

    if ret.openpilotLongitudinalControl:
      ret.safetyConfigs[0].safetyParam |= Panda.FLAG_HYUNDAI_LONG

    return ret

  @staticmethod
  def init(CP, logcan, sendcan):
    if CP.openpilotLongitudinalControl:
      disable_ecu(logcan, sendcan, addr=0x7d0, com_cont_req=b'\x28\x83\x01')

  def update(self, c, can_strings):
    self.cp.update_strings(can_strings)
    self.cp_cam.update_strings(can_strings)

    ret = self.CS.update(self.cp, self.cp_cam)
    ret.canValid = self.cp.can_valid and self.cp_cam.can_valid
    ret.steeringRateLimited = self.CC.steer_rate_limited if self.CC is not None else False

    events = self.create_common_events(ret, pcm_enable=self.CS.CP.pcmCruise)

    if self.CS.brake_error:
      events.add(EventName.brakeUnavailable)
    if self.CS.park_brake:
      events.add(EventName.parkBrake)

    if self.CS.CP.openpilotLongitudinalControl:
      buttonEvents = []

      if self.CS.cruise_buttons != self.CS.prev_cruise_buttons:
        be = car.CarState.ButtonEvent.new_message()
        be.type = ButtonType.unknown
        if self.CS.cruise_buttons != 0:
          be.pressed = True
          but = self.CS.cruise_buttons
        else:
          be.pressed = False
          but = self.CS.prev_cruise_buttons
        if but == Buttons.RES_ACCEL:
          be.type = ButtonType.accelCruise
        elif but == Buttons.SET_DECEL:
          be.type = ButtonType.decelCruise
        elif but == Buttons.GAP_DIST:
          be.type = ButtonType.gapAdjustCruise
        elif but == Buttons.CANCEL:
          be.type = ButtonType.cancel
        buttonEvents.append(be)

        ret.buttonEvents = buttonEvents

        for b in ret.buttonEvents:
          # do enable on both accel and decel buttons
          if b.type in [ButtonType.accelCruise, ButtonType.decelCruise] and not b.pressed:
            events.add(EventName.buttonEnable)
          # do disable on button down
          if b.type == ButtonType.cancel and b.pressed:
            events.add(EventName.buttonCancel)

    # low speed steer alert hysteresis logic (only for cars with steer cut off above 10 m/s)
    if ret.vEgo < (self.CP.minSteerSpeed + 2.) and self.CP.minSteerSpeed > 10.:
      self.low_speed_alert = True
    if ret.vEgo > (self.CP.minSteerSpeed + 4.):
      self.low_speed_alert = False
    if self.low_speed_alert:
      events.add(car.CarEvent.EventName.belowSteerSpeed)

    ret.events = events.to_msg()

    self.CS.out = ret.as_reader()
    return self.CS.out

  def apply(self, c):
    can_sends = self.CC.update(c.enabled, self.CS, self.frame, c.actuators,
                               c.cruiseControl.cancel, c.hudControl.visualAlert, c.hudControl.setSpeed, c.hudControl.leftLaneVisible,
                               c.hudControl.rightLaneVisible, c.hudControl.leftLaneDepart, c.hudControl.rightLaneDepart)
    self.frame += 1
    return can_sends<|MERGE_RESOLUTION|>--- conflicted
+++ resolved
@@ -26,11 +26,7 @@
     ret.radarOffCan = RADAR_START_ADDR not in fingerprint[1]
 
     # WARNING: disabling radar also disables AEB (and we show the same warning on the instrument cluster as if you manually disabled AEB)
-<<<<<<< HEAD
     ret.openpilotLongitudinalControl = Params().get_bool("DisableRadar")
-=======
-    ret.openpilotLongitudinalControl = Params().get_bool("DisableRadar") and candidate in [CAR.SONATA, CAR.SONATA_HYBRID, CAR.PALISADE, CAR.SANTA_FE, CAR.ELANTRA_2021, CAR.GENESIS_G70_2020]
->>>>>>> e13630df
 
     ret.pcmCruise = not ret.openpilotLongitudinalControl
 
