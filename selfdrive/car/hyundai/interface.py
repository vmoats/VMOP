--- conflicted
+++ resolved
@@ -2,7 +2,7 @@
 from panda import Panda
 from openpilot.selfdrive.car.hyundai.hyundaicanfd import CanBus
 from openpilot.selfdrive.car.hyundai.values import HyundaiFlags, CAR, DBC, CANFD_CAR, CAMERA_SCC_CAR, CANFD_RADAR_SCC_CAR, \
-                                         CANFD_UNSUPPORTED_LONGITUDINAL_CAR, EV_CAR, HYBRID_CAR, LEGACY_SAFETY_MODE_CAR, \
+                                         EV_CAR, HYBRID_CAR, LEGACY_SAFETY_MODE_CAR, \
                                          UNSUPPORTED_LONGITUDINAL_CAR, Buttons
 from openpilot.selfdrive.car.hyundai.radar_interface import RADAR_START_ADDR
 from openpilot.selfdrive.car import create_button_events, get_safety_config
@@ -85,13 +85,7 @@
 
     # *** longitudinal control ***
     if candidate in CANFD_CAR:
-<<<<<<< HEAD
-      ret.longitudinalTuning.kpV = [0.1]
-      ret.longitudinalTuning.kiV = [0.0]
       ret.experimentalLongitudinalAvailable = True
-=======
-      ret.experimentalLongitudinalAvailable = candidate not in (CANFD_UNSUPPORTED_LONGITUDINAL_CAR | CANFD_RADAR_SCC_CAR)
->>>>>>> 865b98a5
     else:
       ret.experimentalLongitudinalAvailable = candidate not in (UNSUPPORTED_LONGITUDINAL_CAR | CAMERA_SCC_CAR)
     ret.openpilotLongitudinalControl = experimental_long and ret.experimentalLongitudinalAvailable
