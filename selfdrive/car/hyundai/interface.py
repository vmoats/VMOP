#!/usr/bin/env python3
from cereal import car
from panda import Panda
from common.conversions import Conversions as CV
from selfdrive.car.hyundai.hyundaicanfd import CanBus
from selfdrive.car.hyundai.values import HyundaiFlags, CAR, DBC, CANFD_CAR, CAMERA_SCC_CAR, CANFD_RADAR_SCC_CAR, \
                                         EV_CAR, HYBRID_CAR, LEGACY_SAFETY_MODE_CAR, UNSUPPORTED_LONGITUDINAL_CAR, \
                                         Buttons
from selfdrive.car.hyundai.radar_interface import RADAR_START_ADDR
from selfdrive.car import create_button_event, get_safety_config
from selfdrive.car.interfaces import CarInterfaceBase
from selfdrive.car.disable_ecu import disable_ecu

Ecu = car.CarParams.Ecu
ButtonType = car.CarState.ButtonEvent.Type
EventName = car.CarEvent.EventName
ENABLE_BUTTONS = (Buttons.RES_ACCEL, Buttons.SET_DECEL, Buttons.CANCEL)
BUTTONS_DICT = {Buttons.RES_ACCEL: ButtonType.accelCruise, Buttons.SET_DECEL: ButtonType.decelCruise,
                Buttons.GAP_DIST: ButtonType.gapAdjustCruise, Buttons.CANCEL: ButtonType.cancel}


class CarInterface(CarInterfaceBase):
  @staticmethod
  def _get_params(ret, candidate, fingerprint, car_fw, experimental_long, docs):
    ret.carName = "hyundai"
    ret.radarUnavailable = RADAR_START_ADDR not in fingerprint[1] or DBC[ret.carFingerprint]["radar"] is None

    # These cars have been put into dashcam only due to both a lack of users and test coverage.
    # These cars likely still work fine. Once a user confirms each car works and a test route is
    # added to selfdrive/car/tests/routes.py, we can remove it from this list.
    ret.dashcamOnly = candidate in {CAR.KIA_OPTIMA_H, CAR.IONIQ_6}

    hda2 = Ecu.adas in [fw.ecu for fw in car_fw]
    CAN = CanBus(None, hda2, fingerprint)

    if candidate in CANFD_CAR:
      # detect HDA2 with ADAS Driving ECU
      if hda2:
        ret.flags |= HyundaiFlags.CANFD_HDA2.value
        if 0x50 not in fingerprint[CAN.CAM]:
          ret.flags |= HyundaiFlags.CANFD_HDA2_ALT_STEERING.value
      else:
        # non-HDA2
        if 0x1cf not in fingerprint[CAN.ECAN]:
          ret.flags |= HyundaiFlags.CANFD_ALT_BUTTONS.value
        # ICE cars do not have 0x130; GEARS message on 0x40 or 0x70 instead
        if 0x130 not in fingerprint[CAN.ECAN]:
          if 0x40 not in fingerprint[CAN.ECAN]:
            ret.flags |= HyundaiFlags.CANFD_ALT_GEARS_2.value
          else:
            ret.flags |= HyundaiFlags.CANFD_ALT_GEARS.value
        if candidate not in CANFD_RADAR_SCC_CAR:
          ret.flags |= HyundaiFlags.CANFD_CAMERA_SCC.value
    else:
      # Send LFA message on cars with HDA
      if 0x485 in fingerprint[2]:
        ret.flags |= HyundaiFlags.SEND_LFA.value

      # These cars use the FCA11 message for the AEB and FCW signals, all others use SCC12
      if 0x38d in fingerprint[0] or 0x38d in fingerprint[2]:
        ret.flags |= HyundaiFlags.USE_FCA.value

    ret.steerActuatorDelay = 0.1  # Default delay
    ret.steerLimitTimer = 0.4
    CarInterfaceBase.configure_torque_tune(candidate, ret.lateralTuning)

    if candidate in (CAR.SANTA_FE, CAR.SANTA_FE_2022, CAR.SANTA_FE_HEV_2022, CAR.SANTA_FE_PHEV_2022):
      ret.mass = 3982. * CV.LB_TO_KG
      ret.wheelbase = 2.766
      # Values from optimizer
      ret.steerRatio = 16.55  # 13.8 is spec end-to-end
      ret.tireStiffnessFactor = 0.82
    elif candidate in (CAR.SONATA, CAR.SONATA_HYBRID):
      ret.mass = 1513.
      ret.wheelbase = 2.84
      ret.steerRatio = 13.27 * 1.15   # 15% higher at the center seems reasonable
      ret.tireStiffnessFactor = 0.65
    elif candidate == CAR.SONATA_LF:
      ret.mass = 1536.
      ret.wheelbase = 2.804
      ret.steerRatio = 13.27 * 1.15   # 15% higher at the center seems reasonable
    elif candidate == CAR.PALISADE:
      ret.mass = 1999.
      ret.wheelbase = 2.90
      ret.steerRatio = 15.6 * 1.15
      ret.tireStiffnessFactor = 0.63
    elif candidate == CAR.ELANTRA:
      ret.mass = 1275.
      ret.wheelbase = 2.7
      ret.steerRatio = 15.4            # 14 is Stock | Settled Params Learner values are steerRatio: 15.401566348670535
      ret.tireStiffnessFactor = 0.385    # stiffnessFactor settled on 1.0081302973865127
      ret.minSteerSpeed = 32 * CV.MPH_TO_MS
    elif candidate == CAR.ELANTRA_2021:
      ret.mass = 2800. * CV.LB_TO_KG
      ret.wheelbase = 2.72
      ret.steerRatio = 12.9
      ret.tireStiffnessFactor = 0.65
    elif candidate == CAR.ELANTRA_HEV_2021:
      ret.mass = 3017. * CV.LB_TO_KG
      ret.wheelbase = 2.72
      ret.steerRatio = 12.9
      ret.tireStiffnessFactor = 0.65
    elif candidate == CAR.HYUNDAI_GENESIS:
      ret.mass = 2060.
      ret.wheelbase = 3.01
      ret.steerRatio = 16.5
      ret.minSteerSpeed = 60 * CV.KPH_TO_MS
<<<<<<< HEAD
    elif candidate in (CAR.KONA, CAR.KONA_EV, CAR.KONA_HEV, CAR.KONA_EV_2022, CAR.KONA_EV_2ND_GEN):
      ret.mass = {CAR.KONA_EV: 1685., CAR.KONA_HEV: 1425., CAR.KONA_EV_2022: 1743., CAR.KONA_EV_2ND_GEN: 1740.}.get(candidate, 1275.) + STD_CARGO_KG
      ret.wheelbase = {CAR.KONA_EV_2ND_GEN: 2.66, }.get(candidate, 2.6)
=======
    elif candidate in (CAR.KONA, CAR.KONA_EV, CAR.KONA_HEV, CAR.KONA_EV_2022):
      ret.mass = {CAR.KONA_EV: 1685., CAR.KONA_HEV: 1425., CAR.KONA_EV_2022: 1743.}.get(candidate, 1275.)
      ret.wheelbase = 2.6
>>>>>>> 012060ba
      ret.steerRatio = 13.42  # Spec
      ret.tireStiffnessFactor = 0.385
    elif candidate in (CAR.IONIQ, CAR.IONIQ_EV_LTD, CAR.IONIQ_PHEV_2019, CAR.IONIQ_HEV_2022, CAR.IONIQ_EV_2020, CAR.IONIQ_PHEV):
      ret.mass = 1490.  # weight per hyundai site https://www.hyundaiusa.com/ioniq-electric/specifications.aspx
      ret.wheelbase = 2.7
      ret.steerRatio = 13.73  # Spec
      ret.tireStiffnessFactor = 0.385
      if candidate in (CAR.IONIQ, CAR.IONIQ_EV_LTD, CAR.IONIQ_PHEV_2019):
        ret.minSteerSpeed = 32 * CV.MPH_TO_MS
    elif candidate == CAR.VELOSTER:
      ret.mass = 2917. * CV.LB_TO_KG
      ret.wheelbase = 2.80
      ret.steerRatio = 13.75 * 1.15
      ret.tireStiffnessFactor = 0.5
    elif candidate == CAR.TUCSON:
      ret.mass = 3520. * CV.LB_TO_KG
      ret.wheelbase = 2.67
      ret.steerRatio = 14.00 * 1.15
      ret.tireStiffnessFactor = 0.385
    elif candidate in (CAR.TUCSON_4TH_GEN, CAR.TUCSON_HYBRID_4TH_GEN):
      ret.mass = 1630.  # average
      ret.wheelbase = 2.756
      ret.steerRatio = 16.
      ret.tireStiffnessFactor = 0.385
    elif candidate == CAR.SANTA_CRUZ_1ST_GEN:
      ret.mass = 1870.  # weight from Limited trim - the only supported trim
      ret.wheelbase = 3.000
      # steering ratio according to Hyundai News https://www.hyundainews.com/assets/documents/original/48035-2022SantaCruzProductGuideSpecsv2081521.pdf
      ret.steerRatio = 14.2

    # Kia
    elif candidate == CAR.KIA_SORENTO:
      ret.mass = 1985.
      ret.wheelbase = 2.78
      ret.steerRatio = 14.4 * 1.1   # 10% higher at the center seems reasonable
    elif candidate in (CAR.KIA_NIRO_EV, CAR.KIA_NIRO_EV_2ND_GEN, CAR.KIA_NIRO_PHEV, CAR.KIA_NIRO_HEV_2021, CAR.KIA_NIRO_HEV_2ND_GEN):
      ret.mass = 3543. * CV.LB_TO_KG  # average of all the cars
      ret.wheelbase = 2.7
      ret.steerRatio = 13.6  # average of all the cars
      ret.tireStiffnessFactor = 0.385
      if candidate == CAR.KIA_NIRO_PHEV:
        ret.minSteerSpeed = 32 * CV.MPH_TO_MS
    elif candidate == CAR.KIA_SELTOS:
      ret.mass = 1337.
      ret.wheelbase = 2.63
      ret.steerRatio = 14.56
    elif candidate == CAR.KIA_SPORTAGE_5TH_GEN:
      ret.mass = 1700.  # weight from SX and above trims, average of FWD and AWD versions
      ret.wheelbase = 2.756
      ret.steerRatio = 13.6  # steering ratio according to Kia News https://www.kiamedia.com/us/en/models/sportage/2023/specifications
    elif candidate in (CAR.KIA_OPTIMA_G4, CAR.KIA_OPTIMA_G4_FL, CAR.KIA_OPTIMA_H):
      ret.mass = 3558. * CV.LB_TO_KG
      ret.wheelbase = 2.80
      ret.steerRatio = 13.75
      ret.tireStiffnessFactor = 0.5
      if candidate == CAR.KIA_OPTIMA_G4:
        ret.minSteerSpeed = 32 * CV.MPH_TO_MS
    elif candidate in (CAR.KIA_STINGER, CAR.KIA_STINGER_2022):
      ret.mass = 1825.
      ret.wheelbase = 2.78
      ret.steerRatio = 14.4 * 1.15   # 15% higher at the center seems reasonable
    elif candidate == CAR.KIA_FORTE:
      ret.mass = 2878. * CV.LB_TO_KG
      ret.wheelbase = 2.80
      ret.steerRatio = 13.75
      ret.tireStiffnessFactor = 0.5
    elif candidate == CAR.KIA_CEED:
      ret.mass = 1450.
      ret.wheelbase = 2.65
      ret.steerRatio = 13.75
      ret.tireStiffnessFactor = 0.5
    elif candidate in (CAR.KIA_K5_2021, CAR.KIA_K5_HEV_2020):
      ret.mass = 3381. * CV.LB_TO_KG
      ret.wheelbase = 2.85
      ret.steerRatio = 13.27  # 2021 Kia K5 Steering Ratio (all trims)
      ret.tireStiffnessFactor = 0.5
    elif candidate == CAR.KIA_EV6:
      ret.mass = 2055
      ret.wheelbase = 2.9
      ret.steerRatio = 16.
      ret.tireStiffnessFactor = 0.65
    elif candidate in (CAR.IONIQ_5, CAR.IONIQ_6):
      ret.mass = 1948
      ret.wheelbase = 2.97
      ret.steerRatio = 14.26
      ret.tireStiffnessFactor = 0.65
    elif candidate == CAR.KIA_SPORTAGE_HYBRID_5TH_GEN:
      ret.mass = 1767.  # SX Prestige trim support only
      ret.wheelbase = 2.756
      ret.steerRatio = 13.6
    elif candidate in (CAR.KIA_SORENTO_4TH_GEN, CAR.KIA_SORENTO_PHEV_4TH_GEN):
      ret.wheelbase = 2.81
      ret.steerRatio = 13.5  # average of the platforms
      if candidate == CAR.KIA_SORENTO_4TH_GEN:
        ret.mass = 3957 * CV.LB_TO_KG
      else:
        ret.mass = 4537 * CV.LB_TO_KG
    elif candidate == CAR.KIA_CARNIVAL_4TH_GEN:
      ret.mass = 2087.
      ret.wheelbase = 3.09
      ret.steerRatio = 14.23

    # Genesis
    elif candidate == CAR.GENESIS_GV60_EV_1ST_GEN:
      ret.mass = 2205
      ret.wheelbase = 2.9
      # https://www.motor1.com/reviews/586376/2023-genesis-gv60-first-drive/#:~:text=Relative%20to%20the%20related%20Ioniq,5%2FEV6%27s%2014.3%3A1.
      ret.steerRatio = 12.6
    elif candidate == CAR.GENESIS_G70:
      ret.steerActuatorDelay = 0.1
      ret.mass = 1640.0
      ret.wheelbase = 2.84
      ret.steerRatio = 13.56
    elif candidate == CAR.GENESIS_G70_2020:
      ret.mass = 3673.0 * CV.LB_TO_KG
      ret.wheelbase = 2.83
      ret.steerRatio = 12.9
    elif candidate == CAR.GENESIS_GV70_1ST_GEN:
      ret.mass = 1950.
      ret.wheelbase = 2.87
      ret.steerRatio = 14.6
    elif candidate == CAR.GENESIS_G80:
      ret.mass = 2060.
      ret.wheelbase = 3.01
      ret.steerRatio = 16.5
    elif candidate == CAR.GENESIS_G90:
      ret.mass = 2200.
      ret.wheelbase = 3.15
      ret.steerRatio = 12.069
    elif candidate == CAR.GENESIS_GV80:
      ret.mass = 2258.
      ret.wheelbase = 2.95
      ret.steerRatio = 14.14

    # *** longitudinal control ***
    if candidate in CANFD_CAR:
      ret.longitudinalTuning.kpV = [0.1]
      ret.longitudinalTuning.kiV = [0.0]
      ret.experimentalLongitudinalAvailable = candidate in (HYBRID_CAR | EV_CAR) and candidate not in CANFD_RADAR_SCC_CAR
    else:
      ret.longitudinalTuning.kpV = [0.5]
      ret.longitudinalTuning.kiV = [0.0]
      ret.experimentalLongitudinalAvailable = candidate not in (UNSUPPORTED_LONGITUDINAL_CAR | CAMERA_SCC_CAR)
    ret.openpilotLongitudinalControl = experimental_long and ret.experimentalLongitudinalAvailable
    ret.pcmCruise = not ret.openpilotLongitudinalControl

    ret.stoppingControl = True
    ret.startingState = True
    ret.vEgoStarting = 0.1
    ret.startAccel = 1.0
    ret.longitudinalActuatorDelayLowerBound = 0.5
    ret.longitudinalActuatorDelayUpperBound = 0.5

    # *** feature detection ***
    if candidate in CANFD_CAR:
      ret.enableBsm = 0x1e5 in fingerprint[CAN.ECAN]
    else:
      ret.enableBsm = 0x58b in fingerprint[0]

    # *** panda safety config ***
    if candidate in CANFD_CAR:
      cfgs = [get_safety_config(car.CarParams.SafetyModel.hyundaiCanfd), ]
      if CAN.ECAN >= 4:
        cfgs.insert(0, get_safety_config(car.CarParams.SafetyModel.noOutput))
      ret.safetyConfigs = cfgs

      if ret.flags & HyundaiFlags.CANFD_HDA2:
        ret.safetyConfigs[-1].safetyParam |= Panda.FLAG_HYUNDAI_CANFD_HDA2
        if ret.flags & HyundaiFlags.CANFD_HDA2_ALT_STEERING:
          ret.safetyConfigs[-1].safetyParam |= Panda.FLAG_HYUNDAI_CANFD_HDA2_ALT_STEERING
      if ret.flags & HyundaiFlags.CANFD_ALT_BUTTONS:
        ret.safetyConfigs[-1].safetyParam |= Panda.FLAG_HYUNDAI_CANFD_ALT_BUTTONS
      if ret.flags & HyundaiFlags.CANFD_CAMERA_SCC:
        ret.safetyConfigs[-1].safetyParam |= Panda.FLAG_HYUNDAI_CAMERA_SCC
    else:
      if candidate in LEGACY_SAFETY_MODE_CAR:
        # these cars require a special panda safety mode due to missing counters and checksums in the messages
        ret.safetyConfigs = [get_safety_config(car.CarParams.SafetyModel.hyundaiLegacy)]
      else:
        ret.safetyConfigs = [get_safety_config(car.CarParams.SafetyModel.hyundai, 0)]

      if candidate in CAMERA_SCC_CAR:
        ret.safetyConfigs[0].safetyParam |= Panda.FLAG_HYUNDAI_CAMERA_SCC

    if ret.openpilotLongitudinalControl:
      ret.safetyConfigs[-1].safetyParam |= Panda.FLAG_HYUNDAI_LONG
    if candidate in HYBRID_CAR:
      ret.safetyConfigs[-1].safetyParam |= Panda.FLAG_HYUNDAI_HYBRID_GAS
    elif candidate in EV_CAR:
      ret.safetyConfigs[-1].safetyParam |= Panda.FLAG_HYUNDAI_EV_GAS

    if candidate in (CAR.KONA, CAR.KONA_EV, CAR.KONA_HEV, CAR.KONA_EV_2022):
      ret.flags |= HyundaiFlags.ALT_LIMITS.value
      ret.safetyConfigs[-1].safetyParam |= Panda.FLAG_HYUNDAI_ALT_LIMITS

    ret.centerToFront = ret.wheelbase * 0.4

    return ret

  @staticmethod
  def init(CP, logcan, sendcan):
    if CP.openpilotLongitudinalControl and not (CP.flags & HyundaiFlags.CANFD_CAMERA_SCC.value):
      addr, bus = 0x7d0, 0
      if CP.flags & HyundaiFlags.CANFD_HDA2.value:
        addr, bus = 0x730, CanBus(CP).ECAN
      disable_ecu(logcan, sendcan, bus=bus, addr=addr, com_cont_req=b'\x28\x83\x01')

    # for blinkers
    if CP.flags & HyundaiFlags.ENABLE_BLINKERS:
      disable_ecu(logcan, sendcan, bus=CanBus(CP).ECAN, addr=0x7B1, com_cont_req=b'\x28\x83\x01')

  def _update(self, c):
    ret = self.CS.update(self.cp, self.cp_cam)

    if self.CS.CP.openpilotLongitudinalControl and self.CS.cruise_buttons[-1] != self.CS.prev_cruise_buttons:
      buttonEvents = [create_button_event(self.CS.cruise_buttons[-1], self.CS.prev_cruise_buttons, BUTTONS_DICT)]
      # Handle CF_Clu_CruiseSwState changing buttons mid-press
      if self.CS.cruise_buttons[-1] != 0 and self.CS.prev_cruise_buttons != 0:
        buttonEvents.append(create_button_event(0, self.CS.prev_cruise_buttons, BUTTONS_DICT))

      ret.buttonEvents = buttonEvents

    # On some newer model years, the CANCEL button acts as a pause/resume button based on the PCM state
    # To avoid re-engaging when openpilot cancels, check user engagement intention via buttons
    # Main button also can trigger an engagement on these cars
    allow_enable = any(btn in ENABLE_BUTTONS for btn in self.CS.cruise_buttons) or any(self.CS.main_buttons)
    events = self.create_common_events(ret, pcm_enable=self.CS.CP.pcmCruise, allow_enable=allow_enable)

    # low speed steer alert hysteresis logic (only for cars with steer cut off above 10 m/s)
    if ret.vEgo < (self.CP.minSteerSpeed + 2.) and self.CP.minSteerSpeed > 10.:
      self.low_speed_alert = True
    if ret.vEgo > (self.CP.minSteerSpeed + 4.):
      self.low_speed_alert = False
    if self.low_speed_alert:
      events.add(car.CarEvent.EventName.belowSteerSpeed)

    ret.events = events.to_msg()

    return ret

  def apply(self, c, now_nanos):
    return self.CC.update(c, self.CS, now_nanos)<|MERGE_RESOLUTION|>--- conflicted
+++ resolved
@@ -105,15 +105,9 @@
       ret.wheelbase = 3.01
       ret.steerRatio = 16.5
       ret.minSteerSpeed = 60 * CV.KPH_TO_MS
-<<<<<<< HEAD
     elif candidate in (CAR.KONA, CAR.KONA_EV, CAR.KONA_HEV, CAR.KONA_EV_2022, CAR.KONA_EV_2ND_GEN):
-      ret.mass = {CAR.KONA_EV: 1685., CAR.KONA_HEV: 1425., CAR.KONA_EV_2022: 1743., CAR.KONA_EV_2ND_GEN: 1740.}.get(candidate, 1275.) + STD_CARGO_KG
+      ret.mass = {CAR.KONA_EV: 1685., CAR.KONA_HEV: 1425., CAR.KONA_EV_2022: 1743., CAR.KONA_EV_2ND_GEN: 1740.}.get(candidate, 1275.)
       ret.wheelbase = {CAR.KONA_EV_2ND_GEN: 2.66, }.get(candidate, 2.6)
-=======
-    elif candidate in (CAR.KONA, CAR.KONA_EV, CAR.KONA_HEV, CAR.KONA_EV_2022):
-      ret.mass = {CAR.KONA_EV: 1685., CAR.KONA_HEV: 1425., CAR.KONA_EV_2022: 1743.}.get(candidate, 1275.)
-      ret.wheelbase = 2.6
->>>>>>> 012060ba
       ret.steerRatio = 13.42  # Spec
       ret.tireStiffnessFactor = 0.385
     elif candidate in (CAR.IONIQ, CAR.IONIQ_EV_LTD, CAR.IONIQ_PHEV_2019, CAR.IONIQ_HEV_2022, CAR.IONIQ_EV_2020, CAR.IONIQ_PHEV):
