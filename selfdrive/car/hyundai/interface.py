#!/usr/bin/env python3
from cereal import car
from selfdrive.config import Conversions as CV
from selfdrive.car.hyundai.values import Ecu, ECU_FINGERPRINT, CAR, FINGERPRINTS, Buttons
from selfdrive.car import STD_CARGO_KG, scale_rot_inertia, scale_tire_stiffness, is_ecu_disconnected, gen_empty_fingerprint
from selfdrive.car.interfaces import CarInterfaceBase
from selfdrive.controls.lib.pathplanner import LANE_CHANGE_SPEED_MIN

GearShifter = car.CarState.GearShifter
EventName = car.CarEvent.EventName
ButtonType = car.CarState.ButtonEvent.Type

class CarInterface(CarInterfaceBase):
  def __init__(self, CP, CarController, CarState):
    super().__init__(CP, CarController, CarState)
    self.cp2 = self.CS.get_can2_parser(CP)
    self.lkas_button_alert = False

  @staticmethod
  def compute_gb(accel, speed):
    return float(accel) / 3.0

  @staticmethod
  def get_params(candidate, fingerprint=gen_empty_fingerprint(), has_relay=False, car_fw=[]):
    ret = CarInterfaceBase.get_std_params(candidate, fingerprint, has_relay)

    ret.carName = "hyundai"
    ret.safetyModel = car.CarParams.SafetyModel.hyundai

    # Hyundai port is a community feature for now
    ret.communityFeature = True

    ret.steerActuatorDelay = 0.1  # Default delay
    ret.steerRateCost = 0.5
    ret.steerLimitTimer = 0.8
    tire_stiffness_factor = 1.

    if candidate in [CAR.SANTA_FE, CAR.SANTA_FE_1]:
      ret.lateralTuning.pid.kf = 0.00005
      ret.mass = 1694 + STD_CARGO_KG
      ret.wheelbase = 2.766
      ret.steerRatio = 13.8 * 1.15  # 13.8 is spec end-to-end
      ret.lateralTuning.pid.kiBP, ret.lateralTuning.pid.kpBP = [[0.], [0.]]
      ret.lateralTuning.pid.kpV, ret.lateralTuning.pid.kiV = [[0.25], [0.05]]
    elif candidate in [CAR.SONATA, CAR.SONATA_H]:
      ret.lateralTuning.pid.kf = 0.00005
      ret.mass = 1513. + STD_CARGO_KG
      ret.wheelbase = 2.84
      ret.steerRatio = 13.27 * 1.15   # 15% higher at the center seems reasonable
      ret.lateralTuning.pid.kiBP, ret.lateralTuning.pid.kpBP = [[0.], [0.]]
      ret.lateralTuning.pid.kpV, ret.lateralTuning.pid.kiV = [[0.25], [0.05]]
    elif candidate == CAR.SONATA_2019:
      ret.lateralTuning.pid.kf = 0.00005
      ret.mass = 4497. * CV.LB_TO_KG
      ret.wheelbase = 2.804
      ret.steerRatio = 13.27 * 1.15   # 15% higher at the center seems reasonable
      ret.lateralTuning.pid.kiBP, ret.lateralTuning.pid.kpBP = [[0.], [0.]]
      ret.lateralTuning.pid.kpV, ret.lateralTuning.pid.kiV = [[0.25], [0.05]]
    elif candidate == CAR.PALISADE:
      ret.lateralTuning.pid.kf = 0.00005
      ret.mass = 1999. + STD_CARGO_KG
      ret.wheelbase = 2.90
      ret.steerRatio = 13.75 * 1.15
      ret.lateralTuning.pid.kiBP, ret.lateralTuning.pid.kpBP = [[0.], [0.]]
      ret.lateralTuning.pid.kpV, ret.lateralTuning.pid.kiV = [[0.25], [0.05]]
    elif candidate == CAR.KIA_SORENTO:
      ret.lateralTuning.pid.kf = 0.00005
      ret.mass = 1985. + STD_CARGO_KG
      ret.wheelbase = 2.78
      ret.steerRatio = 14.4 * 1.1   # 10% higher at the center seems reasonable
      ret.lateralTuning.pid.kiBP, ret.lateralTuning.pid.kpBP = [[0.], [0.]]
      ret.lateralTuning.pid.kpV, ret.lateralTuning.pid.kiV = [[0.25], [0.05]]
    elif candidate in [CAR.ELANTRA, CAR.ELANTRA_GT_I30]:
      ret.lateralTuning.pid.kf = 0.00006
      ret.mass = 1275. + STD_CARGO_KG
      ret.wheelbase = 2.7
      ret.steerRatio = 15.4            # 14 is Stock | Settled Params Learner values are steerRatio: 15.401566348670535
      tire_stiffness_factor = 0.385    # stiffnessFactor settled on 1.0081302973865127
      ret.lateralTuning.pid.kiBP, ret.lateralTuning.pid.kpBP = [[0.], [0.]]
      ret.lateralTuning.pid.kpV, ret.lateralTuning.pid.kiV = [[0.25], [0.05]]
      ret.minSteerSpeed = 32 * CV.MPH_TO_MS
    elif candidate == CAR.HYUNDAI_GENESIS:
      ret.lateralTuning.pid.kf = 0.00005
      ret.mass = 2060. + STD_CARGO_KG
      ret.wheelbase = 3.01
      ret.steerRatio = 16.5
      ret.lateralTuning.pid.kiBP, ret.lateralTuning.pid.kpBP = [[0.], [0.]]
      ret.lateralTuning.pid.kpV, ret.lateralTuning.pid.kiV = [[0.16], [0.01]]
      ret.minSteerSpeed = 60 * CV.KPH_TO_MS
    elif candidate == CAR.GENESIS_G80:
      ret.lateralTuning.pid.kf = 0.00005
      ret.mass = 2060. + STD_CARGO_KG
      ret.wheelbase = 3.01
      ret.steerRatio = 16.5
      ret.lateralTuning.pid.kiBP, ret.lateralTuning.pid.kpBP = [[0.], [0.]]
      ret.lateralTuning.pid.kpV, ret.lateralTuning.pid.kiV = [[0.16], [0.01]]
    elif candidate == CAR.GENESIS_G90:
      ret.mass = 2200
      ret.wheelbase = 3.15
      ret.steerRatio = 12.069
      ret.lateralTuning.pid.kiBP, ret.lateralTuning.pid.kpBP = [[0.], [0.]]
      ret.lateralTuning.pid.kpV, ret.lateralTuning.pid.kiV = [[0.16], [0.01]]
    elif candidate in [CAR.KIA_OPTIMA, CAR.KIA_OPTIMA_H]:
      ret.lateralTuning.pid.kf = 0.00005
      ret.mass = 3558. * CV.LB_TO_KG
      ret.wheelbase = 2.80
      ret.steerRatio = 13.75
      tire_stiffness_factor = 0.5
      ret.lateralTuning.pid.kiBP, ret.lateralTuning.pid.kpBP = [[0.], [0.]]
      ret.lateralTuning.pid.kpV, ret.lateralTuning.pid.kiV = [[0.25], [0.05]]
    elif candidate == CAR.KIA_STINGER:
      ret.lateralTuning.init('indi')
      ret.lateralTuning.indi.innerLoopGain = 3.0
      ret.lateralTuning.indi.outerLoopGain = 2.0
      ret.lateralTuning.indi.timeConstant = 1.0
      ret.lateralTuning.indi.actuatorEffectiveness = 1.5
      ret.steerActuatorDelay = 0.08 # Stinger GT Limited AWD 3.3T stock value (Tunder's 2020) 
      ret.steerLimitTimer = 0.4 # stock is 0.01 but 0.04 seems to work well
      tire_stiffness_factor = 1.125 # LiveParameters (Tunder's 2020)
      ret.steerRateCost = 1.0
      ret.mass = 1825.0 + STD_CARGO_KG
      ret.wheelbase = 2.906 # https://www.kia.com/us/en/stinger/specs
      ret.steerRatio = 13.56   # 10.28 measured by wheel alignment machine/reported steering angle by OP. 2020 GT Limited AWD has a variable steering ratio ultimately ending in 10.28.  13.56 after 1200km in LiveParamaters (Tunder)
    elif candidate == CAR.KONA:
      ret.lateralTuning.pid.kf = 0.00006
      ret.mass = 1275. + STD_CARGO_KG
      ret.wheelbase = 2.7
      ret.steerRatio = 13.73  # Spec
      tire_stiffness_factor = 0.385
      ret.lateralTuning.pid.kiBP, ret.lateralTuning.pid.kpBP = [[0.], [0.]]
      ret.lateralTuning.pid.kpV, ret.lateralTuning.pid.kiV = [[0.25], [0.05]]
    elif candidate in [CAR.KONA_HEV, CAR.KONA_EV]:
      ret.lateralTuning.pid.kf = 0.00006
      ret.mass = 1685. + STD_CARGO_KG
      ret.wheelbase = 2.7
      ret.steerRatio = 13.73   
      tire_stiffness_factor = 0.385
      ret.lateralTuning.pid.kiBP, ret.lateralTuning.pid.kpBP = [[0.], [0.]]
      ret.lateralTuning.pid.kpV, ret.lateralTuning.pid.kiV = [[0.25], [0.05]]
    elif candidate in [CAR.IONIQ, CAR.IONIQ_EV_LTD]:
      ret.lateralTuning.pid.kf = 0.00006
      ret.mass = 1490. + STD_CARGO_KG   #weight per hyundai site https://www.hyundaiusa.com/ioniq-electric/specifications.aspx
      ret.wheelbase = 2.7
      ret.steerRatio = 13.73   #Spec
      tire_stiffness_factor = 0.385
      ret.lateralTuning.pid.kiBP, ret.lateralTuning.pid.kpBP = [[0.], [0.]]
      ret.lateralTuning.pid.kpV, ret.lateralTuning.pid.kiV = [[0.25], [0.05]]
      #ret.minSteerSpeed = 32 * CV.MPH_TO_MS
    elif candidate == CAR.KIA_FORTE:
      ret.lateralTuning.pid.kf = 0.00005
      ret.mass = 3558. * CV.LB_TO_KG
      ret.wheelbase = 2.80
      ret.steerRatio = 13.75
      tire_stiffness_factor = 0.5
      ret.lateralTuning.pid.kiBP, ret.lateralTuning.pid.kpBP = [[0.], [0.]]
      ret.lateralTuning.pid.kpV, ret.lateralTuning.pid.kiV = [[0.25], [0.05]]
    elif candidate == CAR.KIA_CEED:
      ret.lateralTuning.pid.kf = 0.00005
      ret.mass = 1350. + STD_CARGO_KG
      ret.wheelbase = 2.65
      ret.steerRatio = 13.75
      tire_stiffness_factor = 0.5
      ret.lateralTuning.pid.kiBP, ret.lateralTuning.pid.kpBP = [[0.], [0.]]
      ret.lateralTuning.pid.kpV, ret.lateralTuning.pid.kiV = [[0.25], [0.05]]
    elif candidate == CAR.KIA_SPORTAGE:
      ret.lateralTuning.pid.kf = 0.00005
      ret.mass = 1985. + STD_CARGO_KG
      ret.wheelbase = 2.78
      ret.steerRatio = 14.4 * 1.1   # 10% higher at the center seems reasonable
      ret.lateralTuning.pid.kiBP, ret.lateralTuning.pid.kpBP = [[0.], [0.]]
      ret.lateralTuning.pid.kpV, ret.lateralTuning.pid.kiV = [[0.25], [0.05]]
      ret.minSteerSpeed = 0.
    elif candidate == [CAR.KIA_NIRO_HEV, CAR.KIA_NIRO_EV]:
      ret.lateralTuning.pid.kf = 0.00005
      ret.mass = 1737. + STD_CARGO_KG
      ret.wheelbase = 2.7
      ret.steerRatio = 13.73   #Spec
      tire_stiffness_factor = 0.385
      ret.lateralTuning.pid.kiBP, ret.lateralTuning.pid.kpBP = [[0.], [0.]]
      ret.lateralTuning.pid.kpV, ret.lateralTuning.pid.kiV = [[0.25], [0.05]]
    elif candidate in [CAR.GRANDEUR, CAR.GRANDEUR_HEV]:
      ret.lateralTuning.pid.kf = 0.00005
      ret.mass = 1719. + STD_CARGO_KG
      ret.wheelbase = 2.8
      ret.steerRatio = 12.5
      ret.lateralTuning.pid.kiBP, ret.lateralTuning.pid.kpBP = [[0.], [0.]]
      ret.lateralTuning.pid.kpV, ret.lateralTuning.pid.kiV = [[0.25], [0.05]]
    elif candidate in [CAR.KIA_CARDENZA, CAR.KIA_CARDENZA_HEV]:
      ret.lateralTuning.pid.kf = 0.00005
      ret.mass = 1575. + STD_CARGO_KG
      ret.wheelbase = 2.85
      ret.steerRatio = 12.5
      ret.steerRateCost = 0.4
      ret.lateralTuning.pid.kiBP, ret.lateralTuning.pid.kpBP = [[0.], [0.]]
      ret.lateralTuning.pid.kpV, ret.lateralTuning.pid.kiV = [[0.25], [0.05]]

    ret.centerToFront = ret.wheelbase * 0.4

    # TODO: get actual value, for now starting with reasonable value for
    # civic and scaling by mass and wheelbase
    ret.rotationalInertia = scale_rot_inertia(ret.mass, ret.wheelbase)

    # TODO: start from empirically derived lateral slip stiffness for the civic and scale by
    # mass and CG position, so all cars will have approximately similar dyn behaviors
    ret.tireStiffnessFront, ret.tireStiffnessRear = scale_tire_stiffness(ret.mass, ret.wheelbase, ret.centerToFront,
                                                                         tire_stiffness_factor=tire_stiffness_factor)


    # no rear steering, at least on the listed cars above
    ret.steerRatioRear = 0.
    ret.steerControlType = car.CarParams.SteerControlType.torque

    ret.longitudinalTuning.kpBP = [0., 10., 40.]
    ret.longitudinalTuning.kpV = [1.2, 0.6, 0.2]
    ret.longitudinalTuning.kiBP = [0., 10., 30., 40.]
    ret.longitudinalTuning.kiV = [0.05, 0.02, 0.01, 0.005]
    ret.longitudinalTuning.deadzoneBP = [0., 40]
    ret.longitudinalTuning.deadzoneV = [0., 0.02]


    # steer, gas, brake limitations VS speed
    ret.steerMaxBP = [0.]
    ret.steerMaxV = [1.0]
    ret.gasMaxBP = [0., 10., 40.]
    ret.gasMaxV = [0.5, 0.5, 0.5]
    ret.brakeMaxBP = [0., 20.]
    ret.brakeMaxV = [1., 0.8]

    ret.enableCamera = is_ecu_disconnected(fingerprint[0], FINGERPRINTS, ECU_FINGERPRINT, candidate, Ecu.fwdCamera) or has_relay

    ret.stoppingControl = True
    ret.startAccel = 0.0

    # ignore CAN2 address if L-CAN on the same BUS
    ret.mdpsBus = 1 if 593 in fingerprint[1] and 1296 not in fingerprint[1] else 0
    ret.sasBus = 1 if 688 in fingerprint[1] and 1296 not in fingerprint[1] else 0
    ret.sccBus = 0 if 1056 in fingerprint[0] else 1 if 1056 in fingerprint[1] and 1296 not in fingerprint[1] \
                                                                     else 2 if 1056 in fingerprint[2] else -1
    ret.radarOffCan = ret.sccBus == -1
<<<<<<< HEAD
    ret.openpilotLongitudinalControl = bool(ret.sccBus and not ret.radarOffCan)
    ret.autoLcaEnabled = True
=======
    ret.openpilotLongitudinalControl = False #TODO make ui toggle
    ret.enableCruise = not ret.radarOffCan
    ret.autoLcaEnabled = False
>>>>>>> ed215103

    return ret

  def update(self, c, can_strings):
    self.cp.update_strings(can_strings)
    self.cp2.update_strings(can_strings)
    self.cp_cam.update_strings(can_strings)

    ret = self.CS.update(self.cp, self.cp2, self.cp_cam)
    ret.canValid = self.cp.can_valid and self.cp2.can_valid and self.cp_cam.can_valid

    if self.CP.enableCruise and not self.CC.scc_live:
      self.CP.enableCruise = False
    elif self.CC.scc_live and not self.CP.enableCruise:
      self.CP.enableCruise = True

    # most HKG cars has no long control, it is safer and easier to engage by main on
    if not self.CP.openpilotLongitudinalControl:
      ret.cruiseState.enabled = ret.cruiseState.available
    # some Optima only has blinker flash signal
    if self.CP.carFingerprint == CAR.KIA_OPTIMA:
      ret.leftBlinker = bool(self.CS.left_blinker_flash or self.CS.prev_left_blinker and self.CC.turning_signal_timer)
      ret.rightBlinker = bool(self.CS.right_blinker_flash or self.CS.prev_right_blinker and self.CC.turning_signal_timer)

    # turning indicator alert logic
    if (ret.leftBlinker or ret.rightBlinker or self.CC.turning_signal_timer) and ret.vEgo < LANE_CHANGE_SPEED_MIN - 1.2:
      self.CC.turning_indicator_alert = True 
    else:
      self.CC.turning_indicator_alert = False

    # LKAS button alert logic: reverse on/off
    #if not self.CS.lkas_error and self.CS.lkas_button_on != self.CS.prev_lkas_button_on:
      #self.CC.lkas_button_on = not self.CC.lkas_button_on
      #self.lkas_button_alert = not self.CC.lkas_button_on

    # low speed steer alert hysteresis logic (only for cars with steer cut off above 10 m/s)
    if ret.vEgo < (self.CP.minSteerSpeed + 0.2) and self.CP.minSteerSpeed > 10.:
      self.low_speed_alert = True
    if ret.vEgo > (self.CP.minSteerSpeed + 0.7):
      self.low_speed_alert = False

    buttonEvents = []
    if self.CS.cruise_buttons != self.CS.prev_cruise_buttons:
      be = car.CarState.ButtonEvent.new_message()
      be.pressed = self.CS.cruise_buttons != 0 
      but = self.CS.cruise_buttons if be.pressed else self.CS.prev_cruise_buttons
      if but == Buttons.RES_ACCEL:
        be.type = ButtonType.accelCruise
      elif but == Buttons.SET_DECEL:
        be.type = ButtonType.decelCruise
      elif but == Buttons.GAP_DIST:
        be.type = ButtonType.gapAdjustCruise
      elif but == Buttons.CANCEL:
        be.type = ButtonType.cancel
      else:
        be.type = ButtonType.unknown
      buttonEvents.append(be)
    if self.CS.cruise_main_button != self.CS.prev_cruise_main_button:
      be = car.CarState.ButtonEvent.new_message()
      be.type = ButtonType.altButton3
      be.pressed = bool(self.CS.cruise_main_button)
      buttonEvents.append(be)
    ret.buttonEvents = buttonEvents

    events = self.create_common_events(ret)

    if self.CC.longcontrol and self.CS.cruise_unavail:
      events.add(EventName.brakeUnavailable)
    if abs(ret.steeringAngle) > 90. and EventName.steerTempUnavailable not in events.events:
      events.add(EventName.steerTempUnavailable)
    if self.low_speed_alert and not self.CS.mdps_bus:
      events.add(EventName.belowSteerSpeed)
    if self.CC.turning_indicator_alert:
      events.add(EventName.turningIndicatorOn)
    if self.lkas_button_alert:
      events.add(EventName.lkasButtonOff)
    if not self.CC.longcontrol and EventName.pedalPressed in events.events:
      events.events.remove(EventName.pedalPressed)

    # handle button presses
    if self.CC.longcontrol and not self.CC.scc_live:
      for b in ret.buttonEvents:
        # do enable on both accel and decel buttons
        if b.type in [ButtonType.accelCruise, ButtonType.decelCruise] and not b.pressed:
          events.add(EventName.buttonEnable)
        # do disable on button down
        if b.type == ButtonType.cancel and b.pressed:
          events.add(EventName.buttonCancel)
      if EventName.wrongCarMode in events.events:
        events.events.remove(EventName.wrongCarMode)
      if EventName.pcmDisable in events.events:
        events.events.remove(EventName.pcmDisable)

    ret.events = events.to_msg()

    self.CS.out = ret.as_reader()
    return self.CS.out

  def apply(self, c):
    can_sends = self.CC.update(c.enabled, self.CS, self.frame, c.actuators,
                               c.cruiseControl.cancel, c.hudControl.visualAlert, c.hudControl.leftLaneVisible,
                               c.hudControl.rightLaneVisible, c.hudControl.leftLaneDepart, c.hudControl.rightLaneDepart,
                               c.hudControl.setSpeed, c.hudControl.leadVisible)
    self.frame += 1
    return can_sends<|MERGE_RESOLUTION|>--- conflicted
+++ resolved
@@ -237,14 +237,9 @@
     ret.sccBus = 0 if 1056 in fingerprint[0] else 1 if 1056 in fingerprint[1] and 1296 not in fingerprint[1] \
                                                                      else 2 if 1056 in fingerprint[2] else -1
     ret.radarOffCan = ret.sccBus == -1
-<<<<<<< HEAD
-    ret.openpilotLongitudinalControl = bool(ret.sccBus and not ret.radarOffCan)
-    ret.autoLcaEnabled = True
-=======
     ret.openpilotLongitudinalControl = False #TODO make ui toggle
     ret.enableCruise = not ret.radarOffCan
     ret.autoLcaEnabled = False
->>>>>>> ed215103
 
     return ret
 
