from cereal import car
from panda import Panda
<<<<<<< HEAD
from openpilot.selfdrive.car import create_button_events, get_safety_config, structs
from openpilot.selfdrive.car.hyundai.carstate import CarState
=======
from openpilot.selfdrive.car import get_safety_config
>>>>>>> 7248b000
from openpilot.selfdrive.car.hyundai.hyundaicanfd import CanBus
from openpilot.selfdrive.car.hyundai.values import HyundaiFlags, CAR, DBC, CANFD_CAR, CAMERA_SCC_CAR, CANFD_RADAR_SCC_CAR, \
                                                   CANFD_UNSUPPORTED_LONGITUDINAL_CAR, EV_CAR, HYBRID_CAR, LEGACY_SAFETY_MODE_CAR, \
                                                   UNSUPPORTED_LONGITUDINAL_CAR, Buttons
from openpilot.selfdrive.car.hyundai.radar_interface import RADAR_START_ADDR
from openpilot.selfdrive.car.interfaces import CarInterfaceBase
from openpilot.selfdrive.car.disable_ecu import disable_ecu

<<<<<<< HEAD
Ecu = structs.CarParams.Ecu
ButtonType = structs.CarState.ButtonEvent.Type
EventName = car.CarEvent.EventName
=======
Ecu = car.CarParams.Ecu

>>>>>>> 7248b000
ENABLE_BUTTONS = (Buttons.RES_ACCEL, Buttons.SET_DECEL, Buttons.CANCEL)


class CarInterface(CarInterfaceBase):
  CS: CarState

  @staticmethod
  def _get_params(ret: structs.CarParams, candidate, fingerprint, car_fw, experimental_long, docs):
    ret.carName = "hyundai"
    ret.radarUnavailable = RADAR_START_ADDR not in fingerprint[1] or DBC[ret.carFingerprint]["radar"] is None

    # These cars have been put into dashcam only due to both a lack of users and test coverage.
    # These cars likely still work fine. Once a user confirms each car works and a test route is
    # added to selfdrive/car/tests/routes.py, we can remove it from this list.
    # FIXME: the Optima Hybrid 2017 uses a different SCC12 checksum
    ret.dashcamOnly = candidate in {CAR.KIA_OPTIMA_H, }

    hda2 = Ecu.adas in [fw.ecu for fw in car_fw]
    CAN = CanBus(None, hda2, fingerprint)

    if candidate in CANFD_CAR:
      # detect if car is hybrid
      if 0x105 in fingerprint[CAN.ECAN]:
        ret.flags |= HyundaiFlags.HYBRID.value
      elif candidate in EV_CAR:
        ret.flags |= HyundaiFlags.EV.value

      # detect HDA2 with ADAS Driving ECU
      if hda2:
        ret.flags |= HyundaiFlags.CANFD_HDA2.value
        if 0x110 in fingerprint[CAN.CAM]:
          ret.flags |= HyundaiFlags.CANFD_HDA2_ALT_STEERING.value
      else:
        # non-HDA2
        if 0x1cf not in fingerprint[CAN.ECAN]:
          ret.flags |= HyundaiFlags.CANFD_ALT_BUTTONS.value
        # ICE cars do not have 0x130; GEARS message on 0x40 or 0x70 instead
        if 0x130 not in fingerprint[CAN.ECAN]:
          if 0x40 not in fingerprint[CAN.ECAN]:
            ret.flags |= HyundaiFlags.CANFD_ALT_GEARS_2.value
          else:
            ret.flags |= HyundaiFlags.CANFD_ALT_GEARS.value
        if candidate not in CANFD_RADAR_SCC_CAR:
          ret.flags |= HyundaiFlags.CANFD_CAMERA_SCC.value
    else:
      # TODO: detect EV and hybrid
      if candidate in HYBRID_CAR:
        ret.flags |= HyundaiFlags.HYBRID.value
      elif candidate in EV_CAR:
        ret.flags |= HyundaiFlags.EV.value

      # Send LFA message on cars with HDA
      if 0x485 in fingerprint[2]:
        ret.flags |= HyundaiFlags.SEND_LFA.value

      # These cars use the FCA11 message for the AEB and FCW signals, all others use SCC12
      if 0x38d in fingerprint[0] or 0x38d in fingerprint[2]:
        ret.flags |= HyundaiFlags.USE_FCA.value

    ret.steerActuatorDelay = 0.1  # Default delay
    ret.steerLimitTimer = 0.4
    CarInterfaceBase.configure_torque_tune(candidate, ret.lateralTuning)

    if candidate == CAR.KIA_OPTIMA_G4_FL:
      ret.steerActuatorDelay = 0.2

    # *** longitudinal control ***
    if candidate in CANFD_CAR:
      ret.experimentalLongitudinalAvailable = candidate not in (CANFD_UNSUPPORTED_LONGITUDINAL_CAR | CANFD_RADAR_SCC_CAR)
    else:
      ret.experimentalLongitudinalAvailable = candidate not in (UNSUPPORTED_LONGITUDINAL_CAR | CAMERA_SCC_CAR)
    ret.openpilotLongitudinalControl = experimental_long and ret.experimentalLongitudinalAvailable
    ret.pcmCruise = not ret.openpilotLongitudinalControl

    ret.stoppingControl = True
    ret.startingState = True
    ret.vEgoStarting = 0.1
    ret.startAccel = 1.0
    ret.longitudinalActuatorDelay = 0.5

    # *** feature detection ***
    if candidate in CANFD_CAR:
      ret.enableBsm = 0x1e5 in fingerprint[CAN.ECAN]
    else:
      ret.enableBsm = 0x58b in fingerprint[0]

    # *** panda safety config ***
    if candidate in CANFD_CAR:
      cfgs = [get_safety_config(structs.CarParams.SafetyModel.hyundaiCanfd), ]
      if CAN.ECAN >= 4:
        cfgs.insert(0, get_safety_config(structs.CarParams.SafetyModel.noOutput))
      ret.safetyConfigs = cfgs

      if ret.flags & HyundaiFlags.CANFD_HDA2:
        ret.safetyConfigs[-1].safetyParam |= Panda.FLAG_HYUNDAI_CANFD_HDA2
        if ret.flags & HyundaiFlags.CANFD_HDA2_ALT_STEERING:
          ret.safetyConfigs[-1].safetyParam |= Panda.FLAG_HYUNDAI_CANFD_HDA2_ALT_STEERING
      if ret.flags & HyundaiFlags.CANFD_ALT_BUTTONS:
        ret.safetyConfigs[-1].safetyParam |= Panda.FLAG_HYUNDAI_CANFD_ALT_BUTTONS
      if ret.flags & HyundaiFlags.CANFD_CAMERA_SCC:
        ret.safetyConfigs[-1].safetyParam |= Panda.FLAG_HYUNDAI_CAMERA_SCC
    else:
      if candidate in LEGACY_SAFETY_MODE_CAR:
        # these cars require a special panda safety mode due to missing counters and checksums in the messages
        ret.safetyConfigs = [get_safety_config(structs.CarParams.SafetyModel.hyundaiLegacy)]
      else:
        ret.safetyConfigs = [get_safety_config(structs.CarParams.SafetyModel.hyundai, 0)]

      if candidate in CAMERA_SCC_CAR:
        ret.safetyConfigs[0].safetyParam |= Panda.FLAG_HYUNDAI_CAMERA_SCC

    if ret.openpilotLongitudinalControl:
      ret.safetyConfigs[-1].safetyParam |= Panda.FLAG_HYUNDAI_LONG
    if ret.flags & HyundaiFlags.HYBRID:
      ret.safetyConfigs[-1].safetyParam |= Panda.FLAG_HYUNDAI_HYBRID_GAS
    elif ret.flags & HyundaiFlags.EV:
      ret.safetyConfigs[-1].safetyParam |= Panda.FLAG_HYUNDAI_EV_GAS

    if candidate in (CAR.HYUNDAI_KONA, CAR.HYUNDAI_KONA_EV, CAR.HYUNDAI_KONA_HEV, CAR.HYUNDAI_KONA_EV_2022):
      ret.flags |= HyundaiFlags.ALT_LIMITS.value
      ret.safetyConfigs[-1].safetyParam |= Panda.FLAG_HYUNDAI_ALT_LIMITS

    ret.centerToFront = ret.wheelbase * 0.4

    return ret

  @staticmethod
  def init(CP, can_recv, can_send):
    if CP.openpilotLongitudinalControl and not (CP.flags & HyundaiFlags.CANFD_CAMERA_SCC.value):
      addr, bus = 0x7d0, 0
      if CP.flags & HyundaiFlags.CANFD_HDA2.value:
        addr, bus = 0x730, CanBus(CP).ECAN
      disable_ecu(can_recv, can_send, bus=bus, addr=addr, com_cont_req=b'\x28\x83\x01')

    # for blinkers
    if CP.flags & HyundaiFlags.ENABLE_BLINKERS:
<<<<<<< HEAD
      disable_ecu(can_recv, can_send, bus=CanBus(CP).ECAN, addr=0x7B1, com_cont_req=b'\x28\x83\x01')

  def _update(self, c) -> structs.CarState:
    ret = self.CS.update(self.cp, self.cp_cam)

    if self.CS.CP.openpilotLongitudinalControl:
      ret.buttonEvents = create_button_events(self.CS.cruise_buttons[-1], self.CS.prev_cruise_buttons, BUTTONS_DICT)

    # On some newer model years, the CANCEL button acts as a pause/resume button based on the PCM state
    # To avoid re-engaging when openpilot cancels, check user engagement intention via buttons
    # Main button also can trigger an engagement on these cars
    allow_enable = any(btn in ENABLE_BUTTONS for btn in self.CS.cruise_buttons) or any(self.CS.main_buttons)
    events = self.create_common_events(ret, pcm_enable=self.CS.CP.pcmCruise, allow_enable=allow_enable)

    # low speed steer alert hysteresis logic (only for cars with steer cut off above 10 m/s)
    if ret.vEgo < (self.CP.minSteerSpeed + 2.) and self.CP.minSteerSpeed > 10.:
      self.low_speed_alert = True
    if ret.vEgo > (self.CP.minSteerSpeed + 4.):
      self.low_speed_alert = False
    if self.low_speed_alert:
      events.add(car.CarEvent.EventName.belowSteerSpeed)

    # ret.events = events.to_msg()

    return ret
=======
      disable_ecu(can_recv, can_send, bus=CanBus(CP).ECAN, addr=0x7B1, com_cont_req=b'\x28\x83\x01')
>>>>>>> 7248b000
<|MERGE_RESOLUTION|>--- conflicted
+++ resolved
@@ -1,11 +1,7 @@
-from cereal import car
 from panda import Panda
-<<<<<<< HEAD
-from openpilot.selfdrive.car import create_button_events, get_safety_config, structs
+
+from openpilot.selfdrive.car import get_safety_config, structs
 from openpilot.selfdrive.car.hyundai.carstate import CarState
-=======
-from openpilot.selfdrive.car import get_safety_config
->>>>>>> 7248b000
 from openpilot.selfdrive.car.hyundai.hyundaicanfd import CanBus
 from openpilot.selfdrive.car.hyundai.values import HyundaiFlags, CAR, DBC, CANFD_CAR, CAMERA_SCC_CAR, CANFD_RADAR_SCC_CAR, \
                                                    CANFD_UNSUPPORTED_LONGITUDINAL_CAR, EV_CAR, HYBRID_CAR, LEGACY_SAFETY_MODE_CAR, \
@@ -14,14 +10,8 @@
 from openpilot.selfdrive.car.interfaces import CarInterfaceBase
 from openpilot.selfdrive.car.disable_ecu import disable_ecu
 
-<<<<<<< HEAD
 Ecu = structs.CarParams.Ecu
-ButtonType = structs.CarState.ButtonEvent.Type
-EventName = car.CarEvent.EventName
-=======
-Ecu = car.CarParams.Ecu
 
->>>>>>> 7248b000
 ENABLE_BUTTONS = (Buttons.RES_ACCEL, Buttons.SET_DECEL, Buttons.CANCEL)
 
 
@@ -158,32 +148,4 @@
 
     # for blinkers
     if CP.flags & HyundaiFlags.ENABLE_BLINKERS:
-<<<<<<< HEAD
-      disable_ecu(can_recv, can_send, bus=CanBus(CP).ECAN, addr=0x7B1, com_cont_req=b'\x28\x83\x01')
-
-  def _update(self, c) -> structs.CarState:
-    ret = self.CS.update(self.cp, self.cp_cam)
-
-    if self.CS.CP.openpilotLongitudinalControl:
-      ret.buttonEvents = create_button_events(self.CS.cruise_buttons[-1], self.CS.prev_cruise_buttons, BUTTONS_DICT)
-
-    # On some newer model years, the CANCEL button acts as a pause/resume button based on the PCM state
-    # To avoid re-engaging when openpilot cancels, check user engagement intention via buttons
-    # Main button also can trigger an engagement on these cars
-    allow_enable = any(btn in ENABLE_BUTTONS for btn in self.CS.cruise_buttons) or any(self.CS.main_buttons)
-    events = self.create_common_events(ret, pcm_enable=self.CS.CP.pcmCruise, allow_enable=allow_enable)
-
-    # low speed steer alert hysteresis logic (only for cars with steer cut off above 10 m/s)
-    if ret.vEgo < (self.CP.minSteerSpeed + 2.) and self.CP.minSteerSpeed > 10.:
-      self.low_speed_alert = True
-    if ret.vEgo > (self.CP.minSteerSpeed + 4.):
-      self.low_speed_alert = False
-    if self.low_speed_alert:
-      events.add(car.CarEvent.EventName.belowSteerSpeed)
-
-    # ret.events = events.to_msg()
-
-    return ret
-=======
-      disable_ecu(can_recv, can_send, bus=CanBus(CP).ECAN, addr=0x7B1, com_cont_req=b'\x28\x83\x01')
->>>>>>> 7248b000
+      disable_ecu(can_recv, can_send, bus=CanBus(CP).ECAN, addr=0x7B1, com_cont_req=b'\x28\x83\x01')