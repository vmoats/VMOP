#!/usr/bin/env python3
from cereal import car
from selfdrive.config import Conversions as CV
from selfdrive.controls.lib.drive_helpers import EventTypes as ET, create_event
from selfdrive.controls.lib.vehicle_model import VehicleModel
from selfdrive.car.hyundai.carstate import CarState, get_can_parser, get_can2_parser, get_camera_parser
from selfdrive.car.hyundai.values import Ecu, ECU_FINGERPRINT, CAR, FINGERPRINTS
from selfdrive.car import STD_CARGO_KG, scale_rot_inertia, scale_tire_stiffness, is_ecu_disconnected, gen_empty_fingerprint
from selfdrive.car.interfaces import CarInterfaceBase

GearShifter = car.CarState.GearShifter
ButtonType = car.CarState.ButtonEvent.Type

class CarInterface(CarInterfaceBase):
  def __init__(self, CP, CarController):
    self.CP = CP
    self.VM = VehicleModel(CP)
    self.frame = 0

    self.gas_pressed_prev = False
    self.brake_pressed_prev = False
    self.cruise_enabled_prev = False
    self.low_speed_alert = False

    # *** init the major players ***
    self.CS = CarState(CP)
    self.cp = get_can_parser(CP)
    self.cp2 = get_can2_parser(CP)
    self.cp_cam = get_camera_parser(CP)

    self.CC = None
    if CarController is not None:
      self.CC = CarController(self.cp.dbc_name, CP.carFingerprint)

  @staticmethod
  def compute_gb(accel, speed):
    return float(accel) / 3.0

  @staticmethod
  def get_params(candidate, fingerprint=gen_empty_fingerprint(), has_relay=False, car_fw=[]):

    ret = car.CarParams.new_message()

    ret.carName = "hyundai"
    ret.carFingerprint = candidate
    ret.isPandaBlack = has_relay
    ret.safetyModel = car.CarParams.SafetyModel.hyundai
    ret.enableCruise = True  # stock acc

    ret.steerActuatorDelay = 0.1  # Default delay
    ret.steerRateCost = 0.5
    ret.steerLimitTimer = 0.8
    tire_stiffness_factor = 1.

    if candidate in [CAR.SANTA_FE, CAR.SANTA_FE_1]:
      ret.lateralTuning.pid.kf = 0.00005
      ret.mass = 3982. * CV.LB_TO_KG + STD_CARGO_KG
      ret.wheelbase = 2.766
      # Values from optimizer
      ret.steerRatio = 16.55  # 13.8 is spec end-to-end
      tire_stiffness_factor = 0.82
      ret.lateralTuning.pid.kiBP, ret.lateralTuning.pid.kpBP = [[9., 22.], [9., 22.]]
      ret.lateralTuning.pid.kpV, ret.lateralTuning.pid.kiV = [[0.2, 0.35], [0.05, 0.09]]
      ret.minSteerSpeed = 0.
    elif candidate == CAR.KIA_SORENTO:
      ret.lateralTuning.pid.kf = 0.00005
      ret.mass = 1985. + STD_CARGO_KG
      ret.wheelbase = 2.78
      ret.steerRatio = 14.4 * 1.1   # 10% higher at the center seems reasonable
      ret.lateralTuning.pid.kiBP, ret.lateralTuning.pid.kpBP = [[0.], [0.]]
      ret.lateralTuning.pid.kpV, ret.lateralTuning.pid.kiV = [[0.25], [0.05]]
      ret.minSteerSpeed = 0.
    elif candidate in [CAR.ELANTRA, CAR.ELANTRA_GT_I30]:
      ret.lateralTuning.pid.kf = 0.00006
      ret.mass = 1275. + STD_CARGO_KG
      ret.wheelbase = 2.7
      ret.steerRatio = 13.73   #Spec
      tire_stiffness_factor = 0.385
      ret.lateralTuning.pid.kiBP, ret.lateralTuning.pid.kpBP = [[0.], [0.]]
      ret.lateralTuning.pid.kpV, ret.lateralTuning.pid.kiV = [[0.25], [0.05]]
      ret.minSteerSpeed = 32 * CV.MPH_TO_MS
    elif candidate == CAR.GENESIS:
      ret.lateralTuning.pid.kf = 0.00005
      ret.mass = 2060. + STD_CARGO_KG
      ret.wheelbase = 3.01
      ret.steerRatio = 16.5
      ret.lateralTuning.pid.kiBP, ret.lateralTuning.pid.kpBP = [[0.], [0.]]
      ret.lateralTuning.pid.kpV, ret.lateralTuning.pid.kiV = [[0.16], [0.01]]
      ret.minSteerSpeed = 60 * CV.KPH_TO_MS
    elif candidate in [CAR.GENESIS_G90, CAR.GENESIS_G80]:
      ret.mass = 2200
      ret.wheelbase = 3.15
      ret.steerRatio = 12.069
      ret.lateralTuning.pid.kiBP, ret.lateralTuning.pid.kpBP = [[0.], [0.]]
      ret.lateralTuning.pid.kpV, ret.lateralTuning.pid.kiV = [[0.16], [0.01]]
    elif candidate in [CAR.KIA_OPTIMA, CAR.KIA_OPTIMA_H]:
      ret.lateralTuning.pid.kf = 0.00005
      ret.mass = 3558. * CV.LB_TO_KG
      ret.wheelbase = 2.80
      ret.steerRatio = 13.75
      tire_stiffness_factor = 0.5
      ret.lateralTuning.pid.kiBP, ret.lateralTuning.pid.kpBP = [[0.], [0.]]
      ret.lateralTuning.pid.kpV, ret.lateralTuning.pid.kiV = [[0.25], [0.05]]
    elif candidate == CAR.KIA_STINGER:
      ret.lateralTuning.pid.kf = 0.00005
      ret.mass = 1825. + STD_CARGO_KG
      ret.wheelbase = 2.78
      ret.steerRatio = 14.4 * 1.15   # 15% higher at the center seems reasonable
      ret.lateralTuning.pid.kiBP, ret.lateralTuning.pid.kpBP = [[0.], [0.]]
      ret.lateralTuning.pid.kpV, ret.lateralTuning.pid.kiV = [[0.25], [0.05]]
      ret.minSteerSpeed = 0.
    elif candidate == CAR.KONA:
      ret.lateralTuning.pid.kf = 0.00006
      ret.mass = 1275. + STD_CARGO_KG
      ret.wheelbase = 2.7
      ret.steerRatio = 13.73   #Spec
      tire_stiffness_factor = 0.385
      ret.lateralTuning.pid.kiBP, ret.lateralTuning.pid.kpBP = [[0.], [0.]]
      ret.lateralTuning.pid.kpV, ret.lateralTuning.pid.kiV = [[0.25], [0.05]]
    elif candidate == CAR.IONIQ:
      ret.lateralTuning.pid.kf = 0.00006
      ret.mass = 1275. + STD_CARGO_KG
      ret.wheelbase = 2.7
      ret.steerRatio = 13.73   #Spec
      tire_stiffness_factor = 0.385
      ret.lateralTuning.pid.kiBP, ret.lateralTuning.pid.kpBP = [[0.], [0.]]
      ret.lateralTuning.pid.kpV, ret.lateralTuning.pid.kiV = [[0.25], [0.05]]
    elif candidate == CAR.IONIQ_EV_LTD:
      ret.lateralTuning.pid.kf = 0.00006
      ret.mass = 1490. + STD_CARGO_KG   #weight per hyundai site https://www.hyundaiusa.com/ioniq-electric/specifications.aspx
      ret.wheelbase = 2.7
      ret.steerRatio = 13.73   #Spec
      tire_stiffness_factor = 0.385
      ret.lateralTuning.pid.kiBP, ret.lateralTuning.pid.kpBP = [[0.], [0.]]
      ret.lateralTuning.pid.kpV, ret.lateralTuning.pid.kiV = [[0.25], [0.05]]
      ret.minSteerSpeed = 32 * CV.MPH_TO_MS
    elif candidate == CAR.KIA_FORTE:
      ret.lateralTuning.pid.kf = 0.00005
      ret.mass = 3558. * CV.LB_TO_KG
      ret.wheelbase = 2.80
      ret.steerRatio = 13.75
      tire_stiffness_factor = 0.5
      ret.lateralTuning.pid.kiBP, ret.lateralTuning.pid.kpBP = [[0.], [0.]]
      ret.lateralTuning.pid.kpV, ret.lateralTuning.pid.kiV = [[0.25], [0.05]]

    ret.minEnableSpeed = -1.   # enable is done by stock ACC, so ignore this

    ret.longitudinalTuning.kpBP = [0., 5., 35.]
    ret.longitudinalTuning.kpV = [2.6, 1.8, 0.9]
    ret.longitudinalTuning.kiBP = [0., 35.]
    ret.longitudinalTuning.kiV = [0.26, 0.18]
    ret.longitudinalTuning.deadzoneBP = [0.]
    ret.longitudinalTuning.deadzoneV = [0.]

    ret.centerToFront = ret.wheelbase * 0.4

    # TODO: get actual value, for now starting with reasonable value for
    # civic and scaling by mass and wheelbase
    ret.rotationalInertia = scale_rot_inertia(ret.mass, ret.wheelbase)

    # TODO: start from empirically derived lateral slip stiffness for the civic and scale by
    # mass and CG position, so all cars will have approximately similar dyn behaviors
    ret.tireStiffnessFront, ret.tireStiffnessRear = scale_tire_stiffness(ret.mass, ret.wheelbase, ret.centerToFront,
                                                                         tire_stiffness_factor=tire_stiffness_factor)


    # no rear steering, at least on the listed cars above
    ret.steerRatioRear = 0.
    ret.steerControlType = car.CarParams.SteerControlType.torque

    # steer, gas, brake limitations VS speed
    ret.steerMaxBP = [0.]
    ret.steerMaxV = [1.0]
    ret.gasMaxBP = [0.]
    ret.gasMaxV = [0.5]
    ret.brakeMaxBP = [0.]
    ret.brakeMaxV = [1.]

    ret.enableCamera = is_ecu_disconnected(fingerprint[0], FINGERPRINTS, ECU_FINGERPRINT, candidate, Ecu.fwdCamera) or has_relay
    ret.openpilotLongitudinalControl = True

    ret.stoppingControl = True
    ret.startAccel = 0.0

    # ignore CAN2 address if L-CAN on the same BUS
    ret.mdpsBus = 1 if 593 in fingerprint[1] and 1296 not in fingerprint[1] else 0
    ret.sasBus = 1 if 688 in fingerprint[1] and 1296 not in fingerprint[1] else 0
    ret.sccBus = 0 if 1056 in fingerprint[0] else 1 if 1056 in fingerprint[1] and 1296 not in fingerprint[1] \
                                                                     else 2 if 1056 in fingerprint[2] else -1
    ret.autoLcaEnabled = 0

    return ret

  # returns a car.CarState
  def update(self, c, can_strings):
    # ******************* do can recv *******************
    self.cp.update_strings(can_strings)
    self.cp2.update_strings(can_strings)
    self.cp_cam.update_strings(can_strings)

    self.CS.update(self.cp, self.cp2, self.cp_cam)
    # create message
    ret = car.CarState.new_message()

    ret.canValid = self.cp.can_valid and self.cp_cam.can_valid

    # speeds
    ret.vEgo = self.CS.v_ego
    ret.vEgoRaw = self.CS.v_ego_raw
    ret.aEgo = self.CS.a_ego
    ret.yawRate = self.CS.yaw_rate
    ret.standstill = self.CS.standstill
    ret.wheelSpeeds.fl = self.CS.v_wheel_fl
    ret.wheelSpeeds.fr = self.CS.v_wheel_fr
    ret.wheelSpeeds.rl = self.CS.v_wheel_rl
    ret.wheelSpeeds.rr = self.CS.v_wheel_rr

    # gear shifter
    ret.gearShifter = self.CS.gear_shifter

    # gas pedal
    ret.gas = self.CS.car_gas
    ret.gasPressed = self.CS.pedal_gas > 1e-3   # tolerance to avoid false press reading

    # brake pedal
    ret.brake = self.CS.user_brake
    ret.brakePressed = self.CS.brake_pressed != 0
    ret.brakeLights = self.CS.brake_lights

    # steering wheel
    ret.steeringAngle = self.CS.angle_steers
    ret.steeringRate = self.CS.angle_steers_rate  # it's unsigned

    ret.steeringTorque = self.CS.steer_torque_driver
    ret.steeringPressed = self.CS.steer_override

    # cruise state
    # most HKG cars has no long control, it is safer and easier to engage by main on
    ret.cruiseState.enabled = (self.CS.pcm_acc_status != 0) if self.CC.longcontrol else bool(self.CS.main_on)
    if self.CS.pcm_acc_status != 0:
      ret.cruiseState.speed = self.CS.cruise_set_speed
    else:
      ret.cruiseState.speed = 0
    ret.cruiseState.available = bool(self.CS.main_on)
    ret.cruiseState.standstill = False

    # Optima only has blinker flash signal
    if self.CP.carFingerprint in [CAR.KIA_OPTIMA, CAR.KIA_OPTIMA_H]:
      self.CS.left_blinker_on = self.CS.left_blinker_flash or self.CS.prev_left_blinker_on and self.CC.turning_signal_timer
      self.CS.right_blinker_on = self.CS.right_blinker_flash or self.CS.prev_right_blinker_on and self.CC.turning_signal_timer

    ret.lcaLeft = self.CS.lca_left != 0
    ret.lcaRight = self.CS.lca_right != 0

    # TODO: button presses
    buttonEvents = []

    if self.CS.left_blinker_on != self.CS.prev_left_blinker_on:
      be = car.CarState.ButtonEvent.new_message()
      be.type = ButtonType.leftBlinker
      be.pressed = self.CS.left_blinker_on != 0
      buttonEvents.append(be)

    if self.CS.right_blinker_on != self.CS.prev_right_blinker_on:
      be = car.CarState.ButtonEvent.new_message()
      be.type = ButtonType.rightBlinker
      be.pressed = self.CS.right_blinker_on != 0
      buttonEvents.append(be)

    ret.buttonEvents = buttonEvents
    ret.leftBlinker = bool(self.CS.left_blinker_on)
    ret.rightBlinker = bool(self.CS.right_blinker_on)

    ret.doorOpen = not self.CS.door_all_closed
    ret.seatbeltUnlatched = not self.CS.seatbelt

    # low speed steer alert hysteresis logic (only for cars with steer cut off above 10 m/s)
    if ret.vEgo < (self.CP.minSteerSpeed + 0.2) and self.CP.minSteerSpeed > 10.:
      self.low_speed_alert = True
    if ret.vEgo > (self.CP.minSteerSpeed + 0.7):
      self.low_speed_alert = False

    # turning indicator alert logic
    self.turning_indicator_alert = True if self.CC.turning_signal_timer and self.CS.v_ego < 16.7 else False

    # LKAS button alert logic
    self.lkas_button_alert = True if not self.CC.lkas_button else False

    events = []
    if not ret.gearShifter == GearShifter.drive:
      events.append(create_event('wrongGear', [ET.NO_ENTRY, ET.USER_DISABLE]))
    if ret.doorOpen:
      events.append(create_event('doorOpen', [ET.NO_ENTRY, ET.SOFT_DISABLE]))
    if ret.seatbeltUnlatched:
      events.append(create_event('seatbeltNotLatched', [ET.NO_ENTRY, ET.SOFT_DISABLE]))
    if self.CS.esp_disabled:
      events.append(create_event('espDisabled', [ET.NO_ENTRY, ET.SOFT_DISABLE]))
    if not self.CS.main_on:
      events.append(create_event('wrongCarMode', [ET.NO_ENTRY, ET.USER_DISABLE]))
    if ret.gearShifter == GearShifter.reverse:
<<<<<<< HEAD
      events.append(create_event('reverseGear', [ET.NO_ENTRY, ET.USER_DISABLE]))
    if self.CS.steer_error:
=======
      events.append(create_event('reverseGear', [ET.NO_ENTRY, ET.IMMEDIATE_DISABLE]))
    if self.CS.steer_error or abs(self.CS.angle_steers) > 90.:
>>>>>>> f8f80103
      events.append(create_event('steerTempUnavailable', [ET.NO_ENTRY, ET.WARNING]))

    if ret.cruiseState.enabled and not self.cruise_enabled_prev:
      events.append(create_event('pcmEnable', [ET.ENABLE]))
    elif not ret.cruiseState.enabled:
      events.append(create_event('pcmDisable', [ET.USER_DISABLE]))

    # disable on pedals rising edge or when brake is pressed and speed isn't zero
    if ((ret.gasPressed and not self.gas_pressed_prev) or \
      (ret.brakePressed and (not self.brake_pressed_prev or ret.vEgoRaw > 0.1))) and self.CC.longcontrol:
      events.append(create_event('pedalPressed', [ET.NO_ENTRY, ET.USER_DISABLE]))

    if ret.gasPressed and self.CC.longcontrol:
      events.append(create_event('pedalPressed', [ET.PRE_ENABLE]))

    if self.low_speed_alert and not self.CS.mdps_bus :
      events.append(create_event('belowSteerSpeed', [ET.WARNING]))
    if self.turning_indicator_alert:
      events.append(create_event('turningIndicatorOn', [ET.WARNING]))
    if self.lkas_button_alert:
      events.append(create_event('lkasButtonOff', [ET.WARNING]))

    ret.events = events

    self.gas_pressed_prev = ret.gasPressed
    self.brake_pressed_prev = ret.brakePressed
    self.cruise_enabled_prev = ret.cruiseState.enabled

    return ret.as_reader()

  def apply(self, c):
    can_sends = self.CC.update(c.enabled, self.CS, self.frame, c.actuators,
                               c.cruiseControl.cancel, c.hudControl.visualAlert, c.hudControl.leftLaneVisible,
                               c.hudControl.rightLaneVisible, c.hudControl.leftLaneDepart, c.hudControl.rightLaneDepart)
    self.frame += 1
    return can_sends<|MERGE_RESOLUTION|>--- conflicted
+++ resolved
@@ -298,13 +298,8 @@
     if not self.CS.main_on:
       events.append(create_event('wrongCarMode', [ET.NO_ENTRY, ET.USER_DISABLE]))
     if ret.gearShifter == GearShifter.reverse:
-<<<<<<< HEAD
       events.append(create_event('reverseGear', [ET.NO_ENTRY, ET.USER_DISABLE]))
-    if self.CS.steer_error:
-=======
-      events.append(create_event('reverseGear', [ET.NO_ENTRY, ET.IMMEDIATE_DISABLE]))
     if self.CS.steer_error or abs(self.CS.angle_steers) > 90.:
->>>>>>> f8f80103
       events.append(create_event('steerTempUnavailable', [ET.NO_ENTRY, ET.WARNING]))
 
     if ret.cruiseState.enabled and not self.cruise_enabled_prev:
