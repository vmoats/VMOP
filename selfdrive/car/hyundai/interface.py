#!/usr/bin/env python3
from cereal import car
from selfdrive.config import Conversions as CV
from selfdrive.controls.lib.drive_helpers import EventTypes as ET, create_event
from selfdrive.controls.lib.vehicle_model import VehicleModel
from selfdrive.car.hyundai.carstate import CarState, get_can_parser, get_camera_parser
<<<<<<< HEAD
from selfdrive.car.hyundai.values import ECU, ECU_FINGERPRINT, CAR, get_hud_alerts, FEATURES, FINGERPRINTS
from selfdrive.car import STD_CARGO_KG, scale_rot_inertia, scale_tire_stiffness, is_ecu_disconnected, gen_empty_fingerprint
from selfdrive.car.interfaces import CarInterfaceBase
=======
from selfdrive.car.hyundai.values import CAMERA_MSGS, CAR
from selfdrive.car import STD_CARGO_KG, scale_rot_inertia, scale_tire_stiffness
>>>>>>> bab7c099

GearShifter = car.CarState.GearShifter
ButtonType = car.CarState.ButtonEvent.Type

class CarInterface(CarInterfaceBase):
  def __init__(self, CP, CarController):
    self.CP = CP
    self.VM = VehicleModel(CP)
    self.frame = 0

    self.gas_pressed_prev = False
    self.brake_pressed_prev = False
    self.cruise_enabled_prev = False
    self.low_speed_alert = False

    # *** init the major players ***
    self.CS = CarState(CP)
    self.cp = get_can_parser(CP)
    self.cp_cam = get_camera_parser(CP)

    self.CC = None
    if CarController is not None:
      self.CC = CarController(self.cp.dbc_name, CP.carFingerprint)

  @staticmethod
  def compute_gb(accel, speed):
    return float(accel) / 3.0

  @staticmethod
  def get_params(candidate, fingerprint=gen_empty_fingerprint(), vin="", has_relay=False):

    ret = car.CarParams.new_message()

    ret.carName = "hyundai"
    ret.carFingerprint = candidate
    ret.carVin = vin
<<<<<<< HEAD
    ret.isPandaBlack = has_relay
    ret.radarOffCan = True
=======
    ret.isPandaBlack = is_panda_black
>>>>>>> bab7c099
    ret.safetyModel = car.CarParams.SafetyModel.hyundai
    ret.enableCruise = True  # stock acc

    ret.steerActuatorDelay = 0.1  # Default delay
    ret.steerRateCost = 0.5
    tire_stiffness_factor = 1.

    if candidate in [CAR.SANTA_FE, CAR.SANTA_FE_1]:
      ret.lateralTuning.pid.kf = 0.00005
      ret.mass = 3982. * CV.LB_TO_KG + STD_CARGO_KG
      ret.wheelbase = 2.766
      # Values from optimizer
      ret.steerRatio = 16.55  # 13.8 is spec end-to-end
      tire_stiffness_factor = 0.82
      ret.lateralTuning.pid.kiBP, ret.lateralTuning.pid.kpBP = [[9., 22.], [9., 22.]]
      ret.lateralTuning.pid.kpV, ret.lateralTuning.pid.kiV = [[0.2, 0.35], [0.05, 0.09]]
      ret.minSteerSpeed = 0.
    elif candidate == CAR.KIA_SORENTO:
      ret.lateralTuning.pid.kf = 0.00005
      ret.mass = 1985. + STD_CARGO_KG
      ret.wheelbase = 2.78
      ret.steerRatio = 14.4 * 1.1   # 10% higher at the center seems reasonable
      ret.lateralTuning.pid.kiBP, ret.lateralTuning.pid.kpBP = [[0.], [0.]]
      ret.lateralTuning.pid.kpV, ret.lateralTuning.pid.kiV = [[0.25], [0.05]]
      ret.minSteerSpeed = 0.
    elif candidate in [CAR.ELANTRA, CAR.ELANTRA_GT_I30]:
      ret.lateralTuning.pid.kf = 0.00006
      ret.mass = 1275. + STD_CARGO_KG
      ret.wheelbase = 2.7
      ret.steerRatio = 13.73   #Spec
      tire_stiffness_factor = 0.385
      ret.lateralTuning.pid.kiBP, ret.lateralTuning.pid.kpBP = [[0.], [0.]]
      ret.lateralTuning.pid.kpV, ret.lateralTuning.pid.kiV = [[0.25], [0.05]]
      ret.minSteerSpeed = 32 * CV.MPH_TO_MS
    elif candidate == CAR.GENESIS:
      ret.lateralTuning.pid.kf = 0.00005
      ret.mass = 2060. + STD_CARGO_KG
      ret.wheelbase = 3.01
      ret.steerRatio = 16.5
      ret.lateralTuning.pid.kiBP, ret.lateralTuning.pid.kpBP = [[0.], [0.]]
      ret.lateralTuning.pid.kpV, ret.lateralTuning.pid.kiV = [[0.16], [0.01]]
      ret.minSteerSpeed = 60 * CV.KPH_TO_MS
    elif candidate in [CAR.GENESIS_G90, CAR.GENESIS_G80]:
      ret.mass = 2200
      ret.wheelbase = 3.15
      ret.steerRatio = 12.069
      ret.lateralTuning.pid.kiBP, ret.lateralTuning.pid.kpBP = [[0.], [0.]]
      ret.lateralTuning.pid.kpV, ret.lateralTuning.pid.kiV = [[0.16], [0.01]]
    elif candidate in [CAR.KIA_OPTIMA, CAR.KIA_OPTIMA_H]:
      ret.lateralTuning.pid.kf = 0.00005
      ret.mass = 3558. * CV.LB_TO_KG
      ret.wheelbase = 2.80
      ret.steerRatio = 13.75
      tire_stiffness_factor = 0.5
      ret.lateralTuning.pid.kiBP, ret.lateralTuning.pid.kpBP = [[0.], [0.]]
      ret.lateralTuning.pid.kpV, ret.lateralTuning.pid.kiV = [[0.25], [0.05]]
    elif candidate == CAR.KIA_STINGER:
      ret.lateralTuning.pid.kf = 0.00005
      ret.mass = 1825. + STD_CARGO_KG
      ret.wheelbase = 2.78
      ret.steerRatio = 14.4 * 1.15   # 15% higher at the center seems reasonable
      ret.lateralTuning.pid.kiBP, ret.lateralTuning.pid.kpBP = [[0.], [0.]]
      ret.lateralTuning.pid.kpV, ret.lateralTuning.pid.kiV = [[0.25], [0.05]]
      ret.minSteerSpeed = 0.
    elif candidate == CAR.KONA:
      ret.lateralTuning.pid.kf = 0.00006
      ret.mass = 1275. + STD_CARGO_KG
      ret.wheelbase = 2.7
      ret.steerRatio = 13.73   #Spec
      tire_stiffness_factor = 0.385
      ret.lateralTuning.pid.kiBP, ret.lateralTuning.pid.kpBP = [[0.], [0.]]
      ret.lateralTuning.pid.kpV, ret.lateralTuning.pid.kiV = [[0.25], [0.05]]
    elif candidate == CAR.IONIQ:
      ret.lateralTuning.pid.kf = 0.00006
      ret.mass = 1275. + STD_CARGO_KG
      ret.wheelbase = 2.7
      ret.steerRatio = 13.73   #Spec
      tire_stiffness_factor = 0.385
      ret.lateralTuning.pid.kiBP, ret.lateralTuning.pid.kpBP = [[0.], [0.]]
      ret.lateralTuning.pid.kpV, ret.lateralTuning.pid.kiV = [[0.25], [0.05]]
    elif candidate == CAR.KIA_FORTE:
      ret.lateralTuning.pid.kf = 0.00005
      ret.mass = 3558. * CV.LB_TO_KG
      ret.wheelbase = 2.80
      ret.steerRatio = 13.75
      tire_stiffness_factor = 0.5
      ret.lateralTuning.pid.kiBP, ret.lateralTuning.pid.kpBP = [[0.], [0.]]
      ret.lateralTuning.pid.kpV, ret.lateralTuning.pid.kiV = [[0.25], [0.05]]


    ret.minEnableSpeed = -1.   # enable is done by stock ACC, so ignore this
    ret.longitudinalTuning.kpBP = [0.]
    ret.longitudinalTuning.kpV = [0.]
    ret.longitudinalTuning.kiBP = [0.]
    ret.longitudinalTuning.kiV = [0.]
    ret.longitudinalTuning.deadzoneBP = [0.]
    ret.longitudinalTuning.deadzoneV = [0.]

    ret.centerToFront = ret.wheelbase * 0.4

    # TODO: get actual value, for now starting with reasonable value for
    # civic and scaling by mass and wheelbase
    ret.rotationalInertia = scale_rot_inertia(ret.mass, ret.wheelbase)

    # TODO: start from empirically derived lateral slip stiffness for the civic and scale by
    # mass and CG position, so all cars will have approximately similar dyn behaviors
    ret.tireStiffnessFront, ret.tireStiffnessRear = scale_tire_stiffness(ret.mass, ret.wheelbase, ret.centerToFront,
                                                                         tire_stiffness_factor=tire_stiffness_factor)


    # no rear steering, at least on the listed cars above
    ret.steerRatioRear = 0.
    ret.steerControlType = car.CarParams.SteerControlType.torque

    # steer, gas, brake limitations VS speed
    ret.steerMaxBP = [0.]
    ret.steerMaxV = [1.0]
    ret.gasMaxBP = [0.]
    ret.gasMaxV = [1.]
    ret.brakeMaxBP = [0.]
    ret.brakeMaxV = [1.]

    ret.enableCamera = is_ecu_disconnected(fingerprint[0], FINGERPRINTS, ECU_FINGERPRINT, candidate, ECU.CAM) or has_relay
    ret.openpilotLongitudinalControl = False

    ret.steerLimitAlert = False
    ret.stoppingControl = False
    ret.startAccel = 0.0

    return ret

  # returns a car.CarState
  def update(self, c, can_strings):
    # ******************* do can recv *******************
    self.cp.update_strings(can_strings)
    self.cp_cam.update_strings(can_strings)

    self.CS.update(self.cp, self.cp_cam)
    # create message
    ret = car.CarState.new_message()

    ret.canValid = self.cp.can_valid  # TODO: check cp_cam validity

    # speeds
    ret.vEgo = self.CS.v_ego
    ret.vEgoRaw = self.CS.v_ego_raw
    ret.aEgo = self.CS.a_ego
    ret.yawRate = self.CS.yaw_rate
    ret.standstill = self.CS.standstill
    ret.wheelSpeeds.fl = self.CS.v_wheel_fl
    ret.wheelSpeeds.fr = self.CS.v_wheel_fr
    ret.wheelSpeeds.rl = self.CS.v_wheel_rl
    ret.wheelSpeeds.rr = self.CS.v_wheel_rr

    # gear shifter
    ret.gearShifter = self.CS.gear_shifter

    # gas pedal
    ret.gas = self.CS.car_gas
    ret.gasPressed = self.CS.pedal_gas > 1e-3   # tolerance to avoid false press reading

    # brake pedal
    ret.brake = self.CS.user_brake
    ret.brakePressed = self.CS.brake_pressed != 0
    ret.brakeLights = self.CS.brake_lights

    # steering wheel
    ret.steeringAngle = self.CS.angle_steers
    ret.steeringRate = self.CS.angle_steers_rate  # it's unsigned

    ret.steeringTorque = self.CS.steer_torque_driver
    ret.steeringPressed = self.CS.steer_override

    # cruise state
    ret.cruiseState.enabled = self.CS.pcm_acc_status != 0
    if self.CS.pcm_acc_status != 0:
      ret.cruiseState.speed = self.CS.cruise_set_speed
    else:
      ret.cruiseState.speed = 0
    ret.cruiseState.available = bool(self.CS.main_on)
    ret.cruiseState.standstill = False

    # TODO: button presses
    buttonEvents = []

    if self.CS.left_blinker_on != self.CS.prev_left_blinker_on:
      be = car.CarState.ButtonEvent.new_message()
      be.type = ButtonType.leftBlinker
      be.pressed = self.CS.left_blinker_on != 0
      buttonEvents.append(be)

    if self.CS.right_blinker_on != self.CS.prev_right_blinker_on:
      be = car.CarState.ButtonEvent.new_message()
      be.type = ButtonType.rightBlinker
      be.pressed = self.CS.right_blinker_on != 0
      buttonEvents.append(be)

    ret.buttonEvents = buttonEvents
    ret.leftBlinker = bool(self.CS.left_blinker_on)
    ret.rightBlinker = bool(self.CS.right_blinker_on)

    ret.doorOpen = not self.CS.door_all_closed
    ret.seatbeltUnlatched = not self.CS.seatbelt

    # low speed steer alert hysteresis logic (only for cars with steer cut off above 10 m/s)
    if ret.vEgo < (self.CP.minSteerSpeed + 1.) and self.CP.minSteerSpeed > 10.:
      self.low_speed_alert = True
    if ret.vEgo > (self.CP.minSteerSpeed + 1.):
      self.low_speed_alert = False

    events = []
    if not ret.gearShifter == GearShifter.drive:
      events.append(create_event('wrongGear', [ET.NO_ENTRY, ET.SOFT_DISABLE]))
    if ret.doorOpen:
      events.append(create_event('doorOpen', [ET.NO_ENTRY, ET.SOFT_DISABLE]))
    if ret.seatbeltUnlatched:
      events.append(create_event('seatbeltNotLatched', [ET.NO_ENTRY, ET.SOFT_DISABLE]))
    if self.CS.esp_disabled:
      events.append(create_event('espDisabled', [ET.NO_ENTRY, ET.SOFT_DISABLE]))
    if not self.CS.main_on:
      events.append(create_event('wrongCarMode', [ET.NO_ENTRY, ET.USER_DISABLE]))
    if ret.gearShifter == GearShifter.reverse:
      events.append(create_event('reverseGear', [ET.NO_ENTRY, ET.IMMEDIATE_DISABLE]))
    if self.CS.steer_error:
      events.append(create_event('steerTempUnavailable', [ET.NO_ENTRY, ET.WARNING]))

    if ret.cruiseState.enabled and not self.cruise_enabled_prev:
      events.append(create_event('pcmEnable', [ET.ENABLE]))
    elif not ret.cruiseState.enabled:
      events.append(create_event('pcmDisable', [ET.USER_DISABLE]))

    # disable on pedals rising edge or when brake is pressed and speed isn't zero
    if (ret.gasPressed and not self.gas_pressed_prev) or \
      (ret.brakePressed and (not self.brake_pressed_prev or ret.vEgoRaw > 0.1)):
      events.append(create_event('pedalPressed', [ET.NO_ENTRY, ET.USER_DISABLE]))

    if ret.gasPressed:
      events.append(create_event('pedalPressed', [ET.PRE_ENABLE]))

    if self.low_speed_alert:
      events.append(create_event('belowSteerSpeed', [ET.WARNING]))

    ret.events = events

    self.gas_pressed_prev = ret.gasPressed
    self.brake_pressed_prev = ret.brakePressed
    self.cruise_enabled_prev = ret.cruiseState.enabled

    return ret.as_reader()

  def apply(self, c):
    
    # Fix for Genesis hard fault when steer request sent while the speed is low 
    enable = 0 if self.CS.v_ego < self.CP.minSteerSpeed and self.CP.carFingerprint == CAR.GENESIS else c.enabled
    
    can_sends = self.CC.update(enable, self.CS, self.frame, c.actuators,
                               c.cruiseControl.cancel, c.hudControl.visualAlert, c.hudControl.leftLaneVisible,
                               c.hudControl.rightLaneVisible, c.hudControl.leftLaneDepart, c.hudControl.rightLaneDepart)

    self.frame += 1
    return can_sends<|MERGE_RESOLUTION|>--- conflicted
+++ resolved
@@ -4,14 +4,9 @@
 from selfdrive.controls.lib.drive_helpers import EventTypes as ET, create_event
 from selfdrive.controls.lib.vehicle_model import VehicleModel
 from selfdrive.car.hyundai.carstate import CarState, get_can_parser, get_camera_parser
-<<<<<<< HEAD
-from selfdrive.car.hyundai.values import ECU, ECU_FINGERPRINT, CAR, get_hud_alerts, FEATURES, FINGERPRINTS
+from selfdrive.car.hyundai.values import ECU, ECU_FINGERPRINT, CAR, FINGERPRINTS
 from selfdrive.car import STD_CARGO_KG, scale_rot_inertia, scale_tire_stiffness, is_ecu_disconnected, gen_empty_fingerprint
 from selfdrive.car.interfaces import CarInterfaceBase
-=======
-from selfdrive.car.hyundai.values import CAMERA_MSGS, CAR
-from selfdrive.car import STD_CARGO_KG, scale_rot_inertia, scale_tire_stiffness
->>>>>>> bab7c099
 
 GearShifter = car.CarState.GearShifter
 ButtonType = car.CarState.ButtonEvent.Type
@@ -48,12 +43,7 @@
     ret.carName = "hyundai"
     ret.carFingerprint = candidate
     ret.carVin = vin
-<<<<<<< HEAD
     ret.isPandaBlack = has_relay
-    ret.radarOffCan = True
-=======
-    ret.isPandaBlack = is_panda_black
->>>>>>> bab7c099
     ret.safetyModel = car.CarParams.SafetyModel.hyundai
     ret.enableCruise = True  # stock acc
 
