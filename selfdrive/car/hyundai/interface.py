--- conflicted
+++ resolved
@@ -144,7 +144,6 @@
       ret.steerRatio = 13.75 * 1.15
       tire_stiffness_factor = 0.5
       ret.lateralTuning.pid.kiBP, ret.lateralTuning.pid.kpBP = [[0.], [0.]]
-<<<<<<< HEAD
       ret.lateralTuning.pid.kpV, ret.lateralTuning.pid.kiV = [[0.25], [0.05]]
     # kia  
     elif candidate == CAR.SORENTO:
@@ -154,17 +153,6 @@
       ret.steerRatio = 14.4 * 1.1   # 10% higher at the center seems reasonable
       ret.lateralTuning.pid.kiBP, ret.lateralTuning.pid.kpBP = [[0.], [0.]]
       ret.lateralTuning.pid.kpV, ret.lateralTuning.pid.kiV = [[0.25], [0.05]]
-    elif candidate in [CAR.OPTIMA, CAR.OPTIMA_HEV]:
-      ret.lateralTuning.pid.kf = 0.00005
-      ret.mass = 3558. * CV.LB_TO_KG
-      ret.wheelbase = 2.80
-      ret.steerRatio = 13.75
-      tire_stiffness_factor = 0.5
-      ret.lateralTuning.pid.kiBP, ret.lateralTuning.pid.kpBP = [[0.], [0.]]
-      ret.lateralTuning.pid.kpV, ret.lateralTuning.pid.kiV = [[0.25], [0.05]]
-    elif candidate == CAR.STINGER:
-=======
-      ret.lateralTuning.pid.kpV, ret.lateralTuning.pid.kiV = [[0.16], [0.01]]
     elif candidate in [CAR.KIA_SPORTAGE, CAR.KIA_OPTIMA_H]:
       if candidate == CAR.KIA_SPORTAGE:
         ret.lateralTuning.pid.kf = 0.00005
@@ -184,7 +172,6 @@
         ret.lateralTuning.pid.kiBP, ret.lateralTuning.pid.kpBP = [[0.], [0.]]
         ret.lateralTuning.pid.kpV, ret.lateralTuning.pid.kiV = [[0.25], [0.05]]
     elif candidate == CAR.KIA_STINGER:
->>>>>>> b65c3a6a
       ret.lateralTuning.init('indi')
       ret.lateralTuning.indi.innerLoopGain = 3.0
       ret.lateralTuning.indi.outerLoopGain = 2.0
@@ -213,20 +200,8 @@
       tire_stiffness_factor = 0.5
       ret.lateralTuning.pid.kiBP, ret.lateralTuning.pid.kpBP = [[0.], [0.]]
       ret.lateralTuning.pid.kpV, ret.lateralTuning.pid.kiV = [[0.25], [0.05]]
-<<<<<<< HEAD
-    elif candidate == CAR.SPORTAGE:
-      ret.lateralTuning.pid.kf = 0.00005
-      ret.mass = 1985. + STD_CARGO_KG
-      ret.wheelbase = 2.78
-      ret.steerRatio = 14.4 * 1.1   # 10% higher at the center seems reasonable
-      ret.lateralTuning.pid.kiBP, ret.lateralTuning.pid.kpBP = [[0.], [0.]]
-      ret.lateralTuning.pid.kpV, ret.lateralTuning.pid.kiV = [[0.25], [0.05]]
-    elif candidate in [CAR.NIRO_HEV, CAR.NIRO_EV]:
-      if candidate == CAR.NIRO_EV:
-=======
     elif candidate in [CAR.KIA_NIRO_HEV, CAR.KIA_NIRO_EV]:
       if candidate == CAR.KIA_NIRO_EV:
->>>>>>> b65c3a6a
         ret.lateralTuning.init('indi')
         ret.lateralTuning.indi.innerLoopGain = 5.5
         ret.lateralTuning.indi.outerLoopGain = 4.5
@@ -250,13 +225,10 @@
       ret.lateralTuning.pid.kiBP, ret.lateralTuning.pid.kpBP = [[0.], [0.]]
       ret.lateralTuning.pid.kpV, ret.lateralTuning.pid.kiV = [[0.25], [0.05]]
 
-<<<<<<< HEAD
-=======
     # these cars require a special panda safety mode due to missing counters and checksums in the messages
     if candidate in [CAR.KIA_SPORTAGE, CAR.HYUNDAI_GENESIS, CAR.IONIQ_EV_LTD, CAR.IONIQ, CAR.KONA_EV]:
       ret.safetyModel = car.CarParams.SafetyModel.hyundaiLegacy
 
->>>>>>> b65c3a6a
     ret.centerToFront = ret.wheelbase * 0.4
 
     # TODO: get actual value, for now starting with reasonable value for
@@ -325,15 +297,9 @@
     if self.mad_mode_enabled and not self.CC.longcontrol:
       ret.cruiseState.enabled = ret.cruiseState.available
     # some Optima only has blinker flash signal
-<<<<<<< HEAD
-    if self.CP.carFingerprint == CAR.OPTIMA:
-      ret.leftBlinker = self.CS.leftBlinker = bool(self.CS.left_blinker_flash or self.CS.prev_left_blinker and self.CC.turning_signal_timer)
-      ret.rightBlinker = self.CS.rightBlinker = bool(self.CS.right_blinker_flash or self.CS.prev_right_blinker and self.CC.turning_signal_timer)
-=======
     if self.CP.carFingerprint == CAR.KIA_SPORTAGE:
       ret.leftBlinker = bool(self.CS.left_blinker_flash or self.CS.prev_left_blinker and self.CC.turning_signal_timer)
       ret.rightBlinker = bool(self.CS.right_blinker_flash or self.CS.prev_right_blinker and self.CC.turning_signal_timer)
->>>>>>> b65c3a6a
 
     # turning indicator alert logic
     if (ret.leftBlinker or ret.rightBlinker or self.CC.turning_signal_timer) and ret.vEgo < LANE_CHANGE_SPEED_MIN - 1.2:
