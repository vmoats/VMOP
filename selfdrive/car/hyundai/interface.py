--- conflicted
+++ resolved
@@ -260,12 +260,7 @@
     if candidate in CANFD_CAR:
       ret.longitudinalTuning.kpV = [0.1]
       ret.longitudinalTuning.kiV = [0.0]
-<<<<<<< HEAD
-      ret.experimentalLongitudinalAvailable = candidate not in CANFD_RADAR_SCC_CAR
-=======
-      ret.experimentalLongitudinalAvailable = (candidate in (HYBRID_CAR | EV_CAR) and candidate not in
-                                               (CANFD_UNSUPPORTED_LONGITUDINAL_CAR | CANFD_RADAR_SCC_CAR))
->>>>>>> e94c3c55
+      ret.experimentalLongitudinalAvailable = candidate not in (CANFD_UNSUPPORTED_LONGITUDINAL_CAR | CANFD_RADAR_SCC_CAR)
     else:
       ret.longitudinalTuning.kpV = [0.5]
       ret.longitudinalTuning.kiV = [0.0]
