--- conflicted
+++ resolved
@@ -323,16 +323,6 @@
 
     ret.enableBsm = 0x58b in fingerprint[0]
 
-<<<<<<< HEAD
-    if ret.openpilotLongitudinalControl:
-      ret.safetyConfigs[0].safetyParam |= Panda.FLAG_HYUNDAI_LONG
-
-    #TODO: uncomment when PANDA is updated
-    #if candidate in CAMERA_SCC_CAR:
-    #  ret.safetyConfigs[0].safetyParam |= Panda.FLAG_HYUNDAI_CAMERA_SCC
-
-=======
->>>>>>> e68631f4
     return ret
 
   @staticmethod
