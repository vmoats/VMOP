--- conflicted
+++ resolved
@@ -125,15 +125,12 @@
       ret.wheelbase = 2.756
       ret.steerRatio = 16.
       tire_stiffness_factor = 0.385
-<<<<<<< HEAD
-=======
       CarInterfaceBase.configure_torque_tune(candidate, ret.lateralTuning)
     elif candidate == CAR.SANTA_CRUZ_1ST_GEN:
       ret.mass = 1870. + STD_CARGO_KG  # weight from Limited trim - the only supported trim
       ret.wheelbase = 3.000
       ret.steerRatio = 14.2 # steering ratio according to Hyundai News https://www.hyundainews.com/assets/documents/original/48035-2022SantaCruzProductGuideSpecsv2081521.pdf
       CarInterfaceBase.configure_torque_tune(candidate, ret.lateralTuning)
->>>>>>> b5cbf7f9
 
     # Kia
     elif candidate == CAR.KIA_SORENTO:
@@ -152,8 +149,6 @@
       ret.wheelbase = 2.63
       ret.steerRatio = 14.56
       tire_stiffness_factor = 1
-<<<<<<< HEAD
-=======
       ret.lateralTuning.init('indi')
       ret.lateralTuning.indi.innerLoopGainBP = [0.]
       ret.lateralTuning.indi.innerLoopGainV = [4.]
@@ -168,7 +163,6 @@
       ret.wheelbase = 2.756
       ret.steerRatio = 13.6 # steering ratio according to Kia News https://www.kiamedia.com/us/en/models/sportage/2023/specifications
       CarInterfaceBase.configure_torque_tune(candidate, ret.lateralTuning)
->>>>>>> b5cbf7f9
     elif candidate in (CAR.KIA_OPTIMA_G4, CAR.KIA_OPTIMA_G4_FL, CAR.KIA_OPTIMA_H):
       ret.mass = 3558. * CV.LB_TO_KG
       ret.wheelbase = 2.80
@@ -238,13 +232,9 @@
     if candidate in CANFD_CAR:
       ret.longitudinalTuning.kpV = [0.1]
       ret.longitudinalTuning.kiV = [0.0]
-<<<<<<< HEAD
-      ret.experimentalLongitudinalAvailable = bool(ret.flags & HyundaiFlags.CANFD_HDA2)
-=======
       ret.longitudinalActuatorDelayLowerBound = 0.15
       ret.longitudinalActuatorDelayUpperBound = 0.5
       ret.experimentalLongitudinalAvailable = bool(ret.flags & (HyundaiFlags.CANFD_HDA2 | HyundaiFlags.CANFD_CAMERA_SCC))
->>>>>>> b5cbf7f9
     else:
       ret.longitudinalTuning.kpV = [0.5]
       ret.longitudinalTuning.kiV = [0.0]
