#!/usr/bin/env python3
from cereal import car
from selfdrive.config import Conversions as CV
from selfdrive.car.hyundai.values import CAR
from selfdrive.car import STD_CARGO_KG, scale_rot_inertia, scale_tire_stiffness, gen_empty_fingerprint
from selfdrive.car.interfaces import CarInterfaceBase

class CarInterface(CarInterfaceBase):

  @staticmethod
  def compute_gb(accel, speed):
    return float(accel) / 3.0

  @staticmethod
  def get_params(candidate, fingerprint=gen_empty_fingerprint(), car_fw=[]):  # pylint: disable=dangerous-default-value
    ret = CarInterfaceBase.get_std_params(candidate, fingerprint)

    ret.carName = "hyundai"
    ret.safetyModel = car.CarParams.SafetyModel.hyundai
    ret.radarOffCan = True

    # Most Hyundai car ports are community features for now
    ret.communityFeature = candidate not in [CAR.SONATA, CAR.PALISADE]

    ret.steerActuatorDelay = 0.3  # Default delay
    ret.steerRateCost = 0.45
    ret.steerLimitTimer = 0.8
    tire_stiffness_factor = 1.

    if candidate == CAR.SANTA_FE:
      ret.lateralTuning.pid.kf = 0.00005
      ret.mass = 3982. * CV.LB_TO_KG + STD_CARGO_KG
      ret.wheelbase = 2.766
      # Values from optimizer
      ret.steerRatio = 16.55  # 13.8 is spec end-to-end
      tire_stiffness_factor = 0.82
      ret.lateralTuning.pid.kiBP, ret.lateralTuning.pid.kpBP = [[9., 22.], [9., 22.]]
      ret.lateralTuning.pid.kpV, ret.lateralTuning.pid.kiV = [[0.2, 0.35], [0.05, 0.09]]
    elif candidate == CAR.SONATA:
      ret.lateralTuning.pid.kf = 0.00005
      ret.mass = 1513. + STD_CARGO_KG
      ret.wheelbase = 2.84
      ret.steerRatio = 13.27 * 1.15   # 15% higher at the center seems reasonable
      tire_stiffness_factor = 0.65
      ret.lateralTuning.pid.kiBP, ret.lateralTuning.pid.kpBP = [[0.], [0.]]
      ret.lateralTuning.pid.kpV, ret.lateralTuning.pid.kiV = [[0.25], [0.05]]
    elif candidate == CAR.SONATA_2019:
      ret.lateralTuning.pid.kf = 0.00005
      ret.mass = 4497. * CV.LB_TO_KG
      ret.wheelbase = 2.804
      ret.steerRatio = 13.27 * 1.15   # 15% higher at the center seems reasonable
      ret.lateralTuning.pid.kiBP, ret.lateralTuning.pid.kpBP = [[0.], [0.]]
      ret.lateralTuning.pid.kpV, ret.lateralTuning.pid.kiV = [[0.25], [0.05]]
    elif candidate == CAR.PALISADE:
      ret.lateralTuning.pid.kf = 0.00005
      ret.mass = 1999. + STD_CARGO_KG
      ret.wheelbase = 2.90
      ret.steerRatio = 13.75 * 1.15
      ret.lateralTuning.pid.kiBP, ret.lateralTuning.pid.kpBP = [[0.], [0.]]
      ret.lateralTuning.pid.kpV, ret.lateralTuning.pid.kiV = [[0.25], [0.05]]
    elif candidate == CAR.KIA_SORENTO:
      ret.lateralTuning.pid.kf = 0.00005
      ret.mass = 1985. + STD_CARGO_KG
      ret.wheelbase = 2.78
      ret.steerRatio = 14.4 * 1.1   # 10% higher at the center seems reasonable
      ret.lateralTuning.pid.kiBP, ret.lateralTuning.pid.kpBP = [[0.], [0.]]
      ret.lateralTuning.pid.kpV, ret.lateralTuning.pid.kiV = [[0.25], [0.05]]
    elif candidate in [CAR.ELANTRA, CAR.ELANTRA_GT_I30]:
      ret.lateralTuning.pid.kf = 0.00006
      ret.mass = 1275. + STD_CARGO_KG
      ret.wheelbase = 2.7
      ret.steerRatio = 15.4            # 14 is Stock | Settled Params Learner values are steerRatio: 15.401566348670535
      tire_stiffness_factor = 0.385    # stiffnessFactor settled on 1.0081302973865127
      ret.lateralTuning.pid.kiBP, ret.lateralTuning.pid.kpBP = [[0.], [0.]]
      ret.lateralTuning.pid.kpV, ret.lateralTuning.pid.kiV = [[0.25], [0.05]]
      ret.minSteerSpeed = 32 * CV.MPH_TO_MS
    elif candidate == CAR.HYUNDAI_GENESIS:
      ret.lateralTuning.pid.kf = 0.00005
      ret.mass = 2060. + STD_CARGO_KG
      ret.wheelbase = 3.01
      ret.steerRatio = 16.5
      ret.lateralTuning.init('indi')
      ret.lateralTuning.indi.innerLoopGain = 3.5
      ret.lateralTuning.indi.outerLoopGain = 2.0
      ret.lateralTuning.indi.timeConstant = 1.4
      ret.lateralTuning.indi.actuatorEffectiveness = 2.3
      ret.minSteerSpeed = 60 * CV.KPH_TO_MS
    elif candidate == CAR.GENESIS_G70: 
      ret.lateralTuning.pid.kf = 0.00005 
      ret.mass = 1640. + STD_CARGO_KG 
      ret.wheelbase = 2.84 
      ret.steerRatio = 16.5 
      ret.lateralTuning.pid.kiBP, ret.lateralTuning.pid.kpBP = [[0.], [0.]]
      ret.lateralTuning.pid.kpV, ret.lateralTuning.pid.kiV = [[0.16], [0.01]]
    elif candidate == CAR.GENESIS_G80:
      ret.lateralTuning.pid.kf = 0.00005
      ret.mass = 2060. + STD_CARGO_KG
      ret.wheelbase = 3.01
      ret.steerRatio = 16.5
      ret.lateralTuning.pid.kiBP, ret.lateralTuning.pid.kpBP = [[0.], [0.]]
      ret.lateralTuning.pid.kpV, ret.lateralTuning.pid.kiV = [[0.16], [0.01]]
    elif candidate == CAR.GENESIS_G90:
      ret.mass = 2200
      ret.wheelbase = 3.15
      ret.steerRatio = 12.069
      ret.lateralTuning.pid.kiBP, ret.lateralTuning.pid.kpBP = [[0.], [0.]]
      ret.lateralTuning.pid.kpV, ret.lateralTuning.pid.kiV = [[0.16], [0.01]]
    elif candidate == CAR.KIA_NIRO_EV:
      ret.lateralTuning.pid.kf = 0.00006
      ret.mass = 1737. + STD_CARGO_KG
      ret.wheelbase = 2.7
      ret.steerRatio = 13.73  # Spec
      tire_stiffness_factor = 0.385
      ret.lateralTuning.pid.kiBP, ret.lateralTuning.pid.kpBP = [[0.], [0.]]
      ret.lateralTuning.pid.kpV, ret.lateralTuning.pid.kiV = [[0.25], [0.05]]
    elif candidate in [CAR.KIA_OPTIMA, CAR.KIA_OPTIMA_H]:
      ret.lateralTuning.pid.kf = 0.00005
      ret.mass = 3558. * CV.LB_TO_KG
      ret.wheelbase = 2.80
      ret.steerRatio = 13.75
      tire_stiffness_factor = 0.5
      ret.lateralTuning.pid.kiBP, ret.lateralTuning.pid.kpBP = [[0.], [0.]]
      ret.lateralTuning.pid.kpV, ret.lateralTuning.pid.kiV = [[0.25], [0.05]]
    elif candidate == CAR.KIA_STINGER:
      ret.lateralTuning.pid.kf = 0.00005
      ret.mass = 1825. + STD_CARGO_KG
      ret.wheelbase = 2.78
      ret.steerRatio = 14.4 * 1.15   # 15% higher at the center seems reasonable
      ret.lateralTuning.pid.kiBP, ret.lateralTuning.pid.kpBP = [[0.], [0.]]
      ret.lateralTuning.pid.kpV, ret.lateralTuning.pid.kiV = [[0.25], [0.05]]
    elif candidate == CAR.KONA:
      ret.lateralTuning.pid.kf = 0.00005
      ret.mass = 1275. + STD_CARGO_KG
      ret.wheelbase = 2.7
      ret.steerRatio = 13.73 * 1.15  # Spec
      tire_stiffness_factor = 0.385
      ret.lateralTuning.pid.kiBP, ret.lateralTuning.pid.kpBP = [[0.], [0.]]
      ret.lateralTuning.pid.kpV, ret.lateralTuning.pid.kiV = [[0.25], [0.05]]
    elif candidate == CAR.KONA_EV:
      ret.lateralTuning.pid.kf = 0.00006
      ret.mass = 1685. + STD_CARGO_KG
      ret.wheelbase = 2.7
      ret.steerRatio = 13.73  # Spec
      tire_stiffness_factor = 0.385
      ret.lateralTuning.pid.kiBP, ret.lateralTuning.pid.kpBP = [[0.], [0.]]
      ret.lateralTuning.pid.kpV, ret.lateralTuning.pid.kiV = [[0.25], [0.05]]
    elif candidate in CAR.IONIQ_EV_2020:
      ret.lateralTuning.pid.kf = 0.00006
      ret.mass = 1490. + STD_CARGO_KG   #weight per hyundai site https://www.hyundaiusa.com/ioniq-electric/specifications.aspx
      ret.wheelbase = 2.7
      ret.steerRatio = 13.73 * 1.15   #Spec
      tire_stiffness_factor = 0.385
      ret.lateralTuning.pid.kiBP, ret.lateralTuning.pid.kpBP = [[0., 10., 30.], [0., 10., 30.]]
      ret.lateralTuning.pid.kpV, ret.lateralTuning.pid.kiV = [[0.01, 0.02, 0.03], [0.001, 0.0015, 0.002]]
    elif candidate in [CAR.IONIQ, CAR.IONIQ_EV_LTD]:
      ret.lateralTuning.pid.kf = 0.00006
      ret.mass = 1490. + STD_CARGO_KG   #weight per hyundai site https://www.hyundaiusa.com/ioniq-electric/specifications.aspx
      ret.wheelbase = 2.7
      ret.steerRatio = 13.73   #Spec
      tire_stiffness_factor = 0.385
      ret.lateralTuning.pid.kiBP, ret.lateralTuning.pid.kpBP = [[0.], [0.]]
      ret.lateralTuning.pid.kpV, ret.lateralTuning.pid.kiV = [[0.25], [0.05]]
      ret.minSteerSpeed = 32 * CV.MPH_TO_MS
    elif candidate == CAR.KIA_FORTE:
      ret.lateralTuning.pid.kf = 0.00005
      ret.mass = 3558. * CV.LB_TO_KG
      ret.wheelbase = 2.80
      ret.steerRatio = 13.75
      tire_stiffness_factor = 0.5
      ret.lateralTuning.pid.kiBP, ret.lateralTuning.pid.kpBP = [[0.], [0.]]
      ret.lateralTuning.pid.kpV, ret.lateralTuning.pid.kiV = [[0.25], [0.05]]
    elif candidate == CAR.VELOSTER:
      ret.lateralTuning.pid.kf = 0.00005
      ret.mass = 3558. * CV.LB_TO_KG
      ret.wheelbase = 2.80
      ret.steerRatio = 13.75 * 1.15
      tire_stiffness_factor = 0.5
      ret.lateralTuning.pid.kiBP, ret.lateralTuning.pid.kpBP = [[0.], [0.]]
      ret.lateralTuning.pid.kpV, ret.lateralTuning.pid.kiV = [[0.25], [0.05]]

    # these cars require a special panda safety mode due to missing counters and checksums in the messages
<<<<<<< HEAD

    if candidate in [CAR.HYUNDAI_GENESIS, CAR.IONIQ_EV_2020, CAR.IONIQ_EV_LTD, CAR.IONIQ, CAR.KONA_EV, CAR.KIA_SORENTO, CAR.SONATA_2019, 
                     CAR.KIA_OPTIMA, CAR.VELOSTER, CAR.KIA_STINGER, CAR.GENESIS_G70]:

=======
    if candidate in [CAR.HYUNDAI_GENESIS, CAR.IONIQ_EV_LTD, CAR.IONIQ, CAR.KONA_EV, CAR.KIA_SORENTO, CAR.SONATA_2019,
                     CAR.KIA_NIRO_EV, CAR.KIA_OPTIMA, CAR.VELOSTER, CAR.KIA_STINGER, CAR.GENESIS_G70]:
>>>>>>> e6668625
      ret.safetyModel = car.CarParams.SafetyModel.hyundaiLegacy

    ret.centerToFront = ret.wheelbase * 0.4

    # TODO: get actual value, for now starting with reasonable value for
    # civic and scaling by mass and wheelbase
    ret.rotationalInertia = scale_rot_inertia(ret.mass, ret.wheelbase)

    # TODO: start from empirically derived lateral slip stiffness for the civic and scale by
    # mass and CG position, so all cars will have approximately similar dyn behaviors
    ret.tireStiffnessFront, ret.tireStiffnessRear = scale_tire_stiffness(ret.mass, ret.wheelbase, ret.centerToFront,
                                                                         tire_stiffness_factor=tire_stiffness_factor)

    ret.enableCamera = True

    return ret

  def update(self, c, can_strings):
    self.cp.update_strings(can_strings)
    self.cp_cam.update_strings(can_strings)

    ret = self.CS.update(self.cp, self.cp_cam)
    ret.canValid = self.cp.can_valid and self.cp_cam.can_valid

    events = self.create_common_events(ret)
    #TODO: addd abs(self.CS.angle_steers) > 90 to 'steerTempUnavailable' event

    # low speed steer alert hysteresis logic (only for cars with steer cut off above 10 m/s)
    if ret.vEgo < (self.CP.minSteerSpeed + 2.) and self.CP.minSteerSpeed > 10.:
      self.low_speed_alert = True
    if ret.vEgo > (self.CP.minSteerSpeed + 4.):
      self.low_speed_alert = False
    if self.low_speed_alert:
      events.add(car.CarEvent.EventName.belowSteerSpeed)

    ret.events = events.to_msg()

    self.CS.out = ret.as_reader()
    return self.CS.out

  def apply(self, c):
    can_sends = self.CC.update(c.enabled, self.CS, self.frame, c.actuators,
                               c.cruiseControl.cancel, c.hudControl.visualAlert, c.hudControl.leftLaneVisible,
                               c.hudControl.rightLaneVisible, c.hudControl.leftLaneDepart, c.hudControl.rightLaneDepart)
    self.frame += 1
    return can_sends<|MERGE_RESOLUTION|>--- conflicted
+++ resolved
@@ -179,15 +179,10 @@
       ret.lateralTuning.pid.kpV, ret.lateralTuning.pid.kiV = [[0.25], [0.05]]
 
     # these cars require a special panda safety mode due to missing counters and checksums in the messages
-<<<<<<< HEAD
 
     if candidate in [CAR.HYUNDAI_GENESIS, CAR.IONIQ_EV_2020, CAR.IONIQ_EV_LTD, CAR.IONIQ, CAR.KONA_EV, CAR.KIA_SORENTO, CAR.SONATA_2019, 
                      CAR.KIA_OPTIMA, CAR.VELOSTER, CAR.KIA_STINGER, CAR.GENESIS_G70]:
 
-=======
-    if candidate in [CAR.HYUNDAI_GENESIS, CAR.IONIQ_EV_LTD, CAR.IONIQ, CAR.KONA_EV, CAR.KIA_SORENTO, CAR.SONATA_2019,
-                     CAR.KIA_NIRO_EV, CAR.KIA_OPTIMA, CAR.VELOSTER, CAR.KIA_STINGER, CAR.GENESIS_G70]:
->>>>>>> e6668625
       ret.safetyModel = car.CarParams.SafetyModel.hyundaiLegacy
 
     ret.centerToFront = ret.wheelbase * 0.4
