from enum import IntFlag
from dataclasses import dataclass
from typing import Dict, List, Optional, Union

from cereal import car
from panda.python import uds
from common.conversions import Conversions as CV
from selfdrive.car import dbc_dict
from selfdrive.car.docs_definitions import CarInfo, Harness
from selfdrive.car.fw_query_definitions import FwQueryConfig, Request, p16

Ecu = car.CarParams.Ecu


class CarControllerParams:
  ACCEL_MIN = -3.5 # m/s
  ACCEL_MAX = 2.0 # m/s

  def __init__(self, CP):
    self.STEER_DELTA_UP = 3
    self.STEER_DELTA_DOWN = 7
    self.STEER_DRIVER_ALLOWANCE = 50
    self.STEER_DRIVER_MULTIPLIER = 2
    self.STEER_DRIVER_FACTOR = 1
    self.STEER_THRESHOLD = 150

    if CP.carFingerprint in CANFD_CAR:
      self.STEER_MAX = 270
      self.STEER_DRIVER_ALLOWANCE = 250
      self.STEER_DRIVER_MULTIPLIER = 2
      self.STEER_THRESHOLD = 250
      self.STEER_DELTA_UP = 2
      self.STEER_DELTA_DOWN = 3

    # To determine the limit for your car, find the maximum value that the stock LKAS will request.
    # If the max stock LKAS request is <384, add your car to this list.
    elif CP.carFingerprint in (CAR.GENESIS_G80, CAR.GENESIS_G90, CAR.ELANTRA, CAR.HYUNDAI_GENESIS, CAR.ELANTRA_GT_I30, CAR.IONIQ,
                               CAR.IONIQ_EV_LTD, CAR.SANTA_FE_PHEV_2022, CAR.SONATA_LF, CAR.KIA_FORTE, CAR.KIA_NIRO_PHEV,
                               CAR.KIA_OPTIMA_H, CAR.KIA_SORENTO, CAR.KIA_STINGER):
      self.STEER_MAX = 255

    # Default for most HKG
    else:
      self.STEER_MAX = 384


class HyundaiFlags(IntFlag):
  CANFD_HDA2 = 1
  CANFD_ALT_BUTTONS = 2


class CAR:
  # Hyundai
  ELANTRA = "HYUNDAI ELANTRA 2017"
  ELANTRA_2021 = "HYUNDAI ELANTRA 2021"
  ELANTRA_HEV_2021 = "HYUNDAI ELANTRA HYBRID 2021"
  ELANTRA_GT_I30 = "HYUNDAI I30 N LINE 2019 & GT 2018 DCT"
  HYUNDAI_GENESIS = "HYUNDAI GENESIS 2015-2016"
  IONIQ = "HYUNDAI IONIQ HYBRID 2017-2019"
  IONIQ_HEV_2022 = "HYUNDAI IONIQ HYBRID 2020-2022"
  IONIQ_EV_LTD = "HYUNDAI IONIQ ELECTRIC LIMITED 2019"
  IONIQ_EV_2020 = "HYUNDAI IONIQ ELECTRIC 2020"
  IONIQ_PHEV_2019 = "HYUNDAI IONIQ PLUG-IN HYBRID 2019"
  IONIQ_PHEV = "HYUNDAI IONIQ PHEV 2020"
  KONA = "HYUNDAI KONA 2020"
  KONA_EV = "HYUNDAI KONA ELECTRIC 2019"
  KONA_EV_2022 = "HYUNDAI KONA ELECTRIC 2022"
  KONA_HEV = "HYUNDAI KONA HYBRID 2020"
  SANTA_FE = "HYUNDAI SANTA FE 2019"
  SANTA_FE_2022 = "HYUNDAI SANTA FE 2022"
  SANTA_FE_HEV_2022 = "HYUNDAI SANTA FE HYBRID 2022"
  SANTA_FE_PHEV_2022 = "HYUNDAI SANTA FE PlUG-IN HYBRID 2022"
  SONATA = "HYUNDAI SONATA 2020"
  SONATA_LF = "HYUNDAI SONATA 2019"
  TUCSON = "HYUNDAI TUCSON 2019"
  PALISADE = "HYUNDAI PALISADE 2020"
  VELOSTER = "HYUNDAI VELOSTER 2019"
  SONATA_HYBRID = "HYUNDAI SONATA HYBRID 2021"
  IONIQ_5 = "HYUNDAI IONIQ 5 2022"
  TUCSON_HYBRID_4TH_GEN = "HYUNDAI TUCSON HYBRID 4TH GEN"

  # Kia
  KIA_FORTE = "KIA FORTE E 2018 & GT 2021"
  KIA_K5_2021 = "KIA K5 2021"
  KIA_NIRO_EV = "KIA NIRO EV 2020"
  KIA_NIRO_PHEV = "KIA NIRO HYBRID 2019"
  KIA_NIRO_HEV_2021 = "KIA NIRO HYBRID 2021"
  KIA_OPTIMA = "KIA OPTIMA 2016"
  KIA_OPTIMA_2019 = "KIA OPTIMA 2019"
  KIA_OPTIMA_H = "KIA OPTIMA HYBRID 2017 & SPORTS 2019"
  KIA_SELTOS = "KIA SELTOS 2021"
  KIA_SORENTO = "KIA SORENTO GT LINE 2018"
  KIA_STINGER = "KIA STINGER GT2 2018"
  KIA_CEED = "KIA CEED INTRO ED 2019"
  KIA_EV6 = "KIA EV6 2022"

  # Genesis
  GENESIS_G70 = "GENESIS G70 2018"
  GENESIS_G70_2020 = "GENESIS G70 2020"
  GENESIS_G80 = "GENESIS G80 2017"
  GENESIS_G90 = "GENESIS G90 2017"


@dataclass
class HyundaiCarInfo(CarInfo):
  # TODO: we can probably remove LKAS. LKAS is standard on many
  # HKG and for others, it's likely packaged together with SCC
  package: str = "Smart Cruise Control (SCC) & LKAS"


CAR_INFO: Dict[str, Optional[Union[HyundaiCarInfo, List[HyundaiCarInfo]]]] = {
  CAR.ELANTRA: HyundaiCarInfo("Hyundai Elantra 2017-19", min_enable_speed=19 * CV.MPH_TO_MS, harness=Harness.hyundai_b),
  CAR.ELANTRA_2021: HyundaiCarInfo("Hyundai Elantra 2021-22", video_link="https://youtu.be/_EdYQtV52-c", harness=Harness.hyundai_k),
  CAR.ELANTRA_HEV_2021: HyundaiCarInfo("Hyundai Elantra Hybrid 2021-22", "Smart Cruise Control (SCC)", video_link="https://youtu.be/_EdYQtV52-c", harness=Harness.hyundai_k),
  CAR.ELANTRA_GT_I30: None,  # dashcamOnly and same platform as CAR.ELANTRA
  CAR.HYUNDAI_GENESIS: HyundaiCarInfo("Hyundai Genesis 2015-16", min_enable_speed=19 * CV.MPH_TO_MS, harness=Harness.hyundai_j),
  CAR.IONIQ: HyundaiCarInfo("Hyundai Ioniq Hybrid 2017-19", harness=Harness.hyundai_c),
  CAR.IONIQ_HEV_2022: HyundaiCarInfo("Hyundai Ioniq Hybrid 2020-22", "Smart Cruise Control (SCC) & LFA", harness=Harness.hyundai_h),
  CAR.IONIQ_EV_LTD: HyundaiCarInfo("Hyundai Ioniq Electric 2019", harness=Harness.hyundai_c),
  CAR.IONIQ_EV_2020: HyundaiCarInfo("Hyundai Ioniq Electric 2020", harness=Harness.hyundai_h),
  CAR.IONIQ_PHEV_2019: HyundaiCarInfo("Hyundai Ioniq Plug-in Hybrid 2019", harness=Harness.hyundai_c),
  CAR.IONIQ_PHEV: HyundaiCarInfo("Hyundai Ioniq Plug-in Hybrid 2020-21", "Smart Cruise Control (SCC)", harness=Harness.hyundai_h),
  CAR.KONA: HyundaiCarInfo("Hyundai Kona 2020", "Smart Cruise Control (SCC)", harness=Harness.hyundai_b),
  CAR.KONA_EV: HyundaiCarInfo("Hyundai Kona Electric 2018-21", harness=Harness.hyundai_g),
  CAR.KONA_EV_2022: HyundaiCarInfo("Hyundai Kona Electric 2022", "Smart Cruise Control (SCC)", harness=Harness.hyundai_o),
  CAR.KONA_HEV: HyundaiCarInfo("Hyundai Kona Hybrid 2020", video_link="https://youtu.be/0dwpAHiZgFo", harness=Harness.hyundai_i),
  CAR.SANTA_FE: HyundaiCarInfo("Hyundai Santa Fe 2019-20", "All", harness=Harness.hyundai_d),
  CAR.SANTA_FE_2022: HyundaiCarInfo("Hyundai Santa Fe 2021-22", "All", video_link="https://youtu.be/VnHzSTygTS4", harness=Harness.hyundai_l),
  CAR.SANTA_FE_HEV_2022: HyundaiCarInfo("Hyundai Santa Fe Hybrid 2022", "All", harness=Harness.hyundai_l),
  CAR.SANTA_FE_PHEV_2022: HyundaiCarInfo("Hyundai Santa Fe Plug-in Hybrid 2022", "All", harness=Harness.hyundai_l),
  CAR.SONATA: HyundaiCarInfo("Hyundai Sonata 2020-22", "All", video_link="https://www.youtube.com/watch?v=ix63r9kE3Fw", harness=Harness.hyundai_a),
  CAR.SONATA_LF: HyundaiCarInfo("Hyundai Sonata 2018-19", harness=Harness.hyundai_e),
  CAR.TUCSON: [
    HyundaiCarInfo("Hyundai Tucson 2021", "Smart Cruise Control (SCC)", min_enable_speed=19 * CV.MPH_TO_MS, harness=Harness.hyundai_l),
    HyundaiCarInfo("Hyundai Tucson Diesel 2019", "Smart Cruise Control (SCC)", harness=Harness.hyundai_l),
  ],
  CAR.PALISADE: [
    HyundaiCarInfo("Hyundai Palisade 2020-22", "All", video_link="https://youtu.be/TAnDqjF4fDY?t=456", harness=Harness.hyundai_h),
    HyundaiCarInfo("Kia Telluride 2020", "All", harness=Harness.hyundai_h),
  ],
  CAR.VELOSTER: HyundaiCarInfo("Hyundai Veloster 2019-20", "Smart Cruise Control (SCC)", min_enable_speed=5. * CV.MPH_TO_MS, harness=Harness.hyundai_e),
  CAR.SONATA_HYBRID: HyundaiCarInfo("Hyundai Sonata Hybrid 2020-22", "All", harness=Harness.hyundai_a),
  CAR.IONIQ_5: HyundaiCarInfo("Hyundai Ioniq 5 2022", "Highway Driving Assist II", harness=Harness.hyundai_q),
  CAR.TUCSON_HYBRID_4TH_GEN: HyundaiCarInfo("Hyundai Tucson Hybrid 2022", "All", harness=Harness.hyundai_n),

  # Kia
  CAR.KIA_FORTE: HyundaiCarInfo("Kia Forte 2019-21", "Smart Cruise Control (SCC)", harness=Harness.hyundai_g),
  CAR.KIA_K5_2021: HyundaiCarInfo("Kia K5 2021-22", "Smart Cruise Control (SCC)", harness=Harness.hyundai_a),
  CAR.KIA_NIRO_EV: [
    HyundaiCarInfo("Kia Niro EV 2019", "All", video_link="https://www.youtube.com/watch?v=lT7zcG6ZpGo", harness=Harness.hyundai_h),
    HyundaiCarInfo("Kia Niro EV 2020", "All", video_link="https://www.youtube.com/watch?v=lT7zcG6ZpGo", harness=Harness.hyundai_f),
    HyundaiCarInfo("Kia Niro EV 2021", "All", video_link="https://www.youtube.com/watch?v=lT7zcG6ZpGo", harness=Harness.hyundai_c),
    HyundaiCarInfo("Kia Niro EV 2022", "All", video_link="https://www.youtube.com/watch?v=lT7zcG6ZpGo", harness=Harness.hyundai_h),
  ],
  CAR.KIA_NIRO_PHEV: HyundaiCarInfo("Kia Niro Plug-in Hybrid 2018-19", "All", min_enable_speed=10. * CV.MPH_TO_MS, harness=Harness.hyundai_c),
  CAR.KIA_NIRO_HEV_2021: [
    HyundaiCarInfo("Kia Niro Hybrid 2021", harness=Harness.hyundai_f),  # TODO: could be hyundai_d, verify
    HyundaiCarInfo("Kia Niro Hybrid 2022", harness=Harness.hyundai_h),
  ],
<<<<<<< HEAD
  # TODO: probably supports 2016, 2018
  CAR.KIA_OPTIMA: HyundaiCarInfo("Kia Optima 2017", "Advanced Smart Cruise Control", harness=Harness.hyundai_b),
  CAR.KIA_OPTIMA_2019: HyundaiCarInfo("Kia Optima 2019-20", "Smart Cruise Control (SCC)", harness=Harness.hyundai_g),
=======
  CAR.KIA_OPTIMA: [
    HyundaiCarInfo("Kia Optima 2017", "Advanced Smart Cruise Control", min_steer_speed=32. * CV.MPH_TO_MS, harness=Harness.hyundai_b),
    HyundaiCarInfo("Kia Optima 2019-20", "Smart Cruise Control (SCC)", harness=Harness.hyundai_g),
  ],
>>>>>>> 6561c0ca
  CAR.KIA_OPTIMA_H: [
    HyundaiCarInfo("Kia Optima Hybrid 2017", "Advanced Smart Cruise Control"),  # TODO: may support adjacent years
    HyundaiCarInfo("Kia Optima Hybrid 2019", "Smart Cruise Control (SCC)"),
  ],
  CAR.KIA_SELTOS: HyundaiCarInfo("Kia Seltos 2021", harness=Harness.hyundai_a),
  CAR.KIA_SORENTO: [
    HyundaiCarInfo("Kia Sorento 2018", "Advanced Smart Cruise Control", video_link="https://www.youtube.com/watch?v=Fkh3s6WHJz8", harness=Harness.hyundai_c),
    HyundaiCarInfo("Kia Sorento 2019", video_link="https://www.youtube.com/watch?v=Fkh3s6WHJz8", harness=Harness.hyundai_e),
  ],
  CAR.KIA_STINGER: HyundaiCarInfo("Kia Stinger 2018-20", video_link="https://www.youtube.com/watch?v=MJ94qoofYw0", harness=Harness.hyundai_c),
  CAR.KIA_CEED: HyundaiCarInfo("Kia Ceed 2019", "Smart Cruise Control (SCC)", harness=Harness.hyundai_e),
  CAR.KIA_EV6: HyundaiCarInfo("Kia EV6 2022", "Highway Driving Assist II", harness=Harness.hyundai_p),

  # Genesis
  CAR.GENESIS_G70: HyundaiCarInfo("Genesis G70 2018-19", "All", harness=Harness.hyundai_f),
  CAR.GENESIS_G70_2020: HyundaiCarInfo("Genesis G70 2020", "All", harness=Harness.hyundai_f),
  CAR.GENESIS_G80: HyundaiCarInfo("Genesis G80 2017-19", "All", harness=Harness.hyundai_h),
  CAR.GENESIS_G90: HyundaiCarInfo("Genesis G90 2017-18", "All", harness=Harness.hyundai_c),
}

class Buttons:
  NONE = 0
  RES_ACCEL = 1
  SET_DECEL = 2
  GAP_DIST = 3
  CANCEL = 4  # on newer models, this is a pause/resume button

FINGERPRINTS = {
  CAR.ELANTRA: [{
    66: 8, 67: 8, 68: 8, 127: 8, 273: 8, 274: 8, 275: 8, 339: 8, 356: 4, 399: 8, 512: 6, 544: 8, 593: 8, 608: 8, 688: 5, 790: 8, 809: 8, 897: 8, 832: 8, 899: 8, 902: 8, 903: 8, 905: 8, 909: 8, 916: 8, 1040: 8, 1056: 8, 1057: 8, 1078: 4, 1170: 8, 1265: 4, 1280: 1, 1282: 4, 1287: 4, 1290: 8, 1292: 8, 1294: 8, 1312: 8, 1314: 8, 1322: 8, 1345: 8, 1349: 8, 1351: 8, 1353: 8, 1363: 8, 1366: 8, 1367: 8, 1369: 8, 1407: 8, 1415: 8, 1419: 8, 1425: 2, 1427: 6, 1440: 8, 1456: 4, 1472: 8, 1486: 8, 1487: 8, 1491: 8, 1530: 8, 1532: 5, 2001: 8, 2003: 8, 2004: 8, 2009: 8, 2012: 8, 2016: 8, 2017: 8, 2024: 8, 2025: 8
  }],
  CAR.ELANTRA_GT_I30: [{
    66: 8, 67: 8, 68: 8, 127: 8, 128: 8, 129: 8, 273: 8, 274: 8, 275: 8, 339: 8, 354: 3, 356: 4, 399: 8, 512: 6, 544: 8, 593: 8, 608: 8, 688: 5, 790: 8, 809: 8, 884: 8, 897: 8, 899: 8, 902: 8, 903: 8, 905: 8, 909: 8, 916: 8, 1040: 8, 1056: 8, 1057: 8, 1078: 4, 1151: 6, 1168: 7, 1170: 8, 1193: 8, 1265: 4, 1280: 1, 1282: 4, 1287: 4, 1290: 8, 1292: 8, 1294: 8, 1312: 8, 1322: 8, 1345: 8, 1348: 8, 1349: 8, 1351: 8, 1353: 8, 1356: 8, 1363: 8, 1365: 8, 1366: 8, 1367: 8, 1369: 8, 1407: 8, 1414: 3, 1415: 8, 1427: 6, 1440: 8, 1456: 4, 1470: 8, 1486: 8, 1487: 8, 1491: 8, 1530: 8, 1952: 8, 1960: 8, 1988: 8, 2000: 8, 2001: 8, 2005: 8, 2008: 8, 2009: 8, 2013: 8, 2017: 8, 2025: 8
  },
  {
    66: 8, 67: 8, 68: 8, 127: 8, 128: 8, 129: 8, 273: 8, 274: 8, 275: 8, 339: 8, 354: 3, 356: 4, 399: 8, 512: 6, 544: 8, 593: 8, 608: 8, 688: 5, 790: 8, 809: 8, 832: 8, 897: 8, 899: 8, 902: 8, 903: 8, 905: 8, 909: 8, 916: 8, 1040: 8, 1056: 8, 1057: 8, 1078: 4, 1151: 6, 1168: 7, 1170: 8, 1265: 4, 1280: 1, 1282: 4, 1287: 4, 1290: 8, 1292: 8, 1294: 8, 1312: 8, 1322: 8, 1342: 6, 1345: 8, 1348: 8, 1349: 8, 1351: 8, 1353: 8, 1356: 8, 1363: 8, 1366: 8, 1367: 8, 1369: 8, 1407: 8, 1414: 3, 1415: 8, 1419: 8, 1440: 8, 1456: 4, 1470: 8, 1486: 8, 1487: 8, 1491: 8, 1530: 8
  },
  {
    66: 8, 67: 8, 68: 8, 127: 8, 128: 8, 129: 8, 273: 8, 274: 8, 275: 8, 339: 8, 354: 3, 356: 4, 399: 8, 512: 6, 544: 8, 593: 8, 608: 8, 688: 5, 790: 8, 809: 8, 832: 8, 897: 8, 899: 8, 902: 8, 903: 8, 905: 8, 909: 8, 916: 8, 1040: 8, 1056: 8, 1057: 8, 1078: 4, 1151: 6, 1168: 7, 1170: 8, 1265: 4, 1280: 1, 1282: 4, 1287: 4, 1290: 8, 1292: 8, 1294: 8, 1312: 8, 1322: 8, 1342: 6, 1345: 8, 1348: 8, 1349: 8, 1351: 8, 1353: 8, 1356: 8, 1363: 8, 1366: 8, 1367: 8, 1369: 8, 1407: 8, 1414: 3, 1419: 8, 1427: 6, 1440: 8, 1456: 4, 1470: 8, 1486: 8, 1487: 8, 1491: 8, 1960: 8, 1990: 8, 1998: 8, 2000: 8, 2001: 8, 2004: 8, 2005: 8, 2008: 8, 2009: 8, 2012: 8, 2013: 8, 2015: 8, 2016: 8, 2017: 8, 2024: 8, 2025: 8
  }],
  CAR.HYUNDAI_GENESIS: [{
    67: 8, 68: 8, 304: 8, 320: 8, 339: 8, 356: 4, 544: 7, 593: 8, 608: 8, 688: 5, 809: 8, 832: 8, 854: 7, 870: 7, 871: 8, 872: 5, 897: 8, 902: 8, 903: 6, 916: 8, 1024: 2, 1040: 8, 1056: 8, 1057: 8, 1078: 4, 1107: 5, 1136: 8, 1151: 6, 1168: 7, 1170: 8, 1173: 8, 1184: 8, 1265: 4, 1280: 1, 1287: 4, 1292: 8, 1312: 8, 1322: 8, 1331: 8, 1332: 8, 1333: 8, 1334: 8, 1335: 8, 1342: 6, 1345: 8, 1363: 8, 1369: 8, 1370: 8, 1371: 8, 1378: 4, 1384: 5, 1407: 8, 1419: 8, 1427: 6, 1434: 2, 1456: 4
  },
  {
    67: 8, 68: 8, 304: 8, 320: 8, 339: 8, 356: 4, 544: 7, 593: 8, 608: 8, 688: 5, 809: 8, 832: 8, 854: 7, 870: 7, 871: 8, 872: 5, 897: 8, 902: 8, 903: 6, 916: 8, 1024: 2, 1040: 8, 1056: 8, 1057: 8, 1078: 4, 1107: 5, 1136: 8, 1151: 6, 1168: 7, 1170: 8, 1173: 8, 1184: 8, 1265: 4, 1280: 1, 1281: 3, 1287: 4, 1292: 8, 1312: 8, 1322: 8, 1331: 8, 1332: 8, 1333: 8, 1334: 8, 1335: 8, 1345: 8, 1363: 8, 1369: 8, 1370: 8, 1378: 4, 1379: 8, 1384: 5, 1407: 8, 1419: 8, 1427: 6, 1434: 2, 1456: 4
  },
  {
    67: 8, 68: 8, 304: 8, 320: 8, 339: 8, 356: 4, 544: 7, 593: 8, 608: 8, 688: 5, 809: 8, 854: 7, 870: 7, 871: 8, 872: 5, 897: 8, 902: 8, 903: 6, 912: 7, 916: 8, 1040: 8, 1056: 8, 1057: 8, 1078: 4, 1107: 5, 1136: 8, 1151: 6, 1168: 7, 1170: 8, 1173: 8, 1184: 8, 1265: 4, 1268: 8, 1280: 1, 1281: 3, 1287: 4, 1292: 8, 1312: 8, 1322: 8, 1331: 8, 1332: 8, 1333: 8, 1334: 8, 1335: 8, 1345: 8, 1363: 8, 1369: 8, 1370: 8, 1371: 8, 1378: 4, 1384: 5, 1407: 8, 1419: 8, 1427: 6, 1434: 2, 1437: 8, 1456: 4
  },
  {
    67: 8, 68: 8, 304: 8, 320: 8, 339: 8, 356: 4, 544: 7, 593: 8, 608: 8, 688: 5, 809: 8, 832: 8, 854: 7, 870: 7, 871: 8, 872: 5, 897: 8, 902: 8, 903: 6, 916: 8, 1040: 8, 1056: 8, 1057: 8, 1078: 4, 1107: 5, 1136: 8, 1151: 6, 1168: 7, 1170: 8, 1173: 8, 1184: 8, 1265: 4, 1280: 1, 1287: 4, 1292: 8, 1312: 8, 1322: 8, 1331: 8, 1332: 8, 1333: 8, 1334: 8, 1335: 8, 1345: 8, 1363: 8, 1369: 8, 1370: 8, 1378: 4, 1379: 8, 1384: 5, 1407: 8, 1425: 2, 1427: 6, 1437: 8, 1456: 4
  },
  {
    67: 8, 68: 8, 304: 8, 320: 8, 339: 8, 356: 4, 544: 7, 593: 8, 608: 8, 688: 5, 809: 8, 832: 8, 854: 7, 870: 7, 871: 8, 872: 5, 897: 8, 902: 8, 903: 6, 916: 8, 1040: 8, 1056: 8, 1057: 8, 1078: 4, 1107: 5, 1136: 8, 1151: 6, 1168: 7, 1170: 8, 1173: 8, 1184: 8, 1265: 4, 1280: 1, 1287: 4, 1292: 8, 1312: 8, 1322: 8, 1331: 8, 1332: 8, 1333: 8, 1334: 8, 1335: 8, 1345: 8, 1363: 8, 1369: 8, 1370: 8, 1371: 8, 1378: 4, 1384: 5, 1407: 8, 1419: 8, 1425: 2, 1427: 6, 1437: 8, 1456: 4
  }],
  CAR.SANTA_FE: [{
    67: 8, 127: 8, 304: 8, 320: 8, 339: 8, 356: 4, 544: 8, 593: 8, 608: 8, 688: 6, 809: 8, 832: 8, 854: 7, 870: 7, 871: 8, 872: 8, 897: 8, 902: 8, 903: 8, 905: 8, 909: 8, 916: 8, 1040: 8, 1042: 8, 1056: 8, 1057: 8, 1078: 4, 1107: 5, 1136: 8, 1151: 6, 1155: 8, 1156: 8, 1162: 8, 1164: 8, 1168: 7, 1170: 8, 1173: 8, 1183: 8, 1186: 2, 1191: 2, 1227: 8, 1265: 4, 1280: 1, 1287: 4, 1290: 8, 1292: 8, 1294: 8, 1312: 8, 1322: 8, 1342: 6, 1345: 8, 1348: 8, 1363: 8, 1369: 8, 1379: 8, 1384: 8, 1407: 8, 1414: 3, 1419: 8, 1427: 6, 1456: 4, 1470: 8
  },
  {
    67: 8, 127: 8, 304: 8, 320: 8, 339: 8, 356: 4, 544: 8, 593: 8, 608: 8, 688: 6, 764: 8, 809: 8, 854: 7, 870: 7, 871: 8, 872: 8, 897: 8, 902: 8, 903: 8, 905: 8, 909: 8, 916: 8, 1040: 8, 1042: 8, 1056: 8, 1057: 8, 1064: 8, 1078: 4, 1107: 5, 1136: 8, 1151: 6, 1155: 8, 1162: 8, 1164: 8, 1168: 7, 1170: 8, 1173: 8, 1180: 8, 1183: 8, 1186: 2, 1227: 8, 1265: 4, 1280: 1, 1287: 4, 1290: 8, 1292: 8, 1294: 8, 1312: 8, 1322: 8, 1345: 8, 1348: 8, 1363: 8, 1369: 8, 1371: 8, 1378: 8, 1384: 8, 1407: 8, 1414: 3, 1419: 8, 1427: 6, 1456: 4, 1470: 8, 1988: 8, 2000: 8, 2004: 8, 2008: 8, 2012: 8
  },
  {
    67: 8, 68: 8, 80: 4, 160: 8, 161: 8, 272: 8, 288: 4, 339: 8, 356: 8, 357: 8, 399: 8, 544: 8, 608: 8, 672: 8, 688: 5, 704: 1, 790: 8, 809: 8, 848: 8, 880: 8, 898: 8, 900: 8, 901: 8, 904: 8, 1056: 8, 1064: 8, 1065: 8, 1072: 8, 1075: 8, 1087: 8, 1088: 8, 1151: 8, 1200: 8, 1201: 8, 1232: 4, 1264: 8, 1265: 8, 1266: 8, 1296: 8, 1306: 8, 1312: 8, 1322: 8, 1331: 8, 1332: 8, 1333: 8, 1348: 8, 1349: 8, 1369: 8, 1370: 8, 1371: 8, 1407: 8, 1415: 8, 1419: 8, 1440: 8, 1442: 4, 1461: 8, 1470: 8
  }],
  CAR.SONATA: [
    {67: 8, 68: 8, 127: 8, 304: 8, 320: 8, 339: 8, 356: 4, 544: 8, 546: 8, 549: 8, 550: 8, 576: 8, 593: 8, 608: 8, 688: 6, 809: 8, 832: 8, 854: 8, 865: 8, 870: 7, 871: 8, 872: 8, 897: 8, 902: 8, 903: 8, 905: 8, 908: 8, 909: 8, 912: 7, 913: 8, 916: 8, 1040: 8, 1042: 8, 1056: 8, 1057: 8, 1078: 4, 1089: 5, 1096: 8, 1107: 5, 1108: 8, 1114: 8, 1136: 8, 1145: 8, 1151: 8, 1155: 8, 1156: 8, 1157: 4, 1162: 8, 1164: 8, 1168: 8, 1170: 8, 1173: 8, 1180: 8, 1183: 8, 1184: 8, 1186: 2, 1191: 2, 1193: 8, 1210: 8, 1225: 8, 1227: 8, 1265: 4, 1268: 8, 1280: 8, 1287: 4, 1290: 8, 1292: 8, 1294: 8, 1312: 8, 1322: 8, 1330: 8, 1339: 8, 1342: 6, 1343: 8, 1345: 8, 1348: 8, 1363: 8, 1369: 8, 1371: 8, 1378: 8, 1379: 8, 1384: 8, 1394: 8, 1407: 8, 1419: 8, 1427: 6, 1446: 8, 1456: 4, 1460: 8, 1470: 8, 1485: 8, 1504: 3, 1988: 8, 1996: 8, 2000: 8, 2004: 8, 2008: 8, 2012: 8, 2015: 8},
  ],
  CAR.SONATA_LF: [
    {66: 8, 67: 8, 68: 8, 127: 8, 273: 8, 274: 8, 275: 8, 339: 8, 356: 4, 399: 8, 447: 8, 512: 6, 544: 8, 593: 8, 608: 8, 688: 5, 790: 8, 809: 8, 832: 8, 884: 8, 897: 8, 899: 8, 902: 8, 903: 6, 916: 8, 1040: 8, 1056: 8, 1057: 8, 1078: 4, 1151: 6, 1168: 7, 1170: 8, 1253: 8, 1254: 8, 1255: 8, 1265: 4, 1280: 1, 1287: 4, 1290: 8, 1292: 8, 1294: 8, 1312: 8, 1314: 8, 1322: 8, 1331: 8, 1332: 8, 1333: 8, 1342: 6, 1345: 8, 1348: 8, 1349: 8, 1351: 8, 1353: 8, 1363: 8, 1365: 8, 1366: 8, 1367: 8, 1369: 8, 1397: 8, 1407: 8, 1415: 8, 1419: 8, 1425: 2, 1427: 6, 1440: 8, 1456: 4, 1470: 8, 1472: 8, 1486: 8, 1487: 8, 1491: 8, 1530: 8, 1532: 5, 2000: 8, 2001: 8, 2004: 8, 2005: 8, 2008: 8, 2009: 8, 2012: 8, 2013: 8, 2014: 8, 2016: 8, 2017: 8, 2024: 8, 2025: 8},
  ],
  CAR.KIA_SORENTO: [{
    67: 8, 68: 8, 127: 8, 304: 8, 320: 8, 339: 8, 356: 4, 544: 8, 593: 8, 608: 8, 688: 5, 809: 8, 832: 8, 854: 7, 870: 7, 871: 8, 872: 8, 897: 8, 902: 8, 903: 8, 916: 8, 1040: 8, 1042: 8, 1056: 8, 1057: 8, 1064: 8, 1078: 4, 1107: 5, 1136: 8, 1151: 6, 1168: 7, 1170: 8, 1173: 8, 1265: 4, 1280: 1, 1287: 4, 1290: 8, 1292: 8, 1294: 8, 1312: 8, 1322: 8, 1331: 8, 1332: 8, 1333: 8, 1342: 6, 1345: 8, 1348: 8, 1363: 8, 1369: 8, 1370: 8, 1371: 8, 1384: 8, 1407: 8, 1411: 8, 1419: 8, 1425: 2, 1427: 6, 1444: 8, 1456: 4, 1470: 8, 1489: 1
  }],
  CAR.KIA_STINGER: [{
    67: 8, 127: 8, 304: 8, 320: 8, 339: 8, 356: 4, 358: 6, 359: 8, 544: 8, 576: 8, 593: 8, 608: 8, 688: 5, 809: 8, 832: 8, 854: 7, 870: 7, 871: 8, 872: 8, 897: 8, 902: 8, 909: 8, 916: 8, 1040: 8, 1042: 8, 1056: 8, 1057: 8, 1064: 8, 1078: 4, 1107: 5, 1136: 8, 1151: 6, 1168: 7, 1170: 8, 1173: 8, 1184: 8, 1265: 4, 1280: 1, 1281: 4, 1287: 4, 1290: 8, 1292: 8, 1294: 8, 1312: 8, 1322: 8, 1342: 6, 1345: 8, 1348: 8, 1363: 8, 1369: 8, 1371: 8, 1378: 4, 1379: 8, 1384: 8, 1407: 8, 1419: 8, 1425: 2, 1427: 6, 1456: 4, 1470: 8
  }],
  CAR.GENESIS_G80: [{
    67: 8, 68: 8, 127: 8, 304: 8, 320: 8, 339: 8, 356: 4, 358: 6, 544: 8, 593: 8, 608: 8, 688: 5, 809: 8, 832: 8, 854: 7, 870: 7, 871: 8, 872: 8, 897: 8, 902: 8, 903: 8, 916: 8, 1024: 2, 1040: 8, 1042: 8, 1056: 8, 1057: 8, 1078: 4, 1107: 5, 1136: 8, 1151: 6, 1156: 8, 1168: 7, 1170: 8, 1173: 8, 1184: 8, 1191: 2, 1265: 4, 1280: 1, 1287: 4, 1290: 8, 1292: 8, 1294: 8, 1312: 8, 1322: 8, 1342: 6, 1345: 8, 1348: 8, 1363: 8, 1369: 8, 1370: 8, 1371: 8, 1378: 4, 1384: 8, 1407: 8, 1419: 8, 1425: 2, 1427: 6, 1434: 2, 1456: 4, 1470: 8
  },
  {
    67: 8, 68: 8, 127: 8, 304: 8, 320: 8, 339: 8, 356: 4, 358: 6, 359: 8, 544: 8, 546: 8, 593: 8, 608: 8, 688: 5, 809: 8, 832: 8, 854: 7, 870: 7, 871: 8, 872: 8, 897: 8, 902: 8, 903: 8, 916: 8, 1040: 8, 1042: 8, 1056: 8, 1057: 8, 1064: 8, 1078: 4, 1107: 5, 1136: 8, 1151: 6, 1156: 8, 1157: 4, 1168: 7, 1170: 8, 1173: 8, 1184: 8, 1265: 4, 1280: 1, 1281: 3, 1287: 4, 1290: 8, 1292: 8, 1294: 8, 1312: 8, 1322: 8, 1342: 6, 1345: 8, 1348: 8, 1363: 8, 1369: 8, 1370: 8, 1371: 8, 1378: 4, 1384: 8, 1407: 8, 1419: 8, 1425: 2, 1427: 6, 1434: 2, 1437: 8, 1456: 4, 1470: 8
  },
  {
    67: 8, 68: 8, 127: 8, 304: 8, 320: 8, 339: 8, 356: 4, 358: 6, 544: 8, 593: 8, 608: 8, 688: 5, 809: 8, 832: 8, 854: 7, 870: 7, 871: 8, 872: 8, 897: 8, 902: 8, 903: 8, 916: 8, 1040: 8, 1042: 8, 1056: 8, 1057: 8, 1064: 8, 1078: 4, 1107: 5, 1136: 8, 1151: 6, 1156: 8, 1157: 4, 1162: 8, 1168: 7, 1170: 8, 1173: 8, 1184: 8, 1193: 8, 1265: 4, 1280: 1, 1287: 4, 1290: 8, 1292: 8, 1294: 8, 1312: 8, 1322: 8, 1342: 6, 1345: 8, 1348: 8, 1363: 8, 1369: 8, 1371: 8, 1378: 4, 1384: 8, 1407: 8, 1419: 8, 1425: 2, 1427: 6, 1437: 8, 1456: 4, 1470: 8
  }],
  CAR.GENESIS_G90: [{
    67: 8, 68: 8, 127: 8, 304: 8, 320: 8, 339: 8, 356: 4, 358: 6, 359: 8, 544: 8, 593: 8, 608: 8, 688: 5, 809: 8, 854: 7, 870: 7, 871: 8, 872: 8, 897: 8, 902: 8, 903: 8, 916: 8, 1040: 8, 1056: 8, 1057: 8, 1078: 4, 1107: 5, 1136: 8, 1151: 6, 1162: 4, 1168: 7, 1170: 8, 1173: 8, 1184: 8, 1265: 4, 1280: 1, 1281: 3, 1287: 4, 1290: 8, 1292: 8, 1294: 8, 1312: 8, 1322: 8, 1345: 8, 1348: 8, 1363: 8, 1369: 8, 1370: 8, 1371: 8, 1378: 4, 1384: 8, 1407: 8, 1419: 8, 1425: 2, 1427: 6, 1434: 2, 1456: 4, 1470: 8, 1988: 8, 2000: 8, 2003: 8, 2004: 8, 2005: 8, 2008: 8, 2011: 8, 2012: 8, 2013: 8
  }],
  CAR.IONIQ_EV_2020: [{
    127: 8, 304: 8, 320: 8, 339: 8, 352: 8, 356: 4, 524: 8, 544: 7, 593: 8, 688: 5, 832: 8, 881: 8, 882: 8, 897: 8, 902: 8, 903: 8, 905: 8, 909: 8, 916: 8, 1040: 8, 1042: 8, 1056: 8, 1057: 8, 1078: 4, 1136: 8, 1151: 6, 1155: 8, 1156: 8, 1157: 4, 1164: 8, 1168: 7, 1173: 8, 1183: 8, 1186: 2, 1191: 2, 1225: 8, 1265: 4, 1280: 1, 1287: 4, 1290: 8, 1291: 8, 1292: 8, 1294: 8, 1312: 8, 1322: 8, 1342: 6, 1345: 8, 1348: 8, 1355: 8, 1363: 8, 1369: 8, 1379: 8, 1407: 8, 1419: 8, 1426: 8, 1427: 6, 1429: 8, 1430: 8, 1456: 4, 1470: 8, 1473: 8, 1507: 8, 1535: 8, 1988: 8, 1996: 8, 2000: 8, 2004: 8, 2005: 8, 2008: 8, 2012: 8, 2013: 8
  }],
  CAR.IONIQ: [{
    68:8, 127: 8, 304: 8, 320: 8, 339: 8, 352: 8, 356: 4, 524: 8, 544: 8, 576:8, 593: 8, 688: 5, 832: 8, 881: 8, 882: 8, 897: 8, 902: 8, 903: 8, 905: 8, 909: 8, 916: 8, 1040: 8, 1042: 8, 1056: 8, 1057: 8, 1078: 4, 1136: 6, 1151: 6, 1155: 8, 1156: 8, 1157: 4, 1164: 8, 1168: 7, 1173: 8, 1183: 8, 1186: 2, 1191: 2, 1225: 8, 1265: 4, 1280: 1, 1287: 4, 1290: 8, 1291: 8, 1292: 8, 1294: 8, 1312: 8, 1322: 8, 1342: 6, 1345: 8, 1348: 8, 1355: 8, 1363: 8, 1369: 8, 1379: 8, 1407: 8, 1419: 8, 1426: 8, 1427: 6, 1429: 8, 1430: 8, 1448: 8, 1456: 4, 1470: 8, 1473: 8, 1476: 8, 1507: 8, 1535: 8, 1988: 8, 1996: 8, 2000: 8, 2004: 8, 2005: 8, 2008: 8, 2012: 8, 2013: 8
  }],
  CAR.KONA_EV: [{
    127: 8, 304: 8, 320: 8, 339: 8, 352: 8, 356: 4, 544: 8, 549: 8, 593: 8, 688: 5, 832: 8, 881: 8, 882: 8, 897: 8, 902: 8, 903: 8, 905: 8, 909: 8, 916: 8, 1040: 8, 1042: 8, 1056: 8, 1057: 8, 1078: 4, 1136: 8, 1151: 6, 1168: 7, 1173: 8, 1183: 8, 1186: 2, 1191: 2, 1225: 8, 1265: 4, 1280: 1, 1287: 4, 1290: 8, 1291: 8, 1292: 8, 1294: 8, 1307: 8, 1312: 8, 1322: 8, 1342: 6, 1345: 8, 1348: 8, 1355: 8, 1363: 8, 1369: 8, 1378: 4, 1407: 8, 1419: 8, 1426: 8, 1427: 6, 1429: 8, 1430: 8, 1456: 4, 1470: 8, 1473: 8, 1507: 8, 1535: 8, 2000: 8, 2004: 8, 2008: 8, 2012: 8, 1157: 4, 1193: 8, 1379: 8, 1988: 8, 1996: 8
  }],
  CAR.KONA_EV_2022: [{
    127: 8, 304: 8, 320: 8, 339: 8, 352: 8, 356: 4, 544: 8, 593: 8, 688: 5, 832: 8, 881: 8, 882: 8, 897: 8, 902: 8, 903: 8, 905: 8, 909: 8, 913: 8, 916: 8, 1040: 8, 1042: 8, 1056: 8, 1057: 8, 1069: 8, 1078: 4, 1136: 8, 1145: 8, 1151: 8, 1155: 8, 1156: 8, 1157: 4, 1162: 8, 1164: 8, 1168: 8, 1173: 8, 1183: 8, 1188: 8, 1191: 2, 1193: 8, 1225: 8, 1227: 8, 1265: 4, 1280: 1, 1287: 4, 1290: 8, 1291: 8, 1292: 8, 1294: 8, 1312: 8, 1322: 8, 1339: 8, 1342: 8, 1343: 8, 1345: 8, 1348: 8, 1355: 8, 1363: 8, 1369: 8, 1379: 8, 1407: 8, 1419: 8, 1426: 8, 1427: 6, 1429: 8, 1430: 8, 1446: 8, 1456: 4, 1470: 8, 1473: 8, 1485: 8, 1507: 8, 1535: 8, 1990: 8, 1998: 8
  }],
  CAR.KIA_NIRO_EV: [{
    127: 8, 304: 8, 320: 8, 339: 8, 352: 8, 356: 4, 516: 8, 544: 8, 593: 8, 688: 5, 832: 8, 881: 8, 882: 8, 897: 8, 902: 8, 903: 8, 905: 8, 909: 8, 916: 8, 1040: 8, 1042: 8, 1056: 8, 1057: 8, 1078: 4, 1136: 8, 1151: 6, 1156: 8, 1157: 4, 1168: 7, 1173: 8, 1183: 8, 1186: 2, 1191: 2, 1193: 8, 1225: 8, 1260: 8, 1265: 4, 1280: 1, 1287: 4, 1290: 8, 1291: 8, 1292: 8, 1294: 8, 1312: 8, 1322: 8, 1342: 6, 1345: 8, 1348: 8, 1355: 8, 1363: 8, 1369: 8, 1407: 8, 1419: 8, 1426: 8, 1427: 6, 1429: 8, 1430: 8, 1456: 4, 1470: 8, 1473: 8, 1507: 8, 1535: 8, 1990: 8, 1998: 8, 1996: 8, 2000: 8, 2004: 8, 2008: 8, 2012: 8, 2015: 8
  }],
  CAR.KIA_OPTIMA_H: [{
    68: 8, 127: 8, 304: 8, 320: 8, 339: 8, 352: 8, 356: 4, 544: 8, 593: 8, 688: 5, 832: 8, 881: 8, 882: 8, 897: 8, 902: 8, 903: 6, 916: 8, 1040: 8, 1056: 8, 1057: 8, 1078: 4, 1136: 6, 1151: 6, 1168: 7, 1173: 8, 1236: 2, 1265: 4, 1280: 1, 1287: 4, 1290: 8, 1291: 8, 1292: 8, 1322: 8, 1331: 8, 1332: 8, 1333: 8, 1342: 6, 1345: 8, 1348: 8, 1355: 8, 1363: 8, 1369: 8, 1371: 8, 1407: 8, 1419: 8, 1427: 6, 1429: 8, 1430: 8, 1448: 8, 1456: 4, 1470: 8, 1476: 8, 1535: 8
  },
  {
    68: 8, 127: 8, 304: 8, 320: 8, 339: 8, 352: 8, 356: 4, 544: 8, 576: 8, 593: 8, 688: 5, 881: 8, 882: 8, 897: 8, 902: 8, 903: 8, 909: 8, 912: 7, 916: 8, 1040: 8, 1056: 8, 1057: 8, 1078: 4, 1136: 6, 1151: 6, 1168: 7, 1173: 8, 1180: 8, 1186: 2, 1191: 2, 1265: 4, 1268: 8, 1280: 1, 1287: 4, 1290: 8, 1291: 8, 1292: 8, 1294: 8, 1312: 8, 1322: 8, 1342: 6, 1345: 8, 1348: 8, 1355: 8, 1363: 8, 1369: 8, 1371: 8, 1407: 8, 1419: 8, 1420: 8, 1425: 2, 1427: 6, 1429: 8, 1430: 8, 1448: 8, 1456: 4, 1470: 8, 1476: 8, 1535: 8
  }],
  CAR.PALISADE: [{
    67: 8, 127: 8, 304: 8, 320: 8, 339: 8, 356: 4, 544: 8, 546: 8, 547: 8, 548: 8, 549: 8, 576: 8, 593: 8, 608: 8, 688: 6, 809: 8, 832: 8, 854: 7, 870: 7, 871: 8, 872: 8, 897: 8, 902: 8, 903: 8, 905: 8, 909: 8, 913: 8, 916: 8, 1040: 8, 1042: 8, 1056: 8, 1057: 8, 1064: 8, 1078: 4, 1107: 5, 1123: 8, 1136: 8, 1151: 6, 1155: 8, 1156: 8, 1157: 4, 1162: 8, 1164: 8, 1168: 7, 1170: 8, 1173: 8, 1180: 8, 1186: 2, 1191: 2, 1193: 8, 1210: 8, 1225: 8, 1227: 8, 1265: 4, 1280: 8, 1287: 4, 1290: 8, 1292: 8, 1294: 8, 1312: 8, 1322: 8, 1342: 6, 1345: 8, 1348: 8, 1363: 8, 1369: 8, 1371: 8, 1378: 8, 1384: 8, 1407: 8, 1419: 8, 1427: 6, 1456: 4, 1470: 8, 1988: 8, 1996: 8, 2000: 8, 2004: 8, 2005: 8, 2008: 8, 2012: 8
  }],
}

HYUNDAI_VERSION_REQUEST_LONG = bytes([uds.SERVICE_TYPE.READ_DATA_BY_IDENTIFIER]) + \
  p16(0xf100)  # Long description
HYUNDAI_VERSION_REQUEST_MULTI = bytes([uds.SERVICE_TYPE.READ_DATA_BY_IDENTIFIER]) + \
  p16(uds.DATA_IDENTIFIER_TYPE.VEHICLE_MANUFACTURER_SPARE_PART_NUMBER) + \
  p16(uds.DATA_IDENTIFIER_TYPE.APPLICATION_SOFTWARE_IDENTIFICATION) + \
  p16(0xf100)
HYUNDAI_VERSION_RESPONSE = bytes([uds.SERVICE_TYPE.READ_DATA_BY_IDENTIFIER + 0x40])

FW_QUERY_CONFIG = FwQueryConfig(
  requests=[
    Request(
      [HYUNDAI_VERSION_REQUEST_LONG],
      [HYUNDAI_VERSION_RESPONSE],
    ),
    Request(
      [HYUNDAI_VERSION_REQUEST_MULTI],
      [HYUNDAI_VERSION_RESPONSE],
    ),
  ],
)

FW_VERSIONS = {
  CAR.IONIQ: {
    (Ecu.fwdRadar, 0x7d0, None): [
      b'\xf1\x00AEhe SCC H-CUP      1.01 1.01 96400-G2000         ',
    ],
    (Ecu.eps, 0x7d4, None): [
      b'\xf1\x00AE  MDPS C 1.00 1.07 56310/G2301 4AEHC107',
    ],
    (Ecu.fwdCamera, 0x7c4, None): [
      b'\xf1\x00AEH MFC  AT EUR LHD 1.00 1.00 95740-G2400 180222',
    ],
    (Ecu.engine, 0x7e0, None): [
      b'\xf1\x816H6F2051\x00\x00\x00\x00\x00\x00\x00\x00',
    ],
    (Ecu.transmission, 0x7e1, None): [
      b'\xf1\x816U3H1051\x00\x00\xf1\x006U3H0_C2\x00\x006U3H1051\x00\x00HAE0G16US2\x00\x00\x00\x00',
    ],
  },
  CAR.IONIQ_PHEV_2019: {
    (Ecu.fwdRadar, 0x7d0, None): [
      b'\xf1\x00AEhe SCC H-CUP      1.01 1.01 96400-G2100         ',
    ],
    (Ecu.eps, 0x7d4, None): [
      b'\xf1\x00AE  MDPS C 1.00 1.07 56310/G2501 4AEHC107',
    ],
    (Ecu.fwdCamera, 0x7c4, None): [
      b'\xf1\x00AEP MFC  AT USA LHD 1.00 1.00 95740-G2400 180222',
    ],
    (Ecu.engine, 0x7e0, None): [
      b'\xf1\x816H6F6051\x00\x00\x00\x00\x00\x00\x00\x00',
    ],
    (Ecu.transmission, 0x7e1, None): [
      b'\xf1\x816U3J2051\x00\x00\xf1\x006U3H0_C2\x00\x006U3J2051\x00\x00PAE0G16NS1\xdbD\r\x81',
      b'\xf1\x816U3J2051\x00\x00\xf1\x006U3H0_C2\x00\x006U3J2051\x00\x00PAE0G16NS1\x00\x00\x00\x00',
    ],
  },
  CAR.IONIQ_PHEV: {
    (Ecu.fwdRadar, 0x7d0, None): [
      b'\xf1\000AEhe SCC FHCUP      1.00 1.02 99110-G2100         ',
      b'\xf1\x00AEhe SCC F-CUP      1.00 1.00 99110-G2200         ',
      b'\xf1\x00AEhe SCC F-CUP      1.00 1.00 99110-G2600         ',
    ],
    (Ecu.eps, 0x7d4, None): [
      b'\xf1\000AE  MDPS C 1.00 1.01 56310/G2510 4APHC101',
      b'\xf1\x00AE  MDPS C 1.00 1.01 56310/G2560 4APHC101',
      b'\xf1\x00AE  MDPS C 1.00 1.01 56310G2510\x00 4APHC101',
    ],
    (Ecu.fwdCamera, 0x7c4, None): [
      b'\xf1\000AEP MFC  AT USA LHD 1.00 1.01 95740-G2600 190819',
      b'\xf1\x00AEP MFC  AT EUR RHD 1.00 1.01 95740-G2600 190819',
      b'\xf1\x00AEP MFC  AT USA LHD 1.00 1.00 95740-G2700 201027',
    ],
    (Ecu.engine, 0x7e0, None): [
      b'\xf1\x816H6F6051\x00\x00\x00\x00\x00\x00\x00\x00',
      b'\xf1\x816H6G6051\x00\x00\x00\x00\x00\x00\x00\x00',
    ],
    (Ecu.transmission, 0x7e1, None): [
      b'\xf1\x816U3J9051\000\000\xf1\0006U3H1_C2\000\0006U3J9051\000\000PAE0G16NL0\x82zT\xd2',
      b'\xf1\x816U3J8051\x00\x00\xf1\x006U3H1_C2\x00\x006U3J8051\x00\x00PAETG16UL0\x00\x00\x00\x00',
      b'\xf1\x816U3J9051\x00\x00\xf1\x006U3H1_C2\x00\x006U3J9051\x00\x00PAE0G16NL2\xad\xeb\xabt',
      b'\xf1\x816U3J9051\x00\x00\xf1\x006U3H1_C2\x00\x006U3J9051\x00\x00PAE0G16NL2\x00\x00\x00\x00',
    ],
  },
  CAR.IONIQ_EV_2020: {
    (Ecu.fwdRadar, 0x7d0, None): [
      b'\xf1\x00AEev SCC F-CUP      1.00 1.01 99110-G7000         ',
      b'\xf1\x00AEev SCC F-CUP      1.00 1.00 99110-G7200         ',
    ],
    (Ecu.eps, 0x7d4, None): [
      b'\xf1\x00AE  MDPS C 1.00 1.01 56310/G7310 4APEC101',
      b'\xf1\x00AE  MDPS C 1.00 1.01 56310/G7560 4APEC101',
    ],
    (Ecu.fwdCamera, 0x7c4, None): [
      b'\xf1\x00AEE MFC  AT EUR LHD 1.00 1.01 95740-G2600 190819',
      b'\xf1\x00AEE MFC  AT EUR LHD 1.00 1.03 95740-G2500 190516',
      b'\xf1\x00AEE MFC  AT EUR RHD 1.00 1.01 95740-G2600 190819',
    ],
  },
  CAR.IONIQ_EV_LTD: {
    (Ecu.fwdRadar, 0x7d0, None): [
      b'\xf1\x00AEev SCC F-CUP      1.00 1.00 96400-G7000         ',
      b'\xf1\x00AEev SCC F-CUP      1.00 1.00 96400-G7100         ',
    ],
    (Ecu.eps, 0x7d4, None): [
      b'\xf1\x00AE  MDPS C 1.00 1.02 56310G7300\x00 4AEEC102',
      b'\xf1\x00AE  MDPS C 1.00 1.04 56310/G7501 4AEEC104',
      b'\xf1\x00AE  MDPS C 1.00 1.03 56310/G7300 4AEEC103',
      b'\xf1\x00AE  MDPS C 1.00 1.03 56310G7300\x00 4AEEC103',
    ],
    (Ecu.fwdCamera, 0x7c4, None): [
      b'\xf1\x00AEE MFC  AT EUR LHD 1.00 1.00 95740-G7200 160418',
      b'\xf1\x00AEE MFC  AT USA LHD 1.00 1.00 95740-G2400 180222',
      b'\xf1\x00AEE MFC  AT EUR LHD 1.00 1.00 95740-G2300 170703',
    ],
  },
  CAR.IONIQ_HEV_2022: {
    (Ecu.fwdRadar, 0x7d0, None): [
      b'\xf1\x00AEhe SCC F-CUP      1.00 1.00 99110-G2600         ',
    ],
    (Ecu.eps, 0x7d4, None): [
      b'\xf1\x00AE  MDPS C 1.00 1.01 56310G2510\x00 4APHC101',
    ],
    (Ecu.fwdCamera, 0x7c4, None): [
      b'\xf1\x00AEH MFC  AT USA LHD 1.00 1.00 95740-G2700 201027',
    ],
    (Ecu.engine, 0x7e0, None): [
      b'\xf1\x816H6G5051\x00\x00\x00\x00\x00\x00\x00\x00',
    ],
    (Ecu.transmission, 0x7e1, None): [
      b'\xf1\x816U3J9051\x00\x00\xf1\x006U3H1_C2\x00\x006U3J9051\x00\x00HAE0G16NL2\x00\x00\x00\x00',
    ],
  },
  CAR.SONATA: {
    (Ecu.fwdRadar, 0x7d0, None): [
      b'\xf1\x00DN8 1.00 99110-L0000         \xaa\xaa\xaa\xaa\xaa\xaa\xaa     ',
      b'\xf1\x00DN8 1.00 99110-L0000         \xaa\xaa\xaa\xaa\xaa\xaa\xaa\x00\x00\x00\x00\x00\x00\x00\x00\x00\x00\x00\x00\x00\x00',
      b'\xf1\x00DN8_ SCC F-CU-      1.00 1.00 99110-L0000         ',
      b'\xf1\x00DN8_ SCC F-CUP      1.00 1.00 99110-L0000         ',
      b'\xf1\x00DN8_ SCC F-CUP      1.00 1.02 99110-L1000         ',
      b'\xf1\x00DN8_ SCC FHCUP      1.00 1.00 99110-L0000         ',
      b'\xf1\x00DN8_ SCC FHCUP      1.00 1.01 99110-L1000         ',
      b'\xf1\x00DN89110-L0000         \xaa\xaa\xaa\xaa\xaa\xaa\xaa     ',
      b'\xf1\x8799110L0000\xf1\x00DN8_ SCC F-CUP      1.00 1.00 99110-L0000         ',
      b'\xf1\x8799110L0000\xf1\x00DN8_ SCC FHCUP      1.00 1.00 99110-L0000         ',
    ],
    (Ecu.abs, 0x7d1, None): [
      b'\xf1\x00DN ESC \x07 106 \x07\x01 58910-L0100',
      b'\xf1\x00DN ESC \x01 102\x19\x04\x13 58910-L1300',
      b'\xf1\x00DN ESC \x03 100 \x08\x01 58910-L0300',
      b'\xf1\x00DN ESC \x06 104\x19\x08\x01 58910-L0100',
      b'\xf1\x00DN ESC \x07 104\x19\x08\x01 58910-L0100',
      b'\xf1\x00DN ESC \x08 103\x19\x06\x01 58910-L1300',
      b'\xf1\x8758910-L0100\xf1\x00DN ESC \x07 106 \x07\x01 58910-L0100',
      b'\xf1\x8758910-L0100\xf1\x00DN ESC \x06 104\x19\x08\x01 58910-L0100',
      b'\xf1\x8758910-L0100\xf1\x00DN ESC \x06 106 \x07\x01 58910-L0100',
      b'\xf1\x8758910-L0100\xf1\x00DN ESC \x07 104\x19\x08\x01 58910-L0100',
      b'\xf1\x8758910-L0300\xf1\x00DN ESC \x03 100 \x08\x01 58910-L0300',
      b'\xf1\x00DN ESC \x06 106 \x07\x01 58910-L0100',
    ],
    (Ecu.engine, 0x7e0, None): [
      b'\xf1\x81HM6M1_0a0_F00',
      b'\xf1\x82DNBVN5GMCCXXXDCA',
      b'\xf1\x82DNBVN5GMCCXXXG2F',
      b'\xf1\x82DNBWN5TMDCXXXG2E',
      b'\xf1\x82DNCVN5GMCCXXXF0A',
      b'\xf1\x82DNCVN5GMCCXXXG2B',
      b'\xf1\x870\x00\x00\x00\x00\x00\x00\x00\x00\x00\x00\xf1\x82DNDWN5TMDCXXXJ1A',
      b'\xf1\x87391162M003',
      b'\xf1\x87391162M013',
      b'\xf1\x87391162M023',
      b'HM6M1_0a0_F00',
      b'HM6M1_0a0_G20',
      b'HM6M2_0a0_BD0',
      b'\xf1\x8739110-2S278\xf1\x82DNDVD5GMCCXXXL5B',
    ],
    (Ecu.eps, 0x7d4, None): [
      b'\xf1\x00DN8 MDPS C 1,00 1,01 56310L0010\x00 4DNAC101',  # modified firmware
      b'\xf1\x8756310L0010\x00\xf1\x00DN8 MDPS C 1,00 1,01 56310L0010\x00 4DNAC101',  # modified firmware
      b'\xf1\x00DN8 MDPS C 1.00 1.01 \x00\x00\x00\x00\x00\x00\x00\x00\x00\x00\x00 4DNAC101',
      b'\xf1\x00DN8 MDPS C 1.00 1.01 56310-L0010 4DNAC101',
      b'\xf1\x00DN8 MDPS C 1.00 1.01 56310L0010\x00 4DNAC101',
      b'\xf1\x00DN8 MDPS R 1.00 1.00 57700-L0000 4DNAP100',
      b'\xf1\x87\x00\x00\x00\x00\x00\x00\x00\x00\x00\x00\x00\xf1\x00DN8 MDPS C 1.00 1.01 \x00\x00\x00\x00\x00\x00\x00\x00\x00\x00\x00 4DNAC101',
      b'\xf1\x8756310-L0010\xf1\x00DN8 MDPS C 1.00 1.01 56310-L0010 4DNAC101',
      b'\xf1\x8756310-L0210\xf1\x00DN8 MDPS C 1.00 1.01 56310-L0210 4DNAC101',
      b'\xf1\x8756310-L1010\xf1\x00DN8 MDPS C 1.00 1.03 56310-L1010 4DNDC103',
      b'\xf1\x8756310-L1030\xf1\x00DN8 MDPS C 1.00 1.03 56310-L1030 4DNDC103',
      b'\xf1\x8756310L0010\x00\xf1\x00DN8 MDPS C 1.00 1.01 56310L0010\x00 4DNAC101',
      b'\xf1\x8756310L0210\x00\xf1\x00DN8 MDPS C 1.00 1.01 56310L0210\x00 4DNAC101',
      b'\xf1\x8757700-L0000\xf1\x00DN8 MDPS R 1.00 1.00 57700-L0000 4DNAP100',
    ],
    (Ecu.fwdCamera, 0x7c4, None): [
      b'\xf1\x00DN8 MFC  AT KOR LHD 1.00 1.02 99211-L1000 190422',
      b'\xf1\x00DN8 MFC  AT RUS LHD 1.00 1.03 99211-L1000 190705',
      b'\xf1\x00DN8 MFC  AT USA LHD 1.00 1.00 99211-L0000 190716',
      b'\xf1\x00DN8 MFC  AT USA LHD 1.00 1.01 99211-L0000 191016',
      b'\xf1\x00DN8 MFC  AT USA LHD 1.00 1.03 99211-L0000 210603',
      b'\xf1\x00DN8 MFC  AT USA LHD 1.00 1.05 99211-L1000 201109',
      b'\xf1\x00DN8 MFC  AT USA LHD 1.00 1.06 99211-L1000 210325',
    ],
    (Ecu.transmission, 0x7e1, None): [
      b'\xf1\x00bcsh8p54  U903\x00\x00\x00\x00\x00\x00SDN8T16NB0z{\xd4v',
      b'\xf1\x00bcsh8p54  U913\x00\x00\x00\x00\x00\x00SDN8T16NB1\xe3\xc10\xa1',
      b'\xf1\x00bcsh8p54  U913\x00\x00\x00\x00\x00\x00SDN8T16NB2\n\xdd^\xbc',
      b'\xf1\x00HT6TA260BLHT6TA800A1TDN8C20KS4\x00\x00\x00\x00\x00\x00\x00\x00\x00\x00',
      b'\xf1\x00HT6TA260BLHT6TA810A1TDN8M25GS0\x00\x00\x00\x00\x00\x00\xaa\x8c\xd9p',
      b'\xf1\x00HT6WA250BLHT6WA910A1SDN8G25NB1\x00\x00\x00\x00\x00\x00\x00\x00\x00\x00',
      b'\xf1\x00HT6WA250BLHT6WA910A1SDN8G25NB1\x00\x00\x00\x00\x00\x00\x96\xa1\xf1\x92',
      b'\xf1\x00HT6WA280BLHT6WAD10A1SDN8G25NB2\x00\x00\x00\x00\x00\x00\x08\xc9O:',
      b'\xf1\x00T02601BL  T02730A1  VDN8T25XXX730NS5\xf7_\x92\xf5',
      b'\xf1\x87954A02N060\x00\x00\x00\x00\x00\xf1\x81T02730A1  \xf1\x00T02601BL  T02730A1  VDN8T25XXX730NS5\xf7_\x92\xf5',
      b'\xf1\x87SAKFBA2926554GJ2VefVww\x87xwwwww\x88\x87xww\x87wTo\xfb\xffvUo\xff\x8d\x16\xf1\x81U903\x00\x00\x00\x00\x00\x00\xf1\x00bcsh8p54  U903\x00\x00\x00\x00\x00\x00SDN8T16NB0z{\xd4v',
      b'\xf1\x87SAKFBA3030524GJ2UVugww\x97yx\x88\x87\x88vw\x87gww\x87wto\xf9\xfffUo\xff\xa2\x0c\xf1\x81U903\x00\x00\x00\x00\x00\x00\xf1\x00bcsh8p54  U903\x00\x00\x00\x00\x00\x00SDN8T16NB0z{\xd4v',
      b'\xf1\x87SAKFBA3356084GJ2\x86fvgUUuWgw\x86www\x87wffvf\xb6\xcf\xfc\xffeUO\xff\x12\x19\xf1\x81U903\x00\x00\x00\x00\x00\x00\xf1\x00bcsh8p54  U903\x00\x00\x00\x00\x00\x00SDN8T16NB0z{\xd4v',
      b'\xf1\x87SAKFBA3474944GJ2ffvgwwwwg\x88\x86x\x88\x88\x98\x88ffvfeo\xfa\xff\x86fo\xff\t\xae\xf1\x81U903\x00\x00\x00\x00\x00\x00\xf1\x00bcsh8p54  U903\x00\x00\x00\x00\x00\x00SDN8T16NB0z{\xd4v',
      b'\xf1\x87SAKFBA3475714GJ2Vfvgvg\x96yx\x88\x97\x88ww\x87ww\x88\x87xs_\xfb\xffvUO\xff\x0f\xff\xf1\x81U903\x00\x00\x00\x00\x00\x00\xf1\x00bcsh8p54  U903\x00\x00\x00\x00\x00\x00SDN8T16NB0z{\xd4v',
      b'\xf1\x87SALDBA3510954GJ3ww\x87xUUuWx\x88\x87\x88\x87w\x88wvfwfc_\xf9\xff\x98wO\xffl\xe0\xf1\x89HT6WA910A1\xf1\x82SDN8G25NB1\x00\x00\x00\x00\x00\x00',
      b'\xf1\x87SALDBA3573534GJ3\x89\x98\x89\x88EUuWgwvwwwwww\x88\x87xTo\xfa\xff\x86f\x7f\xffo\x0e\xf1\x89HT6WA910A1\xf1\x82SDN8G25NB1\x00\x00\x00\x00\x00\x00',
      b'\xf1\x87SALDBA3601464GJ3\x88\x88\x88\x88ffvggwvwvw\x87gww\x87wvo\xfb\xff\x98\x88\x7f\xffjJ\xf1\x89HT6WA910A1\xf1\x82SDN8G25NB1\x00\x00\x00\x00\x00\x00',
      b'\xf1\x87SALDBA3753044GJ3UUeVff\x86hwwwwvwwgvfgfvo\xf9\xfffU_\xffC\xae\xf1\x89HT6WA910A1\xf1\x82SDN8G25NB1\x00\x00\x00\x00\x00\x00',
      b'\xf1\x87SALDBA3862294GJ3vfvgvefVxw\x87\x87w\x88\x87xwwwwc_\xf9\xff\x87w\x9f\xff\xd5\xdc\xf1\x89HT6WA910A1\xf1\x82SDN8G25NB1\x00\x00\x00\x00\x00\x00',
      b'\xf1\x87SALDBA3873834GJ3fefVwuwWx\x88\x97\x88w\x88\x97xww\x87wU_\xfb\xff\x86f\x8f\xffN\x04\xf1\x89HT6WA910A1\xf1\x82SDN8G25NB1\x00\x00\x00\x00\x00\x00',
      b'\xf1\x87SALDBA4525334GJ3\x89\x99\x99\x99fevWh\x88\x86\x88fwvgw\x88\x87xfo\xfa\xffuDo\xff\xd1>\xf1\x89HT6WA910A1\xf1\x82SDN8G25NB1\x00\x00\x00\x00\x00\x00',
      b'\xf1\x87SALDBA4626804GJ3wwww\x88\x87\x88xx\x88\x87\x88wwgw\x88\x88\x98\x88\x95_\xf9\xffuDo\xff|\xe7\xf1\x89HT6WA910A1\xf1\x82SDN8G25NB1\x00\x00\x00\x00\x00\x00',
      b'\xf1\x87SALDBA4803224GJ3wwwwwvwg\x88\x88\x98\x88wwww\x87\x88\x88xu\x9f\xfc\xff\x87f\x8f\xff\xea\xea\xf1\x89HT6WA910A1\xf1\x82SDN8G25NB1\x00\x00\x00\x00\x00\x00',
      b'\xf1\x87SALDBA6212564GJ3\x87wwwUTuGg\x88\x86xx\x88\x87\x88\x87\x88\x98xu?\xf9\xff\x97f\x7f\xff\xb8\n\xf1\x89HT6WA910A1\xf1\x82SDN8G25NB1\x00\x00\x00\x00\x00\x00',
      b'\xf1\x87SALDBA6347404GJ3wwwwff\x86hx\x88\x97\x88\x88\x88\x88\x88vfgf\x88?\xfc\xff\x86Uo\xff\xec/\xf1\x89HT6WA910A1\xf1\x82SDN8G25NB1\x00\x00\x00\x00\x00\x00',
      b'\xf1\x87SALDBA6901634GJ3UUuWVeVUww\x87wwwwwvUge\x86/\xfb\xff\xbb\x99\x7f\xff]2\xf1\x89HT6WA910A1\xf1\x82SDN8G25NB1\x00\x00\x00\x00\x00\x00',
      b'\xf1\x87SALDBA7077724GJ3\x98\x88\x88\x88ww\x97ygwvwww\x87ww\x88\x87x\x87_\xfd\xff\xba\x99o\xff\x99\x01\xf1\x89HT6WA910A1\xf1\x82SDN8G25NB1\x00\x00\x00\x00\x00\x00',
      b'\xf1\x87SALFBA3525114GJ2wvwgvfvggw\x86wffvffw\x86g\x85_\xf9\xff\xa8wo\xffv\xcd\xf1\x81U903\x00\x00\x00\x00\x00\x00\xf1\x00bcsh8p54  U903\x00\x00\x00\x00\x00\x00SDN8T16NB0z{\xd4v',
      b'\xf1\x87SALFBA3624024GJ2\x88\x88\x88\x88wv\x87hx\x88\x97\x88x\x88\x97\x88ww\x87w\x86o\xfa\xffvU\x7f\xff\xd1\xec\xf1\x81U903\x00\x00\x00\x00\x00\x00\xf1\x00bcsh8p54  U903\x00\x00\x00\x00\x00\x00SDN8T16NB0z{\xd4v',
      b'\xf1\x87SALFBA3960824GJ2wwwwff\x86hffvfffffvfwfg_\xf9\xff\xa9\x88\x8f\xffb\x99\xf1\x81U903\x00\x00\x00\x00\x00\x00\xf1\x00bcsh8p54  U903\x00\x00\x00\x00\x00\x00SDN8T16NB0z{\xd4v',
      b'\xf1\x87SALFBA4011074GJ2fgvwwv\x87hw\x88\x87xww\x87wwfgvu_\xfa\xffefo\xff\x87\xc0\xf1\x81U903\x00\x00\x00\x00\x00\x00\xf1\x00bcsh8p54  U903\x00\x00\x00\x00\x00\x00SDN8T16NB0z{\xd4v',
      b'\xf1\x87SALFBA4121304GJ2x\x87xwff\x86hwwwwww\x87wwwww\x84_\xfc\xff\x98\x88\x9f\xffi\xa6\xf1\x81U903\x00\x00\x00\x00\x00\x00\xf1\x00bcsh8p54  U903\x00\x00\x00\x00\x00\x00SDN8T16NB0z{\xd4v',
      b'\xf1\x87SALFBA4195874GJ2EVugvf\x86hgwvwww\x87wgw\x86wc_\xfb\xff\x98\x88\x8f\xff\xe23\xf1\x81U903\x00\x00\x00\x00\x00\x00\xf1\x00bcsh8p54  U903\x00\x00\x00\x00\x00\x00SDN8T16NB0z{\xd4v',
      b'\xf1\x87SALFBA4625294GJ2eVefeUeVx\x88\x97\x88wwwwwwww\xa7o\xfb\xffvw\x9f\xff\xee.\xf1\x81U903\x00\x00\x00\x00\x00\x00\xf1\x00bcsh8p54  U903\x00\x00\x00\x00\x00\x00SDN8T16NB0z{\xd4v',
      b'\xf1\x87SALFBA4728774GJ2vfvg\x87vwgww\x87ww\x88\x97xww\x87w\x86_\xfb\xffeD?\xffk0\xf1\x81U903\x00\x00\x00\x00\x00\x00\xf1\x00bcsh8p54  U903\x00\x00\x00\x00\x00\x00SDN8T16NB0z{\xd4v',
      b'\xf1\x87SALFBA5129064GJ2vfvgwv\x87hx\x88\x87\x88ww\x87www\x87wd_\xfa\xffvfo\xff\x1d\x00\xf1\x81U903\x00\x00\x00\x00\x00\x00\xf1\x00bcsh8p54  U903\x00\x00\x00\x00\x00\x00SDN8T16NB0z{\xd4v',
      b'\xf1\x87SALFBA5454914GJ2\x98\x88\x88\x88\x87vwgx\x88\x87\x88xww\x87ffvf\xa7\x7f\xf9\xff\xa8w\x7f\xff\x1b\x90\xf1\x81U903\x00\x00\x00\x00\x00\x00\xf1\x00bcsh8p54  U903\x00\x00\x00\x00\x00\x00SDN8T16NB0z{\xd4v',
      b'\xf1\x87SALFBA5987784GJ2UVugDDtGx\x88\x87\x88w\x88\x87xwwwwd/\xfb\xff\x97fO\xff\xb0h\xf1\x81U903\x00\x00\x00\x00\x00\x00\xf1\x00bcsh8p54  U903\x00\x00\x00\x00\x00\x00SDN8T16NB0z{\xd4v',
      b'\xf1\x87SALFBA5987864GJ2fgvwUUuWgwvw\x87wxwwwww\x84/\xfc\xff\x97w\x7f\xff\xdf\x1d\xf1\x81U903\x00\x00\x00\x00\x00\x00\xf1\x00bcsh8p54  U903\x00\x00\x00\x00\x00\x00SDN8T16NB0z{\xd4v',
      b'\xf1\x87SALFBA6337644GJ2vgvwwv\x87hgffvwwwwwwww\x85O\xfa\xff\xa7w\x7f\xff\xc5\xfc\xf1\x81U903\x00\x00\x00\x00\x00\x00\xf1\x00bcsh8p54  U903\x00\x00\x00\x00\x00\x00SDN8T16NB0z{\xd4v',
      b'\xf1\x87SALFBA6802004GJ2UUuWUUuWgw\x86www\x87www\x87w\x96?\xf9\xff\xa9\x88\x7f\xff\x9fK\xf1\x81U903\x00\x00\x00\x00\x00\x00\xf1\x00bcsh8p54  U903\x00\x00\x00\x00\x00\x00SDN8T16NB0z{\xd4v',
      b'\xf1\x87SALFBA6892284GJ233S5\x87w\x87xx\x88\x87\x88vwwgww\x87w\x84?\xfb\xff\x98\x88\x8f\xff*\x9e\xf1\x81U903\x00\x00\x00\x00\x00\x00\xf1\x00bcsh8p54  U903\x00\x00\x00\x00\x00\x00SDN8T16NB0z{\xd4v',
      b'\xf1\x87SALFBA7005534GJ2eUuWfg\x86xxww\x87x\x88\x87\x88\x88w\x88\x87\x87O\xfc\xffuUO\xff\xa3k\xf1\x81U913\x00\x00\x00\x00\x00\x00\xf1\x00bcsh8p54  U913\x00\x00\x00\x00\x00\x00SDN8T16NB1\xe3\xc10\xa1',
      b'\xf1\x87SALFBA7152454GJ2gvwgFf\x86hx\x88\x87\x88vfWfffffd?\xfa\xff\xba\x88o\xff,\xcf\xf1\x81U913\x00\x00\x00\x00\x00\x00\xf1\x00bcsh8p54  U913\x00\x00\x00\x00\x00\x00SDN8T16NB1\xe3\xc10\xa1',
      b'\xf1\x87SALFBA7485034GJ2ww\x87xww\x87xfwvgwwwwvfgf\xa5/\xfc\xff\xa9w_\xff40\xf1\x81U913\x00\x00\x00\x00\x00\x00\xf1\x00bcsh8p54  U913\x00\x00\x00\x00\x00\x00SDN8T16NB2\n\xdd^\xbc',
      b'\xf1\x87SAMDBA7743924GJ3wwwwww\x87xgwvw\x88\x88\x88\x88wwww\x85_\xfa\xff\x86f\x7f\xff0\x9d\xf1\x89HT6WAD10A1\xf1\x82SDN8G25NB2\x00\x00\x00\x00\x00\x00',
      b'\xf1\x87SAMDBA7817334GJ3Vgvwvfvgww\x87wwwwwwfgv\x97O\xfd\xff\x88\x88o\xff\x8e\xeb\xf1\x89HT6WAD10A1\xf1\x82SDN8G25NB2\x00\x00\x00\x00\x00\x00',
      b'\xf1\x87SAMDBA8054504GJ3gw\x87xffvgffffwwwweUVUf?\xfc\xffvU_\xff\xddl\xf1\x89HT6WAD10A1\xf1\x82SDN8G25NB2\x00\x00\x00\x00\x00\x00',
      b'\xf1\x87SAMFB41553621GC7ww\x87xUU\x85Xvwwg\x88\x88\x88\x88wwgw\x86\xaf\xfb\xffuDo\xff\xaa\x8f\xf1\x81U913\x00\x00\x00\x00\x00\x00\xf1\x00bcsh8p54  U913\x00\x00\x00\x00\x00\x00SDN8T16NB2\n\xdd^\xbc',
      b'\xf1\x87SAMFB42555421GC7\x88\x88\x88\x88wvwgx\x88\x87\x88wwgw\x87wxw3\x8f\xfc\xff\x98f\x8f\xffga\xf1\x81U913\x00\x00\x00\x00\x00\x00\xf1\x00bcsh8p54  U913\x00\x00\x00\x00\x00\x00SDN8T16NB2\n\xdd^\xbc',
      b'\xf1\x87SAMFBA7978674GJ2gw\x87xgw\x97ywwwwvUGeUUeU\x87O\xfb\xff\x98w\x8f\xfffF\xf1\x81U913\x00\x00\x00\x00\x00\x00\xf1\x00bcsh8p54  U913\x00\x00\x00\x00\x00\x00SDN8T16NB2\n\xdd^\xbc',
      b'\xf1\x87SAMFBA9283024GJ2wwwwEUuWwwgwwwwwwwww\x87/\xfb\xff\x98w\x8f\xff<\xd3\xf1\x81U913\x00\x00\x00\x00\x00\x00\xf1\x00bcsh8p54  U913\x00\x00\x00\x00\x00\x00SDN8T16NB2\n\xdd^\xbc',
      b'\xf1\x87SAMFBA9708354GJ2wwwwVf\x86h\x88wx\x87xww\x87\x88\x88\x88\x88w/\xfa\xff\x97w\x8f\xff\x86\xa0\xf1\x81U913\x00\x00\x00\x00\x00\x00\xf1\x00bcsh8p54  U913\x00\x00\x00\x00\x00\x00SDN8T16NB2\n\xdd^\xbc',
      b'\xf1\x87SANDB45316691GC6\x99\x99\x99\x99\x88\x88\xa8\x8avfwfwwww\x87wxwT\x9f\xfd\xff\x88wo\xff\x1c\xfa\xf1\x89HT6WAD10A1\xf1\x82SDN8G25NB3\x00\x00\x00\x00\x00\x00',
      b'\xf1\x87SALFBA7460044GJ2gx\x87\x88Vf\x86hx\x88\x87\x88wwwwgw\x86wd?\xfa\xff\x86U_\xff\xaf\x1f\xf1\x81U913\x00\x00\x00\x00\x00\x00\xf1\x00bcsh8p54  U913\x00\x00\x00\x00\x00\x00SDN8T16NB2\n\xdd^\xbc',
      b'\xf1\x87SAMFBA8105254GJ2wx\x87\x88Vf\x86hx\x88\x87\x88wwwwwwww\x86O\xfa\xff\x99\x88\x7f\xffZG\xf1\x81U913\x00\x00\x00\x00\x00\x00\xf1\x00bcsh8p54  U913\x00\x00\x00\x00\x00\x00SDN8T16NB2\n\xdd^\xbc',
      b'\xf1\x87SANFB45889451GC7wx\x87\x88gw\x87x\x88\x88x\x88\x87wxw\x87wxw\x87\x8f\xfc\xffeU\x8f\xff+Q\xf1\x81U913\x00\x00\x00\x00\x00\x00\xf1\x00bcsh8p54  U913\x00\x00\x00\x00\x00\x00SDN8T16NB2\n\xdd^\xbc',
    ],
  },
  CAR.SONATA_LF: {
    (Ecu.fwdRadar, 0x7d0, None): [
      b'\xf1\x00LF__ SCC F-CUP      1.00 1.00 96401-C2200         ',
    ],
    (Ecu.abs, 0x7d1, None): [
      b'\xf1\x00LF ESC \f 11 \x17\x01\x13 58920-C2610',
      b'\xf1\x00LF ESC \t 11 \x17\x01\x13 58920-C2610',
    ],
    (Ecu.engine, 0x7e0, None): [
      b'\xf1\x81606D5051\x00\x00\x00\x00\x00\x00\x00\x00',
      b'\xf1\x81606D5K51\x00\x00\x00\x00\x00\x00\x00\x00',
      b'\xf1\x81606G1051\x00\x00\x00\x00\x00\x00\x00\x00',
    ],
    (Ecu.fwdCamera, 0x7c4, None): [
      b'\xf1\x00LFF LKAS AT USA LHD 1.00 1.01 95740-C1000 E51',
      b'\xf1\x00LFF LKAS AT USA LHD 1.01 1.02 95740-C1000 E52',
    ],
    (Ecu.transmission, 0x7e1, None): [
      b'\xf1\x006T6H0_C2\x00\x006T6B4051\x00\x00TLF0G24NL1\xb0\x9f\xee\xf5',
      b'\xf1\x87\xff\xff\xff\xff\xff\xff\xff\xff\xff\xff\xff\xff\xff\xff\xff\xff\xff\xff\xff\xff\xff\xff\xff\xff\xff\xff\xff\xff\xff\xff\xff\xff\xff\xff\xff\xff\xff\xff\xff\xff\xff\xff\xf1\x816T6B4051\x00\x00\xf1\x006T6H0_C2\x00\x006T6B4051\x00\x00TLF0G24NL1\x00\x00\x00\x00',
      b'\xf1\x87\xff\xff\xff\xff\xff\xff\xff\xff\xff\xff\xff\xff\xff\xff\xff\xff\xff\xff\xff\xff\xff\xff\xff\xff\xff\xff\xff\xff\xff\xff\xff\xff\xff\xff\xff\xff\xff\xff\xff\xff\xff\xff\xf1\x816T6B4051\x00\x00\xf1\x006T6H0_C2\x00\x006T6B4051\x00\x00TLF0G24NL1\xb0\x9f\xee\xf5',
      b'\xf1\x87\xff\xff\xff\xff\xff\xff\xff\xff\xff\xff\xff\xff\xff\xff\xff\xff\xff\xff\xff\xff\xff\xff\xff\xff\xff\xff\xff\xff\xff\xff\xff\xff\xff\xff\xff\xff\xff\xff\xff\xff\xff\xff\xf1\x816T6B4051\x00\x00\xf1\x006T6H0_C2\x00\x006T6B4051\x00\x00TLF0G24SL2n\x8d\xbe\xd8',
      b'\xf1\x87LAHSGN012918KF10\x98\x88x\x87\x88\x88x\x87\x88\x88\x98\x88\x87w\x88w\x88\x88\x98\x886o\xf6\xff\x98w\x7f\xff3\x00\xf1\x816W3B1051\x00\x00\xf1\x006W351_C2\x00\x006W3B1051\x00\x00TLF0T20NL2\x00\x00\x00\x00',
      b'\xf1\x87LAHSGN012918KF10\x98\x88x\x87\x88\x88x\x87\x88\x88\x98\x88\x87w\x88w\x88\x88\x98\x886o\xf6\xff\x98w\x7f\xff3\x00\xf1\x816W3B1051\x00\x00\xf1\x006W351_C2\x00\x006W3B1051\x00\x00TLF0T20NL2H\r\xbdm',
      b'\xf1\x87LAJSG49645724HF0\x87x\x87\x88\x87www\x88\x99\xa8\x89\x88\x99\xa8\x89\x88\x99\xa8\x89S_\xfb\xff\x87f\x7f\xff^2\xf1\x816W3B1051\x00\x00\xf1\x006W351_C2\x00\x006W3B1051\x00\x00TLF0T20NL2H\r\xbdm',
    ],
  },
  CAR.TUCSON: {
    (Ecu.fwdRadar, 0x7d0, None): [
      b'\xf1\x00TL__ FCA F-CUP      1.00 1.01 99110-D3500         ',
      b'\xf1\x00TL__ FCA F-CUP      1.00 1.02 99110-D3510         ',
    ],
    (Ecu.engine, 0x7e0, None): [
      b'\xf1\x8971TLC2NAIDDIR002\xf1\x8271TLC2NAIDDIR002',
      b'\xf1\x81606G3051\x00\x00\x00\x00\x00\x00\x00\x00',
    ],
    (Ecu.fwdCamera, 0x7c4, None): [
      b'\xf1\x00TL  MFC  AT KOR LHD 1.00 1.02 95895-D3800 180719',
      b'\xf1\x00TL  MFC  AT USA LHD 1.00 1.06 95895-D3800 190107',
    ],
    (Ecu.transmission, 0x7e1, None): [
      b'\xf1\x87LBJXAN202299KF22\x87x\x87\x88ww\x87xx\x88\x97\x88\x87\x88\x98x\x88\x99\x98\x89\x87o\xf6\xff\x87w\x7f\xff\x12\x9a\xf1\x81U083\x00\x00\x00\x00\x00\x00\xf1\x00bcsh8p54  U083\x00\x00\x00\x00\x00\x00TTL2V20KL1\x8fRn\x8a',
      b'\xf1\x87KMLDCU585233TJ20wx\x87\x88x\x88\x98\x89vfwfwwww\x87f\x9f\xff\x98\xff\x7f\xf9\xf7s\xf1\x816T6G4051\x00\x00\xf1\x006T6J0_C2\x00\x006T6G4051\x00\x00TTL4G24NH2\x00\x00\x00\x00',
    ],
  },
  CAR.SANTA_FE: {
    (Ecu.fwdRadar, 0x7d0, None): [
      b'\xf1\x00TM__ SCC F-CUP      1.00 1.01 99110-S2000         ',
      b'\xf1\x00TM__ SCC F-CUP      1.00 1.02 99110-S2000         ',
      b'\xf1\x00TM__ SCC F-CUP      1.00 1.03 99110-S2000         ',
    ],
    (Ecu.abs, 0x7d1, None): [
      b'\xf1\x00TM ESC \r 100\x18\x031 58910-S2650',
      b'\xf1\x00TM ESC \r 103\x18\x11\x08 58910-S2650',
      b'\xf1\x00TM ESC \r 104\x19\a\b 58910-S2650',
      b'\xf1\x00TM ESC \x02 100\x18\x030 58910-S2600',
      b'\xf1\x00TM ESC \x02 102\x18\x07\x01 58910-S2600',
      b'\xf1\x00TM ESC \x02 103\x18\x11\x07 58910-S2600',
      b'\xf1\x00TM ESC \x02 104\x19\x07\x07 58910-S2600',
      b'\xf1\x00TM ESC \x03 103\x18\x11\x07 58910-S2600',
      b'\xf1\x00TM ESC \x0c 103\x18\x11\x08 58910-S2650',
    ],
    (Ecu.engine, 0x7e0, None): [
      b'\xf1\x81606EA051\x00\x00\x00\x00\x00\x00\x00\x00',
      b'\xf1\x81606G1051\x00\x00\x00\x00\x00\x00\x00\x00',
      b'\xf1\x81606G3051\x00\x00\x00\x00\x00\x00\x00\x00',
    ],
    (Ecu.eps, 0x7d4, None): [
      b'\xf1\x00TM  MDPS C 1.00 1.00 56340-S2000 8409',
      b'\xf1\x00TM  MDPS C 1.00 1.00 56340-S2000 8A12',
      b'\xf1\x00TM  MDPS C 1.00 1.01 56340-S2000 9129',
    ],
    (Ecu.fwdCamera, 0x7c4, None): [
      b'\xf1\x00TM  MFC  AT USA LHD 1.00 1.00 99211-S2000 180409',
    ],
    (Ecu.transmission, 0x7e1, None): [
      b'\xf1\x87LBJSGA7082574HG0\x87www\x98\x88\x88\x88\x99\xaa\xb9\x9afw\x86gx\x99\xa7\x89co\xf8\xffvU_\xffR\xaf\xf1\x816W3C2051\x00\x00\xf1\x006W351_C2\x00\x006W3C2051\x00\x00TTM2T20NS1\x00\xa6\xe0\x91',
      b'\xf1\x87LBKSGA0458404HG0vfvg\x87www\x89\x99\xa8\x99y\xaa\xa7\x9ax\x88\xa7\x88t_\xf9\xff\x86w\x8f\xff\x15x\xf1\x816W3C2051\x00\x00\xf1\x006W351_C2\x00\x006W3C2051\x00\x00TTM2T20NS1\x00\x00\x00\x00',
      b'\xf1\x87LDJUEA6010814HG1\x87w\x87x\x86gvw\x88\x88\x98\x88gw\x86wx\x88\x97\x88\x85o\xf8\xff\x86f_\xff\xd37\xf1\x816W3C2051\x00\x00\xf1\x006W351_C2\x00\x006W3C2051\x00\x00TTM4T20NS0\xf8\x19\x92g',
      b'\xf1\x87LDJUEA6458264HG1ww\x87x\x97x\x87\x88\x88\x99\x98\x89g\x88\x86xw\x88\x97x\x86o\xf7\xffvw\x8f\xff3\x9a\xf1\x816W3C2051\x00\x00\xf1\x006W351_C2\x00\x006W3C2051\x00\x00TTM4T20NS0\xf8\x19\x92g',
      b'\xf1\x87LDKUEA2045844HG1wwww\x98\x88x\x87\x88\x88\xa8\x88x\x99\x97\x89x\x88\xa7\x88U\x7f\xf8\xffvfO\xffC\x1e\xf1\x816W3E0051\x00\x00\xf1\x006W351_C2\x00\x006W3E0051\x00\x00TTM4T20NS3\x00\x00\x00\x00',
      b'\xf1\x87LDKUEA9993304HG1\x87www\x97x\x87\x88\x99\x99\xa9\x99x\x99\xa7\x89w\x88\x97x\x86_\xf7\xffwwO\xffl#\xf1\x816W3C2051\x00\x00\xf1\x006W351_C2\x00\x006W3C2051\x00\x00TTM4T20NS1R\x7f\x90\n',
      b'\xf1\x87LDLUEA6061564HG1\xa9\x99\x89\x98\x87wwwx\x88\x97\x88x\x99\xa7\x89x\x99\xa7\x89sO\xf9\xffvU_\xff<\xde\xf1\x816W3E1051\x00\x00\xf1\x006W351_C2\x00\x006W3E1051\x00\x00TTM4T20NS50\xcb\xc3\xed',
      b'\xf1\x87LDLUEA6159884HG1\x88\x87hv\x99\x99y\x97\x89\xaa\xb8\x9ax\x99\x87\x89y\x99\xb7\x99\xa7?\xf7\xff\x97wo\xff\xf3\x05\xf1\x816W3E1051\x00\x00\xf1\x006W351_C2\x00\x006W3E1051\x00\x00TTM4T20NS5\x00\x00\x00\x00',
      b'\xf1\x87LDLUEA6852664HG1\x97wWu\x97www\x89\xaa\xc8\x9ax\x99\x97\x89x\x99\xa7\x89SO\xf7\xff\xa8\x88\x7f\xff\x03z\xf1\x816W3E1051\x00\x00\xf1\x006W351_C2\x00\x006W3E1051\x00\x00TTM4T20NS50\xcb\xc3\xed',
      b'\xf1\x87LDLUEA6898374HG1fevW\x87wwwx\x88\x97\x88h\x88\x96\x88x\x88\xa7\x88ao\xf9\xff\x98\x99\x7f\xffD\xe2\xf1\x816W3E1051\x00\x00\xf1\x006W351_C2\x00\x006W3E1051\x00\x00TTM4T20NS5\x00\x00\x00\x00',
      b'\xf1\x87LDLUEA6898374HG1fevW\x87wwwx\x88\x97\x88h\x88\x96\x88x\x88\xa7\x88ao\xf9\xff\x98\x99\x7f\xffD\xe2\xf1\x816W3E1051\x00\x00\xf1\x006W351_C2\x00\x006W3E1051\x00\x00TTM4T20NS50\xcb\xc3\xed',
      b'\xf1\x87SBJWAA5842214GG0\x88\x87\x88xww\x87x\x89\x99\xa8\x99\x88\x99\x98\x89w\x88\x87xw_\xfa\xfffU_\xff\xd1\x8d\xf1\x816W3C2051\x00\x00\xf1\x006W351_C2\x00\x006W3C2051\x00\x00TTM2G24NS1\x98{|\xe3',
      b'\xf1\x87SBJWAA5890864GG0\xa9\x99\x89\x98\x98\x87\x98y\x89\x99\xa8\x99w\x88\x87xww\x87wvo\xfb\xffuD_\xff\x9f\xb5\xf1\x816W3C2051\x00\x00\xf1\x006W351_C2\x00\x006W3C2051\x00\x00TTM2G24NS1\x98{|\xe3',
      b'\xf1\x87SBJWAA6562474GG0ffvgeTeFx\x88\x97\x88ww\x87www\x87w\x84o\xfa\xff\x87fO\xff\xc2 \xf1\x816W3C2051\x00\x00\xf1\x006W351_C2\x00\x006W3C2051\x00\x00TTM2G24NS1\x00\x00\x00\x00',
      b'\xf1\x87SBJWAA6562474GG0ffvgeTeFx\x88\x97\x88ww\x87www\x87w\x84o\xfa\xff\x87fO\xff\xc2 \xf1\x816W3C2051\x00\x00\xf1\x006W351_C2\x00\x006W3C2051\x00\x00TTM2G24NS1\x98{|\xe3',
      b'\xf1\x87SBJWAA7780564GG0wvwgUUeVwwwwx\x88\x87\x88wwwwd_\xfc\xff\x86f\x7f\xff\xd7*\xf1\x816W3C2051\x00\x00\xf1\x006W351_C2\x00\x006W3C2051\x00\x00TTM2G24NS2F\x84<\xc0',
      b'\xf1\x87SBJWAA8278284GG0ffvgUU\x85Xx\x88\x87\x88x\x88w\x88ww\x87w\x96o\xfd\xff\xa7U_\xff\xf2\xa0\xf1\x816W3C2051\x00\x00\xf1\x006W351_C2\x00\x006W3C2051\x00\x00TTM2G24NS2F\x84<\xc0',
      b'\xf1\x87SBLWAA4363244GG0wvwgwv\x87hgw\x86ww\x88\x87xww\x87wdo\xfb\xff\x86f\x7f\xff3$\xf1\x816W3E1051\x00\x00\xf1\x006W351_C2\x00\x006W3E1051\x00\x00TTM2G24NS6\x00\x00\x00\x00',
      b'\xf1\x87SBLWAA4363244GG0wvwgwv\x87hgw\x86ww\x88\x87xww\x87wdo\xfb\xff\x86f\x7f\xff3$\xf1\x816W3E1051\x00\x00\xf1\x006W351_C2\x00\x006W3E1051\x00\x00TTM2G24NS6x0\x17\xfe',
      b'\xf1\x87SBLWAA4899564GG0VfvgUU\x85Xx\x88\x87\x88vfgf\x87wxwvO\xfb\xff\x97f\xb1\xffSB\xf1\x816W3E1051\x00\x00\xf1\x006W351_C2\x00\x006W3E1051\x00\x00TTM2G24NS7\x00\x00\x00\x00',
      b'\xf1\x87SBLWAA6622844GG0wwwwff\x86hwwwwx\x88\x87\x88\x88\x88\x88\x88\x98?\xfd\xff\xa9\x88\x7f\xffn\xe5\xf1\x816W3E1051\x00\x00\xf1\x006W351_C2\x00\x006W3E1051\x00\x00TTM2G24NS7u\x1e{\x1c',
      b'\xf1\x87SDJXAA7656854GG1DEtWUU\x85X\x88\x88\x98\x88w\x88\x87xx\x88\x87\x88\x96o\xfb\xff\x86f\x7f\xff.\xca\xf1\x816W3C2051\x00\x00\xf1\x006W351_C2\x00\x006W3C2051\x00\x00TTM4G24NS2\x00\x00\x00\x00',
      b'\xf1\x87SDJXAA7656854GG1DEtWUU\x85X\x88\x88\x98\x88w\x88\x87xx\x88\x87\x88\x96o\xfb\xff\x86f\x7f\xff.\xca\xf1\x816W3C2051\x00\x00\xf1\x006W351_C2\x00\x006W3C2051\x00\x00TTM4G24NS2K\xdaV0',
      b'\xf1\x87SDKXAA2443414GG1vfvgwv\x87h\x88\x88\x88\x88ww\x87wwwww\x99_\xfc\xffvD?\xffl\xd2\xf1\x816W3E1051\x00\x00\xf1\x006W351_C2\x00\x006W3E1051\x00\x00TTM4G24NS6\x00\x00\x00\x00',
    ],
  },
  CAR.SANTA_FE_2022: {
    (Ecu.fwdRadar, 0x7d0, None): [
      b'\xf1\x00TM__ SCC F-CUP      1.00 1.00 99110-S1500         ',
      b'\xf1\x8799110S1500\xf1\x00TM__ SCC F-CUP      1.00 1.00 99110-S1500         ',
      b'\xf1\x8799110S1500\xf1\x00TM__ SCC FHCUP      1.00 1.00 99110-S1500         ',
      b'\xf1\x00TM__ SCC FHCUP      1.00 1.00 99110-S1500         ',
    ],
    (Ecu.abs, 0x7d1, None): [
      b'\xf1\x00TM ESC \x02 101 \x08\x04 58910-S2GA0',
      b'\xf1\x00TM ESC \x03 101 \x08\x02 58910-S2DA0',
      b'\xf1\x8758910-S2DA0\xf1\x00TM ESC \x03 101 \x08\x02 58910-S2DA0',
      b'\xf1\x8758910-S2GA0\xf1\x00TM ESC \x02 101 \x08\x04 58910-S2GA0',
      b'\xf1\x8758910-S1DA0\xf1\x00TM ESC \x1e 102 \x08\x08 58910-S1DA0',
      b'\xf1\x8758910-S2GA0\xf1\x00TM ESC \x04 102!\x04\x05 58910-S2GA0',
      b'\xf1\x00TM ESC \x04 102!\x04\x05 58910-S2GA0',
    ],
    (Ecu.engine, 0x7e0, None): [
      b'\xf1\x82TACVN5GMI3XXXH0A',
      b'\xf1\x82TMBZN5TMD3XXXG2E',
      b'\xf1\x82TACVN5GSI3XXXH0A',
      b'\xf1\x82TMCFD5MMCXXXXG0A',
      b'\xf1\x870\x00\x00\x00\x00\x00\x00\x00\x00\x00\x00\xf1\x82TMDWN5TMD3TXXJ1A',
      b'\xf1\x81HM6M2_0a0_G00',
      b'\xf1\x870\x00\x00\x00\x00\x00\x00\x00\x00\x00\x00\xf1\x81HM6M1_0a0_J10',
    ],
    (Ecu.eps, 0x7d4, None): [
      b'\xf1\x00TM  MDPS C 1.00 1.02 56370-S2AA0 0B19',
      b'\xf1\x00TM  MDPS C 1.00 1.01 56310-S1AB0 4TSDC101',
    ],
    (Ecu.fwdCamera, 0x7c4, None): [
      b'\xf1\x00TMA MFC  AT MEX LHD 1.00 1.01 99211-S2500 210205',
      b'\xf1\x00TMA MFC  AT USA LHD 1.00 1.00 99211-S2500 200720',
      b'\xf1\x00TM  MFC  AT EUR LHD 1.00 1.03 99211-S1500 210224',
      b'\xf1\x00TMA MFC  AT USA LHD 1.00 1.01 99211-S2500 210205',
    ],
    (Ecu.transmission, 0x7e1, None): [
      b'\xf1\x87SDMXCA9087684GN1VfvgUUeVwwgwwwwwffffU?\xfb\xff\x97\x88\x7f\xff+\xa4\xf1\x89HT6WAD00A1\xf1\x82STM4G25NH1\x00\x00\x00\x00\x00\x00',
      b'\xf1\x00T02601BL  T02730A1  VTMPT25XXX730NS2\xa6\x06\x88\xf7',
      b'\xf1\x87SDMXCA8653204GN1EVugEUuWwwwwww\x87wwwwwv/\xfb\xff\xa8\x88\x9f\xff\xa5\x9c\xf1\x89HT6WAD00A1\xf1\x82STM4G25NH1\x00\x00\x00\x00\x00\x00',
      b'\xf1\x87954A02N250\x00\x00\x00\x00\x00\xf1\x81T02730A1  \xf1\x00T02601BL  T02730A1  VTMPT25XXX730NS2\xa6\x06\x88\xf7',
      b'\xf1\x87KMMYBU034207SB72x\x89\x88\x98h\x88\x98\x89\x87fhvvfWf33_\xff\x87\xff\x8f\xfa\x81\xe5\xf1\x89HT6TAF00A1\xf1\x82STM0M25GS1\x00\x00\x00\x00\x00\x00',
      b'\xf1\x87954A02N250\x00\x00\x00\x00\x00\xf1\x81T02730A1  \xf1\x00T02601BL  T02730A1  VTMPT25XXX730NS2\xa6',
      b'\xf1\x00HT6TA290BLHT6TAF00A1STM0M25GS1\x00\x00\x00\x00\x00\x006\xd8\x97\x15',
      b'\xf1\x00T02601BL  T02900A1  VTMPT25XXX900NS8\xb7\xaa\xfe\xfc',
      b'\xf1\x87954A02N250\x00\x00\x00\x00\x00\xf1\x81T02900A1  \xf1\x00T02601BL  T02900A1  VTMPT25XXX900NS8\xb7\xaa\xfe\xfc',
    ],
  },
  CAR.SANTA_FE_HEV_2022: {
    (Ecu.fwdRadar, 0x7d0, None): [
      b'\xf1\x8799110CL500\xf1\x00TMhe SCC FHCUP      1.00 1.00 99110-CL500         ',
    ],
    (Ecu.eps, 0x7d4, None): [
      b'\xf1\x00TM  MDPS C 1.00 1.02 56310-CLAC0 4TSHC102',
    ],
    (Ecu.fwdCamera, 0x7c4, None): [
      b'\xf1\x00TMH MFC  AT USA LHD 1.00 1.03 99211-S1500 210224',
    ],
    (Ecu.transmission, 0x7e1, None): [
      b'\xf1\x87959102T250\x00\x00\x00\x00\x00\xf1\x81E14\x00\x00\x00\x00\x00\x00\x00\xf1\x00PSBG2333  E14\x00\x00\x00\x00\x00\x00\x00TTM2H16SA2\x80\xd7l\xb2',
    ],
    (Ecu.engine, 0x7e0, None): [
      b'\xf1\x87391312MTC1',
    ],
  },
  CAR.SANTA_FE_PHEV_2022: {
    (Ecu.fwdRadar, 0x7d0, None): [
      b'\xf1\x8799110CL500\xf1\x00TMhe SCC FHCUP      1.00 1.00 99110-CL500         ',
    ],
    (Ecu.eps, 0x7d4, None): [
      b'\xf1\x00TM  MDPS C 1.00 1.02 56310-CLAC0 4TSHC102',
      b'\xf1\x00TM  MDPS C 1.00 1.02 56310-CLEC0 4TSHC102',
    ],
    (Ecu.fwdCamera, 0x7c4, None): [
      b'\xf1\x00TMP MFC  AT USA LHD 1.00 1.03 99211-S1500 210224',
    ],
    (Ecu.transmission, 0x7e1, None): [
      b'\xf1\x8795441-3D121\x00\xf1\x81E16\x00\x00\x00\x00\x00\x00\x00\xf1\x00PSBG2333  E16\x00\x00\x00\x00\x00\x00\x00TTM2P16SA0o\x88^\xbe',
      b'\xf1\x8795441-3D121\x00\xf1\x81E16\x00\x00\x00\x00\x00\x00\x00\xf1\x00PSBG2333  E16\x00\x00\x00\x00\x00\x00\x00TTM2P16SA1\x0b\xc5\x0f\xea',
    ],
    (Ecu.engine, 0x7e0, None): [
      b'\xf1\x87391312MTF0',
    ],
  },
  CAR.KIA_STINGER: {
    (Ecu.fwdRadar, 0x7d0, None): [
      b'\xf1\x00CK__ SCC F_CUP      1.00 1.01 96400-J5100         ',
      b'\xf1\x00CK__ SCC F_CUP      1.00 1.03 96400-J5100         ',
      b'\xf1\x00CK__ SCC F_CUP      1.00 1.01 96400-J5000         ',
    ],
    (Ecu.engine, 0x7e0, None): [
      b'\xf1\x81606DE051\x00\x00\x00\x00\x00\x00\x00\x00',
      b'\xf1\x81640E0051\x00\x00\x00\x00\x00\x00\x00\x00',
      b'\xf1\x82CKJN3TMSDE0B\x00\x00\x00\x00',
      b'\xf1\x82CKKN3TMD_H0A\x00\x00\x00\x00',
    ],
    (Ecu.eps, 0x7d4, None): [
      b'\xf1\x00CK  MDPS R 1.00 1.04 57700-J5200 4C2CL104',
      b'\xf1\x00CK  MDPS R 1.00 1.04 57700-J5220 4C2VL104',
      b'\xf1\x00CK  MDPS R 1.00 1.04 57700-J5420 4C4VL104',
      b'\xf1\x00CK  MDPS R 1.00 1.06 57700-J5420 4C4VL106',
      b'\xf1\x00CK  MDPS R 1.00 1.07 57700-J5220 4C2VL107',
    ],
    (Ecu.fwdCamera, 0x7c4, None): [
      b'\xf1\x00CK  MFC  AT USA LHD 1.00 1.03 95740-J5000 170822',
      b'\xf1\x00CK  MFC  AT USA LHD 1.00 1.04 95740-J5000 180504',
      b'\xf1\x00CK  MFC  AT EUR LHD 1.00 1.03 95740-J5000 170822',
    ],
    (Ecu.transmission, 0x7e1, None): [
      b'\xf1\x87VCJLE17622572DK0vd6D\x99\x98y\x97vwVffUfvfC%CuT&Dx\x87o\xff{\x1c\xf1\x81E21\x00\x00\x00\x00\x00\x00\x00\xf1\x00bcsh8p54  E21\x00\x00\x00\x00\x00\x00\x00SCK0T33NB0\x88\xa2\xe6\xf0',
      b'\xf1\x87VDHLG17000192DK2xdFffT\xa5VUD$DwT\x86wveVeeD&T\x99\xba\x8f\xff\xcc\x99\xf1\x81E21\x00\x00\x00\x00\x00\x00\x00\xf1\x00bcsh8p54  E21\x00\x00\x00\x00\x00\x00\x00SCK0T33NB0\x88\xa2\xe6\xf0',
      b'\xf1\x87VDHLG17000192DK2xdFffT\xa5VUD$DwT\x86wveVeeD&T\x99\xba\x8f\xff\xcc\x99\xf1\x89E21\x00\x00\x00\x00\x00\x00\x00\xf1\x82SCK0T33NB0',
      b'\xf1\x87VDHLG17034412DK2vD6DfVvVTD$D\x99w\x88\x98EDEDeT6DgfO\xff\xc3=\xf1\x81E21\x00\x00\x00\x00\x00\x00\x00\xf1\x00bcsh8p54  E21\x00\x00\x00\x00\x00\x00\x00SCK0T33NB0\x88\xa2\xe6\xf0',
      b'\xf1\x87VDHLG17118862DK2\x8awWwgu\x96wVfUVwv\x97xWvfvUTGTx\x87o\xff\xc9\xed\xf1\x81E21\x00\x00\x00\x00\x00\x00\x00\xf1\x00bcsh8p54  E21\x00\x00\x00\x00\x00\x00\x00SCK0T33NB0\x88\xa2\xe6\xf0',
      b'\xf1\x87VDKLJ18675252DK6\x89vhgwwwwveVU\x88w\x87w\x99vgf\x97vXfgw_\xff\xc2\xfb\xf1\x89E25\x00\x00\x00\x00\x00\x00\x00\xf1\x82TCK0T33NB2',
      b'\xf1\x87WAJTE17552812CH4vfFffvfVeT5DwvvVVdFeegeg\x88\x88o\xff\x1a]\xf1\x81E21\x00\x00\x00\x00\x00\x00\x00\xf1\x00bcsh8p54  E21\x00\x00\x00\x00\x00\x00\x00TCK2T20NB1\x19\xd2\x00\x94',
      b'\xf1\x87VDHLG17274082DK2wfFf\x89x\x98wUT5T\x88v\x97xgeGefTGTVvO\xff\x1c\x14\xf1\x81E19\x00\x00\x00\x00\x00\x00\x00\xf1\x00bcsh8p54  E19\x00\x00\x00\x00\x00\x00\x00SCK0T33UB2\xee[\x97S',
    ],
  },
  CAR.PALISADE: {
    (Ecu.fwdRadar, 0x7d0, None): [
      b'\xf1\x00LX2_ SCC F-CUP      1.00 1.05 99110-S8100         ',
      b'\xf1\x00LX2 SCC FHCUP      1.00 1.04 99110-S8100         ',
      b'\xf1\x00LX2_ SCC FHCU-      1.00 1.05 99110-S8100         ',
      b'\xf1\x00LX2_ SCC FHCUP      1.00 1.00 99110-S8110         ',
      b'\xf1\x00LX2_ SCC FHCUP      1.00 1.04 99110-S8100         ',
      b'\xf1\x00LX2_ SCC FHCUP      1.00 1.05 99110-S8100         ',
      b'\xf1\x00ON__ FCA FHCUP      1.00 1.02 99110-S9100         ',
    ],
    (Ecu.abs, 0x7d1, None): [
      b'\xf1\x00LX ESC \x01 103\x19\t\x10 58910-S8360',
      b'\xf1\x00LX ESC \x01 1031\t\x10 58910-S8360',
      b'\xf1\x00LX ESC \x0b 101\x19\x03\x17 58910-S8330',
      b'\xf1\x00LX ESC \x0b 102\x19\x05\x07 58910-S8330',
      b'\xf1\x00LX ESC \x0b 103\x19\t\x07 58910-S8330',
      b'\xf1\x00LX ESC \x0b 103\x19\t\x10 58910-S8360',
      b'\xf1\x00LX ESC \x0b 104 \x10\x16 58910-S8360',
      b'\xf1\x00ON ESC \x0b 100\x18\x12\x18 58910-S9360',
      b'\xf1\x00ON ESC \x0b 101\x19\t\x08 58910-S9360',
      b'\xf1\x00ON ESC \x0b 101\x19\t\x05 58910-S9320',
    ],
    (Ecu.engine, 0x7e0, None): [
      b'\xf1\x81640J0051\x00\x00\x00\x00\x00\x00\x00\x00',
      b'\xf1\x81640K0051\x00\x00\x00\x00\x00\x00\x00\x00',
      b'\xf1\x81640S1051\x00\x00\x00\x00\x00\x00\x00\x00',
    ],
    (Ecu.eps, 0x7d4, None): [
      b'\xf1\x00LX2 MDPS C 1,00 1,03 56310-S8020 4LXDC103',
      b'\xf1\x00LX2 MDPS C 1.00 1.03 56310-S8020 4LXDC103',
      b'\xf1\x00LX2 MDPS C 1.00 1.04 56310-S8020 4LXDC104',
      b'\xf1\x00ON  MDPS C 1.00 1.00 56340-S9000 8B13',
      b'\xf1\x00ON  MDPS C 1.00 1.01 56340-S9000 9201',
    ],
    (Ecu.fwdCamera, 0x7c4, None): [
      b'\xf1\x00LX2 MFC  AT USA LHD 1.00 1.03 99211-S8100 190125',
      b'\xf1\x00LX2 MFC  AT USA LHD 1.00 1.05 99211-S8100 190909',
      b'\xf1\x00LX2 MFC  AT USA LHD 1.00 1.07 99211-S8100 200422',
      b'\xf1\x00LX2 MFC  AT USA LHD 1.00 1.08 99211-S8100 200903',
      b'\xf1\x00ON  MFC  AT USA LHD 1.00 1.01 99211-S9100 181105',
      b'\xf1\x00ON  MFC  AT USA LHD 1.00 1.03 99211-S9100 200720',
      b'\xf1\x00LX2 MFC  AT USA LHD 1.00 1.00 99211-S8110 210226',
    ],
    (Ecu.transmission, 0x7e1, None): [
      b'\xf1\x00bcsh8p54  U872\x00\x00\x00\x00\x00\x00TON4G38NB1\x96z28',
      b'\xf1\x00bcsh8p54  U903\x00\x00\x00\x00\x00\x00TON4G38NB2[v\\\xb6',
      b'\xf1\x87LBLUFN591307KF25vgvw\x97wwwy\x99\xa7\x99\x99\xaa\xa9\x9af\x88\x96h\x95o\xf7\xff\x99f/\xff\xe4c\xf1\x81U891\x00\x00\x00\x00\x00\x00\xf1\x00bcsh8p54  U891\x00\x00\x00\x00\x00\x00SLX2G38NB2\xd7\xc1/\xd1',
      b'\xf1\x87LBLUFN650868KF36\xa9\x98\x89\x88\xa8\x88\x88\x88h\x99\xa6\x89fw\x86gw\x88\x97x\xaa\x7f\xf6\xff\xbb\xbb\x8f\xff+\x82\xf1\x81U891\x00\x00\x00\x00\x00\x00\xf1\x00bcsh8p54  U891\x00\x00\x00\x00\x00\x00SLX2G38NB3\xd1\xc3\xf8\xa8',
      b'\xf1\x87LBLUFN655162KF36\x98\x88\x88\x88\x98\x88\x88\x88x\x99\xa7\x89x\x99\xa7\x89x\x99\x97\x89g\x7f\xf7\xffwU_\xff\xe9!\xf1\x81U891\x00\x00\x00\x00\x00\x00\xf1\x00bcsh8p54  U891\x00\x00\x00\x00\x00\x00SLX2G38NB3\xd1\xc3\xf8\xa8',
      b'\xf1\x87LBLUFN731381KF36\xb9\x99\x89\x98\x98\x88\x88\x88\x89\x99\xa8\x99\x88\x99\xa8\x89\x88\x88\x98\x88V\x7f\xf6\xff\x99w\x8f\xff\xad\xd8\xf1\x81U891\x00\x00\x00\x00\x00\x00\xf1\x00bcsh8p54  U891\x00\x00\x00\x00\x00\x00SLX2G38NB3\xd1\xc3\xf8\xa8',
      b'\xf1\x87LDKVAA0028604HH1\xa8\x88x\x87vgvw\x88\x99\xa8\x89gw\x86ww\x88\x97x\x97o\xf9\xff\x97w\x7f\xffo\x02\xf1\x81U872\x00\x00\x00\x00\x00\x00\xf1\x00bcsh8p54  U872\x00\x00\x00\x00\x00\x00TON4G38NB1\x96z28',
      b'\xf1\x87LDKVAA3068374HH1wwww\x87xw\x87y\x99\xa7\x99w\x88\x87xw\x88\x97x\x85\xaf\xfa\xffvU/\xffU\xdc\xf1\x81U872\x00\x00\x00\x00\x00\x00\xf1\x00bcsh8p54  U872\x00\x00\x00\x00\x00\x00TON4G38NB1\x96z28',
      b'\xf1\x87LDKVBN382172KF26\x98\x88\x88\x88\xa8\x88\x88\x88x\x99\xa7\x89\x87\x88\x98x\x98\x99\xa9\x89\xa5_\xf6\xffDDO\xff\xcd\x16\xf1\x81U891\x00\x00\x00\x00\x00\x00\xf1\x00bcsh8p54  U891\x00\x00\x00\x00\x00\x00SLX4G38NB2\xafL]\xe7',
      b'\xf1\x87LDKVBN424201KF26\xba\xaa\x9a\xa9\x99\x99\x89\x98\x89\x99\xa8\x99\x88\x99\x98\x89\x88\x99\xa8\x89v\x7f\xf7\xffwf_\xffq\xa6\xf1\x81U891\x00\x00\x00\x00\x00\x00\xf1\x00bcsh8p54  U891\x00\x00\x00\x00\x00\x00SLX4G38NB2\xafL]\xe7',
      b'\xf1\x87LDKVBN540766KF37\x87wgv\x87w\x87xx\x99\x97\x89v\x88\x97h\x88\x88\x88\x88x\x7f\xf6\xffvUo\xff\xd3\x01\xf1\x81U891\x00\x00\x00\x00\x00\x00\xf1\x00bcsh8p54  U891\x00\x00\x00\x00\x00\x00SLX4G38NB2\xafL]\xe7',
      b'\xf1\x87LDLVAA4225634HH1\x98\x88\x88\x88eUeVx\x88\x87\x88g\x88\x86xx\x88\x87\x88\x86o\xf9\xff\x87w\x7f\xff\xf2\xf7\xf1\x81U903\x00\x00\x00\x00\x00\x00\xf1\x00bcsh8p54  U903\x00\x00\x00\x00\x00\x00TON4G38NB2[v\\\xb6',
      b'\xf1\x87LDLVAA4777834HH1\x98\x88x\x87\x87wwwx\x88\x87\x88x\x99\x97\x89x\x88\x97\x88\x86o\xfa\xff\x86fO\xff\x1d9\xf1\x81U903\x00\x00\x00\x00\x00\x00\xf1\x00bcsh8p54  U903\x00\x00\x00\x00\x00\x00TON4G38NB2[v\\\xb6',
      b'\xf1\x87LDLVAA5194534HH1ffvguUUUx\x88\xa7\x88h\x99\x96\x89x\x88\x97\x88ro\xf9\xff\x98wo\xff\xaaM\xf1\x81U903\x00\x00\x00\x00\x00\x00\xf1\x00bcsh8p54  U903\x00\x00\x00\x00\x00\x00TON4G38NB2[v\\\xb6',
      b'\xf1\x87LDLVAA5949924HH1\xa9\x99y\x97\x87wwwx\x99\x97\x89x\x99\xa7\x89x\x99\xa7\x89\x87_\xfa\xffeD?\xff\xf1\xfd\xf1\x81U903\x00\x00\x00\x00\x00\x00\xf1\x00bcsh8p54  U903\x00\x00\x00\x00\x00\x00TON4G38NB2[v\\\xb6',
      b'\xf1\x87LDLVBN560098KF26\x86fff\x87vgfg\x88\x96xfw\x86gfw\x86g\x95\xf6\xffeU_\xff\x92c\xf1\x81U891\x00\x00\x00\x00\x00\x00\xf1\x00bcsh8p54  U891\x00\x00\x00\x00\x00\x00SLX4G38NB2\xafL]\xe7',
      b'\xf1\x87LDLVBN602045KF26\xb9\x99\x89\x98\x97vwgy\xaa\xb7\x9af\x88\x96hw\x99\xa7y\xa9\x7f\xf5\xff\x99w\x7f\xff,\xd3\xf1\x81U891\x00\x00\x00\x00\x00\x00\xf1\x00bcsh8p54  U891\x00\x00\x00\x00\x00\x00SLX4G38NB3X\xa8\xc08',
      b'\xf1\x87LDLVBN628911KF26\xa9\x99\x89\x98\x98\x88\x88\x88y\x99\xa7\x99fw\x86gw\x88\x87x\x83\x7f\xf6\xff\x98wo\xff2\xda\xf1\x81U891\x00\x00\x00\x00\x00\x00\xf1\x00bcsh8p54  U891\x00\x00\x00\x00\x00\x00SLX4G38NB3X\xa8\xc08',
      b'\xf1\x87LDLVBN645817KF37\x87www\x98\x87xwx\x99\x97\x89\x99\x99\x99\x99g\x88\x96x\xb6_\xf7\xff\x98fo\xff\xe2\x86\xf1\x81U891\x00\x00\x00\x00\x00\x00\xf1\x00bcsh8p54  U891\x00\x00\x00\x00\x00\x00SLX4G38NB3X\xa8\xc08',
      b'\xf1\x87LDLVBN662115KF37\x98\x88\x88\x88\xa8\x88\x88\x88x\x99\x97\x89x\x99\xa7\x89\x88\x99\xa8\x89\x88\x7f\xf7\xfffD_\xff\xdc\x84\xf1\x81U891\x00\x00\x00\x00\x00\x00\xf1\x00bcsh8p54  U891\x00\x00\x00\x00\x00\x00SLX4G38NB3X\xa8\xc08',
      b'\xf1\x87LDLVBN667933KF37\xb9\x99\x89\x98\xb9\x99\x99\x99x\x88\x87\x88w\x88\x87x\x88\x88\x98\x88\xcbo\xf7\xffe3/\xffQ!\xf1\x81U891\x00\x00\x00\x00\x00\x00\xf1\x00bcsh8p54  U891\x00\x00\x00\x00\x00\x00SLX4G38NB3X\xa8\xc08',
      b'\xf1\x87LDLVBN673087KF37\x97www\x86fvgx\x99\x97\x89\x99\xaa\xa9\x9ag\x88\x86x\xe9_\xf8\xff\x98w\x7f\xff"\xad\xf1\x81U891\x00\x00\x00\x00\x00\x00\xf1\x00bcsh8p54  U891\x00\x00\x00\x00\x00\x00SLX4G38NB3X\xa8\xc08',
      b'\xf1\x87LDLVBN673841KF37\x98\x88x\x87\x86g\x86xy\x99\xa7\x99\x88\x99\xa8\x89w\x88\x97xdo\xf5\xff\x98\x88\x8f\xffT\xec\xf1\x81U891\x00\x00\x00\x00\x00\x00\xf1\x00bcsh8p54  U891\x00\x00\x00\x00\x00\x00SLX4G38NB3X\xa8\xc08',
      b'\xf1\x87LDLVBN681363KF37\x98\x88\x88\x88\x97x\x87\x88y\xaa\xa7\x9a\x88\x88\x98\x88\x88\x88\x88\x88vo\xf6\xffvD\x7f\xff%v\xf1\x81U891\x00\x00\x00\x00\x00\x00\xf1\x00bcsh8p54  U891\x00\x00\x00\x00\x00\x00SLX4G38NB3X\xa8\xc08',
      b'\xf1\x87LDLVBN713782KF37\x99\x99y\x97\x98\x88\x88\x88x\x88\x97\x88\x88\x99\x98\x89\x88\x99\xa8\x89\x87o\xf7\xffeU?\xff7,\xf1\x81U891\x00\x00\x00\x00\x00\x00\xf1\x00bcsh8p54  U891\x00\x00\x00\x00\x00\x00SLX4G38NB3X\xa8\xc08',
      b'\xf1\x87LDLVBN713890KF26\xb9\x99\x89\x98\xa9\x99\x99\x99x\x99\x97\x89\x88\x99\xa8\x89\x88\x99\xb8\x89Do\xf7\xff\xa9\x88o\xffs\r\xf1\x81U891\x00\x00\x00\x00\x00\x00\xf1\x00bcsh8p54  U891\x00\x00\x00\x00\x00\x00SLX4G38NB3X\xa8\xc08',
      b'\xf1\x87LDLVBN733215KF37\x99\x98y\x87\x97wwwi\x99\xa6\x99x\x99\xa7\x89V\x88\x95h\x86o\xf7\xffeDO\xff\x12\xe7\xf1\x81U891\x00\x00\x00\x00\x00\x00\xf1\x00bcsh8p54  U891\x00\x00\x00\x00\x00\x00SLX4G38NB3X\xa8\xc08',
      b'\xf1\x87LDLVBN750044KF37\xca\xa9\x8a\x98\xa7wwwy\xaa\xb7\x9ag\x88\x96x\x88\x99\xa8\x89\xb9\x7f\xf6\xff\xa8w\x7f\xff\xbe\xde\xf1\x81U891\x00\x00\x00\x00\x00\x00\xf1\x00bcsh8p54  U891\x00\x00\x00\x00\x00\x00SLX4G38NB3X\xa8\xc08',
      b'\xf1\x87LDLVBN752612KF37\xba\xaa\x8a\xa8\x87w\x87xy\xaa\xa7\x9a\x88\x99\x98\x89x\x88\x97\x88\x96o\xf6\xffvU_\xffh\x1b\xf1\x81U891\x00\x00\x00\x00\x00\x00\xf1\x00bcsh8p54  U891\x00\x00\x00\x00\x00\x00SLX4G38NB3X\xa8\xc08',
      b'\xf1\x87LDLVBN755553KF37\x87xw\x87\x97w\x87xy\x99\xa7\x99\x99\x99\xa9\x99Vw\x95gwo\xf6\xffwUO\xff\xb5T\xf1\x81U891\x00\x00\x00\x00\x00\x00\xf1\x00bcsh8p54  U891\x00\x00\x00\x00\x00\x00SLX4G38NB3X\xa8\xc08',
      b'\xf1\x87LDLVBN757883KF37\x98\x87xw\x98\x87\x88xy\xaa\xb7\x9ag\x88\x96x\x89\x99\xa8\x99e\x7f\xf6\xff\xa9\x88o\xff5\x15\xf1\x81U922\x00\x00\x00\x00\x00\x00\xf1\x00bcsh8p54  U922\x00\x00\x00\x00\x00\x00SLX4G38NB4\xd6\xe8\xd7\xa6',
      b'\xf1\x87LDMVBN778156KF37\x87vWe\xa9\x99\x99\x99y\x99\xb7\x99\x99\x99\x99\x99x\x99\x97\x89\xa8\x7f\xf8\xffwf\x7f\xff\x82_\xf1\x81U922\x00\x00\x00\x00\x00\x00\xf1\x00bcsh8p54  U922\x00\x00\x00\x00\x00\x00SLX4G38NB4\xd6\xe8\xd7\xa6',
      b'\xf1\x87LDMVBN780576KF37\x98\x87hv\x97x\x97\x89x\x99\xa7\x89\x88\x99\x98\x89w\x88\x97x\x98\x7f\xf7\xff\xba\x88\x8f\xff\x1e0\xf1\x81U922\x00\x00\x00\x00\x00\x00\xf1\x00bcsh8p54  U922\x00\x00\x00\x00\x00\x00SLX4G38NB4\xd6\xe8\xd7\xa6',
      b'\xf1\x87LDMVBN783485KF37\x87www\x87vwgy\x99\xa7\x99\x99\x99\xa9\x99Vw\x95g\x89_\xf6\xff\xa9w_\xff\xc5\xd6\xf1\x81U922\x00\x00\x00\x00\x00\x00\xf1\x00bcsh8p54  U922\x00\x00\x00\x00\x00\x00SLX4G38NB4\xd6\xe8\xd7\xa6',
      b'\xf1\x87LDMVBN811844KF37\x87vwgvfffx\x99\xa7\x89Vw\x95gg\x88\xa6xe\x8f\xf6\xff\x97wO\xff\t\x80\xf1\x81U922\x00\x00\x00\x00\x00\x00\xf1\x00bcsh8p54  U922\x00\x00\x00\x00\x00\x00SLX4G38NB4\xd6\xe8\xd7\xa6',
      b'\xf1\x87LDMVBN830601KF37\xa7www\xa8\x87xwx\x99\xa7\x89Uw\x85Ww\x88\x97x\x88o\xf6\xff\x8a\xaa\x7f\xff\xe2:\xf1\x81U922\x00\x00\x00\x00\x00\x00\xf1\x00bcsh8p54  U922\x00\x00\x00\x00\x00\x00SLX4G38NB4\xd6\xe8\xd7\xa6',
      b'\xf1\x87LDMVBN848789KF37\x87w\x87x\x87w\x87xy\x99\xb7\x99\x87\x88\x98x\x88\x99\xa8\x89\x87\x7f\xf6\xfffUo\xff\xe3!\xf1\x81U922\x00\x00\x00\x00\x00\x00\xf1\x00bcsh8p54  U922\x00\x00\x00\x00\x00\x00SLX4G38NB5\xb9\x94\xe8\x89',
      b'\xf1\x87LDMVBN851595KF37\x97wgvvfffx\x99\xb7\x89\x88\x99\x98\x89\x87\x88\x98x\x99\x7f\xf7\xff\x97w\x7f\xff@\xf3\xf1\x81U922\x00\x00\x00\x00\x00\x00\xf1\x00bcsh8p54  U922\x00\x00\x00\x00\x00\x00SLX4G38NB5\xb9\x94\xe8\x89',
      b'\xf1\x87LDMVBN873175KF26\xa8\x88\x88\x88vfVex\x99\xb7\x89\x88\x99\x98\x89x\x88\x97\x88f\x7f\xf7\xff\xbb\xaa\x8f\xff,\x04\xf1\x81U922\x00\x00\x00\x00\x00\x00\xf1\x00bcsh8p54  U922\x00\x00\x00\x00\x00\x00SLX4G38NB5\xb9\x94\xe8\x89',
      b'\xf1\x87LDMVBN879401KF26veVU\xa8\x88\x88\x88g\x88\xa6xVw\x95gx\x88\xa7\x88v\x8f\xf9\xff\xdd\xbb\xbf\xff\xb3\x99\xf1\x81U922\x00\x00\x00\x00\x00\x00\xf1\x00bcsh8p54  U922\x00\x00\x00\x00\x00\x00SLX4G38NB5\xb9\x94\xe8\x89',
      b'\xf1\x87LDMVBN881314KF37\xa8\x88h\x86\x97www\x89\x99\xa8\x99w\x88\x97xx\x99\xa7\x89\xca\x7f\xf8\xff\xba\x99\x8f\xff\xd8v\xf1\x81U922\x00\x00\x00\x00\x00\x00\xf1\x00bcsh8p54  U922\x00\x00\x00\x00\x00\x00SLX4G38NB5\xb9\x94\xe8\x89',
      b'\xf1\x87LDMVBN888651KF37\xa9\x99\x89\x98vfff\x88\x99\x98\x89w\x99\xa7y\x88\x88\x98\x88D\x8f\xf9\xff\xcb\x99\x8f\xff\xa5\x1e\xf1\x81U922\x00\x00\x00\x00\x00\x00\xf1\x00bcsh8p54  U922\x00\x00\x00\x00\x00\x00SLX4G38NB5\xb9\x94\xe8\x89',
      b'\xf1\x87LDMVBN889419KF37\xa9\x99y\x97\x87w\x87xx\x88\x97\x88w\x88\x97x\x88\x99\x98\x89e\x9f\xf9\xffeUo\xff\x901\xf1\x81U922\x00\x00\x00\x00\x00\x00\xf1\x00bcsh8p54  U922\x00\x00\x00\x00\x00\x00SLX4G38NB5\xb9\x94\xe8\x89',
      b'\xf1\x87LDMVBN895969KF37vefV\x87vgfx\x99\xa7\x89\x99\x99\xb9\x99f\x88\x96he_\xf7\xffxwo\xff\x14\xf9\xf1\x81U922\x00\x00\x00\x00\x00\x00\xf1\x00bcsh8p54  U922\x00\x00\x00\x00\x00\x00SLX4G38NB5\xb9\x94\xe8\x89',
      b'\xf1\x87LDMVBN899222KF37\xa8\x88x\x87\x97www\x98\x99\x99\x89\x88\x99\x98\x89f\x88\x96hdo\xf7\xff\xbb\xaa\x9f\xff\xe2U\xf1\x81U922\x00\x00\x00\x00\x00\x00\xf1\x00bcsh8p54  U922\x00\x00\x00\x00\x00\x00SLX4G38NB5\xb9\x94\xe8\x89',
      b"\xf1\x87LBLUFN622950KF36\xa8\x88\x88\x88\x87w\x87xh\x99\x96\x89\x88\x99\x98\x89\x88\x99\x98\x89\x87o\xf6\xff\x98\x88o\xffx'\xf1\x81U891\x00\x00\x00\x00\x00\x00\xf1\x00bcsh8p54  U891\x00\x00\x00\x00\x00\x00SLX2G38NB3\xd1\xc3\xf8\xa8",
      b'\xf1\x87LDMVBN950669KF37\x97www\x96fffy\x99\xa7\x99\xa9\x99\xaa\x99g\x88\x96x\xb8\x8f\xf9\xffTD/\xff\xa7\xcb\xf1\x81U922\x00\x00\x00\x00\x00\x00\xf1\x00bcsh8p54  U922\x00\x00\x00\x00\x00\x00SLX4G38NB5\xb9\x94\xe8\x89',
      b'\xf1\x87LDLVAA4478824HH1\x87wwwvfvg\x89\x99\xa8\x99w\x88\x87x\x89\x99\xa8\x99\xa6o\xfa\xfffU/\xffu\x92\xf1\x81U903\x00\x00\x00\x00\x00\x00\xf1\x00bcsh8p54  U903\x00\x00\x00\x00\x00\x00TON4G38NB2[v\\\xb6',
      b'\xf1\x87LDMVBN871852KF37\xb9\x99\x99\x99\xa8\x88\x88\x88y\x99\xa7\x99x\x99\xa7\x89\x88\x88\x98\x88\x89o\xf7\xff\xaa\x88o\xff\x0e\xed\xf1\x81U922\x00\x00\x00\x00\x00\x00\xf1\x00bcsh8p54  U922\x00\x00\x00\x00\x00\x00SLX4G38NB5\xb9\x94\xe8\x89',
    ],
  },
  CAR.VELOSTER: {
    (Ecu.fwdRadar, 0x7d0, None): [
      b'\xf1\x00JS__ SCC H-CUP      1.00 1.02 95650-J3200         ',
      b'\xf1\x00JS__ SCC HNCUP      1.00 1.02 95650-J3100         ',
    ],
    (Ecu.abs, 0x7d1, None): [
      b'\xf1\x00\x00\x00\x00\x00\x00\x00',
      b'\xf1\x816V8RAC00121.ELF\xf1\x00\x00\x00\x00\x00\x00\x00',
    ],
    (Ecu.engine, 0x7e0, None): [
      b'\x01TJS-JNU06F200H0A',
      b'\x01TJS-JDK06F200H0A',
      b'391282BJF5 ',
    ],
    (Ecu.eps, 0x7d4, None): [b'\xf1\x00JSL MDPS C 1.00 1.03 56340-J3000 8308', ],
    (Ecu.fwdCamera, 0x7c4, None): [
      b'\xf1\x00JS  LKAS AT USA LHD 1.00 1.02 95740-J3000 K32',
      b'\xf1\x00JS  LKAS AT KOR LHD 1.00 1.03 95740-J3000 K33',
    ],
    (Ecu.transmission, 0x7e1, None): [
      b'\xf1\x816U2V8051\x00\x00\xf1\x006U2V0_C2\x00\x006U2V8051\x00\x00DJS0T16NS1\xba\x02\xb8\x80',
      b'\xf1\x816U2V8051\x00\x00\xf1\x006U2V0_C2\x00\x006U2V8051\x00\x00DJS0T16NS1\x00\x00\x00\x00',
      b'\xf1\x816U2V8051\x00\x00\xf1\x006U2V0_C2\x00\x006U2V8051\x00\x00DJS0T16KS2\016\xba\036\xa2',
    ],
  },
  CAR.GENESIS_G70: {
    (Ecu.fwdRadar, 0x7d0, None): [b'\xf1\x00IK__ SCC F-CUP      1.00 1.02 96400-G9100         ', ],
    (Ecu.engine, 0x7e0, None): [b'\xf1\x81640F0051\x00\x00\x00\x00\x00\x00\x00\x00', ],
    (Ecu.eps, 0x7d4, None): [b'\xf1\x00IK  MDPS R 1.00 1.06 57700-G9420 4I4VL106', ],
    (Ecu.fwdCamera, 0x7c4, None): [b'\xf1\x00IK  MFC  AT USA LHD 1.00 1.01 95740-G9000 170920', ],
    (Ecu.transmission, 0x7e1, None): [b'\xf1\x87VDJLT17895112DN4\x88fVf\x99\x88\x88\x88\x87fVe\x88vhwwUFU\x97eFex\x99\xff\xb7\x82\xf1\x81E25\x00\x00\x00\x00\x00\x00\x00\xf1\x00bcsh8p54  E25\x00\x00\x00\x00\x00\x00\x00SIK0T33NB2\x11\x1am\xda', ],
  },
  CAR.GENESIS_G70_2020: {
    (Ecu.eps, 0x7d4, None): [
      b'\xf1\x00IK  MDPS R 1.00 1.07 57700-G9220 4I2VL107',
      b'\xf1\x00IK  MDPS R 1.00 1.07 57700-G9420 4I4VL107',
      b'\xf1\x00IK  MDPS R 1.00 1.08 57700-G9420 4I4VL108',
    ],
    (Ecu.transmission, 0x7e1, None): [
      b'\xf1\x87VCJLP18407832DN3\x88vXfvUVT\x97eFU\x87d7v\x88eVeveFU\x89\x98\x7f\xff\xb2\xb0\xf1\x81E25\x00\x00\x00',
      b'\x00\x00\x00\x00\xf1\x00bcsh8p54  E25\x00\x00\x00\x00\x00\x00\x00SIK0T33NB4\xecE\xefL',
      b'\xf1\x87VDKLT18912362DN4wfVfwefeveVUwfvw\x88vWfvUFU\x89\xa9\x8f\xff\x87w\xf1\x81E25\x00\x00\x00\x00\x00\x00\x00\xf1\x00bcsh8p54  E25\x00\x00\x00\x00\x00\x00\x00SIK0T33NB4\xecE\xefL',
      b'\xf1\x87VDJLC18480772DK9\x88eHfwfff\x87eFUeDEU\x98eFe\x86T5DVyo\xff\x87s\xf1\x81E25\x00\x00\x00\x00\x00\x00\x00\xf1\x00bcsh8p54  E25\x00\x00\x00\x00\x00\x00\x00SIK0T33KB5\x9f\xa5&\x81',
    ],
    (Ecu.fwdRadar, 0x7d0, None): [
      b'\xf1\x00IK__ SCC F-CUP      1.00 1.02 96400-G9100         ',
      b'\xf1\x00IK__ SCC F-CUP      1.00 1.02 96400-G9100         \xf1\xa01.02',
      b'\xf1\x00IK__ SCC FHCUP      1.00 1.02 96400-G9000         ',
    ],
    (Ecu.fwdCamera, 0x7c4, None): [
      b'\xf1\x00IK  MFC  AT USA LHD 1.00 1.01 95740-G9000 170920',
      b'\xf1\x00IK  MFC  AT KOR LHD 1.00 1.01 95740-G9000 170920',
    ],
    (Ecu.engine, 0x7e0, None): [
      b'\xf1\x81640J0051\x00\x00\x00\x00\x00\x00\x00\x00',
      b'\xf1\x81640H0051\x00\x00\x00\x00\x00\x00\x00\x00',
    ],
  },
  CAR.GENESIS_G90: {
    (Ecu.transmission, 0x7e1, None): [b'\xf1\x87VDGMD15866192DD3x\x88x\x89wuFvvfUf\x88vWwgwwwvfVgx\x87o\xff\xbc^\xf1\x81E14\x00\x00\x00\x00\x00\x00\x00\xf1\x00bcshcm49  E14\x00\x00\x00\x00\x00\x00\x00SHI0G50NB1tc5\xb7'],
    (Ecu.fwdRadar, 0x7d0, None): [b'\xf1\x00HI__ SCC F-CUP      1.00 1.01 96400-D2100         '],
    (Ecu.fwdCamera, 0x7c4, None): [b'\xf1\x00HI  LKAS AT USA LHD 1.00 1.00 95895-D2020 160302'],
    (Ecu.engine, 0x7e0, None): [b'\xf1\x810000000000\x00'],
  },
  CAR.KONA: {
    (Ecu.fwdRadar, 0x7d0, None): [b'\xf1\x00OS__ SCC F-CUP      1.00 1.00 95655-J9200         ', ],
    (Ecu.abs, 0x7d1, None): [b'\xf1\x816V5RAK00018.ELF\xf1\x00\x00\x00\x00\x00\x00\x00', ],
    (Ecu.engine, 0x7e0, None): [b'"\x01TOS-0NU06F301J02', ],
    (Ecu.eps, 0x7d4, None): [b'\xf1\x00OS  MDPS C 1.00 1.05 56310J9030\x00 4OSDC105', ],
    (Ecu.fwdCamera, 0x7c4, None): [b'\xf1\x00OS9 LKAS AT USA LHD 1.00 1.00 95740-J9300 g21', ],
    (Ecu.transmission, 0x7e1, None): [b'\xf1\x816U2VE051\x00\x00\xf1\x006U2V0_C2\x00\x006U2VE051\x00\x00DOS4T16NS3\x00\x00\x00\x00', ],
  },
  CAR.KIA_CEED:  {
    (Ecu.fwdRadar, 0x7D0, None): [b'\xf1\000CD__ SCC F-CUP      1.00 1.02 99110-J7000         ', ],
    (Ecu.eps, 0x7D4, None): [b'\xf1\000CD  MDPS C 1.00 1.06 56310-XX000 4CDEC106', ],
    (Ecu.fwdCamera, 0x7C4, None): [b'\xf1\000CD  LKAS AT EUR LHD 1.00 1.01 99211-J7000 B40', ],
    (Ecu.engine, 0x7E0, None): [b'\001TCD-JECU4F202H0K', ],
    (Ecu.transmission, 0x7E1, None): [
      b'\xf1\x816U2V7051\000\000\xf1\0006U2V0_C2\000\0006U2V7051\000\000DCD0T14US1\000\000\000\000',
      b'\xf1\x816U2V7051\x00\x00\xf1\x006U2V0_C2\x00\x006U2V7051\x00\x00DCD0T14US1U\x867Z',
    ],
    (Ecu.abs, 0x7D1, None): [b'\xf1\000CD ESC \003 102\030\b\005 58920-J7350', ],
  },
  CAR.KIA_FORTE: {
    (Ecu.eps, 0x7D4, None): [
      b'\xf1\x00BD  MDPS C 1.00 1.02 56310-XX000 4BD2C102',
      b'\xf1\x00BD  MDPS C 1.00 1.08 56310/M6300 4BDDC108',
      b'\xf1\x00BD  MDPS C 1.00 1.08 56310M6300\x00 4BDDC108',
    ],
    (Ecu.fwdCamera, 0x7C4, None): [
      b'\xf1\x00BD  LKAS AT USA LHD 1.00 1.04 95740-M6000 J33',
    ],
    (Ecu.fwdRadar, 0x7D0, None): [
      b'\xf1\x00BD__ SCC H-CUP      1.00 1.02 99110-M6000         ',
    ],
    (Ecu.engine, 0x7e0, None): [
      b'\x01TBDM1NU06F200H01',
      b'391182B945\x00',
    ],
    (Ecu.abs, 0x7d1, None): [
      b'\xf1\x816VGRAH00018.ELF\xf1\x00\x00\x00\x00\x00\x00\x00',
    ],
    (Ecu.transmission, 0x7e1, None): [
      b'\xf1\x816U2VC051\x00\x00\xf1\x006U2V0_C2\x00\x006U2VC051\x00\x00DBD0T16SS0\x00\x00\x00\x00',
      b"\xf1\x816U2VC051\x00\x00\xf1\x006U2V0_C2\x00\x006U2VC051\x00\x00DBD0T16SS0\xcf\x1e'\xc3",
    ],
  },
  CAR.KIA_K5_2021: {
    (Ecu.fwdRadar, 0x7D0, None): [
      b'\xf1\000DL3_ SCC FHCUP      1.00 1.03 99110-L2000         ',
      b'\xf1\x8799110L2000\xf1\000DL3_ SCC FHCUP      1.00 1.03 99110-L2000         ',
      b'\xf1\x8799110L2100\xf1\x00DL3_ SCC F-CUP      1.00 1.03 99110-L2100         ',
      b'\xf1\x8799110L2100\xf1\x00DL3_ SCC FHCUP      1.00 1.03 99110-L2100         ',
    ],
    (Ecu.eps, 0x7D4, None): [
      b'\xf1\x8756310-L3110\xf1\000DL3 MDPS C 1.00 1.01 56310-L3110 4DLAC101',
      b'\xf1\x8756310-L3220\xf1\x00DL3 MDPS C 1.00 1.01 56310-L3220 4DLAC101',
      b'\xf1\x8757700-L3000\xf1\x00DL3 MDPS R 1.00 1.02 57700-L3000 4DLAP102',
    ],
    (Ecu.fwdCamera, 0x7C4, None): [
      b'\xf1\x00DL3 MFC  AT USA LHD 1.00 1.03 99210-L3000 200915',
      b'\xf1\x00DL3 MFC  AT USA LHD 1.00 1.04 99210-L3000 210208',
    ],
    (Ecu.abs, 0x7D1, None): [
      b'\xf1\000DL ESC \006 101 \004\002 58910-L3200',
      b'\xf1\x8758910-L3200\xf1\000DL ESC \006 101 \004\002 58910-L3200',
      b'\xf1\x8758910-L3800\xf1\x00DL ESC \t 101 \x07\x02 58910-L3800',
      b'\xf1\x8758910-L3600\xf1\x00DL ESC \x03 100 \x08\x02 58910-L3600',
    ],
    (Ecu.engine, 0x7E0, None): [
      b'\xf1\x87391212MKT0',
      b'\xf1\x87391212MKV0',
      b'\xf1\x870\x00\x00\x00\x00\x00\x00\x00\x00\x00\x00\xf1\x82DLDWN5TMDCXXXJ1B',
    ],
    (Ecu.transmission, 0x7E1, None): [
      b'\xf1\000bcsh8p54  U913\000\000\000\000\000\000TDL2T16NB1ia\v\xb8',
      b'\xf1\x87SALFEA5652514GK2UUeV\x88\x87\x88xxwg\x87ww\x87wwfwvd/\xfb\xffvU_\xff\x93\xd3\xf1\x81U913\000\000\000\000\000\000\xf1\000bcsh8p54  U913\000\000\000\000\000\000TDL2T16NB1ia\v\xb8',
      b'\xf1\x87SALFEA6046104GK2wvwgeTeFg\x88\x96xwwwwffvfe?\xfd\xff\x86fo\xff\x97A\xf1\x81U913\x00\x00\x00\x00\x00\x00\xf1\x00bcsh8p54  U913\x00\x00\x00\x00\x00\x00TDL2T16NB1ia\x0b\xb8',
      b'\xf1\x87SCMSAA8572454GK1\x87x\x87\x88Vf\x86hgwvwvwwgvwwgT?\xfb\xff\x97fo\xffH\xb8\xf1\x81U913\x00\x00\x00\x00\x00\x00\xf1\x00bcsh8p54  U913\x00\x00\x00\x00\x00\x00TDL4T16NB05\x94t\x18',
      b'\xf1\x87954A02N300\x00\x00\x00\x00\x00\xf1\x81T02730A1  \xf1\x00T02601BL  T02730A1  WDL3T25XXX730NS2b\x1f\xb8%',
    ],
  },
  CAR.KONA_EV: {
    (Ecu.abs, 0x7D1, None): [
      b'\xf1\x00OS IEB \r 105\x18\t\x18 58520-K4000',
      b'\xf1\x00OS IEB \x01 212 \x11\x13 58520-K4000',
      b'\xf1\x00OS IEB \x02 212 \x11\x13 58520-K4000',
      b'\xf1\x00OS IEB \x03 210 \x02\x14 58520-K4000',
      b'\xf1\x00OS IEB \x03 212 \x11\x13 58520-K4000',
    ],
    (Ecu.fwdCamera, 0x7C4, None): [
      b'\xf1\x00OE2 LKAS AT EUR LHD 1.00 1.00 95740-K4200 200',
      b'\xf1\x00OSE LKAS AT EUR LHD 1.00 1.00 95740-K4100 W40',
      b'\xf1\x00OSE LKAS AT EUR RHD 1.00 1.00 95740-K4100 W40',
      b'\xf1\x00OSE LKAS AT KOR LHD 1.00 1.00 95740-K4100 W40',
      b'\xf1\x00OSE LKAS AT USA LHD 1.00 1.00 95740-K4300 W50',
    ],
    (Ecu.eps, 0x7D4, None): [
      b'\xf1\x00OS  MDPS C 1.00 1.03 56310/K4550 4OEDC103',
      b'\xf1\x00OS  MDPS C 1.00 1.04 56310K4000\x00 4OEDC104',
      b'\xf1\x00OS  MDPS C 1.00 1.04 56310K4050\x00 4OEDC104',
    ],
    (Ecu.fwdRadar, 0x7D0, None): [
      b'\xf1\x00OSev SCC F-CUP      1.00 1.00 99110-K4000         ',
      b'\xf1\x00OSev SCC F-CUP      1.00 1.00 99110-K4100         ',
      b'\xf1\x00OSev SCC F-CUP      1.00 1.01 99110-K4000         ',
      b'\xf1\x00OSev SCC FNCUP      1.00 1.01 99110-K4000         ',
    ],
  },
  CAR.KONA_EV_2022: {
    (Ecu.abs, 0x7D1, None): [
      b'\xf1\x8758520-K4010\xf1\x00OS IEB \x02 101 \x11\x13 58520-K4010',
      b'\xf1\x8758520-K4010\xf1\x00OS IEB \x04 101 \x11\x13 58520-K4010',
      b'\xf1\x8758520-K4010\xf1\x00OS IEB \x03 101 \x11\x13 58520-K4010',
      # TODO: these return from the MULTI request, above return from LONG
      b'\x01\x04\x7f\xff\xff\xf8\xff\xff\x00\x00\x01\xd3\x00\x00\x00\x00\xff\xb7\xff\xee\xff\xe0\x00\xc0\xc0\xfc\xd5\xfc\x00\x00U\x10\xffP\xf5\xff\xfd\x00\x00\x00\x00\xfc\x00\x01',
      b'\x01\x04\x7f\xff\xff\xf8\xff\xff\x00\x00\x01\xdb\x00\x00\x00\x00\xff\xb1\xff\xd9\xff\xd2\x00\xc0\xc0\xfc\xd5\xfc\x00\x00U\x10\xff\xd6\xf5\x00\x06\x00\x00\x00\x14\xfd\x00\x04',
      b'\x01\x04\x7f\xff\xff\xf8\xff\xff\x00\x00\x01\xd3\x00\x00\x00\x00\xff\xb7\xff\xf4\xff\xd9\x00\xc0',
    ],
    (Ecu.fwdCamera, 0x7C4, None): [
      b'\xf1\x00OSP LKA  AT CND LHD 1.00 1.02 99211-J9110 802',
      b'\xf1\x00OSP LKA  AT EUR RHD 1.00 1.02 99211-J9110 802',
      b'\xf1\x00OSP LKA  AT AUS RHD 1.00 1.04 99211-J9200 904',
    ],
    (Ecu.eps, 0x7D4, None): [
      b'\xf1\x00OSP MDPS C 1.00 1.02 56310K4260\x00 4OEPC102',
      b'\xf1\x00OSP MDPS C 1.00 1.02 56310/K4970 4OEPC102',
    ],
    (Ecu.fwdRadar, 0x7D0, None): [
      b'\xf1\x00YB__ FCA -----      1.00 1.01 99110-K4500      \x00\x00\x00',
    ],
  },
  CAR.KIA_NIRO_EV: {
    (Ecu.fwdRadar, 0x7D0, None): [
      b'\xf1\x00DEev SCC F-CUP      1.00 1.00 99110-Q4000         ',
      b'\xf1\x00DEev SCC F-CUP      1.00 1.02 96400-Q4000         ',
      b'\xf1\x00DEev SCC F-CUP      1.00 1.02 96400-Q4100         ',
      b'\xf1\x00DEev SCC F-CUP      1.00 1.03 96400-Q4100         ',
      b'\xf1\x00DEev SCC FHCUP      1.00 1.03 96400-Q4000         ',
      b'\xf1\x8799110Q4000\xf1\x00DEev SCC F-CUP      1.00 1.00 99110-Q4000         ',
      b'\xf1\x8799110Q4100\xf1\x00DEev SCC F-CUP      1.00 1.00 99110-Q4100         ',
      b'\xf1\x8799110Q4500\xf1\x00DEev SCC F-CUP      1.00 1.00 99110-Q4500         ',
      b'\xf1\x8799110Q4600\xf1\x00DEev SCC F-CUP      1.00 1.00 99110-Q4600         ',
      b'\xf1\x8799110Q4600\xf1\x00DEev SCC FNCUP      1.00 1.00 99110-Q4600         ',
      b'\xf1\x8799110Q4600\xf1\x00DEev SCC FHCUP      1.00 1.00 99110-Q4600         ',
    ],
    (Ecu.eps, 0x7D4, None): [
      b'\xf1\x00DE  MDPS C 1.00 1.05 56310Q4000\x00 4DEEC105',
      b'\xf1\x00DE  MDPS C 1.00 1.05 56310Q4100\x00 4DEEC105',
      b'\xf1\x00DE  MDPS C 1.00 1.04 56310Q4100\x00 4DEEC104',
    ],
    (Ecu.fwdCamera, 0x7C4, None): [
      b'\xf1\x00DEE MFC  AT EUR LHD 1.00 1.00 99211-Q4100 200706',
      b'\xf1\x00DEE MFC  AT EUR LHD 1.00 1.00 99211-Q4000 191211',
      b'\xf1\x00DEE MFC  AT USA LHD 1.00 1.00 99211-Q4000 191211',
      b'\xf1\x00DEE MFC  AT USA LHD 1.00 1.03 95740-Q4000 180821',
      b'\xf1\x00DEE MFC  AT USA LHD 1.00 1.01 99211-Q4500 210428',
      b'\xf1\x00DEE MFC  AT EUR LHD 1.00 1.03 95740-Q4000 180821',
      b'\xf1\x00DEE MFC  AT KOR LHD 1.00 1.03 95740-Q4000 180821',
    ],
  },
  CAR.KIA_NIRO_PHEV: {
    (Ecu.engine, 0x7e0, None): [
      b'\xf1\x816H6F4051\x00\x00\x00\x00\x00\x00\x00\x00',
      b'\xf1\x816H6D1051\x00\x00\x00\x00\x00\x00\x00\x00',
    ],
    (Ecu.transmission, 0x7e1, None): [
      b"\xf1\x816U3J2051\x00\x00\xf1\x006U3H0_C2\x00\x006U3J2051\x00\x00PDE0G16NS2\xf4'\\\x91",
      b'\xf1\x816U3J2051\x00\x00\xf1\x006U3H0_C2\x00\x006U3J2051\x00\x00PDE0G16NS2\x00\x00\x00\x00',
      b'\xf1\x816U3H3051\x00\x00\xf1\x006U3H0_C2\x00\x006U3H3051\x00\x00PDE0G16NS1\x00\x00\x00\x00',
      b'\xf1\x816U3H3051\x00\x00\xf1\x006U3H0_C2\x00\x006U3H3051\x00\x00PDE0G16NS1\x13\xcd\x88\x92',
    ],
    (Ecu.eps, 0x7D4, None): [
      b'\xf1\x00DE  MDPS C 1.00 1.09 56310G5301\x00 4DEHC109',
    ],
    (Ecu.fwdCamera, 0x7C4, None): [
      b'\xf1\x00DEP MFC  AT USA LHD 1.00 1.01 95740-G5010 170424',
      b'\xf1\x00DEP MFC  AT USA LHD 1.00 1.00 95740-G5010 170117',
    ],
    (Ecu.fwdRadar, 0x7D0, None): [
      b'\xf1\x00DEhe SCC H-CUP      1.01 1.02 96400-G5100         ',
    ],
  },
  CAR.KIA_NIRO_HEV_2021: {
    (Ecu.engine, 0x7e0, None): [
      b'\xf1\x816H6G5051\x00\x00\x00\x00\x00\x00\x00\x00',
    ],
    (Ecu.transmission, 0x7e1, None): [
      b'\xf1\x816U3J9051\x00\x00\xf1\x006U3H1_C2\x00\x006U3J9051\x00\x00HDE0G16NL3\x00\x00\x00\x00',
      b'\xf1\x816U3J9051\x00\x00\xf1\x006U3H1_C2\x00\x006U3J9051\x00\x00HDE0G16NL3\xb9\xd3\xfaW',
    ],
    (Ecu.eps, 0x7d4, None): [
      b'\xf1\x00DE  MDPS C 1.00 1.01 56310G5520\x00 4DEPC101',
    ],
    (Ecu.fwdCamera, 0x7c4, None): [
      b'\xf1\x00DEH MFC  AT USA LHD 1.00 1.07 99211-G5000 201221',
      b'\xf1\x00DEH MFC  AT USA LHD 1.00 1.00 99211-G5500 210428',
    ],
    (Ecu.fwdRadar, 0x7d0, None): [
      b'\xf1\x00DEhe SCC FHCUP      1.00 1.00 99110-G5600         ',
    ],
  },
  CAR.KIA_SELTOS: {
    (Ecu.fwdRadar, 0x7d0, None): [b'\xf1\x8799110Q5100\xf1\000SP2_ SCC FHCUP      1.01 1.05 99110-Q5100         ',],
    (Ecu.abs, 0x7d1, None): [
      b'\xf1\x8758910-Q5450\xf1\000SP ESC \a 101\031\t\005 58910-Q5450',
      b'\xf1\x8758910-Q5450\xf1\000SP ESC \t 101\031\t\005 58910-Q5450',
    ],
    (Ecu.engine, 0x7e0, None): [
      b'\xf1\x81616D2051\000\000\000\000\000\000\000\000',
      b'\xf1\x81616D5051\000\000\000\000\000\000\000\000',
      b'\001TSP2KNL06F100J0K',
      b'\001TSP2KNL06F200J0K',
    ],
    (Ecu.eps, 0x7d4, None): [
      b'\xf1\000SP2 MDPS C 1.00 1.04 56300Q5200          ',
      b'\xf1\000SP2 MDPS C 1.01 1.05 56300Q5200          ',
    ],
    (Ecu.fwdCamera, 0x7c4, None): [
      b'\xf1\000SP2 MFC  AT USA LHD 1.00 1.04 99210-Q5000 191114',
      b'\xf1\000SP2 MFC  AT USA LHD 1.00 1.05 99210-Q5000 201012',
    ],
    (Ecu.transmission, 0x7e1, None): [
      b'\xf1\x87CZLUB49370612JF7h\xa8y\x87\x99\xa7hv\x99\x97fv\x88\x87x\x89x\x96O\xff\x88\xff\xff\xff.@\xf1\x816V2C2051\000\000\xf1\0006V2B0_C2\000\0006V2C2051\000\000CSP4N20NS3\000\000\000\000',
      b'\xf1\x87954A22D200\xf1\x81T01950A1  \xf1\000T0190XBL  T01950A1  DSP2T16X4X950NS6\xd30\xa5\xb9',
      b'\xf1\x87954A22D200\xf1\x81T01950A1  \xf1\000T0190XBL  T01950A1  DSP2T16X4X950NS8\r\xfe\x9c\x8b',
    ],
  },
  CAR.KIA_OPTIMA: {
    (Ecu.fwdRadar, 0x7d0, None): [
      b'\xf1\x00JF__ SCC F-CUP      1.00 1.00 96400-D4100         ',
    ],
    (Ecu.abs, 0x7d1, None): [
      b'\xf1\x00JF ESC \x0f 16 \x16\x06\x17 58920-D5080',
    ],
    (Ecu.fwdCamera, 0x7c4, None): [
      b'\xf1\x00JFWGN LDWS AT USA LHD 1.00 1.02 95895-D4100 G21',
    ],
    (Ecu.transmission, 0x7e1, None): [
      b'\xf1\x87\xff\xff\xff\xff\xff\xff\xff\xff\xff\xff\xff\xff\xff\xff\xff\xff\xff\xff\xff\xff\xff\xff\xff\xff\xff\xff\xff\xff\xff\xff\xff\xff\xff\xff\xff\xff\xff\xff\xff\xff\xff\xff\xf1\x816T6J0051\x00\x00\xf1\x006T6J0_C2\x00\x006T6J0051\x00\x00TJF0T20NSB\x00\x00\x00\x00',  # 2017
    ],
  },
  CAR.KIA_OPTIMA_2019: {
    (Ecu.fwdRadar, 0x7d0, None): [
      b'\xf1\x00JF__ SCC F-CUP      1.00 1.00 96400-D4110         ',
    ],
    (Ecu.abs, 0x7d1, None): [
      b'\xf1\x00JF ESC \x0b 11 \x18\x030 58920-D5180',
      b"\xf1\x00JF ESC \t 11 \x18\x03' 58920-D5260",
    ],
    (Ecu.fwdCamera, 0x7c4, None): [
      b'\xf1\x00JFA LKAS AT USA LHD 1.00 1.00 95895-D5001 h32',
      b'\xf1\x00JFA LKAS AT USA LHD 1.00 1.00 95895-D5100 h32',
    ],
    (Ecu.transmission, 0x7e1, None): [
      b'\xf1\x006U2V0_C2\x00\x006U2V8051\x00\x00DJF0T16NL0\t\xd2GW',
      b'\xf1\x006U2V0_C2\x00\x006U2VA051\x00\x00DJF0T16NL1\xca3\xeb.',
      b'\xf1\x006U2V0_C2\x00\x006U2VC051\x00\x00DJF0T16NL2\x9eA\x80\x01',
      b'\xf1\x816U2V8051\x00\x00\xf1\x006U2V0_C2\x00\x006U2V8051\x00\x00DJF0T16NL0\t\xd2GW',
      b'\xf1\x816U2VA051\x00\x00\xf1\x006U2V0_C2\x00\x006U2VA051\x00\x00DJF0T16NL1\xca3\xeb.',
      b'\xf1\x816U2VC051\x00\x00\xf1\x006U2V0_C2\x00\x006U2VC051\x00\x00DJF0T16NL2\x9eA\x80\x01',
      b'\xf1\x87\xff\xff\xff\xff\xff\xff\xff\xff\xff\xff\xff\xff\xff\xff\xff\xff\xff\xff\xff\xff\xff\xff\xff\xff\xff\xff\xff\xff\xff\xff\xff\xff\xff\xff\xff\xff\xff\xff\xff\xff\xff\xff\xf1\x816T6B8051\x00\x00\xf1\x006T6H0_C2\x00\x006T6B8051\x00\x00TJFSG24NH27\xa7\xc2\xb4',
    ],
  },
  CAR.ELANTRA_2021: {
    (Ecu.fwdRadar, 0x7d0, None): [
      b'\xf1\x00CN7_ SCC F-CUP      1.00 1.01 99110-AA000         ',
      b'\xf1\x00CN7_ SCC FHCUP      1.00 1.01 99110-AA000         ',
      b'\xf1\x8799110AA000\xf1\x00CN7_ SCC FHCUP      1.00 1.01 99110-AA000         ',
      b'\xf1\x8799110AA000\xf1\x00CN7_ SCC F-CUP      1.00 1.01 99110-AA000         ',
    ],
    (Ecu.eps, 0x7d4, None): [
      b'\xf1\x87\x00\x00\x00\x00\x00\x00\x00\x00\x00\x00\x00\xf1\x00CN7 MDPS C 1.00 1.06 \x00\x00\x00\x00\x00\x00\x00\x00\x00\x00\x00 4CNDC106',
      b'\xf1\x8756310/AA070\xf1\x00CN7 MDPS C 1.00 1.06 56310/AA070 4CNDC106',
      b'\xf1\x8756310AA050\x00\xf1\x00CN7 MDPS C 1.00 1.06 56310AA050\x00 4CNDC106',
    ],
    (Ecu.fwdCamera, 0x7c4, None): [
      b'\xf1\x00CN7 MFC  AT USA LHD 1.00 1.00 99210-AB000 200819',
      b'\xf1\x00CN7 MFC  AT USA LHD 1.00 1.03 99210-AA000 200819',
      b'\xf1\x00CN7 MFC  AT USA LHD 1.00 1.01 99210-AB000 210205',
      b'\xf1\x00CN7 MFC  AT USA LHD 1.00 1.06 99210-AA000 220111',
    ],
    (Ecu.abs, 0x7d1, None): [
      b'\xf1\x00CN ESC \t 101 \x10\x03 58910-AB800',
      b'\xf1\x8758910-AA800\xf1\x00CN ESC \t 104 \x08\x03 58910-AA800',
      b'\xf1\x8758910-AB800\xf1\x00CN ESC \t 101 \x10\x03 58910-AB800',
      b'\xf1\x8758910-AA800\xf1\x00CN ESC \t 105 \x10\x03 58910-AA800',
    ],
    (Ecu.transmission, 0x7e1, None): [
      b'\xf1\x00HT6WA280BLHT6VA640A1CCN0N20NS5\x00\x00\x00\x00\x00\x00\x00\x00\x00\x00',
      b'\xf1\x00HT6WA280BLHT6VA640A1CCN0N20NS5\x00\x00\x00\x00\x00\x00\xe8\xba\xce\xfa',
      b'\xf1\x87CXMQFM2135005JB2E\xb9\x89\x98W\xa9y\x97h\xa9\x98\x99wxvwh\x87\177\xffx\xff\xff\xff,,\xf1\x89HT6VA640A1\xf1\x82CCN0N20NS5\x00\x00\x00\x00\x00\x00',
      b'\xf1\x87CXMQFM1916035JB2\x88vvgg\x87Wuwgev\xa9\x98\x88\x98h\x99\x9f\xffh\xff\xff\xff\xa5\xee\xf1\x89HT6VA640A1\xf1\x82CCN0N20NS5\x00\x00\x00\x00\x00\x00',
      b'\xf1\x87CXLQF40189012JL2f\x88\x86\x88\x88vUex\xb8\x88\x88\x88\x87\x88\x89fh?\xffz\xff\xff\xff\x08z\xf1\x89HT6VA640A1\xf1\x82CCN0N20NS5\x00\x00\x00\x00\x00\x00',
      b'\xf1\x87CXMQFM2728305JB2E\x97\x87xw\x87vwgw\x84x\x88\x88w\x89EI\xbf\xff{\xff\xff\xff\xe6\x0e\xf1\x89HT6VA640A1\xf1\x82CCN0N20NS5\x00\x00\x00\x00\x00\x00',
      b'\xf1\x87CXMQFM3806705JB2\x89\x87wwx\x88g\x86\x99\x87\x86xwwv\x88yv\x7f\xffz\xff\xff\xffV\x15\xf1\x89HT6VA640A1\xf1\x82CCN0N20NS5\x00\x00\x00\x00\x00\x00',
    ],
    (Ecu.engine, 0x7e0, None): [
      b'\xf1\x82CNCWD0AMFCXCSFFA',
      b'\xf1\x81HM6M2_0a0_FF0',
      b'\xf1\x82CNCVD0AMFCXCSFFB',
      b'\xf1\x870\x00\x00\x00\x00\x00\x00\x00\x00\x00\x00\xf1\x81HM6M2_0a0_G80',
    ],
  },
  CAR.ELANTRA_HEV_2021: {
    (Ecu.fwdCamera, 0x7c4, None) : [
      b'\xf1\x00CN7HMFC  AT USA LHD 1.00 1.05 99210-AA000 210930',
      b'\xf1\000CN7HMFC  AT USA LHD 1.00 1.03 99210-AA000 200819',
    ],
    (Ecu.fwdRadar, 0x7d0, None) : [
      b'\xf1\000CNhe SCC FHCUP      1.00 1.01 99110-BY000         ',
      b'\xf1\x8799110BY000\xf1\x00CNhe SCC FHCUP      1.00 1.01 99110-BY000         ',
    ],
    (Ecu.eps, 0x7d4, None) :[
      b'\xf1\x8756310/BY050\xf1\x00CN7 MDPS C 1.00 1.03 56310/BY050 4CNHC103',
      b'\xf1\x8756310/BY050\xf1\000CN7 MDPS C 1.00 1.02 56310/BY050 4CNHC102',
    ],
    (Ecu.transmission, 0x7e1, None) :[
      b'\xf1\0006U3L0_C2\000\0006U3K3051\000\000HCN0G16NS0\xb9?A\xaa',
      b'\xf1\0006U3L0_C2\000\0006U3K3051\000\000HCN0G16NS0\000\000\000\000',
      b'\xf1\x816U3K3051\000\000\xf1\0006U3L0_C2\000\0006U3K3051\000\000HCN0G16NS0\xb9?A\xaa',
      b'\xf1\x816U3K3051\x00\x00\xf1\x006U3L0_C2\x00\x006U3K3051\x00\x00HCN0G16NS0\x00\x00\x00\x00',
    ],
    (Ecu.engine, 0x7e0, None) : [
      b'\xf1\x816H6G5051\x00\x00\x00\x00\x00\x00\x00\x00',
    ]
  },
  CAR.KONA_HEV: {
    (Ecu.abs, 0x7d1, None): [
      b'\xf1\x00OS IEB \x01 104 \x11  58520-CM000',
    ],
    (Ecu.fwdRadar, 0x7d0, None): [
      b'\xf1\x00OShe SCC FNCUP      1.00 1.01 99110-CM000         ',
    ],
    (Ecu.eps, 0x7d4, None): [
      b'\xf1\x00OS  MDPS C 1.00 1.00 56310CM030\x00 4OHDC100',
    ],
    (Ecu.fwdCamera, 0x7c4, None): [
      b'\xf1\x00OSH LKAS AT KOR LHD 1.00 1.01 95740-CM000 l31',
    ],
    (Ecu.transmission, 0x7e1, None): [
      b'\xf1\x816U3J9051\x00\x00\xf1\x006U3H1_C2\x00\x006U3J9051\x00\x00HOS0G16DS1\x16\xc7\xb0\xd9',
    ],
    (Ecu.engine, 0x7e0, None): [
      b'\xf1\x816H6F6051\x00\x00\x00\x00\x00\x00\x00\x00',
    ]
  },
  CAR.SONATA_HYBRID: {
    (Ecu.fwdRadar, 0x7d0, None): [
      b'\xf1\000DNhe SCC FHCUP      1.00 1.02 99110-L5000         ',
      b'\xf1\x8799110L5000\xf1\000DNhe SCC FHCUP      1.00 1.02 99110-L5000         ',
      b'\xf1\000DNhe SCC F-CUP      1.00 1.02 99110-L5000         ',
      b'\xf1\x8799110L5000\xf1\000DNhe SCC F-CUP      1.00 1.02 99110-L5000         ',
    ],
    (Ecu.eps, 0x7d4, None): [
      b'\xf1\x8756310-L5500\xf1\x00DN8 MDPS C 1.00 1.02 56310-L5500 4DNHC102',
      b'\xf1\x8756310-L5450\xf1\x00DN8 MDPS C 1.00 1.02 56310-L5450 4DNHC102',
      b'\xf1\x8756310-L5450\xf1\000DN8 MDPS C 1.00 1.03 56310-L5450 4DNHC103',
    ],
    (Ecu.fwdCamera, 0x7c4, None): [
      b'\xf1\x00DN8HMFC  AT USA LHD 1.00 1.04 99211-L1000 191016',
      b'\xf1\x00DN8HMFC  AT USA LHD 1.00 1.05 99211-L1000 201109',
      b'\xf1\000DN8HMFC  AT USA LHD 1.00 1.06 99211-L1000 210325',
    ],
    (Ecu.transmission, 0x7e1, None): [
      b'\xf1\000PSBG2333  E14\x00\x00\x00\x00\x00\x00\x00TDN2H20SA6N\xc2\xeeW',
      b'\xf1\x87959102T250\x00\x00\x00\x00\x00\xf1\x81E09\x00\x00\x00\x00\x00\x00\x00\xf1\x00PSBG2323  E09\x00\x00\x00\x00\x00\x00\x00TDN2H20SA5\x97R\x88\x9e',
      b'\xf1\000PSBG2323  E09\000\000\000\000\000\000\000TDN2H20SA5\x97R\x88\x9e',
      b'\xf1\000PSBG2333  E16\000\000\000\000\000\000\000TDN2H20SA7\0323\xf9\xab',
      b'\xf1\x87PCU\000\000\000\000\000\000\000\000\000\xf1\x81E16\000\000\000\000\000\000\000\xf1\000PSBG2333  E16\000\000\000\000\000\000\000TDN2H20SA7\0323\xf9\xab',
      b'\xf1\x87959102T250\x00\x00\x00\x00\x00\xf1\x81E14\x00\x00\x00\x00\x00\x00\x00\xf1\x00PSBG2333  E14\x00\x00\x00\x00\x00\x00\x00TDN2H20SA6N\xc2\xeeW',
    ],
    (Ecu.engine, 0x7e0, None): [
      b'\xf1\x87391162J012',
      b'\xf1\x87391162J013',
      b'\xf1\x87391062J002',
    ],
  },
  CAR.KIA_SORENTO: {
    (Ecu.fwdCamera, 0x7c4, None): [
      b'\xf1\x00UMP LKAS AT USA LHD 1.01 1.01 95740-C6550 d01'
    ],
    (Ecu.abs, 0x7d1, None): [
      b'\xf1\x00UM ESC \x0c 12 \x18\x05\x06 58910-C6330'
    ],
    (Ecu.fwdRadar, 0x7D0, None): [
      b'\xf1\x00UM__ SCC F-CUP      1.00 1.00 96400-C6500         '
    ],
    (Ecu.transmission, 0x7e1, None): [
      b'\xf1\x87LDKUAA0348164HE3\x87www\x87www\x88\x88\xa8\x88w\x88\x97xw\x88\x97x\x86o\xf8\xff\x87f\x7f\xff\x15\xe0\xf1\x81U811\x00\x00\x00\x00\x00\x00\xf1\x00bcsh8p54  U811\x00\x00\x00\x00\x00\x00TUM4G33NL3V|DG'
    ],
    (Ecu.engine, 0x7e0, None): [
      b'\xf1\x81640F0051\x00\x00\x00\x00\x00\x00\x00\x00'
    ],
  },
  CAR.KIA_EV6: {
    (Ecu.abs, 0x7d1, None): [
      b'\xf1\x00CV  IEB \x03 101!\x10\x18 58520-CV100',
      b'\xf1\x8758520CV100\xf1\x00CV  IEB \x02 101!\x10\x18 58520-CV100',
    ],
    (Ecu.eps, 0x7d4, None): [
      b'\xf1\x00CV1 MDPS R 1.00 1.04 57700-CV000 1B30',
    ],
    (Ecu.fwdRadar, 0x7d0, None): [
      b'\xf1\x00CV1_ RDR -----      1.00 1.01 99110-CV000         ',
      b'\xf1\x8799110CV000\xf1\x00CV1_ RDR -----      1.00 1.01 99110-CV000         ',
    ],
    (Ecu.fwdCamera, 0x7c4, None): [
      b'\xf1\x00CV1 MFC  AT USA LHD 1.00 1.05 99210-CV000 211027',
      b'\xf1\x00CV1 MFC  AT EUR LHD 1.00 1.05 99210-CV000 211027',
    ],
  },
  CAR.IONIQ_5: {
    (Ecu.abs, 0x7d1, None): [
      b'\xf1\x00NE1 IEB \x07 106!\x11) 58520-GI010',
      b'\xf1\x8758520GI010\xf1\x00NE1 IEB \x07 106!\x11) 58520-GI010',
      b'\xf1\x00NE1 IEB \x08 104!\x04\x05 58520-GI000',
      b'\xf1\x8758520GI000\xf1\x00NE1 IEB \x08 104!\x04\x05 58520-GI000',
    ],
    (Ecu.eps, 0x7d4, None): [
      b'\xf1\x00NE  MDPS R 1.00 1.06 57700GI000  4NEDR106',
      b'\xf1\x8757700GI000 \xf1\x00NE  MDPS R 1.00 1.06 57700GI000  4NEDR106',
    ],
    (Ecu.fwdRadar, 0x7d0, None): [
      b'\xf1\x00NE1_ RDR -----      1.00 1.00 99110-GI000         ',
      b'\xf1\x8799110GI000\xf1\x00NE1_ RDR -----      1.00 1.00 99110-GI000         ',
    ],
    (Ecu.fwdCamera, 0x7c4, None): [
      b'\xf1\x00NE1 MFC  AT USA LHD 1.00 1.02 99211-GI010 211206',
      b'\xf1\x00NE1 MFC  AT EUR LHD 1.00 1.06 99211-GI000 210813',
    ],
  },
  CAR.TUCSON_HYBRID_4TH_GEN: {
    (Ecu.fwdCamera, 0x7c4, None): [
      b'\xf1\x00NX4 FR_CMR AT USA LHD 1.00 1.00 99211-N9240 14Q',
    ],
    (Ecu.eps, 0x7d4, None): [
      b'\xf1\x00NX4 MDPS C 1.00 1.01 56300-P0100 2228',
    ],
    (Ecu.engine, 0x7e0, None): [
      b'\xf1\x87391312MND0',
    ],
    (Ecu.transmission, 0x7e1, None): [
      b'\xf1\x00PSBG2441  G19_Rev\x00\x00\x00SNX4T16XXHS01NS2lS\xdfa',
      b'\xf1\x8795441-3D220\x00\xf1\x81G19_Rev\x00\x00\x00\xf1\x00PSBG2441  G19_Rev\x00\x00\x00SNX4T16XXHS01NS2lS\xdfa',
    ],
  },
}

CHECKSUM = {
  "crc8": [CAR.SANTA_FE, CAR.SONATA, CAR.PALISADE, CAR.KIA_SELTOS, CAR.ELANTRA_2021, CAR.ELANTRA_HEV_2021, CAR.SONATA_HYBRID, CAR.SANTA_FE_2022, CAR.KIA_K5_2021, CAR.SANTA_FE_HEV_2022, CAR.SANTA_FE_PHEV_2022],
  "6B": [CAR.KIA_SORENTO, CAR.HYUNDAI_GENESIS],
}

FEATURES = {
  # which message has the gear
  "use_cluster_gears": {CAR.ELANTRA, CAR.ELANTRA_GT_I30, CAR.KONA},
  "use_tcu_gears": {CAR.KIA_OPTIMA, CAR.KIA_OPTIMA_2019, CAR.SONATA_LF, CAR.VELOSTER, CAR.TUCSON},
  "use_elect_gears": {CAR.KIA_NIRO_EV, CAR.KIA_NIRO_PHEV, CAR.KIA_NIRO_HEV_2021, CAR.KIA_OPTIMA_H, CAR.IONIQ_EV_LTD, CAR.KONA_EV, CAR.IONIQ, CAR.IONIQ_EV_2020, CAR.IONIQ_PHEV, CAR.ELANTRA_HEV_2021, CAR.SONATA_HYBRID, CAR.KONA_HEV, CAR.IONIQ_HEV_2022, CAR.SANTA_FE_HEV_2022, CAR.SANTA_FE_PHEV_2022, CAR.IONIQ_PHEV_2019, CAR.KONA_EV_2022},

  # these cars use the FCA11 message for the AEB and FCW signals, all others use SCC12
  "use_fca": {CAR.SONATA, CAR.SONATA_HYBRID, CAR.ELANTRA, CAR.ELANTRA_2021, CAR.ELANTRA_HEV_2021, CAR.ELANTRA_GT_I30, CAR.KIA_STINGER, CAR.IONIQ_EV_2020, CAR.IONIQ_PHEV, CAR.KONA_EV, CAR.KIA_FORTE, CAR.KIA_NIRO_EV, CAR.PALISADE, CAR.GENESIS_G70, CAR.GENESIS_G70_2020, CAR.KONA, CAR.SANTA_FE, CAR.KIA_SELTOS, CAR.KONA_HEV, CAR.SANTA_FE_2022, CAR.KIA_K5_2021, CAR.IONIQ_HEV_2022, CAR.SANTA_FE_HEV_2022, CAR.SANTA_FE_PHEV_2022, CAR.TUCSON, CAR.KONA_EV_2022},
}

CANFD_CAR = {CAR.KIA_EV6, CAR.IONIQ_5, CAR.TUCSON_HYBRID_4TH_GEN}

# The camera does SCC on these cars, rather than the radar
CAMERA_SCC_CAR = {CAR.KONA_EV_2022, }

HYBRID_CAR = {CAR.IONIQ_PHEV, CAR.ELANTRA_HEV_2021, CAR.KIA_NIRO_PHEV, CAR.KIA_NIRO_HEV_2021, CAR.SONATA_HYBRID, CAR.KONA_HEV, CAR.IONIQ, CAR.IONIQ_HEV_2022, CAR.SANTA_FE_HEV_2022, CAR.SANTA_FE_PHEV_2022, CAR.IONIQ_PHEV_2019}  # these cars use a different gas signal
EV_CAR = {CAR.IONIQ_EV_2020, CAR.IONIQ_EV_LTD, CAR.KONA_EV, CAR.KIA_NIRO_EV, CAR.KONA_EV_2022}

# these cars require a special panda safety mode due to missing counters and checksums in the messages
LEGACY_SAFETY_MODE_CAR = {CAR.HYUNDAI_GENESIS, CAR.IONIQ_EV_2020, CAR.IONIQ_EV_LTD, CAR.IONIQ_PHEV, CAR.IONIQ, CAR.KONA_EV, CAR.KIA_SORENTO, CAR.SONATA_LF, CAR.KIA_OPTIMA, CAR.KIA_OPTIMA_2019, CAR.VELOSTER, CAR.KIA_STINGER, CAR.GENESIS_G70, CAR.GENESIS_G80, CAR.KIA_CEED, CAR.ELANTRA, CAR.IONIQ_HEV_2022}

# If 0x500 is present on bus 1 it probably has a Mando radar outputting radar points.
# If no points are outputted by default it might be possible to turn it on using  selfdrive/debug/hyundai_enable_radar_points.py
DBC = {
  CAR.ELANTRA: dbc_dict('hyundai_kia_generic', None),
  CAR.ELANTRA_2021: dbc_dict('hyundai_kia_generic', None),
  CAR.ELANTRA_HEV_2021: dbc_dict('hyundai_kia_generic', None),
  CAR.ELANTRA_GT_I30: dbc_dict('hyundai_kia_generic', None),
  CAR.GENESIS_G70: dbc_dict('hyundai_kia_generic', None),
  CAR.GENESIS_G70_2020: dbc_dict('hyundai_kia_generic', 'hyundai_kia_mando_front_radar'),
  CAR.GENESIS_G80: dbc_dict('hyundai_kia_generic', None),
  CAR.GENESIS_G90: dbc_dict('hyundai_kia_generic', None),
  CAR.HYUNDAI_GENESIS: dbc_dict('hyundai_kia_generic', None),
  CAR.IONIQ_PHEV_2019: dbc_dict('hyundai_kia_generic', None),
  CAR.IONIQ_PHEV: dbc_dict('hyundai_kia_generic', None),
  CAR.IONIQ_EV_2020: dbc_dict('hyundai_kia_generic', None),
  CAR.IONIQ_EV_LTD: dbc_dict('hyundai_kia_generic', 'hyundai_kia_mando_front_radar'),
  CAR.IONIQ: dbc_dict('hyundai_kia_generic', None),
  CAR.IONIQ_HEV_2022: dbc_dict('hyundai_kia_generic', None),
  CAR.KIA_FORTE: dbc_dict('hyundai_kia_generic', None),
  CAR.KIA_K5_2021: dbc_dict('hyundai_kia_generic', None),
  CAR.KIA_NIRO_EV: dbc_dict('hyundai_kia_generic', 'hyundai_kia_mando_front_radar'),
  CAR.KIA_NIRO_PHEV: dbc_dict('hyundai_kia_generic', 'hyundai_kia_mando_front_radar'),
  CAR.KIA_NIRO_HEV_2021: dbc_dict('hyundai_kia_generic', None),
  CAR.KIA_OPTIMA: dbc_dict('hyundai_kia_generic', None),
  CAR.KIA_OPTIMA_2019: dbc_dict('hyundai_kia_generic', None),
  CAR.KIA_OPTIMA_H: dbc_dict('hyundai_kia_generic', None),
  CAR.KIA_SELTOS: dbc_dict('hyundai_kia_generic', None),
  CAR.KIA_SORENTO: dbc_dict('hyundai_kia_generic', None), # Has 0x5XX messages, but different format
  CAR.KIA_STINGER: dbc_dict('hyundai_kia_generic', None),
  CAR.KONA: dbc_dict('hyundai_kia_generic', None),
  CAR.KONA_EV: dbc_dict('hyundai_kia_generic', None),
  CAR.KONA_EV_2022: dbc_dict('hyundai_kia_generic', None),
  CAR.KONA_HEV: dbc_dict('hyundai_kia_generic', None),
  CAR.SANTA_FE: dbc_dict('hyundai_kia_generic', 'hyundai_kia_mando_front_radar'),
  CAR.SANTA_FE_2022: dbc_dict('hyundai_kia_generic', None),
  CAR.SANTA_FE_HEV_2022: dbc_dict('hyundai_kia_generic', None),
  CAR.SANTA_FE_PHEV_2022: dbc_dict('hyundai_kia_generic', None),
  CAR.SONATA: dbc_dict('hyundai_kia_generic', 'hyundai_kia_mando_front_radar'),
  CAR.SONATA_LF: dbc_dict('hyundai_kia_generic', None), # Has 0x5XX messages, but different format
  CAR.TUCSON: dbc_dict('hyundai_kia_generic', None),
  CAR.PALISADE: dbc_dict('hyundai_kia_generic', 'hyundai_kia_mando_front_radar'),
  CAR.VELOSTER: dbc_dict('hyundai_kia_generic', None),
  CAR.KIA_CEED: dbc_dict('hyundai_kia_generic', None),
  CAR.KIA_EV6: dbc_dict('hyundai_canfd', None),
  CAR.SONATA_HYBRID: dbc_dict('hyundai_kia_generic', 'hyundai_kia_mando_front_radar'),
  CAR.TUCSON_HYBRID_4TH_GEN: dbc_dict('hyundai_canfd', None),
  CAR.IONIQ_5: dbc_dict('hyundai_canfd', None),
}<|MERGE_RESOLUTION|>--- conflicted
+++ resolved
@@ -157,16 +157,9 @@
     HyundaiCarInfo("Kia Niro Hybrid 2021", harness=Harness.hyundai_f),  # TODO: could be hyundai_d, verify
     HyundaiCarInfo("Kia Niro Hybrid 2022", harness=Harness.hyundai_h),
   ],
-<<<<<<< HEAD
-  # TODO: probably supports 2016, 2018
+  # TODO: may support 2016, 2018
   CAR.KIA_OPTIMA: HyundaiCarInfo("Kia Optima 2017", "Advanced Smart Cruise Control", harness=Harness.hyundai_b),
   CAR.KIA_OPTIMA_2019: HyundaiCarInfo("Kia Optima 2019-20", "Smart Cruise Control (SCC)", harness=Harness.hyundai_g),
-=======
-  CAR.KIA_OPTIMA: [
-    HyundaiCarInfo("Kia Optima 2017", "Advanced Smart Cruise Control", min_steer_speed=32. * CV.MPH_TO_MS, harness=Harness.hyundai_b),
-    HyundaiCarInfo("Kia Optima 2019-20", "Smart Cruise Control (SCC)", harness=Harness.hyundai_g),
-  ],
->>>>>>> 6561c0ca
   CAR.KIA_OPTIMA_H: [
     HyundaiCarInfo("Kia Optima Hybrid 2017", "Advanced Smart Cruise Control"),  # TODO: may support adjacent years
     HyundaiCarInfo("Kia Optima Hybrid 2019", "Smart Cruise Control (SCC)"),
