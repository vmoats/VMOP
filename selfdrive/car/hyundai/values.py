from enum import IntFlag
from dataclasses import dataclass
from typing import Dict, List, Optional, Union

from cereal import car
from panda.python import uds
from common.conversions import Conversions as CV
from selfdrive.car import dbc_dict
from selfdrive.car.docs_definitions import CarInfo, Harness
from selfdrive.car.fw_query_definitions import FwQueryConfig, Request, p16

Ecu = car.CarParams.Ecu


class CarControllerParams:
  ACCEL_MIN = -3.5 # m/s
  ACCEL_MAX = 2.0 # m/s

  def __init__(self, CP):
    self.STEER_DELTA_UP = 3
    self.STEER_DELTA_DOWN = 7
    self.STEER_DRIVER_ALLOWANCE = 50
    self.STEER_DRIVER_MULTIPLIER = 2
    self.STEER_DRIVER_FACTOR = 1
    self.STEER_THRESHOLD = 150

    if CP.carFingerprint in CANFD_CAR:
      self.STEER_MAX = 270
      self.STEER_DRIVER_ALLOWANCE = 250
      self.STEER_DRIVER_MULTIPLIER = 2
      self.STEER_THRESHOLD = 250
      self.STEER_DELTA_UP = 2
      self.STEER_DELTA_DOWN = 3

    # To determine the limit for your car, find the maximum value that the stock LKAS will request.
    # If the max stock LKAS request is <384, add your car to this list.
    elif CP.carFingerprint in (CAR.GENESIS_G80, CAR.GENESIS_G90, CAR.ELANTRA, CAR.HYUNDAI_GENESIS, CAR.ELANTRA_GT_I30, CAR.IONIQ,
                               CAR.IONIQ_EV_LTD, CAR.SANTA_FE_PHEV_2022, CAR.SONATA_LF, CAR.KIA_FORTE, CAR.KIA_NIRO_PHEV,
                               CAR.KIA_OPTIMA_H, CAR.KIA_SORENTO, CAR.KIA_STINGER):
      self.STEER_MAX = 255

    # Default for most HKG
    else:
      self.STEER_MAX = 384


class HyundaiFlags(IntFlag):
  CANFD_HDA2 = 1
  CANFD_ALT_BUTTONS = 2


class CAR:
  # Hyundai
  ELANTRA = "HYUNDAI ELANTRA 2017"
  ELANTRA_2021 = "HYUNDAI ELANTRA 2021"
  ELANTRA_HEV_2021 = "HYUNDAI ELANTRA HYBRID 2021"
  ELANTRA_GT_I30 = "HYUNDAI I30 N LINE 2019 & GT 2018 DCT"
  HYUNDAI_GENESIS = "HYUNDAI GENESIS 2015-2016"
  IONIQ = "HYUNDAI IONIQ HYBRID 2017-2019"
  IONIQ_HEV_2022 = "HYUNDAI IONIQ HYBRID 2020-2022"
  IONIQ_EV_LTD = "HYUNDAI IONIQ ELECTRIC LIMITED 2019"
  IONIQ_EV_2020 = "HYUNDAI IONIQ ELECTRIC 2020"
  IONIQ_PHEV_2019 = "HYUNDAI IONIQ PLUG-IN HYBRID 2019"
  IONIQ_PHEV = "HYUNDAI IONIQ PHEV 2020"
  KONA = "HYUNDAI KONA 2020"
  KONA_EV = "HYUNDAI KONA ELECTRIC 2019"
  KONA_EV_2022 = "HYUNDAI KONA ELECTRIC 2022"
  KONA_HEV = "HYUNDAI KONA HYBRID 2020"
  SANTA_FE = "HYUNDAI SANTA FE 2019"
  SANTA_FE_2022 = "HYUNDAI SANTA FE 2022"
  SANTA_FE_HEV_2022 = "HYUNDAI SANTA FE HYBRID 2022"
  SANTA_FE_PHEV_2022 = "HYUNDAI SANTA FE PlUG-IN HYBRID 2022"
  SONATA = "HYUNDAI SONATA 2020"
  SONATA_LF = "HYUNDAI SONATA 2019"
  TUCSON = "HYUNDAI TUCSON 2019"
  PALISADE = "HYUNDAI PALISADE 2020"
  VELOSTER = "HYUNDAI VELOSTER 2019"
  SONATA_HYBRID = "HYUNDAI SONATA HYBRID 2021"
  IONIQ_5 = "HYUNDAI IONIQ 5 2022"
  TUCSON_HYBRID_4TH_GEN = "HYUNDAI TUCSON HYBRID 4TH GEN"

  # Kia
  KIA_FORTE = "KIA FORTE E 2018 & GT 2021"
  KIA_K5_2021 = "KIA K5 2021"
  KIA_NIRO_EV = "KIA NIRO EV 2020"
  KIA_NIRO_PHEV = "KIA NIRO HYBRID 2019"
  KIA_NIRO_HEV_2021 = "KIA NIRO HYBRID 2021"
  KIA_OPTIMA_G4 = "KIA OPTIMA 4TH GEN"
  KIA_OPTIMA_G4_FL = "KIA OPTIMA 4TH GEN FACELIFT"
  KIA_OPTIMA_H = "KIA OPTIMA HYBRID 2017 & SPORTS 2019"
  KIA_SELTOS = "KIA SELTOS 2021"
  KIA_SORENTO = "KIA SORENTO GT LINE 2018"
  KIA_STINGER = "KIA STINGER GT2 2018"
  KIA_CEED = "KIA CEED INTRO ED 2019"
  KIA_EV6 = "KIA EV6 2022"

  # Genesis
  GENESIS_G70 = "GENESIS G70 2018"
  GENESIS_G70_2020 = "GENESIS G70 2020"
  GENESIS_G80 = "GENESIS G80 2017"
  GENESIS_G90 = "GENESIS G90 2017"


@dataclass
class HyundaiCarInfo(CarInfo):
  package: str = "Smart Cruise Control (SCC)"


CAR_INFO: Dict[str, Optional[Union[HyundaiCarInfo, List[HyundaiCarInfo]]]] = {
  CAR.ELANTRA: HyundaiCarInfo("Hyundai Elantra 2017-19", min_enable_speed=19 * CV.MPH_TO_MS, harness=Harness.hyundai_b),
  CAR.ELANTRA_2021: HyundaiCarInfo("Hyundai Elantra 2021-22", video_link="https://youtu.be/_EdYQtV52-c", harness=Harness.hyundai_k),
  CAR.ELANTRA_HEV_2021: HyundaiCarInfo("Hyundai Elantra Hybrid 2021-22", video_link="https://youtu.be/_EdYQtV52-c", harness=Harness.hyundai_k),
  CAR.ELANTRA_GT_I30: [
<<<<<<< HEAD
    HyundaiCarInfo("Hyundai Elantra GT 2017-19", harness=Harness.hyundai_e),  # may support 2017, 2018
    HyundaiCarInfo("Hyundai i30 2019", harness=Harness.hyundai_e),  # may support 2017, 2018
=======
    HyundaiCarInfo("Hyundai Elantra GT 2017-19", harness=Harness.hyundai_e),
    HyundaiCarInfo("Hyundai i30 2019", harness=Harness.hyundai_e),
>>>>>>> 32a4dfe2
  ],
  CAR.HYUNDAI_GENESIS: HyundaiCarInfo("Hyundai Genesis 2015-16", min_enable_speed=19 * CV.MPH_TO_MS, harness=Harness.hyundai_j),  # TODO: check 2015 packages
  CAR.IONIQ: HyundaiCarInfo("Hyundai Ioniq Hybrid 2017-19", harness=Harness.hyundai_c),
  CAR.IONIQ_HEV_2022: HyundaiCarInfo("Hyundai Ioniq Hybrid 2020-22", harness=Harness.hyundai_h),  # TODO: confirm 2020-21 harness
  CAR.IONIQ_EV_LTD: HyundaiCarInfo("Hyundai Ioniq Electric 2019", harness=Harness.hyundai_c),
  CAR.IONIQ_EV_2020: HyundaiCarInfo("Hyundai Ioniq Electric 2020", "All", harness=Harness.hyundai_h),
  CAR.IONIQ_PHEV_2019: HyundaiCarInfo("Hyundai Ioniq Plug-in Hybrid 2019", harness=Harness.hyundai_c),
  CAR.IONIQ_PHEV: HyundaiCarInfo("Hyundai Ioniq Plug-in Hybrid 2020-21", "All", harness=Harness.hyundai_h),
  CAR.KONA: HyundaiCarInfo("Hyundai Kona 2020", harness=Harness.hyundai_b),
  CAR.KONA_EV: HyundaiCarInfo("Hyundai Kona Electric 2018-21", harness=Harness.hyundai_g),
  CAR.KONA_EV_2022: HyundaiCarInfo("Hyundai Kona Electric 2022", harness=Harness.hyundai_o),
  CAR.KONA_HEV: HyundaiCarInfo("Hyundai Kona Hybrid 2020", video_link="https://youtu.be/0dwpAHiZgFo", harness=Harness.hyundai_i),  # TODO: check packages
  CAR.SANTA_FE: HyundaiCarInfo("Hyundai Santa Fe 2019-20", "All", harness=Harness.hyundai_d),
  CAR.SANTA_FE_2022: HyundaiCarInfo("Hyundai Santa Fe 2021-22", "All", "https://youtu.be/VnHzSTygTS4", harness=Harness.hyundai_l),
  CAR.SANTA_FE_HEV_2022: HyundaiCarInfo("Hyundai Santa Fe Hybrid 2022", "All", harness=Harness.hyundai_l),
  CAR.SANTA_FE_PHEV_2022: HyundaiCarInfo("Hyundai Santa Fe Plug-in Hybrid 2022", "All", harness=Harness.hyundai_l),
  CAR.SONATA: HyundaiCarInfo("Hyundai Sonata 2020-22", "All", "https://www.youtube.com/watch?v=ix63r9kE3Fw", harness=Harness.hyundai_a),
  CAR.SONATA_LF: HyundaiCarInfo("Hyundai Sonata 2018-19", harness=Harness.hyundai_e),
  CAR.TUCSON: [
    HyundaiCarInfo("Hyundai Tucson 2021", min_enable_speed=19 * CV.MPH_TO_MS, harness=Harness.hyundai_l),
    HyundaiCarInfo("Hyundai Tucson Diesel 2019", harness=Harness.hyundai_l),
  ],
  CAR.PALISADE: [
    HyundaiCarInfo("Hyundai Palisade 2020-22", "All", "https://youtu.be/TAnDqjF4fDY?t=456", harness=Harness.hyundai_h),
    HyundaiCarInfo("Kia Telluride 2020", "All", harness=Harness.hyundai_h),
  ],
  CAR.VELOSTER: HyundaiCarInfo("Hyundai Veloster 2019-20", min_enable_speed=5. * CV.MPH_TO_MS, harness=Harness.hyundai_e),
  CAR.SONATA_HYBRID: HyundaiCarInfo("Hyundai Sonata Hybrid 2020-22", "All", harness=Harness.hyundai_a),
  CAR.IONIQ_5: HyundaiCarInfo("Hyundai Ioniq 5 2022", "Highway Driving Assist II", harness=Harness.hyundai_q),
  CAR.TUCSON_HYBRID_4TH_GEN: HyundaiCarInfo("Hyundai Tucson Hybrid 2022", "All", harness=Harness.hyundai_n),

  # Kia
  CAR.KIA_FORTE: HyundaiCarInfo("Kia Forte 2019-21", harness=Harness.hyundai_g),
  CAR.KIA_K5_2021: HyundaiCarInfo("Kia K5 2021-22", harness=Harness.hyundai_a),
  CAR.KIA_NIRO_EV: [
    HyundaiCarInfo("Kia Niro EV 2019", "All", "https://www.youtube.com/watch?v=lT7zcG6ZpGo", harness=Harness.hyundai_h),
    HyundaiCarInfo("Kia Niro EV 2020", "All", "https://www.youtube.com/watch?v=lT7zcG6ZpGo", harness=Harness.hyundai_f),
    HyundaiCarInfo("Kia Niro EV 2021", "All", "https://www.youtube.com/watch?v=lT7zcG6ZpGo", harness=Harness.hyundai_c),
    HyundaiCarInfo("Kia Niro EV 2022", "All", "https://www.youtube.com/watch?v=lT7zcG6ZpGo", harness=Harness.hyundai_h),
  ],
  CAR.KIA_NIRO_PHEV: HyundaiCarInfo("Kia Niro Plug-in Hybrid 2018-19", "All", min_enable_speed=10. * CV.MPH_TO_MS, harness=Harness.hyundai_c),
  CAR.KIA_NIRO_HEV_2021: [
    HyundaiCarInfo("Kia Niro Hybrid 2021", harness=Harness.hyundai_f),  # TODO: could be hyundai_d, verify
    HyundaiCarInfo("Kia Niro Hybrid 2022", harness=Harness.hyundai_h),
  ],
  CAR.KIA_OPTIMA_G4: HyundaiCarInfo("Kia Optima 2017", "Advanced Smart Cruise Control", harness=Harness.hyundai_b),  # TODO: may support 2016, 2018
  CAR.KIA_OPTIMA_G4_FL: HyundaiCarInfo("Kia Optima 2019-20", harness=Harness.hyundai_g),
  CAR.KIA_OPTIMA_H: [
    HyundaiCarInfo("Kia Optima Hybrid 2017", "Advanced Smart Cruise Control"),  # TODO: may support adjacent years
    HyundaiCarInfo("Kia Optima Hybrid 2019"),
  ],
  CAR.KIA_SELTOS: HyundaiCarInfo("Kia Seltos 2021", harness=Harness.hyundai_a),
  CAR.KIA_SORENTO: [
    HyundaiCarInfo("Kia Sorento 2018", "Advanced Smart Cruise Control", "https://www.youtube.com/watch?v=Fkh3s6WHJz8", harness=Harness.hyundai_c),
    HyundaiCarInfo("Kia Sorento 2019", video_link="https://www.youtube.com/watch?v=Fkh3s6WHJz8", harness=Harness.hyundai_e),
  ],
  CAR.KIA_STINGER: HyundaiCarInfo("Kia Stinger 2018-20", video_link="https://www.youtube.com/watch?v=MJ94qoofYw0", harness=Harness.hyundai_c),
  CAR.KIA_CEED: HyundaiCarInfo("Kia Ceed 2019", harness=Harness.hyundai_e),
  CAR.KIA_EV6: HyundaiCarInfo("Kia EV6 2022", "Highway Driving Assist II", harness=Harness.hyundai_p),

  # Genesis
  CAR.GENESIS_G70: HyundaiCarInfo("Genesis G70 2018-19", "All", harness=Harness.hyundai_f),
  CAR.GENESIS_G70_2020: HyundaiCarInfo("Genesis G70 2020", "All", harness=Harness.hyundai_f),
  CAR.GENESIS_G80: HyundaiCarInfo("Genesis G80 2017-19", "All", harness=Harness.hyundai_h),
  CAR.GENESIS_G90: HyundaiCarInfo("Genesis G90 2017-18", "All", harness=Harness.hyundai_c),
}

class Buttons:
  NONE = 0
  RES_ACCEL = 1
  SET_DECEL = 2
  GAP_DIST = 3
  CANCEL = 4  # on newer models, this is a pause/resume button

FINGERPRINTS = {
  CAR.ELANTRA: [{
    66: 8, 67: 8, 68: 8, 127: 8, 273: 8, 274: 8, 275: 8, 339: 8, 356: 4, 399: 8, 512: 6, 544: 8, 593: 8, 608: 8, 688: 5, 790: 8, 809: 8, 897: 8, 832: 8, 899: 8, 902: 8, 903: 8, 905: 8, 909: 8, 916: 8, 1040: 8, 1056: 8, 1057: 8, 1078: 4, 1170: 8, 1265: 4, 1280: 1, 1282: 4, 1287: 4, 1290: 8, 1292: 8, 1294: 8, 1312: 8, 1314: 8, 1322: 8, 1345: 8, 1349: 8, 1351: 8, 1353: 8, 1363: 8, 1366: 8, 1367: 8, 1369: 8, 1407: 8, 1415: 8, 1419: 8, 1425: 2, 1427: 6, 1440: 8, 1456: 4, 1472: 8, 1486: 8, 1487: 8, 1491: 8, 1530: 8, 1532: 5, 2001: 8, 2003: 8, 2004: 8, 2009: 8, 2012: 8, 2016: 8, 2017: 8, 2024: 8, 2025: 8
  }],
  CAR.HYUNDAI_GENESIS: [{
    67: 8, 68: 8, 304: 8, 320: 8, 339: 8, 356: 4, 544: 7, 593: 8, 608: 8, 688: 5, 809: 8, 832: 8, 854: 7, 870: 7, 871: 8, 872: 5, 897: 8, 902: 8, 903: 6, 916: 8, 1024: 2, 1040: 8, 1056: 8, 1057: 8, 1078: 4, 1107: 5, 1136: 8, 1151: 6, 1168: 7, 1170: 8, 1173: 8, 1184: 8, 1265: 4, 1280: 1, 1287: 4, 1292: 8, 1312: 8, 1322: 8, 1331: 8, 1332: 8, 1333: 8, 1334: 8, 1335: 8, 1342: 6, 1345: 8, 1363: 8, 1369: 8, 1370: 8, 1371: 8, 1378: 4, 1384: 5, 1407: 8, 1419: 8, 1427: 6, 1434: 2, 1456: 4
  },
  {
    67: 8, 68: 8, 304: 8, 320: 8, 339: 8, 356: 4, 544: 7, 593: 8, 608: 8, 688: 5, 809: 8, 832: 8, 854: 7, 870: 7, 871: 8, 872: 5, 897: 8, 902: 8, 903: 6, 916: 8, 1024: 2, 1040: 8, 1056: 8, 1057: 8, 1078: 4, 1107: 5, 1136: 8, 1151: 6, 1168: 7, 1170: 8, 1173: 8, 1184: 8, 1265: 4, 1280: 1, 1281: 3, 1287: 4, 1292: 8, 1312: 8, 1322: 8, 1331: 8, 1332: 8, 1333: 8, 1334: 8, 1335: 8, 1345: 8, 1363: 8, 1369: 8, 1370: 8, 1378: 4, 1379: 8, 1384: 5, 1407: 8, 1419: 8, 1427: 6, 1434: 2, 1456: 4
  },
  {
    67: 8, 68: 8, 304: 8, 320: 8, 339: 8, 356: 4, 544: 7, 593: 8, 608: 8, 688: 5, 809: 8, 854: 7, 870: 7, 871: 8, 872: 5, 897: 8, 902: 8, 903: 6, 912: 7, 916: 8, 1040: 8, 1056: 8, 1057: 8, 1078: 4, 1107: 5, 1136: 8, 1151: 6, 1168: 7, 1170: 8, 1173: 8, 1184: 8, 1265: 4, 1268: 8, 1280: 1, 1281: 3, 1287: 4, 1292: 8, 1312: 8, 1322: 8, 1331: 8, 1332: 8, 1333: 8, 1334: 8, 1335: 8, 1345: 8, 1363: 8, 1369: 8, 1370: 8, 1371: 8, 1378: 4, 1384: 5, 1407: 8, 1419: 8, 1427: 6, 1434: 2, 1437: 8, 1456: 4
  },
  {
    67: 8, 68: 8, 304: 8, 320: 8, 339: 8, 356: 4, 544: 7, 593: 8, 608: 8, 688: 5, 809: 8, 832: 8, 854: 7, 870: 7, 871: 8, 872: 5, 897: 8, 902: 8, 903: 6, 916: 8, 1040: 8, 1056: 8, 1057: 8, 1078: 4, 1107: 5, 1136: 8, 1151: 6, 1168: 7, 1170: 8, 1173: 8, 1184: 8, 1265: 4, 1280: 1, 1287: 4, 1292: 8, 1312: 8, 1322: 8, 1331: 8, 1332: 8, 1333: 8, 1334: 8, 1335: 8, 1345: 8, 1363: 8, 1369: 8, 1370: 8, 1378: 4, 1379: 8, 1384: 5, 1407: 8, 1425: 2, 1427: 6, 1437: 8, 1456: 4
  },
  {
    67: 8, 68: 8, 304: 8, 320: 8, 339: 8, 356: 4, 544: 7, 593: 8, 608: 8, 688: 5, 809: 8, 832: 8, 854: 7, 870: 7, 871: 8, 872: 5, 897: 8, 902: 8, 903: 6, 916: 8, 1040: 8, 1056: 8, 1057: 8, 1078: 4, 1107: 5, 1136: 8, 1151: 6, 1168: 7, 1170: 8, 1173: 8, 1184: 8, 1265: 4, 1280: 1, 1287: 4, 1292: 8, 1312: 8, 1322: 8, 1331: 8, 1332: 8, 1333: 8, 1334: 8, 1335: 8, 1345: 8, 1363: 8, 1369: 8, 1370: 8, 1371: 8, 1378: 4, 1384: 5, 1407: 8, 1419: 8, 1425: 2, 1427: 6, 1437: 8, 1456: 4
  }],
  CAR.SANTA_FE: [{
    67: 8, 127: 8, 304: 8, 320: 8, 339: 8, 356: 4, 544: 8, 593: 8, 608: 8, 688: 6, 809: 8, 832: 8, 854: 7, 870: 7, 871: 8, 872: 8, 897: 8, 902: 8, 903: 8, 905: 8, 909: 8, 916: 8, 1040: 8, 1042: 8, 1056: 8, 1057: 8, 1078: 4, 1107: 5, 1136: 8, 1151: 6, 1155: 8, 1156: 8, 1162: 8, 1164: 8, 1168: 7, 1170: 8, 1173: 8, 1183: 8, 1186: 2, 1191: 2, 1227: 8, 1265: 4, 1280: 1, 1287: 4, 1290: 8, 1292: 8, 1294: 8, 1312: 8, 1322: 8, 1342: 6, 1345: 8, 1348: 8, 1363: 8, 1369: 8, 1379: 8, 1384: 8, 1407: 8, 1414: 3, 1419: 8, 1427: 6, 1456: 4, 1470: 8
  },
  {
    67: 8, 127: 8, 304: 8, 320: 8, 339: 8, 356: 4, 544: 8, 593: 8, 608: 8, 688: 6, 764: 8, 809: 8, 854: 7, 870: 7, 871: 8, 872: 8, 897: 8, 902: 8, 903: 8, 905: 8, 909: 8, 916: 8, 1040: 8, 1042: 8, 1056: 8, 1057: 8, 1064: 8, 1078: 4, 1107: 5, 1136: 8, 1151: 6, 1155: 8, 1162: 8, 1164: 8, 1168: 7, 1170: 8, 1173: 8, 1180: 8, 1183: 8, 1186: 2, 1227: 8, 1265: 4, 1280: 1, 1287: 4, 1290: 8, 1292: 8, 1294: 8, 1312: 8, 1322: 8, 1345: 8, 1348: 8, 1363: 8, 1369: 8, 1371: 8, 1378: 8, 1384: 8, 1407: 8, 1414: 3, 1419: 8, 1427: 6, 1456: 4, 1470: 8, 1988: 8, 2000: 8, 2004: 8, 2008: 8, 2012: 8
  },
  {
    67: 8, 68: 8, 80: 4, 160: 8, 161: 8, 272: 8, 288: 4, 339: 8, 356: 8, 357: 8, 399: 8, 544: 8, 608: 8, 672: 8, 688: 5, 704: 1, 790: 8, 809: 8, 848: 8, 880: 8, 898: 8, 900: 8, 901: 8, 904: 8, 1056: 8, 1064: 8, 1065: 8, 1072: 8, 1075: 8, 1087: 8, 1088: 8, 1151: 8, 1200: 8, 1201: 8, 1232: 4, 1264: 8, 1265: 8, 1266: 8, 1296: 8, 1306: 8, 1312: 8, 1322: 8, 1331: 8, 1332: 8, 1333: 8, 1348: 8, 1349: 8, 1369: 8, 1370: 8, 1371: 8, 1407: 8, 1415: 8, 1419: 8, 1440: 8, 1442: 4, 1461: 8, 1470: 8
  }],
  CAR.SONATA: [
    {67: 8, 68: 8, 127: 8, 304: 8, 320: 8, 339: 8, 356: 4, 544: 8, 546: 8, 549: 8, 550: 8, 576: 8, 593: 8, 608: 8, 688: 6, 809: 8, 832: 8, 854: 8, 865: 8, 870: 7, 871: 8, 872: 8, 897: 8, 902: 8, 903: 8, 905: 8, 908: 8, 909: 8, 912: 7, 913: 8, 916: 8, 1040: 8, 1042: 8, 1056: 8, 1057: 8, 1078: 4, 1089: 5, 1096: 8, 1107: 5, 1108: 8, 1114: 8, 1136: 8, 1145: 8, 1151: 8, 1155: 8, 1156: 8, 1157: 4, 1162: 8, 1164: 8, 1168: 8, 1170: 8, 1173: 8, 1180: 8, 1183: 8, 1184: 8, 1186: 2, 1191: 2, 1193: 8, 1210: 8, 1225: 8, 1227: 8, 1265: 4, 1268: 8, 1280: 8, 1287: 4, 1290: 8, 1292: 8, 1294: 8, 1312: 8, 1322: 8, 1330: 8, 1339: 8, 1342: 6, 1343: 8, 1345: 8, 1348: 8, 1363: 8, 1369: 8, 1371: 8, 1378: 8, 1379: 8, 1384: 8, 1394: 8, 1407: 8, 1419: 8, 1427: 6, 1446: 8, 1456: 4, 1460: 8, 1470: 8, 1485: 8, 1504: 3, 1988: 8, 1996: 8, 2000: 8, 2004: 8, 2008: 8, 2012: 8, 2015: 8},
  ],
  CAR.SONATA_LF: [
    {66: 8, 67: 8, 68: 8, 127: 8, 273: 8, 274: 8, 275: 8, 339: 8, 356: 4, 399: 8, 447: 8, 512: 6, 544: 8, 593: 8, 608: 8, 688: 5, 790: 8, 809: 8, 832: 8, 884: 8, 897: 8, 899: 8, 902: 8, 903: 6, 916: 8, 1040: 8, 1056: 8, 1057: 8, 1078: 4, 1151: 6, 1168: 7, 1170: 8, 1253: 8, 1254: 8, 1255: 8, 1265: 4, 1280: 1, 1287: 4, 1290: 8, 1292: 8, 1294: 8, 1312: 8, 1314: 8, 1322: 8, 1331: 8, 1332: 8, 1333: 8, 1342: 6, 1345: 8, 1348: 8, 1349: 8, 1351: 8, 1353: 8, 1363: 8, 1365: 8, 1366: 8, 1367: 8, 1369: 8, 1397: 8, 1407: 8, 1415: 8, 1419: 8, 1425: 2, 1427: 6, 1440: 8, 1456: 4, 1470: 8, 1472: 8, 1486: 8, 1487: 8, 1491: 8, 1530: 8, 1532: 5, 2000: 8, 2001: 8, 2004: 8, 2005: 8, 2008: 8, 2009: 8, 2012: 8, 2013: 8, 2014: 8, 2016: 8, 2017: 8, 2024: 8, 2025: 8},
  ],
  CAR.KIA_SORENTO: [{
    67: 8, 68: 8, 127: 8, 304: 8, 320: 8, 339: 8, 356: 4, 544: 8, 593: 8, 608: 8, 688: 5, 809: 8, 832: 8, 854: 7, 870: 7, 871: 8, 872: 8, 897: 8, 902: 8, 903: 8, 916: 8, 1040: 8, 1042: 8, 1056: 8, 1057: 8, 1064: 8, 1078: 4, 1107: 5, 1136: 8, 1151: 6, 1168: 7, 1170: 8, 1173: 8, 1265: 4, 1280: 1, 1287: 4, 1290: 8, 1292: 8, 1294: 8, 1312: 8, 1322: 8, 1331: 8, 1332: 8, 1333: 8, 1342: 6, 1345: 8, 1348: 8, 1363: 8, 1369: 8, 1370: 8, 1371: 8, 1384: 8, 1407: 8, 1411: 8, 1419: 8, 1425: 2, 1427: 6, 1444: 8, 1456: 4, 1470: 8, 1489: 1
  }],
  CAR.KIA_STINGER: [{
    67: 8, 127: 8, 304: 8, 320: 8, 339: 8, 356: 4, 358: 6, 359: 8, 544: 8, 576: 8, 593: 8, 608: 8, 688: 5, 809: 8, 832: 8, 854: 7, 870: 7, 871: 8, 872: 8, 897: 8, 902: 8, 909: 8, 916: 8, 1040: 8, 1042: 8, 1056: 8, 1057: 8, 1064: 8, 1078: 4, 1107: 5, 1136: 8, 1151: 6, 1168: 7, 1170: 8, 1173: 8, 1184: 8, 1265: 4, 1280: 1, 1281: 4, 1287: 4, 1290: 8, 1292: 8, 1294: 8, 1312: 8, 1322: 8, 1342: 6, 1345: 8, 1348: 8, 1363: 8, 1369: 8, 1371: 8, 1378: 4, 1379: 8, 1384: 8, 1407: 8, 1419: 8, 1425: 2, 1427: 6, 1456: 4, 1470: 8
  }],
  CAR.GENESIS_G80: [{
    67: 8, 68: 8, 127: 8, 304: 8, 320: 8, 339: 8, 356: 4, 358: 6, 544: 8, 593: 8, 608: 8, 688: 5, 809: 8, 832: 8, 854: 7, 870: 7, 871: 8, 872: 8, 897: 8, 902: 8, 903: 8, 916: 8, 1024: 2, 1040: 8, 1042: 8, 1056: 8, 1057: 8, 1078: 4, 1107: 5, 1136: 8, 1151: 6, 1156: 8, 1168: 7, 1170: 8, 1173: 8, 1184: 8, 1191: 2, 1265: 4, 1280: 1, 1287: 4, 1290: 8, 1292: 8, 1294: 8, 1312: 8, 1322: 8, 1342: 6, 1345: 8, 1348: 8, 1363: 8, 1369: 8, 1370: 8, 1371: 8, 1378: 4, 1384: 8, 1407: 8, 1419: 8, 1425: 2, 1427: 6, 1434: 2, 1456: 4, 1470: 8
  },
  {
    67: 8, 68: 8, 127: 8, 304: 8, 320: 8, 339: 8, 356: 4, 358: 6, 359: 8, 544: 8, 546: 8, 593: 8, 608: 8, 688: 5, 809: 8, 832: 8, 854: 7, 870: 7, 871: 8, 872: 8, 897: 8, 902: 8, 903: 8, 916: 8, 1040: 8, 1042: 8, 1056: 8, 1057: 8, 1064: 8, 1078: 4, 1107: 5, 1136: 8, 1151: 6, 1156: 8, 1157: 4, 1168: 7, 1170: 8, 1173: 8, 1184: 8, 1265: 4, 1280: 1, 1281: 3, 1287: 4, 1290: 8, 1292: 8, 1294: 8, 1312: 8, 1322: 8, 1342: 6, 1345: 8, 1348: 8, 1363: 8, 1369: 8, 1370: 8, 1371: 8, 1378: 4, 1384: 8, 1407: 8, 1419: 8, 1425: 2, 1427: 6, 1434: 2, 1437: 8, 1456: 4, 1470: 8
  },
  {
    67: 8, 68: 8, 127: 8, 304: 8, 320: 8, 339: 8, 356: 4, 358: 6, 544: 8, 593: 8, 608: 8, 688: 5, 809: 8, 832: 8, 854: 7, 870: 7, 871: 8, 872: 8, 897: 8, 902: 8, 903: 8, 916: 8, 1040: 8, 1042: 8, 1056: 8, 1057: 8, 1064: 8, 1078: 4, 1107: 5, 1136: 8, 1151: 6, 1156: 8, 1157: 4, 1162: 8, 1168: 7, 1170: 8, 1173: 8, 1184: 8, 1193: 8, 1265: 4, 1280: 1, 1287: 4, 1290: 8, 1292: 8, 1294: 8, 1312: 8, 1322: 8, 1342: 6, 1345: 8, 1348: 8, 1363: 8, 1369: 8, 1371: 8, 1378: 4, 1384: 8, 1407: 8, 1419: 8, 1425: 2, 1427: 6, 1437: 8, 1456: 4, 1470: 8
  }],
  CAR.GENESIS_G90: [{
    67: 8, 68: 8, 127: 8, 304: 8, 320: 8, 339: 8, 356: 4, 358: 6, 359: 8, 544: 8, 593: 8, 608: 8, 688: 5, 809: 8, 854: 7, 870: 7, 871: 8, 872: 8, 897: 8, 902: 8, 903: 8, 916: 8, 1040: 8, 1056: 8, 1057: 8, 1078: 4, 1107: 5, 1136: 8, 1151: 6, 1162: 4, 1168: 7, 1170: 8, 1173: 8, 1184: 8, 1265: 4, 1280: 1, 1281: 3, 1287: 4, 1290: 8, 1292: 8, 1294: 8, 1312: 8, 1322: 8, 1345: 8, 1348: 8, 1363: 8, 1369: 8, 1370: 8, 1371: 8, 1378: 4, 1384: 8, 1407: 8, 1419: 8, 1425: 2, 1427: 6, 1434: 2, 1456: 4, 1470: 8, 1988: 8, 2000: 8, 2003: 8, 2004: 8, 2005: 8, 2008: 8, 2011: 8, 2012: 8, 2013: 8
  }],
  CAR.IONIQ_EV_2020: [{
    127: 8, 304: 8, 320: 8, 339: 8, 352: 8, 356: 4, 524: 8, 544: 7, 593: 8, 688: 5, 832: 8, 881: 8, 882: 8, 897: 8, 902: 8, 903: 8, 905: 8, 909: 8, 916: 8, 1040: 8, 1042: 8, 1056: 8, 1057: 8, 1078: 4, 1136: 8, 1151: 6, 1155: 8, 1156: 8, 1157: 4, 1164: 8, 1168: 7, 1173: 8, 1183: 8, 1186: 2, 1191: 2, 1225: 8, 1265: 4, 1280: 1, 1287: 4, 1290: 8, 1291: 8, 1292: 8, 1294: 8, 1312: 8, 1322: 8, 1342: 6, 1345: 8, 1348: 8, 1355: 8, 1363: 8, 1369: 8, 1379: 8, 1407: 8, 1419: 8, 1426: 8, 1427: 6, 1429: 8, 1430: 8, 1456: 4, 1470: 8, 1473: 8, 1507: 8, 1535: 8, 1988: 8, 1996: 8, 2000: 8, 2004: 8, 2005: 8, 2008: 8, 2012: 8, 2013: 8
  }],
  CAR.IONIQ: [{
    68:8, 127: 8, 304: 8, 320: 8, 339: 8, 352: 8, 356: 4, 524: 8, 544: 8, 576:8, 593: 8, 688: 5, 832: 8, 881: 8, 882: 8, 897: 8, 902: 8, 903: 8, 905: 8, 909: 8, 916: 8, 1040: 8, 1042: 8, 1056: 8, 1057: 8, 1078: 4, 1136: 6, 1151: 6, 1155: 8, 1156: 8, 1157: 4, 1164: 8, 1168: 7, 1173: 8, 1183: 8, 1186: 2, 1191: 2, 1225: 8, 1265: 4, 1280: 1, 1287: 4, 1290: 8, 1291: 8, 1292: 8, 1294: 8, 1312: 8, 1322: 8, 1342: 6, 1345: 8, 1348: 8, 1355: 8, 1363: 8, 1369: 8, 1379: 8, 1407: 8, 1419: 8, 1426: 8, 1427: 6, 1429: 8, 1430: 8, 1448: 8, 1456: 4, 1470: 8, 1473: 8, 1476: 8, 1507: 8, 1535: 8, 1988: 8, 1996: 8, 2000: 8, 2004: 8, 2005: 8, 2008: 8, 2012: 8, 2013: 8
  }],
  CAR.KONA_EV: [{
    127: 8, 304: 8, 320: 8, 339: 8, 352: 8, 356: 4, 544: 8, 549: 8, 593: 8, 688: 5, 832: 8, 881: 8, 882: 8, 897: 8, 902: 8, 903: 8, 905: 8, 909: 8, 916: 8, 1040: 8, 1042: 8, 1056: 8, 1057: 8, 1078: 4, 1136: 8, 1151: 6, 1168: 7, 1173: 8, 1183: 8, 1186: 2, 1191: 2, 1225: 8, 1265: 4, 1280: 1, 1287: 4, 1290: 8, 1291: 8, 1292: 8, 1294: 8, 1307: 8, 1312: 8, 1322: 8, 1342: 6, 1345: 8, 1348: 8, 1355: 8, 1363: 8, 1369: 8, 1378: 4, 1407: 8, 1419: 8, 1426: 8, 1427: 6, 1429: 8, 1430: 8, 1456: 4, 1470: 8, 1473: 8, 1507: 8, 1535: 8, 2000: 8, 2004: 8, 2008: 8, 2012: 8, 1157: 4, 1193: 8, 1379: 8, 1988: 8, 1996: 8
  }],
  CAR.KONA_EV_2022: [{
    127: 8, 304: 8, 320: 8, 339: 8, 352: 8, 356: 4, 544: 8, 593: 8, 688: 5, 832: 8, 881: 8, 882: 8, 897: 8, 902: 8, 903: 8, 905: 8, 909: 8, 913: 8, 916: 8, 1040: 8, 1042: 8, 1056: 8, 1057: 8, 1069: 8, 1078: 4, 1136: 8, 1145: 8, 1151: 8, 1155: 8, 1156: 8, 1157: 4, 1162: 8, 1164: 8, 1168: 8, 1173: 8, 1183: 8, 1188: 8, 1191: 2, 1193: 8, 1225: 8, 1227: 8, 1265: 4, 1280: 1, 1287: 4, 1290: 8, 1291: 8, 1292: 8, 1294: 8, 1312: 8, 1322: 8, 1339: 8, 1342: 8, 1343: 8, 1345: 8, 1348: 8, 1355: 8, 1363: 8, 1369: 8, 1379: 8, 1407: 8, 1419: 8, 1426: 8, 1427: 6, 1429: 8, 1430: 8, 1446: 8, 1456: 4, 1470: 8, 1473: 8, 1485: 8, 1507: 8, 1535: 8, 1990: 8, 1998: 8
  }],
  CAR.KIA_NIRO_EV: [{
    127: 8, 304: 8, 320: 8, 339: 8, 352: 8, 356: 4, 516: 8, 544: 8, 593: 8, 688: 5, 832: 8, 881: 8, 882: 8, 897: 8, 902: 8, 903: 8, 905: 8, 909: 8, 916: 8, 1040: 8, 1042: 8, 1056: 8, 1057: 8, 1078: 4, 1136: 8, 1151: 6, 1156: 8, 1157: 4, 1168: 7, 1173: 8, 1183: 8, 1186: 2, 1191: 2, 1193: 8, 1225: 8, 1260: 8, 1265: 4, 1280: 1, 1287: 4, 1290: 8, 1291: 8, 1292: 8, 1294: 8, 1312: 8, 1322: 8, 1342: 6, 1345: 8, 1348: 8, 1355: 8, 1363: 8, 1369: 8, 1407: 8, 1419: 8, 1426: 8, 1427: 6, 1429: 8, 1430: 8, 1456: 4, 1470: 8, 1473: 8, 1507: 8, 1535: 8, 1990: 8, 1998: 8, 1996: 8, 2000: 8, 2004: 8, 2008: 8, 2012: 8, 2015: 8
  }],
  CAR.KIA_OPTIMA_H: [{
    68: 8, 127: 8, 304: 8, 320: 8, 339: 8, 352: 8, 356: 4, 544: 8, 593: 8, 688: 5, 832: 8, 881: 8, 882: 8, 897: 8, 902: 8, 903: 6, 916: 8, 1040: 8, 1056: 8, 1057: 8, 1078: 4, 1136: 6, 1151: 6, 1168: 7, 1173: 8, 1236: 2, 1265: 4, 1280: 1, 1287: 4, 1290: 8, 1291: 8, 1292: 8, 1322: 8, 1331: 8, 1332: 8, 1333: 8, 1342: 6, 1345: 8, 1348: 8, 1355: 8, 1363: 8, 1369: 8, 1371: 8, 1407: 8, 1419: 8, 1427: 6, 1429: 8, 1430: 8, 1448: 8, 1456: 4, 1470: 8, 1476: 8, 1535: 8
  },
  {
    68: 8, 127: 8, 304: 8, 320: 8, 339: 8, 352: 8, 356: 4, 544: 8, 576: 8, 593: 8, 688: 5, 881: 8, 882: 8, 897: 8, 902: 8, 903: 8, 909: 8, 912: 7, 916: 8, 1040: 8, 1056: 8, 1057: 8, 1078: 4, 1136: 6, 1151: 6, 1168: 7, 1173: 8, 1180: 8, 1186: 2, 1191: 2, 1265: 4, 1268: 8, 1280: 1, 1287: 4, 1290: 8, 1291: 8, 1292: 8, 1294: 8, 1312: 8, 1322: 8, 1342: 6, 1345: 8, 1348: 8, 1355: 8, 1363: 8, 1369: 8, 1371: 8, 1407: 8, 1419: 8, 1420: 8, 1425: 2, 1427: 6, 1429: 8, 1430: 8, 1448: 8, 1456: 4, 1470: 8, 1476: 8, 1535: 8
  }],
  CAR.PALISADE: [{
    67: 8, 127: 8, 304: 8, 320: 8, 339: 8, 356: 4, 544: 8, 546: 8, 547: 8, 548: 8, 549: 8, 576: 8, 593: 8, 608: 8, 688: 6, 809: 8, 832: 8, 854: 7, 870: 7, 871: 8, 872: 8, 897: 8, 902: 8, 903: 8, 905: 8, 909: 8, 913: 8, 916: 8, 1040: 8, 1042: 8, 1056: 8, 1057: 8, 1064: 8, 1078: 4, 1107: 5, 1123: 8, 1136: 8, 1151: 6, 1155: 8, 1156: 8, 1157: 4, 1162: 8, 1164: 8, 1168: 7, 1170: 8, 1173: 8, 1180: 8, 1186: 2, 1191: 2, 1193: 8, 1210: 8, 1225: 8, 1227: 8, 1265: 4, 1280: 8, 1287: 4, 1290: 8, 1292: 8, 1294: 8, 1312: 8, 1322: 8, 1342: 6, 1345: 8, 1348: 8, 1363: 8, 1369: 8, 1371: 8, 1378: 8, 1384: 8, 1407: 8, 1419: 8, 1427: 6, 1456: 4, 1470: 8, 1988: 8, 1996: 8, 2000: 8, 2004: 8, 2005: 8, 2008: 8, 2012: 8
  }],
}

HYUNDAI_VERSION_REQUEST_LONG = bytes([uds.SERVICE_TYPE.READ_DATA_BY_IDENTIFIER]) + \
  p16(0xf100)  # Long description
HYUNDAI_VERSION_REQUEST_MULTI = bytes([uds.SERVICE_TYPE.READ_DATA_BY_IDENTIFIER]) + \
  p16(uds.DATA_IDENTIFIER_TYPE.VEHICLE_MANUFACTURER_SPARE_PART_NUMBER) + \
  p16(uds.DATA_IDENTIFIER_TYPE.APPLICATION_SOFTWARE_IDENTIFICATION) + \
  p16(0xf100)
HYUNDAI_VERSION_RESPONSE = bytes([uds.SERVICE_TYPE.READ_DATA_BY_IDENTIFIER + 0x40])

FW_QUERY_CONFIG = FwQueryConfig(
  requests=[
    Request(
      [HYUNDAI_VERSION_REQUEST_LONG],
      [HYUNDAI_VERSION_RESPONSE],
    ),
    Request(
      [HYUNDAI_VERSION_REQUEST_MULTI],
      [HYUNDAI_VERSION_RESPONSE],
    ),
  ],
)

FW_VERSIONS = {
  CAR.IONIQ: {
    (Ecu.fwdRadar, 0x7d0, None): [
      b'\xf1\x00AEhe SCC H-CUP      1.01 1.01 96400-G2000         ',
    ],
    (Ecu.eps, 0x7d4, None): [
      b'\xf1\x00AE  MDPS C 1.00 1.07 56310/G2301 4AEHC107',
    ],
    (Ecu.fwdCamera, 0x7c4, None): [
      b'\xf1\x00AEH MFC  AT EUR LHD 1.00 1.00 95740-G2400 180222',
    ],
    (Ecu.engine, 0x7e0, None): [
      b'\xf1\x816H6F2051\x00\x00\x00\x00\x00\x00\x00\x00',
    ],
    (Ecu.transmission, 0x7e1, None): [
      b'\xf1\x816U3H1051\x00\x00\xf1\x006U3H0_C2\x00\x006U3H1051\x00\x00HAE0G16US2\x00\x00\x00\x00',
    ],
  },
  CAR.IONIQ_PHEV_2019: {
    (Ecu.fwdRadar, 0x7d0, None): [
      b'\xf1\x00AEhe SCC H-CUP      1.01 1.01 96400-G2100         ',
    ],
    (Ecu.eps, 0x7d4, None): [
      b'\xf1\x00AE  MDPS C 1.00 1.07 56310/G2501 4AEHC107',
    ],
    (Ecu.fwdCamera, 0x7c4, None): [
      b'\xf1\x00AEP MFC  AT USA LHD 1.00 1.00 95740-G2400 180222',
    ],
    (Ecu.engine, 0x7e0, None): [
      b'\xf1\x816H6F6051\x00\x00\x00\x00\x00\x00\x00\x00',
    ],
    (Ecu.transmission, 0x7e1, None): [
      b'\xf1\x816U3J2051\x00\x00\xf1\x006U3H0_C2\x00\x006U3J2051\x00\x00PAE0G16NS1\xdbD\r\x81',
      b'\xf1\x816U3J2051\x00\x00\xf1\x006U3H0_C2\x00\x006U3J2051\x00\x00PAE0G16NS1\x00\x00\x00\x00',
    ],
  },
  CAR.IONIQ_PHEV: {
    (Ecu.fwdRadar, 0x7d0, None): [
      b'\xf1\000AEhe SCC FHCUP      1.00 1.02 99110-G2100         ',
      b'\xf1\x00AEhe SCC F-CUP      1.00 1.00 99110-G2200         ',
      b'\xf1\x00AEhe SCC F-CUP      1.00 1.00 99110-G2600         ',
    ],
    (Ecu.eps, 0x7d4, None): [
      b'\xf1\000AE  MDPS C 1.00 1.01 56310/G2510 4APHC101',
      b'\xf1\x00AE  MDPS C 1.00 1.01 56310/G2560 4APHC101',
      b'\xf1\x00AE  MDPS C 1.00 1.01 56310G2510\x00 4APHC101',
    ],
    (Ecu.fwdCamera, 0x7c4, None): [
      b'\xf1\000AEP MFC  AT USA LHD 1.00 1.01 95740-G2600 190819',
      b'\xf1\x00AEP MFC  AT EUR RHD 1.00 1.01 95740-G2600 190819',
      b'\xf1\x00AEP MFC  AT USA LHD 1.00 1.00 95740-G2700 201027',
    ],
    (Ecu.engine, 0x7e0, None): [
      b'\xf1\x816H6F6051\x00\x00\x00\x00\x00\x00\x00\x00',
      b'\xf1\x816H6G6051\x00\x00\x00\x00\x00\x00\x00\x00',
    ],
    (Ecu.transmission, 0x7e1, None): [
      b'\xf1\x816U3J9051\000\000\xf1\0006U3H1_C2\000\0006U3J9051\000\000PAE0G16NL0\x82zT\xd2',
      b'\xf1\x816U3J8051\x00\x00\xf1\x006U3H1_C2\x00\x006U3J8051\x00\x00PAETG16UL0\x00\x00\x00\x00',
      b'\xf1\x816U3J9051\x00\x00\xf1\x006U3H1_C2\x00\x006U3J9051\x00\x00PAE0G16NL2\xad\xeb\xabt',
      b'\xf1\x816U3J9051\x00\x00\xf1\x006U3H1_C2\x00\x006U3J9051\x00\x00PAE0G16NL2\x00\x00\x00\x00',
    ],
  },
  CAR.IONIQ_EV_2020: {
    (Ecu.fwdRadar, 0x7d0, None): [
      b'\xf1\x00AEev SCC F-CUP      1.00 1.01 99110-G7000         ',
      b'\xf1\x00AEev SCC F-CUP      1.00 1.00 99110-G7200         ',
    ],
    (Ecu.eps, 0x7d4, None): [
      b'\xf1\x00AE  MDPS C 1.00 1.01 56310/G7310 4APEC101',
      b'\xf1\x00AE  MDPS C 1.00 1.01 56310/G7560 4APEC101',
    ],
    (Ecu.fwdCamera, 0x7c4, None): [
      b'\xf1\x00AEE MFC  AT EUR LHD 1.00 1.01 95740-G2600 190819',
      b'\xf1\x00AEE MFC  AT EUR LHD 1.00 1.03 95740-G2500 190516',
      b'\xf1\x00AEE MFC  AT EUR RHD 1.00 1.01 95740-G2600 190819',
    ],
  },
  CAR.IONIQ_EV_LTD: {
    (Ecu.fwdRadar, 0x7d0, None): [
      b'\xf1\x00AEev SCC F-CUP      1.00 1.00 96400-G7000         ',
      b'\xf1\x00AEev SCC F-CUP      1.00 1.00 96400-G7100         ',
    ],
    (Ecu.eps, 0x7d4, None): [
      b'\xf1\x00AE  MDPS C 1.00 1.02 56310G7300\x00 4AEEC102',
      b'\xf1\x00AE  MDPS C 1.00 1.04 56310/G7501 4AEEC104',
      b'\xf1\x00AE  MDPS C 1.00 1.03 56310/G7300 4AEEC103',
      b'\xf1\x00AE  MDPS C 1.00 1.03 56310G7300\x00 4AEEC103',
    ],
    (Ecu.fwdCamera, 0x7c4, None): [
      b'\xf1\x00AEE MFC  AT EUR LHD 1.00 1.00 95740-G7200 160418',
      b'\xf1\x00AEE MFC  AT USA LHD 1.00 1.00 95740-G2400 180222',
      b'\xf1\x00AEE MFC  AT EUR LHD 1.00 1.00 95740-G2300 170703',
    ],
  },
  CAR.IONIQ_HEV_2022: {
    (Ecu.fwdRadar, 0x7d0, None): [
      b'\xf1\x00AEhe SCC F-CUP      1.00 1.00 99110-G2600         ',
    ],
    (Ecu.eps, 0x7d4, None): [
      b'\xf1\x00AE  MDPS C 1.00 1.01 56310G2510\x00 4APHC101',
    ],
    (Ecu.fwdCamera, 0x7c4, None): [
      b'\xf1\x00AEH MFC  AT USA LHD 1.00 1.00 95740-G2700 201027',
    ],
    (Ecu.engine, 0x7e0, None): [
      b'\xf1\x816H6G5051\x00\x00\x00\x00\x00\x00\x00\x00',
    ],
    (Ecu.transmission, 0x7e1, None): [
      b'\xf1\x816U3J9051\x00\x00\xf1\x006U3H1_C2\x00\x006U3J9051\x00\x00HAE0G16NL2\x00\x00\x00\x00',
    ],
  },
  CAR.SONATA: {
    (Ecu.fwdRadar, 0x7d0, None): [
      b'\xf1\x00DN8 1.00 99110-L0000         \xaa\xaa\xaa\xaa\xaa\xaa\xaa     ',
      b'\xf1\x00DN8 1.00 99110-L0000         \xaa\xaa\xaa\xaa\xaa\xaa\xaa\x00\x00\x00\x00\x00\x00\x00\x00\x00\x00\x00\x00\x00\x00',
      b'\xf1\x00DN8_ SCC F-CU-      1.00 1.00 99110-L0000         ',
      b'\xf1\x00DN8_ SCC F-CUP      1.00 1.00 99110-L0000         ',
      b'\xf1\x00DN8_ SCC F-CUP      1.00 1.02 99110-L1000         ',
      b'\xf1\x00DN8_ SCC FHCUP      1.00 1.00 99110-L0000         ',
      b'\xf1\x00DN8_ SCC FHCUP      1.00 1.01 99110-L1000         ',
      b'\xf1\x00DN89110-L0000         \xaa\xaa\xaa\xaa\xaa\xaa\xaa     ',
      b'\xf1\x8799110L0000\xf1\x00DN8_ SCC F-CUP      1.00 1.00 99110-L0000         ',
      b'\xf1\x8799110L0000\xf1\x00DN8_ SCC FHCUP      1.00 1.00 99110-L0000         ',
    ],
    (Ecu.abs, 0x7d1, None): [
      b'\xf1\x00DN ESC \x07 106 \x07\x01 58910-L0100',
      b'\xf1\x00DN ESC \x01 102\x19\x04\x13 58910-L1300',
      b'\xf1\x00DN ESC \x03 100 \x08\x01 58910-L0300',
      b'\xf1\x00DN ESC \x06 104\x19\x08\x01 58910-L0100',
      b'\xf1\x00DN ESC \x07 104\x19\x08\x01 58910-L0100',
      b'\xf1\x00DN ESC \x08 103\x19\x06\x01 58910-L1300',
      b'\xf1\x8758910-L0100\xf1\x00DN ESC \x07 106 \x07\x01 58910-L0100',
      b'\xf1\x8758910-L0100\xf1\x00DN ESC \x06 104\x19\x08\x01 58910-L0100',
      b'\xf1\x8758910-L0100\xf1\x00DN ESC \x06 106 \x07\x01 58910-L0100',
      b'\xf1\x8758910-L0100\xf1\x00DN ESC \x07 104\x19\x08\x01 58910-L0100',
      b'\xf1\x8758910-L0300\xf1\x00DN ESC \x03 100 \x08\x01 58910-L0300',
      b'\xf1\x00DN ESC \x06 106 \x07\x01 58910-L0100',
    ],
    (Ecu.engine, 0x7e0, None): [
      b'\xf1\x81HM6M1_0a0_F00',
      b'\xf1\x82DNBVN5GMCCXXXDCA',
      b'\xf1\x82DNBVN5GMCCXXXG2F',
      b'\xf1\x82DNBWN5TMDCXXXG2E',
      b'\xf1\x82DNCVN5GMCCXXXF0A',
      b'\xf1\x82DNCVN5GMCCXXXG2B',
      b'\xf1\x870\x00\x00\x00\x00\x00\x00\x00\x00\x00\x00\xf1\x82DNDWN5TMDCXXXJ1A',
      b'\xf1\x87391162M003',
      b'\xf1\x87391162M013',
      b'\xf1\x87391162M023',
      b'HM6M1_0a0_F00',
      b'HM6M1_0a0_G20',
      b'HM6M2_0a0_BD0',
      b'\xf1\x8739110-2S278\xf1\x82DNDVD5GMCCXXXL5B',
    ],
    (Ecu.eps, 0x7d4, None): [
      b'\xf1\x00DN8 MDPS C 1,00 1,01 56310L0010\x00 4DNAC101',  # modified firmware
      b'\xf1\x8756310L0010\x00\xf1\x00DN8 MDPS C 1,00 1,01 56310L0010\x00 4DNAC101',  # modified firmware
      b'\xf1\x00DN8 MDPS C 1.00 1.01 \x00\x00\x00\x00\x00\x00\x00\x00\x00\x00\x00 4DNAC101',
      b'\xf1\x00DN8 MDPS C 1.00 1.01 56310-L0010 4DNAC101',
      b'\xf1\x00DN8 MDPS C 1.00 1.01 56310L0010\x00 4DNAC101',
      b'\xf1\x00DN8 MDPS R 1.00 1.00 57700-L0000 4DNAP100',
      b'\xf1\x87\x00\x00\x00\x00\x00\x00\x00\x00\x00\x00\x00\xf1\x00DN8 MDPS C 1.00 1.01 \x00\x00\x00\x00\x00\x00\x00\x00\x00\x00\x00 4DNAC101',
      b'\xf1\x8756310-L0010\xf1\x00DN8 MDPS C 1.00 1.01 56310-L0010 4DNAC101',
      b'\xf1\x8756310-L0210\xf1\x00DN8 MDPS C 1.00 1.01 56310-L0210 4DNAC101',
      b'\xf1\x8756310-L1010\xf1\x00DN8 MDPS C 1.00 1.03 56310-L1010 4DNDC103',
      b'\xf1\x8756310-L1030\xf1\x00DN8 MDPS C 1.00 1.03 56310-L1030 4DNDC103',
      b'\xf1\x8756310L0010\x00\xf1\x00DN8 MDPS C 1.00 1.01 56310L0010\x00 4DNAC101',
      b'\xf1\x8756310L0210\x00\xf1\x00DN8 MDPS C 1.00 1.01 56310L0210\x00 4DNAC101',
      b'\xf1\x8757700-L0000\xf1\x00DN8 MDPS R 1.00 1.00 57700-L0000 4DNAP100',
    ],
    (Ecu.fwdCamera, 0x7c4, None): [
      b'\xf1\x00DN8 MFC  AT KOR LHD 1.00 1.02 99211-L1000 190422',
      b'\xf1\x00DN8 MFC  AT RUS LHD 1.00 1.03 99211-L1000 190705',
      b'\xf1\x00DN8 MFC  AT USA LHD 1.00 1.00 99211-L0000 190716',
      b'\xf1\x00DN8 MFC  AT USA LHD 1.00 1.01 99211-L0000 191016',
      b'\xf1\x00DN8 MFC  AT USA LHD 1.00 1.03 99211-L0000 210603',
      b'\xf1\x00DN8 MFC  AT USA LHD 1.00 1.05 99211-L1000 201109',
      b'\xf1\x00DN8 MFC  AT USA LHD 1.00 1.06 99211-L1000 210325',
    ],
    (Ecu.transmission, 0x7e1, None): [
      b'\xf1\x00bcsh8p54  U903\x00\x00\x00\x00\x00\x00SDN8T16NB0z{\xd4v',
      b'\xf1\x00bcsh8p54  U913\x00\x00\x00\x00\x00\x00SDN8T16NB1\xe3\xc10\xa1',
      b'\xf1\x00bcsh8p54  U913\x00\x00\x00\x00\x00\x00SDN8T16NB2\n\xdd^\xbc',
      b'\xf1\x00HT6TA260BLHT6TA800A1TDN8C20KS4\x00\x00\x00\x00\x00\x00\x00\x00\x00\x00',
      b'\xf1\x00HT6TA260BLHT6TA810A1TDN8M25GS0\x00\x00\x00\x00\x00\x00\xaa\x8c\xd9p',
      b'\xf1\x00HT6WA250BLHT6WA910A1SDN8G25NB1\x00\x00\x00\x00\x00\x00\x00\x00\x00\x00',
      b'\xf1\x00HT6WA250BLHT6WA910A1SDN8G25NB1\x00\x00\x00\x00\x00\x00\x96\xa1\xf1\x92',
      b'\xf1\x00HT6WA280BLHT6WAD10A1SDN8G25NB2\x00\x00\x00\x00\x00\x00\x08\xc9O:',
      b'\xf1\x00T02601BL  T02730A1  VDN8T25XXX730NS5\xf7_\x92\xf5',
      b'\xf1\x87954A02N060\x00\x00\x00\x00\x00\xf1\x81T02730A1  \xf1\x00T02601BL  T02730A1  VDN8T25XXX730NS5\xf7_\x92\xf5',
      b'\xf1\x87SAKFBA2926554GJ2VefVww\x87xwwwww\x88\x87xww\x87wTo\xfb\xffvUo\xff\x8d\x16\xf1\x81U903\x00\x00\x00\x00\x00\x00\xf1\x00bcsh8p54  U903\x00\x00\x00\x00\x00\x00SDN8T16NB0z{\xd4v',
      b'\xf1\x87SAKFBA3030524GJ2UVugww\x97yx\x88\x87\x88vw\x87gww\x87wto\xf9\xfffUo\xff\xa2\x0c\xf1\x81U903\x00\x00\x00\x00\x00\x00\xf1\x00bcsh8p54  U903\x00\x00\x00\x00\x00\x00SDN8T16NB0z{\xd4v',
      b'\xf1\x87SAKFBA3356084GJ2\x86fvgUUuWgw\x86www\x87wffvf\xb6\xcf\xfc\xffeUO\xff\x12\x19\xf1\x81U903\x00\x00\x00\x00\x00\x00\xf1\x00bcsh8p54  U903\x00\x00\x00\x00\x00\x00SDN8T16NB0z{\xd4v',
      b'\xf1\x87SAKFBA3474944GJ2ffvgwwwwg\x88\x86x\x88\x88\x98\x88ffvfeo\xfa\xff\x86fo\xff\t\xae\xf1\x81U903\x00\x00\x00\x00\x00\x00\xf1\x00bcsh8p54  U903\x00\x00\x00\x00\x00\x00SDN8T16NB0z{\xd4v',
      b'\xf1\x87SAKFBA3475714GJ2Vfvgvg\x96yx\x88\x97\x88ww\x87ww\x88\x87xs_\xfb\xffvUO\xff\x0f\xff\xf1\x81U903\x00\x00\x00\x00\x00\x00\xf1\x00bcsh8p54  U903\x00\x00\x00\x00\x00\x00SDN8T16NB0z{\xd4v',
      b'\xf1\x87SALDBA3510954GJ3ww\x87xUUuWx\x88\x87\x88\x87w\x88wvfwfc_\xf9\xff\x98wO\xffl\xe0\xf1\x89HT6WA910A1\xf1\x82SDN8G25NB1\x00\x00\x00\x00\x00\x00',
      b'\xf1\x87SALDBA3573534GJ3\x89\x98\x89\x88EUuWgwvwwwwww\x88\x87xTo\xfa\xff\x86f\x7f\xffo\x0e\xf1\x89HT6WA910A1\xf1\x82SDN8G25NB1\x00\x00\x00\x00\x00\x00',
      b'\xf1\x87SALDBA3601464GJ3\x88\x88\x88\x88ffvggwvwvw\x87gww\x87wvo\xfb\xff\x98\x88\x7f\xffjJ\xf1\x89HT6WA910A1\xf1\x82SDN8G25NB1\x00\x00\x00\x00\x00\x00',
      b'\xf1\x87SALDBA3753044GJ3UUeVff\x86hwwwwvwwgvfgfvo\xf9\xfffU_\xffC\xae\xf1\x89HT6WA910A1\xf1\x82SDN8G25NB1\x00\x00\x00\x00\x00\x00',
      b'\xf1\x87SALDBA3862294GJ3vfvgvefVxw\x87\x87w\x88\x87xwwwwc_\xf9\xff\x87w\x9f\xff\xd5\xdc\xf1\x89HT6WA910A1\xf1\x82SDN8G25NB1\x00\x00\x00\x00\x00\x00',
      b'\xf1\x87SALDBA3873834GJ3fefVwuwWx\x88\x97\x88w\x88\x97xww\x87wU_\xfb\xff\x86f\x8f\xffN\x04\xf1\x89HT6WA910A1\xf1\x82SDN8G25NB1\x00\x00\x00\x00\x00\x00',
      b'\xf1\x87SALDBA4525334GJ3\x89\x99\x99\x99fevWh\x88\x86\x88fwvgw\x88\x87xfo\xfa\xffuDo\xff\xd1>\xf1\x89HT6WA910A1\xf1\x82SDN8G25NB1\x00\x00\x00\x00\x00\x00',
      b'\xf1\x87SALDBA4626804GJ3wwww\x88\x87\x88xx\x88\x87\x88wwgw\x88\x88\x98\x88\x95_\xf9\xffuDo\xff|\xe7\xf1\x89HT6WA910A1\xf1\x82SDN8G25NB1\x00\x00\x00\x00\x00\x00',
      b'\xf1\x87SALDBA4803224GJ3wwwwwvwg\x88\x88\x98\x88wwww\x87\x88\x88xu\x9f\xfc\xff\x87f\x8f\xff\xea\xea\xf1\x89HT6WA910A1\xf1\x82SDN8G25NB1\x00\x00\x00\x00\x00\x00',
      b'\xf1\x87SALDBA6212564GJ3\x87wwwUTuGg\x88\x86xx\x88\x87\x88\x87\x88\x98xu?\xf9\xff\x97f\x7f\xff\xb8\n\xf1\x89HT6WA910A1\xf1\x82SDN8G25NB1\x00\x00\x00\x00\x00\x00',
      b'\xf1\x87SALDBA6347404GJ3wwwwff\x86hx\x88\x97\x88\x88\x88\x88\x88vfgf\x88?\xfc\xff\x86Uo\xff\xec/\xf1\x89HT6WA910A1\xf1\x82SDN8G25NB1\x00\x00\x00\x00\x00\x00',
      b'\xf1\x87SALDBA6901634GJ3UUuWVeVUww\x87wwwwwvUge\x86/\xfb\xff\xbb\x99\x7f\xff]2\xf1\x89HT6WA910A1\xf1\x82SDN8G25NB1\x00\x00\x00\x00\x00\x00',
      b'\xf1\x87SALDBA7077724GJ3\x98\x88\x88\x88ww\x97ygwvwww\x87ww\x88\x87x\x87_\xfd\xff\xba\x99o\xff\x99\x01\xf1\x89HT6WA910A1\xf1\x82SDN8G25NB1\x00\x00\x00\x00\x00\x00',
      b'\xf1\x87SALFBA3525114GJ2wvwgvfvggw\x86wffvffw\x86g\x85_\xf9\xff\xa8wo\xffv\xcd\xf1\x81U903\x00\x00\x00\x00\x00\x00\xf1\x00bcsh8p54  U903\x00\x00\x00\x00\x00\x00SDN8T16NB0z{\xd4v',
      b'\xf1\x87SALFBA3624024GJ2\x88\x88\x88\x88wv\x87hx\x88\x97\x88x\x88\x97\x88ww\x87w\x86o\xfa\xffvU\x7f\xff\xd1\xec\xf1\x81U903\x00\x00\x00\x00\x00\x00\xf1\x00bcsh8p54  U903\x00\x00\x00\x00\x00\x00SDN8T16NB0z{\xd4v',
      b'\xf1\x87SALFBA3960824GJ2wwwwff\x86hffvfffffvfwfg_\xf9\xff\xa9\x88\x8f\xffb\x99\xf1\x81U903\x00\x00\x00\x00\x00\x00\xf1\x00bcsh8p54  U903\x00\x00\x00\x00\x00\x00SDN8T16NB0z{\xd4v',
      b'\xf1\x87SALFBA4011074GJ2fgvwwv\x87hw\x88\x87xww\x87wwfgvu_\xfa\xffefo\xff\x87\xc0\xf1\x81U903\x00\x00\x00\x00\x00\x00\xf1\x00bcsh8p54  U903\x00\x00\x00\x00\x00\x00SDN8T16NB0z{\xd4v',
      b'\xf1\x87SALFBA4121304GJ2x\x87xwff\x86hwwwwww\x87wwwww\x84_\xfc\xff\x98\x88\x9f\xffi\xa6\xf1\x81U903\x00\x00\x00\x00\x00\x00\xf1\x00bcsh8p54  U903\x00\x00\x00\x00\x00\x00SDN8T16NB0z{\xd4v',
      b'\xf1\x87SALFBA4195874GJ2EVugvf\x86hgwvwww\x87wgw\x86wc_\xfb\xff\x98\x88\x8f\xff\xe23\xf1\x81U903\x00\x00\x00\x00\x00\x00\xf1\x00bcsh8p54  U903\x00\x00\x00\x00\x00\x00SDN8T16NB0z{\xd4v',
      b'\xf1\x87SALFBA4625294GJ2eVefeUeVx\x88\x97\x88wwwwwwww\xa7o\xfb\xffvw\x9f\xff\xee.\xf1\x81U903\x00\x00\x00\x00\x00\x00\xf1\x00bcsh8p54  U903\x00\x00\x00\x00\x00\x00SDN8T16NB0z{\xd4v',
      b'\xf1\x87SALFBA4728774GJ2vfvg\x87vwgww\x87ww\x88\x97xww\x87w\x86_\xfb\xffeD?\xffk0\xf1\x81U903\x00\x00\x00\x00\x00\x00\xf1\x00bcsh8p54  U903\x00\x00\x00\x00\x00\x00SDN8T16NB0z{\xd4v',
      b'\xf1\x87SALFBA5129064GJ2vfvgwv\x87hx\x88\x87\x88ww\x87www\x87wd_\xfa\xffvfo\xff\x1d\x00\xf1\x81U903\x00\x00\x00\x00\x00\x00\xf1\x00bcsh8p54  U903\x00\x00\x00\x00\x00\x00SDN8T16NB0z{\xd4v',
      b'\xf1\x87SALFBA5454914GJ2\x98\x88\x88\x88\x87vwgx\x88\x87\x88xww\x87ffvf\xa7\x7f\xf9\xff\xa8w\x7f\xff\x1b\x90\xf1\x81U903\x00\x00\x00\x00\x00\x00\xf1\x00bcsh8p54  U903\x00\x00\x00\x00\x00\x00SDN8T16NB0z{\xd4v',
      b'\xf1\x87SALFBA5987784GJ2UVugDDtGx\x88\x87\x88w\x88\x87xwwwwd/\xfb\xff\x97fO\xff\xb0h\xf1\x81U903\x00\x00\x00\x00\x00\x00\xf1\x00bcsh8p54  U903\x00\x00\x00\x00\x00\x00SDN8T16NB0z{\xd4v',
      b'\xf1\x87SALFBA5987864GJ2fgvwUUuWgwvw\x87wxwwwww\x84/\xfc\xff\x97w\x7f\xff\xdf\x1d\xf1\x81U903\x00\x00\x00\x00\x00\x00\xf1\x00bcsh8p54  U903\x00\x00\x00\x00\x00\x00SDN8T16NB0z{\xd4v',
      b'\xf1\x87SALFBA6337644GJ2vgvwwv\x87hgffvwwwwwwww\x85O\xfa\xff\xa7w\x7f\xff\xc5\xfc\xf1\x81U903\x00\x00\x00\x00\x00\x00\xf1\x00bcsh8p54  U903\x00\x00\x00\x00\x00\x00SDN8T16NB0z{\xd4v',
      b'\xf1\x87SALFBA6802004GJ2UUuWUUuWgw\x86www\x87www\x87w\x96?\xf9\xff\xa9\x88\x7f\xff\x9fK\xf1\x81U903\x00\x00\x00\x00\x00\x00\xf1\x00bcsh8p54  U903\x00\x00\x00\x00\x00\x00SDN8T16NB0z{\xd4v',
      b'\xf1\x87SALFBA6892284GJ233S5\x87w\x87xx\x88\x87\x88vwwgww\x87w\x84?\xfb\xff\x98\x88\x8f\xff*\x9e\xf1\x81U903\x00\x00\x00\x00\x00\x00\xf1\x00bcsh8p54  U903\x00\x00\x00\x00\x00\x00SDN8T16NB0z{\xd4v',
      b'\xf1\x87SALFBA7005534GJ2eUuWfg\x86xxww\x87x\x88\x87\x88\x88w\x88\x87\x87O\xfc\xffuUO\xff\xa3k\xf1\x81U913\x00\x00\x00\x00\x00\x00\xf1\x00bcsh8p54  U913\x00\x00\x00\x00\x00\x00SDN8T16NB1\xe3\xc10\xa1',
      b'\xf1\x87SALFBA7152454GJ2gvwgFf\x86hx\x88\x87\x88vfWfffffd?\xfa\xff\xba\x88o\xff,\xcf\xf1\x81U913\x00\x00\x00\x00\x00\x00\xf1\x00bcsh8p54  U913\x00\x00\x00\x00\x00\x00SDN8T16NB1\xe3\xc10\xa1',
      b'\xf1\x87SALFBA7485034GJ2ww\x87xww\x87xfwvgwwwwvfgf\xa5/\xfc\xff\xa9w_\xff40\xf1\x81U913\x00\x00\x00\x00\x00\x00\xf1\x00bcsh8p54  U913\x00\x00\x00\x00\x00\x00SDN8T16NB2\n\xdd^\xbc',
      b'\xf1\x87SAMDBA7743924GJ3wwwwww\x87xgwvw\x88\x88\x88\x88wwww\x85_\xfa\xff\x86f\x7f\xff0\x9d\xf1\x89HT6WAD10A1\xf1\x82SDN8G25NB2\x00\x00\x00\x00\x00\x00',
      b'\xf1\x87SAMDBA7817334GJ3Vgvwvfvgww\x87wwwwwwfgv\x97O\xfd\xff\x88\x88o\xff\x8e\xeb\xf1\x89HT6WAD10A1\xf1\x82SDN8G25NB2\x00\x00\x00\x00\x00\x00',
      b'\xf1\x87SAMDBA8054504GJ3gw\x87xffvgffffwwwweUVUf?\xfc\xffvU_\xff\xddl\xf1\x89HT6WAD10A1\xf1\x82SDN8G25NB2\x00\x00\x00\x00\x00\x00',
      b'\xf1\x87SAMFB41553621GC7ww\x87xUU\x85Xvwwg\x88\x88\x88\x88wwgw\x86\xaf\xfb\xffuDo\xff\xaa\x8f\xf1\x81U913\x00\x00\x00\x00\x00\x00\xf1\x00bcsh8p54  U913\x00\x00\x00\x00\x00\x00SDN8T16NB2\n\xdd^\xbc',
      b'\xf1\x87SAMFB42555421GC7\x88\x88\x88\x88wvwgx\x88\x87\x88wwgw\x87wxw3\x8f\xfc\xff\x98f\x8f\xffga\xf1\x81U913\x00\x00\x00\x00\x00\x00\xf1\x00bcsh8p54  U913\x00\x00\x00\x00\x00\x00SDN8T16NB2\n\xdd^\xbc',
      b'\xf1\x87SAMFBA7978674GJ2gw\x87xgw\x97ywwwwvUGeUUeU\x87O\xfb\xff\x98w\x8f\xfffF\xf1\x81U913\x00\x00\x00\x00\x00\x00\xf1\x00bcsh8p54  U913\x00\x00\x00\x00\x00\x00SDN8T16NB2\n\xdd^\xbc',
      b'\xf1\x87SAMFBA9283024GJ2wwwwEUuWwwgwwwwwwwww\x87/\xfb\xff\x98w\x8f\xff<\xd3\xf1\x81U913\x00\x00\x00\x00\x00\x00\xf1\x00bcsh8p54  U913\x00\x00\x00\x00\x00\x00SDN8T16NB2\n\xdd^\xbc',
      b'\xf1\x87SAMFBA9708354GJ2wwwwVf\x86h\x88wx\x87xww\x87\x88\x88\x88\x88w/\xfa\xff\x97w\x8f\xff\x86\xa0\xf1\x81U913\x00\x00\x00\x00\x00\x00\xf1\x00bcsh8p54  U913\x00\x00\x00\x00\x00\x00SDN8T16NB2\n\xdd^\xbc',
      b'\xf1\x87SANDB45316691GC6\x99\x99\x99\x99\x88\x88\xa8\x8avfwfwwww\x87wxwT\x9f\xfd\xff\x88wo\xff\x1c\xfa\xf1\x89HT6WAD10A1\xf1\x82SDN8G25NB3\x00\x00\x00\x00\x00\x00',
      b'\xf1\x87SALFBA7460044GJ2gx\x87\x88Vf\x86hx\x88\x87\x88wwwwgw\x86wd?\xfa\xff\x86U_\xff\xaf\x1f\xf1\x81U913\x00\x00\x00\x00\x00\x00\xf1\x00bcsh8p54  U913\x00\x00\x00\x00\x00\x00SDN8T16NB2\n\xdd^\xbc',
      b'\xf1\x87SAMFBA8105254GJ2wx\x87\x88Vf\x86hx\x88\x87\x88wwwwwwww\x86O\xfa\xff\x99\x88\x7f\xffZG\xf1\x81U913\x00\x00\x00\x00\x00\x00\xf1\x00bcsh8p54  U913\x00\x00\x00\x00\x00\x00SDN8T16NB2\n\xdd^\xbc',
      b'\xf1\x87SANFB45889451GC7wx\x87\x88gw\x87x\x88\x88x\x88\x87wxw\x87wxw\x87\x8f\xfc\xffeU\x8f\xff+Q\xf1\x81U913\x00\x00\x00\x00\x00\x00\xf1\x00bcsh8p54  U913\x00\x00\x00\x00\x00\x00SDN8T16NB2\n\xdd^\xbc',
    ],
  },
  CAR.SONATA_LF: {
    (Ecu.fwdRadar, 0x7d0, None): [
      b'\xf1\x00LF__ SCC F-CUP      1.00 1.00 96401-C2200         ',
    ],
    (Ecu.abs, 0x7d1, None): [
      b'\xf1\x00LF ESC \f 11 \x17\x01\x13 58920-C2610',
      b'\xf1\x00LF ESC \t 11 \x17\x01\x13 58920-C2610',
    ],
    (Ecu.engine, 0x7e0, None): [
      b'\xf1\x81606D5051\x00\x00\x00\x00\x00\x00\x00\x00',
      b'\xf1\x81606D5K51\x00\x00\x00\x00\x00\x00\x00\x00',
      b'\xf1\x81606G1051\x00\x00\x00\x00\x00\x00\x00\x00',
    ],
    (Ecu.fwdCamera, 0x7c4, None): [
      b'\xf1\x00LFF LKAS AT USA LHD 1.00 1.01 95740-C1000 E51',
      b'\xf1\x00LFF LKAS AT USA LHD 1.01 1.02 95740-C1000 E52',
    ],
    (Ecu.transmission, 0x7e1, None): [
      b'\xf1\x006T6H0_C2\x00\x006T6B4051\x00\x00TLF0G24NL1\xb0\x9f\xee\xf5',
      b'\xf1\x87\xff\xff\xff\xff\xff\xff\xff\xff\xff\xff\xff\xff\xff\xff\xff\xff\xff\xff\xff\xff\xff\xff\xff\xff\xff\xff\xff\xff\xff\xff\xff\xff\xff\xff\xff\xff\xff\xff\xff\xff\xff\xff\xf1\x816T6B4051\x00\x00\xf1\x006T6H0_C2\x00\x006T6B4051\x00\x00TLF0G24NL1\x00\x00\x00\x00',
      b'\xf1\x87\xff\xff\xff\xff\xff\xff\xff\xff\xff\xff\xff\xff\xff\xff\xff\xff\xff\xff\xff\xff\xff\xff\xff\xff\xff\xff\xff\xff\xff\xff\xff\xff\xff\xff\xff\xff\xff\xff\xff\xff\xff\xff\xf1\x816T6B4051\x00\x00\xf1\x006T6H0_C2\x00\x006T6B4051\x00\x00TLF0G24NL1\xb0\x9f\xee\xf5',
      b'\xf1\x87\xff\xff\xff\xff\xff\xff\xff\xff\xff\xff\xff\xff\xff\xff\xff\xff\xff\xff\xff\xff\xff\xff\xff\xff\xff\xff\xff\xff\xff\xff\xff\xff\xff\xff\xff\xff\xff\xff\xff\xff\xff\xff\xf1\x816T6B4051\x00\x00\xf1\x006T6H0_C2\x00\x006T6B4051\x00\x00TLF0G24SL2n\x8d\xbe\xd8',
      b'\xf1\x87LAHSGN012918KF10\x98\x88x\x87\x88\x88x\x87\x88\x88\x98\x88\x87w\x88w\x88\x88\x98\x886o\xf6\xff\x98w\x7f\xff3\x00\xf1\x816W3B1051\x00\x00\xf1\x006W351_C2\x00\x006W3B1051\x00\x00TLF0T20NL2\x00\x00\x00\x00',
      b'\xf1\x87LAHSGN012918KF10\x98\x88x\x87\x88\x88x\x87\x88\x88\x98\x88\x87w\x88w\x88\x88\x98\x886o\xf6\xff\x98w\x7f\xff3\x00\xf1\x816W3B1051\x00\x00\xf1\x006W351_C2\x00\x006W3B1051\x00\x00TLF0T20NL2H\r\xbdm',
      b'\xf1\x87LAJSG49645724HF0\x87x\x87\x88\x87www\x88\x99\xa8\x89\x88\x99\xa8\x89\x88\x99\xa8\x89S_\xfb\xff\x87f\x7f\xff^2\xf1\x816W3B1051\x00\x00\xf1\x006W351_C2\x00\x006W3B1051\x00\x00TLF0T20NL2H\r\xbdm',
    ],
  },
  CAR.TUCSON: {
    (Ecu.fwdRadar, 0x7d0, None): [
      b'\xf1\x00TL__ FCA F-CUP      1.00 1.01 99110-D3500         ',
      b'\xf1\x00TL__ FCA F-CUP      1.00 1.02 99110-D3510         ',
    ],
    (Ecu.engine, 0x7e0, None): [
      b'\xf1\x8971TLC2NAIDDIR002\xf1\x8271TLC2NAIDDIR002',
      b'\xf1\x81606G3051\x00\x00\x00\x00\x00\x00\x00\x00',
    ],
    (Ecu.fwdCamera, 0x7c4, None): [
      b'\xf1\x00TL  MFC  AT KOR LHD 1.00 1.02 95895-D3800 180719',
      b'\xf1\x00TL  MFC  AT USA LHD 1.00 1.06 95895-D3800 190107',
    ],
    (Ecu.transmission, 0x7e1, None): [
      b'\xf1\x87LBJXAN202299KF22\x87x\x87\x88ww\x87xx\x88\x97\x88\x87\x88\x98x\x88\x99\x98\x89\x87o\xf6\xff\x87w\x7f\xff\x12\x9a\xf1\x81U083\x00\x00\x00\x00\x00\x00\xf1\x00bcsh8p54  U083\x00\x00\x00\x00\x00\x00TTL2V20KL1\x8fRn\x8a',
      b'\xf1\x87KMLDCU585233TJ20wx\x87\x88x\x88\x98\x89vfwfwwww\x87f\x9f\xff\x98\xff\x7f\xf9\xf7s\xf1\x816T6G4051\x00\x00\xf1\x006T6J0_C2\x00\x006T6G4051\x00\x00TTL4G24NH2\x00\x00\x00\x00',
    ],
  },
  CAR.SANTA_FE: {
    (Ecu.fwdRadar, 0x7d0, None): [
      b'\xf1\x00TM__ SCC F-CUP      1.00 1.01 99110-S2000         ',
      b'\xf1\x00TM__ SCC F-CUP      1.00 1.02 99110-S2000         ',
      b'\xf1\x00TM__ SCC F-CUP      1.00 1.03 99110-S2000         ',
    ],
    (Ecu.abs, 0x7d1, None): [
      b'\xf1\x00TM ESC \r 100\x18\x031 58910-S2650',
      b'\xf1\x00TM ESC \r 103\x18\x11\x08 58910-S2650',
      b'\xf1\x00TM ESC \r 104\x19\a\b 58910-S2650',
      b'\xf1\x00TM ESC \x02 100\x18\x030 58910-S2600',
      b'\xf1\x00TM ESC \x02 102\x18\x07\x01 58910-S2600',
      b'\xf1\x00TM ESC \x02 103\x18\x11\x07 58910-S2600',
      b'\xf1\x00TM ESC \x02 104\x19\x07\x07 58910-S2600',
      b'\xf1\x00TM ESC \x03 103\x18\x11\x07 58910-S2600',
      b'\xf1\x00TM ESC \x0c 103\x18\x11\x08 58910-S2650',
    ],
    (Ecu.engine, 0x7e0, None): [
      b'\xf1\x81606EA051\x00\x00\x00\x00\x00\x00\x00\x00',
      b'\xf1\x81606G1051\x00\x00\x00\x00\x00\x00\x00\x00',
      b'\xf1\x81606G3051\x00\x00\x00\x00\x00\x00\x00\x00',
    ],
    (Ecu.eps, 0x7d4, None): [
      b'\xf1\x00TM  MDPS C 1.00 1.00 56340-S2000 8409',
      b'\xf1\x00TM  MDPS C 1.00 1.00 56340-S2000 8A12',
      b'\xf1\x00TM  MDPS C 1.00 1.01 56340-S2000 9129',
    ],
    (Ecu.fwdCamera, 0x7c4, None): [
      b'\xf1\x00TM  MFC  AT USA LHD 1.00 1.00 99211-S2000 180409',
    ],
    (Ecu.transmission, 0x7e1, None): [
      b'\xf1\x87LBJSGA7082574HG0\x87www\x98\x88\x88\x88\x99\xaa\xb9\x9afw\x86gx\x99\xa7\x89co\xf8\xffvU_\xffR\xaf\xf1\x816W3C2051\x00\x00\xf1\x006W351_C2\x00\x006W3C2051\x00\x00TTM2T20NS1\x00\xa6\xe0\x91',
      b'\xf1\x87LBKSGA0458404HG0vfvg\x87www\x89\x99\xa8\x99y\xaa\xa7\x9ax\x88\xa7\x88t_\xf9\xff\x86w\x8f\xff\x15x\xf1\x816W3C2051\x00\x00\xf1\x006W351_C2\x00\x006W3C2051\x00\x00TTM2T20NS1\x00\x00\x00\x00',
      b'\xf1\x87LDJUEA6010814HG1\x87w\x87x\x86gvw\x88\x88\x98\x88gw\x86wx\x88\x97\x88\x85o\xf8\xff\x86f_\xff\xd37\xf1\x816W3C2051\x00\x00\xf1\x006W351_C2\x00\x006W3C2051\x00\x00TTM4T20NS0\xf8\x19\x92g',
      b'\xf1\x87LDJUEA6458264HG1ww\x87x\x97x\x87\x88\x88\x99\x98\x89g\x88\x86xw\x88\x97x\x86o\xf7\xffvw\x8f\xff3\x9a\xf1\x816W3C2051\x00\x00\xf1\x006W351_C2\x00\x006W3C2051\x00\x00TTM4T20NS0\xf8\x19\x92g',
      b'\xf1\x87LDKUEA2045844HG1wwww\x98\x88x\x87\x88\x88\xa8\x88x\x99\x97\x89x\x88\xa7\x88U\x7f\xf8\xffvfO\xffC\x1e\xf1\x816W3E0051\x00\x00\xf1\x006W351_C2\x00\x006W3E0051\x00\x00TTM4T20NS3\x00\x00\x00\x00',
      b'\xf1\x87LDKUEA9993304HG1\x87www\x97x\x87\x88\x99\x99\xa9\x99x\x99\xa7\x89w\x88\x97x\x86_\xf7\xffwwO\xffl#\xf1\x816W3C2051\x00\x00\xf1\x006W351_C2\x00\x006W3C2051\x00\x00TTM4T20NS1R\x7f\x90\n',
      b'\xf1\x87LDLUEA6061564HG1\xa9\x99\x89\x98\x87wwwx\x88\x97\x88x\x99\xa7\x89x\x99\xa7\x89sO\xf9\xffvU_\xff<\xde\xf1\x816W3E1051\x00\x00\xf1\x006W351_C2\x00\x006W3E1051\x00\x00TTM4T20NS50\xcb\xc3\xed',
      b'\xf1\x87LDLUEA6159884HG1\x88\x87hv\x99\x99y\x97\x89\xaa\xb8\x9ax\x99\x87\x89y\x99\xb7\x99\xa7?\xf7\xff\x97wo\xff\xf3\x05\xf1\x816W3E1051\x00\x00\xf1\x006W351_C2\x00\x006W3E1051\x00\x00TTM4T20NS5\x00\x00\x00\x00',
      b'\xf1\x87LDLUEA6852664HG1\x97wWu\x97www\x89\xaa\xc8\x9ax\x99\x97\x89x\x99\xa7\x89SO\xf7\xff\xa8\x88\x7f\xff\x03z\xf1\x816W3E1051\x00\x00\xf1\x006W351_C2\x00\x006W3E1051\x00\x00TTM4T20NS50\xcb\xc3\xed',
      b'\xf1\x87LDLUEA6898374HG1fevW\x87wwwx\x88\x97\x88h\x88\x96\x88x\x88\xa7\x88ao\xf9\xff\x98\x99\x7f\xffD\xe2\xf1\x816W3E1051\x00\x00\xf1\x006W351_C2\x00\x006W3E1051\x00\x00TTM4T20NS5\x00\x00\x00\x00',
      b'\xf1\x87LDLUEA6898374HG1fevW\x87wwwx\x88\x97\x88h\x88\x96\x88x\x88\xa7\x88ao\xf9\xff\x98\x99\x7f\xffD\xe2\xf1\x816W3E1051\x00\x00\xf1\x006W351_C2\x00\x006W3E1051\x00\x00TTM4T20NS50\xcb\xc3\xed',
      b'\xf1\x87SBJWAA5842214GG0\x88\x87\x88xww\x87x\x89\x99\xa8\x99\x88\x99\x98\x89w\x88\x87xw_\xfa\xfffU_\xff\xd1\x8d\xf1\x816W3C2051\x00\x00\xf1\x006W351_C2\x00\x006W3C2051\x00\x00TTM2G24NS1\x98{|\xe3',
      b'\xf1\x87SBJWAA5890864GG0\xa9\x99\x89\x98\x98\x87\x98y\x89\x99\xa8\x99w\x88\x87xww\x87wvo\xfb\xffuD_\xff\x9f\xb5\xf1\x816W3C2051\x00\x00\xf1\x006W351_C2\x00\x006W3C2051\x00\x00TTM2G24NS1\x98{|\xe3',
      b'\xf1\x87SBJWAA6562474GG0ffvgeTeFx\x88\x97\x88ww\x87www\x87w\x84o\xfa\xff\x87fO\xff\xc2 \xf1\x816W3C2051\x00\x00\xf1\x006W351_C2\x00\x006W3C2051\x00\x00TTM2G24NS1\x00\x00\x00\x00',
      b'\xf1\x87SBJWAA6562474GG0ffvgeTeFx\x88\x97\x88ww\x87www\x87w\x84o\xfa\xff\x87fO\xff\xc2 \xf1\x816W3C2051\x00\x00\xf1\x006W351_C2\x00\x006W3C2051\x00\x00TTM2G24NS1\x98{|\xe3',
      b'\xf1\x87SBJWAA7780564GG0wvwgUUeVwwwwx\x88\x87\x88wwwwd_\xfc\xff\x86f\x7f\xff\xd7*\xf1\x816W3C2051\x00\x00\xf1\x006W351_C2\x00\x006W3C2051\x00\x00TTM2G24NS2F\x84<\xc0',
      b'\xf1\x87SBJWAA8278284GG0ffvgUU\x85Xx\x88\x87\x88x\x88w\x88ww\x87w\x96o\xfd\xff\xa7U_\xff\xf2\xa0\xf1\x816W3C2051\x00\x00\xf1\x006W351_C2\x00\x006W3C2051\x00\x00TTM2G24NS2F\x84<\xc0',
      b'\xf1\x87SBLWAA4363244GG0wvwgwv\x87hgw\x86ww\x88\x87xww\x87wdo\xfb\xff\x86f\x7f\xff3$\xf1\x816W3E1051\x00\x00\xf1\x006W351_C2\x00\x006W3E1051\x00\x00TTM2G24NS6\x00\x00\x00\x00',
      b'\xf1\x87SBLWAA4363244GG0wvwgwv\x87hgw\x86ww\x88\x87xww\x87wdo\xfb\xff\x86f\x7f\xff3$\xf1\x816W3E1051\x00\x00\xf1\x006W351_C2\x00\x006W3E1051\x00\x00TTM2G24NS6x0\x17\xfe',
      b'\xf1\x87SBLWAA4899564GG0VfvgUU\x85Xx\x88\x87\x88vfgf\x87wxwvO\xfb\xff\x97f\xb1\xffSB\xf1\x816W3E1051\x00\x00\xf1\x006W351_C2\x00\x006W3E1051\x00\x00TTM2G24NS7\x00\x00\x00\x00',
      b'\xf1\x87SBLWAA6622844GG0wwwwff\x86hwwwwx\x88\x87\x88\x88\x88\x88\x88\x98?\xfd\xff\xa9\x88\x7f\xffn\xe5\xf1\x816W3E1051\x00\x00\xf1\x006W351_C2\x00\x006W3E1051\x00\x00TTM2G24NS7u\x1e{\x1c',
      b'\xf1\x87SDJXAA7656854GG1DEtWUU\x85X\x88\x88\x98\x88w\x88\x87xx\x88\x87\x88\x96o\xfb\xff\x86f\x7f\xff.\xca\xf1\x816W3C2051\x00\x00\xf1\x006W351_C2\x00\x006W3C2051\x00\x00TTM4G24NS2\x00\x00\x00\x00',
      b'\xf1\x87SDJXAA7656854GG1DEtWUU\x85X\x88\x88\x98\x88w\x88\x87xx\x88\x87\x88\x96o\xfb\xff\x86f\x7f\xff.\xca\xf1\x816W3C2051\x00\x00\xf1\x006W351_C2\x00\x006W3C2051\x00\x00TTM4G24NS2K\xdaV0',
      b'\xf1\x87SDKXAA2443414GG1vfvgwv\x87h\x88\x88\x88\x88ww\x87wwwww\x99_\xfc\xffvD?\xffl\xd2\xf1\x816W3E1051\x00\x00\xf1\x006W351_C2\x00\x006W3E1051\x00\x00TTM4G24NS6\x00\x00\x00\x00',
    ],
  },
  CAR.SANTA_FE_2022: {
    (Ecu.fwdRadar, 0x7d0, None): [
      b'\xf1\x00TM__ SCC F-CUP      1.00 1.00 99110-S1500         ',
      b'\xf1\x8799110S1500\xf1\x00TM__ SCC F-CUP      1.00 1.00 99110-S1500         ',
      b'\xf1\x8799110S1500\xf1\x00TM__ SCC FHCUP      1.00 1.00 99110-S1500         ',
      b'\xf1\x00TM__ SCC FHCUP      1.00 1.00 99110-S1500         ',
    ],
    (Ecu.abs, 0x7d1, None): [
      b'\xf1\x00TM ESC \x02 101 \x08\x04 58910-S2GA0',
      b'\xf1\x00TM ESC \x03 101 \x08\x02 58910-S2DA0',
      b'\xf1\x8758910-S2DA0\xf1\x00TM ESC \x03 101 \x08\x02 58910-S2DA0',
      b'\xf1\x8758910-S2GA0\xf1\x00TM ESC \x02 101 \x08\x04 58910-S2GA0',
      b'\xf1\x8758910-S1DA0\xf1\x00TM ESC \x1e 102 \x08\x08 58910-S1DA0',
      b'\xf1\x8758910-S2GA0\xf1\x00TM ESC \x04 102!\x04\x05 58910-S2GA0',
      b'\xf1\x00TM ESC \x04 102!\x04\x05 58910-S2GA0',
    ],
    (Ecu.engine, 0x7e0, None): [
      b'\xf1\x82TACVN5GMI3XXXH0A',
      b'\xf1\x82TMBZN5TMD3XXXG2E',
      b'\xf1\x82TACVN5GSI3XXXH0A',
      b'\xf1\x82TMCFD5MMCXXXXG0A',
      b'\xf1\x870\x00\x00\x00\x00\x00\x00\x00\x00\x00\x00\xf1\x82TMDWN5TMD3TXXJ1A',
      b'\xf1\x81HM6M2_0a0_G00',
      b'\xf1\x870\x00\x00\x00\x00\x00\x00\x00\x00\x00\x00\xf1\x81HM6M1_0a0_J10',
    ],
    (Ecu.eps, 0x7d4, None): [
      b'\xf1\x00TM  MDPS C 1.00 1.02 56370-S2AA0 0B19',
      b'\xf1\x00TM  MDPS C 1.00 1.01 56310-S1AB0 4TSDC101',
    ],
    (Ecu.fwdCamera, 0x7c4, None): [
      b'\xf1\x00TMA MFC  AT MEX LHD 1.00 1.01 99211-S2500 210205',
      b'\xf1\x00TMA MFC  AT USA LHD 1.00 1.00 99211-S2500 200720',
      b'\xf1\x00TM  MFC  AT EUR LHD 1.00 1.03 99211-S1500 210224',
      b'\xf1\x00TMA MFC  AT USA LHD 1.00 1.01 99211-S2500 210205',
    ],
    (Ecu.transmission, 0x7e1, None): [
      b'\xf1\x87SDMXCA9087684GN1VfvgUUeVwwgwwwwwffffU?\xfb\xff\x97\x88\x7f\xff+\xa4\xf1\x89HT6WAD00A1\xf1\x82STM4G25NH1\x00\x00\x00\x00\x00\x00',
      b'\xf1\x00T02601BL  T02730A1  VTMPT25XXX730NS2\xa6\x06\x88\xf7',
      b'\xf1\x87SDMXCA8653204GN1EVugEUuWwwwwww\x87wwwwwv/\xfb\xff\xa8\x88\x9f\xff\xa5\x9c\xf1\x89HT6WAD00A1\xf1\x82STM4G25NH1\x00\x00\x00\x00\x00\x00',
      b'\xf1\x87954A02N250\x00\x00\x00\x00\x00\xf1\x81T02730A1  \xf1\x00T02601BL  T02730A1  VTMPT25XXX730NS2\xa6\x06\x88\xf7',
      b'\xf1\x87KMMYBU034207SB72x\x89\x88\x98h\x88\x98\x89\x87fhvvfWf33_\xff\x87\xff\x8f\xfa\x81\xe5\xf1\x89HT6TAF00A1\xf1\x82STM0M25GS1\x00\x00\x00\x00\x00\x00',
      b'\xf1\x87954A02N250\x00\x00\x00\x00\x00\xf1\x81T02730A1  \xf1\x00T02601BL  T02730A1  VTMPT25XXX730NS2\xa6',
      b'\xf1\x00HT6TA290BLHT6TAF00A1STM0M25GS1\x00\x00\x00\x00\x00\x006\xd8\x97\x15',
      b'\xf1\x00T02601BL  T02900A1  VTMPT25XXX900NS8\xb7\xaa\xfe\xfc',
      b'\xf1\x87954A02N250\x00\x00\x00\x00\x00\xf1\x81T02900A1  \xf1\x00T02601BL  T02900A1  VTMPT25XXX900NS8\xb7\xaa\xfe\xfc',
    ],
  },
  CAR.SANTA_FE_HEV_2022: {
    (Ecu.fwdRadar, 0x7d0, None): [
      b'\xf1\x8799110CL500\xf1\x00TMhe SCC FHCUP      1.00 1.00 99110-CL500         ',
    ],
    (Ecu.eps, 0x7d4, None): [
      b'\xf1\x00TM  MDPS C 1.00 1.02 56310-CLAC0 4TSHC102',
    ],
    (Ecu.fwdCamera, 0x7c4, None): [
      b'\xf1\x00TMH MFC  AT USA LHD 1.00 1.03 99211-S1500 210224',
    ],
    (Ecu.transmission, 0x7e1, None): [
      b'\xf1\x87959102T250\x00\x00\x00\x00\x00\xf1\x81E14\x00\x00\x00\x00\x00\x00\x00\xf1\x00PSBG2333  E14\x00\x00\x00\x00\x00\x00\x00TTM2H16SA2\x80\xd7l\xb2',
    ],
    (Ecu.engine, 0x7e0, None): [
      b'\xf1\x87391312MTC1',
    ],
  },
  CAR.SANTA_FE_PHEV_2022: {
    (Ecu.fwdRadar, 0x7d0, None): [
      b'\xf1\x8799110CL500\xf1\x00TMhe SCC FHCUP      1.00 1.00 99110-CL500         ',
    ],
    (Ecu.eps, 0x7d4, None): [
      b'\xf1\x00TM  MDPS C 1.00 1.02 56310-CLAC0 4TSHC102',
      b'\xf1\x00TM  MDPS C 1.00 1.02 56310-CLEC0 4TSHC102',
    ],
    (Ecu.fwdCamera, 0x7c4, None): [
      b'\xf1\x00TMP MFC  AT USA LHD 1.00 1.03 99211-S1500 210224',
    ],
    (Ecu.transmission, 0x7e1, None): [
      b'\xf1\x8795441-3D121\x00\xf1\x81E16\x00\x00\x00\x00\x00\x00\x00\xf1\x00PSBG2333  E16\x00\x00\x00\x00\x00\x00\x00TTM2P16SA0o\x88^\xbe',
      b'\xf1\x8795441-3D121\x00\xf1\x81E16\x00\x00\x00\x00\x00\x00\x00\xf1\x00PSBG2333  E16\x00\x00\x00\x00\x00\x00\x00TTM2P16SA1\x0b\xc5\x0f\xea',
    ],
    (Ecu.engine, 0x7e0, None): [
      b'\xf1\x87391312MTF0',
    ],
  },
  CAR.KIA_STINGER: {
    (Ecu.fwdRadar, 0x7d0, None): [
      b'\xf1\x00CK__ SCC F_CUP      1.00 1.01 96400-J5100         ',
      b'\xf1\x00CK__ SCC F_CUP      1.00 1.03 96400-J5100         ',
      b'\xf1\x00CK__ SCC F_CUP      1.00 1.01 96400-J5000         ',
    ],
    (Ecu.engine, 0x7e0, None): [
      b'\xf1\x81606DE051\x00\x00\x00\x00\x00\x00\x00\x00',
      b'\xf1\x81640E0051\x00\x00\x00\x00\x00\x00\x00\x00',
      b'\xf1\x82CKJN3TMSDE0B\x00\x00\x00\x00',
      b'\xf1\x82CKKN3TMD_H0A\x00\x00\x00\x00',
    ],
    (Ecu.eps, 0x7d4, None): [
      b'\xf1\x00CK  MDPS R 1.00 1.04 57700-J5200 4C2CL104',
      b'\xf1\x00CK  MDPS R 1.00 1.04 57700-J5220 4C2VL104',
      b'\xf1\x00CK  MDPS R 1.00 1.04 57700-J5420 4C4VL104',
      b'\xf1\x00CK  MDPS R 1.00 1.06 57700-J5420 4C4VL106',
      b'\xf1\x00CK  MDPS R 1.00 1.07 57700-J5220 4C2VL107',
    ],
    (Ecu.fwdCamera, 0x7c4, None): [
      b'\xf1\x00CK  MFC  AT USA LHD 1.00 1.03 95740-J5000 170822',
      b'\xf1\x00CK  MFC  AT USA LHD 1.00 1.04 95740-J5000 180504',
      b'\xf1\x00CK  MFC  AT EUR LHD 1.00 1.03 95740-J5000 170822',
    ],
    (Ecu.transmission, 0x7e1, None): [
      b'\xf1\x87VCJLE17622572DK0vd6D\x99\x98y\x97vwVffUfvfC%CuT&Dx\x87o\xff{\x1c\xf1\x81E21\x00\x00\x00\x00\x00\x00\x00\xf1\x00bcsh8p54  E21\x00\x00\x00\x00\x00\x00\x00SCK0T33NB0\x88\xa2\xe6\xf0',
      b'\xf1\x87VDHLG17000192DK2xdFffT\xa5VUD$DwT\x86wveVeeD&T\x99\xba\x8f\xff\xcc\x99\xf1\x81E21\x00\x00\x00\x00\x00\x00\x00\xf1\x00bcsh8p54  E21\x00\x00\x00\x00\x00\x00\x00SCK0T33NB0\x88\xa2\xe6\xf0',
      b'\xf1\x87VDHLG17000192DK2xdFffT\xa5VUD$DwT\x86wveVeeD&T\x99\xba\x8f\xff\xcc\x99\xf1\x89E21\x00\x00\x00\x00\x00\x00\x00\xf1\x82SCK0T33NB0',
      b'\xf1\x87VDHLG17034412DK2vD6DfVvVTD$D\x99w\x88\x98EDEDeT6DgfO\xff\xc3=\xf1\x81E21\x00\x00\x00\x00\x00\x00\x00\xf1\x00bcsh8p54  E21\x00\x00\x00\x00\x00\x00\x00SCK0T33NB0\x88\xa2\xe6\xf0',
      b'\xf1\x87VDHLG17118862DK2\x8awWwgu\x96wVfUVwv\x97xWvfvUTGTx\x87o\xff\xc9\xed\xf1\x81E21\x00\x00\x00\x00\x00\x00\x00\xf1\x00bcsh8p54  E21\x00\x00\x00\x00\x00\x00\x00SCK0T33NB0\x88\xa2\xe6\xf0',
      b'\xf1\x87VDKLJ18675252DK6\x89vhgwwwwveVU\x88w\x87w\x99vgf\x97vXfgw_\xff\xc2\xfb\xf1\x89E25\x00\x00\x00\x00\x00\x00\x00\xf1\x82TCK0T33NB2',
      b'\xf1\x87WAJTE17552812CH4vfFffvfVeT5DwvvVVdFeegeg\x88\x88o\xff\x1a]\xf1\x81E21\x00\x00\x00\x00\x00\x00\x00\xf1\x00bcsh8p54  E21\x00\x00\x00\x00\x00\x00\x00TCK2T20NB1\x19\xd2\x00\x94',
      b'\xf1\x87VDHLG17274082DK2wfFf\x89x\x98wUT5T\x88v\x97xgeGefTGTVvO\xff\x1c\x14\xf1\x81E19\x00\x00\x00\x00\x00\x00\x00\xf1\x00bcsh8p54  E19\x00\x00\x00\x00\x00\x00\x00SCK0T33UB2\xee[\x97S',
    ],
  },
  CAR.PALISADE: {
    (Ecu.fwdRadar, 0x7d0, None): [
      b'\xf1\x00LX2_ SCC F-CUP      1.00 1.05 99110-S8100         ',
      b'\xf1\x00LX2 SCC FHCUP      1.00 1.04 99110-S8100         ',
      b'\xf1\x00LX2_ SCC FHCU-      1.00 1.05 99110-S8100         ',
      b'\xf1\x00LX2_ SCC FHCUP      1.00 1.00 99110-S8110         ',
      b'\xf1\x00LX2_ SCC FHCUP      1.00 1.04 99110-S8100         ',
      b'\xf1\x00LX2_ SCC FHCUP      1.00 1.05 99110-S8100         ',
      b'\xf1\x00ON__ FCA FHCUP      1.00 1.02 99110-S9100         ',
    ],
    (Ecu.abs, 0x7d1, None): [
      b'\xf1\x00LX ESC \x01 103\x19\t\x10 58910-S8360',
      b'\xf1\x00LX ESC \x01 1031\t\x10 58910-S8360',
      b'\xf1\x00LX ESC \x0b 101\x19\x03\x17 58910-S8330',
      b'\xf1\x00LX ESC \x0b 102\x19\x05\x07 58910-S8330',
      b'\xf1\x00LX ESC \x0b 103\x19\t\x07 58910-S8330',
      b'\xf1\x00LX ESC \x0b 103\x19\t\x10 58910-S8360',
      b'\xf1\x00LX ESC \x0b 104 \x10\x16 58910-S8360',
      b'\xf1\x00ON ESC \x0b 100\x18\x12\x18 58910-S9360',
      b'\xf1\x00ON ESC \x0b 101\x19\t\x08 58910-S9360',
      b'\xf1\x00ON ESC \x0b 101\x19\t\x05 58910-S9320',
    ],
    (Ecu.engine, 0x7e0, None): [
      b'\xf1\x81640J0051\x00\x00\x00\x00\x00\x00\x00\x00',
      b'\xf1\x81640K0051\x00\x00\x00\x00\x00\x00\x00\x00',
      b'\xf1\x81640S1051\x00\x00\x00\x00\x00\x00\x00\x00',
    ],
    (Ecu.eps, 0x7d4, None): [
      b'\xf1\x00LX2 MDPS C 1,00 1,03 56310-S8020 4LXDC103',
      b'\xf1\x00LX2 MDPS C 1.00 1.03 56310-S8020 4LXDC103',
      b'\xf1\x00LX2 MDPS C 1.00 1.04 56310-S8020 4LXDC104',
      b'\xf1\x00ON  MDPS C 1.00 1.00 56340-S9000 8B13',
      b'\xf1\x00ON  MDPS C 1.00 1.01 56340-S9000 9201',
    ],
    (Ecu.fwdCamera, 0x7c4, None): [
      b'\xf1\x00LX2 MFC  AT USA LHD 1.00 1.03 99211-S8100 190125',
      b'\xf1\x00LX2 MFC  AT USA LHD 1.00 1.05 99211-S8100 190909',
      b'\xf1\x00LX2 MFC  AT USA LHD 1.00 1.07 99211-S8100 200422',
      b'\xf1\x00LX2 MFC  AT USA LHD 1.00 1.08 99211-S8100 200903',
      b'\xf1\x00ON  MFC  AT USA LHD 1.00 1.01 99211-S9100 181105',
      b'\xf1\x00ON  MFC  AT USA LHD 1.00 1.03 99211-S9100 200720',
      b'\xf1\x00LX2 MFC  AT USA LHD 1.00 1.00 99211-S8110 210226',
    ],
    (Ecu.transmission, 0x7e1, None): [
      b'\xf1\x00bcsh8p54  U872\x00\x00\x00\x00\x00\x00TON4G38NB1\x96z28',
      b'\xf1\x00bcsh8p54  U903\x00\x00\x00\x00\x00\x00TON4G38NB2[v\\\xb6',
      b'\xf1\x87LBLUFN591307KF25vgvw\x97wwwy\x99\xa7\x99\x99\xaa\xa9\x9af\x88\x96h\x95o\xf7\xff\x99f/\xff\xe4c\xf1\x81U891\x00\x00\x00\x00\x00\x00\xf1\x00bcsh8p54  U891\x00\x00\x00\x00\x00\x00SLX2G38NB2\xd7\xc1/\xd1',
      b'\xf1\x87LBLUFN650868KF36\xa9\x98\x89\x88\xa8\x88\x88\x88h\x99\xa6\x89fw\x86gw\x88\x97x\xaa\x7f\xf6\xff\xbb\xbb\x8f\xff+\x82\xf1\x81U891\x00\x00\x00\x00\x00\x00\xf1\x00bcsh8p54  U891\x00\x00\x00\x00\x00\x00SLX2G38NB3\xd1\xc3\xf8\xa8',
      b'\xf1\x87LBLUFN655162KF36\x98\x88\x88\x88\x98\x88\x88\x88x\x99\xa7\x89x\x99\xa7\x89x\x99\x97\x89g\x7f\xf7\xffwU_\xff\xe9!\xf1\x81U891\x00\x00\x00\x00\x00\x00\xf1\x00bcsh8p54  U891\x00\x00\x00\x00\x00\x00SLX2G38NB3\xd1\xc3\xf8\xa8',
      b'\xf1\x87LBLUFN731381KF36\xb9\x99\x89\x98\x98\x88\x88\x88\x89\x99\xa8\x99\x88\x99\xa8\x89\x88\x88\x98\x88V\x7f\xf6\xff\x99w\x8f\xff\xad\xd8\xf1\x81U891\x00\x00\x00\x00\x00\x00\xf1\x00bcsh8p54  U891\x00\x00\x00\x00\x00\x00SLX2G38NB3\xd1\xc3\xf8\xa8',
      b'\xf1\x87LDKVAA0028604HH1\xa8\x88x\x87vgvw\x88\x99\xa8\x89gw\x86ww\x88\x97x\x97o\xf9\xff\x97w\x7f\xffo\x02\xf1\x81U872\x00\x00\x00\x00\x00\x00\xf1\x00bcsh8p54  U872\x00\x00\x00\x00\x00\x00TON4G38NB1\x96z28',
      b'\xf1\x87LDKVAA3068374HH1wwww\x87xw\x87y\x99\xa7\x99w\x88\x87xw\x88\x97x\x85\xaf\xfa\xffvU/\xffU\xdc\xf1\x81U872\x00\x00\x00\x00\x00\x00\xf1\x00bcsh8p54  U872\x00\x00\x00\x00\x00\x00TON4G38NB1\x96z28',
      b'\xf1\x87LDKVBN382172KF26\x98\x88\x88\x88\xa8\x88\x88\x88x\x99\xa7\x89\x87\x88\x98x\x98\x99\xa9\x89\xa5_\xf6\xffDDO\xff\xcd\x16\xf1\x81U891\x00\x00\x00\x00\x00\x00\xf1\x00bcsh8p54  U891\x00\x00\x00\x00\x00\x00SLX4G38NB2\xafL]\xe7',
      b'\xf1\x87LDKVBN424201KF26\xba\xaa\x9a\xa9\x99\x99\x89\x98\x89\x99\xa8\x99\x88\x99\x98\x89\x88\x99\xa8\x89v\x7f\xf7\xffwf_\xffq\xa6\xf1\x81U891\x00\x00\x00\x00\x00\x00\xf1\x00bcsh8p54  U891\x00\x00\x00\x00\x00\x00SLX4G38NB2\xafL]\xe7',
      b'\xf1\x87LDKVBN540766KF37\x87wgv\x87w\x87xx\x99\x97\x89v\x88\x97h\x88\x88\x88\x88x\x7f\xf6\xffvUo\xff\xd3\x01\xf1\x81U891\x00\x00\x00\x00\x00\x00\xf1\x00bcsh8p54  U891\x00\x00\x00\x00\x00\x00SLX4G38NB2\xafL]\xe7',
      b'\xf1\x87LDLVAA4225634HH1\x98\x88\x88\x88eUeVx\x88\x87\x88g\x88\x86xx\x88\x87\x88\x86o\xf9\xff\x87w\x7f\xff\xf2\xf7\xf1\x81U903\x00\x00\x00\x00\x00\x00\xf1\x00bcsh8p54  U903\x00\x00\x00\x00\x00\x00TON4G38NB2[v\\\xb6',
      b'\xf1\x87LDLVAA4777834HH1\x98\x88x\x87\x87wwwx\x88\x87\x88x\x99\x97\x89x\x88\x97\x88\x86o\xfa\xff\x86fO\xff\x1d9\xf1\x81U903\x00\x00\x00\x00\x00\x00\xf1\x00bcsh8p54  U903\x00\x00\x00\x00\x00\x00TON4G38NB2[v\\\xb6',
      b'\xf1\x87LDLVAA5194534HH1ffvguUUUx\x88\xa7\x88h\x99\x96\x89x\x88\x97\x88ro\xf9\xff\x98wo\xff\xaaM\xf1\x81U903\x00\x00\x00\x00\x00\x00\xf1\x00bcsh8p54  U903\x00\x00\x00\x00\x00\x00TON4G38NB2[v\\\xb6',
      b'\xf1\x87LDLVAA5949924HH1\xa9\x99y\x97\x87wwwx\x99\x97\x89x\x99\xa7\x89x\x99\xa7\x89\x87_\xfa\xffeD?\xff\xf1\xfd\xf1\x81U903\x00\x00\x00\x00\x00\x00\xf1\x00bcsh8p54  U903\x00\x00\x00\x00\x00\x00TON4G38NB2[v\\\xb6',
      b'\xf1\x87LDLVBN560098KF26\x86fff\x87vgfg\x88\x96xfw\x86gfw\x86g\x95\xf6\xffeU_\xff\x92c\xf1\x81U891\x00\x00\x00\x00\x00\x00\xf1\x00bcsh8p54  U891\x00\x00\x00\x00\x00\x00SLX4G38NB2\xafL]\xe7',
      b'\xf1\x87LDLVBN602045KF26\xb9\x99\x89\x98\x97vwgy\xaa\xb7\x9af\x88\x96hw\x99\xa7y\xa9\x7f\xf5\xff\x99w\x7f\xff,\xd3\xf1\x81U891\x00\x00\x00\x00\x00\x00\xf1\x00bcsh8p54  U891\x00\x00\x00\x00\x00\x00SLX4G38NB3X\xa8\xc08',
      b'\xf1\x87LDLVBN628911KF26\xa9\x99\x89\x98\x98\x88\x88\x88y\x99\xa7\x99fw\x86gw\x88\x87x\x83\x7f\xf6\xff\x98wo\xff2\xda\xf1\x81U891\x00\x00\x00\x00\x00\x00\xf1\x00bcsh8p54  U891\x00\x00\x00\x00\x00\x00SLX4G38NB3X\xa8\xc08',
      b'\xf1\x87LDLVBN645817KF37\x87www\x98\x87xwx\x99\x97\x89\x99\x99\x99\x99g\x88\x96x\xb6_\xf7\xff\x98fo\xff\xe2\x86\xf1\x81U891\x00\x00\x00\x00\x00\x00\xf1\x00bcsh8p54  U891\x00\x00\x00\x00\x00\x00SLX4G38NB3X\xa8\xc08',
      b'\xf1\x87LDLVBN662115KF37\x98\x88\x88\x88\xa8\x88\x88\x88x\x99\x97\x89x\x99\xa7\x89\x88\x99\xa8\x89\x88\x7f\xf7\xfffD_\xff\xdc\x84\xf1\x81U891\x00\x00\x00\x00\x00\x00\xf1\x00bcsh8p54  U891\x00\x00\x00\x00\x00\x00SLX4G38NB3X\xa8\xc08',
      b'\xf1\x87LDLVBN667933KF37\xb9\x99\x89\x98\xb9\x99\x99\x99x\x88\x87\x88w\x88\x87x\x88\x88\x98\x88\xcbo\xf7\xffe3/\xffQ!\xf1\x81U891\x00\x00\x00\x00\x00\x00\xf1\x00bcsh8p54  U891\x00\x00\x00\x00\x00\x00SLX4G38NB3X\xa8\xc08',
      b'\xf1\x87LDLVBN673087KF37\x97www\x86fvgx\x99\x97\x89\x99\xaa\xa9\x9ag\x88\x86x\xe9_\xf8\xff\x98w\x7f\xff"\xad\xf1\x81U891\x00\x00\x00\x00\x00\x00\xf1\x00bcsh8p54  U891\x00\x00\x00\x00\x00\x00SLX4G38NB3X\xa8\xc08',
      b'\xf1\x87LDLVBN673841KF37\x98\x88x\x87\x86g\x86xy\x99\xa7\x99\x88\x99\xa8\x89w\x88\x97xdo\xf5\xff\x98\x88\x8f\xffT\xec\xf1\x81U891\x00\x00\x00\x00\x00\x00\xf1\x00bcsh8p54  U891\x00\x00\x00\x00\x00\x00SLX4G38NB3X\xa8\xc08',
      b'\xf1\x87LDLVBN681363KF37\x98\x88\x88\x88\x97x\x87\x88y\xaa\xa7\x9a\x88\x88\x98\x88\x88\x88\x88\x88vo\xf6\xffvD\x7f\xff%v\xf1\x81U891\x00\x00\x00\x00\x00\x00\xf1\x00bcsh8p54  U891\x00\x00\x00\x00\x00\x00SLX4G38NB3X\xa8\xc08',
      b'\xf1\x87LDLVBN713782KF37\x99\x99y\x97\x98\x88\x88\x88x\x88\x97\x88\x88\x99\x98\x89\x88\x99\xa8\x89\x87o\xf7\xffeU?\xff7,\xf1\x81U891\x00\x00\x00\x00\x00\x00\xf1\x00bcsh8p54  U891\x00\x00\x00\x00\x00\x00SLX4G38NB3X\xa8\xc08',
      b'\xf1\x87LDLVBN713890KF26\xb9\x99\x89\x98\xa9\x99\x99\x99x\x99\x97\x89\x88\x99\xa8\x89\x88\x99\xb8\x89Do\xf7\xff\xa9\x88o\xffs\r\xf1\x81U891\x00\x00\x00\x00\x00\x00\xf1\x00bcsh8p54  U891\x00\x00\x00\x00\x00\x00SLX4G38NB3X\xa8\xc08',
      b'\xf1\x87LDLVBN733215KF37\x99\x98y\x87\x97wwwi\x99\xa6\x99x\x99\xa7\x89V\x88\x95h\x86o\xf7\xffeDO\xff\x12\xe7\xf1\x81U891\x00\x00\x00\x00\x00\x00\xf1\x00bcsh8p54  U891\x00\x00\x00\x00\x00\x00SLX4G38NB3X\xa8\xc08',
      b'\xf1\x87LDLVBN750044KF37\xca\xa9\x8a\x98\xa7wwwy\xaa\xb7\x9ag\x88\x96x\x88\x99\xa8\x89\xb9\x7f\xf6\xff\xa8w\x7f\xff\xbe\xde\xf1\x81U891\x00\x00\x00\x00\x00\x00\xf1\x00bcsh8p54  U891\x00\x00\x00\x00\x00\x00SLX4G38NB3X\xa8\xc08',
      b'\xf1\x87LDLVBN752612KF37\xba\xaa\x8a\xa8\x87w\x87xy\xaa\xa7\x9a\x88\x99\x98\x89x\x88\x97\x88\x96o\xf6\xffvU_\xffh\x1b\xf1\x81U891\x00\x00\x00\x00\x00\x00\xf1\x00bcsh8p54  U891\x00\x00\x00\x00\x00\x00SLX4G38NB3X\xa8\xc08',
      b'\xf1\x87LDLVBN755553KF37\x87xw\x87\x97w\x87xy\x99\xa7\x99\x99\x99\xa9\x99Vw\x95gwo\xf6\xffwUO\xff\xb5T\xf1\x81U891\x00\x00\x00\x00\x00\x00\xf1\x00bcsh8p54  U891\x00\x00\x00\x00\x00\x00SLX4G38NB3X\xa8\xc08',
      b'\xf1\x87LDLVBN757883KF37\x98\x87xw\x98\x87\x88xy\xaa\xb7\x9ag\x88\x96x\x89\x99\xa8\x99e\x7f\xf6\xff\xa9\x88o\xff5\x15\xf1\x81U922\x00\x00\x00\x00\x00\x00\xf1\x00bcsh8p54  U922\x00\x00\x00\x00\x00\x00SLX4G38NB4\xd6\xe8\xd7\xa6',
      b'\xf1\x87LDMVBN778156KF37\x87vWe\xa9\x99\x99\x99y\x99\xb7\x99\x99\x99\x99\x99x\x99\x97\x89\xa8\x7f\xf8\xffwf\x7f\xff\x82_\xf1\x81U922\x00\x00\x00\x00\x00\x00\xf1\x00bcsh8p54  U922\x00\x00\x00\x00\x00\x00SLX4G38NB4\xd6\xe8\xd7\xa6',
      b'\xf1\x87LDMVBN780576KF37\x98\x87hv\x97x\x97\x89x\x99\xa7\x89\x88\x99\x98\x89w\x88\x97x\x98\x7f\xf7\xff\xba\x88\x8f\xff\x1e0\xf1\x81U922\x00\x00\x00\x00\x00\x00\xf1\x00bcsh8p54  U922\x00\x00\x00\x00\x00\x00SLX4G38NB4\xd6\xe8\xd7\xa6',
      b'\xf1\x87LDMVBN783485KF37\x87www\x87vwgy\x99\xa7\x99\x99\x99\xa9\x99Vw\x95g\x89_\xf6\xff\xa9w_\xff\xc5\xd6\xf1\x81U922\x00\x00\x00\x00\x00\x00\xf1\x00bcsh8p54  U922\x00\x00\x00\x00\x00\x00SLX4G38NB4\xd6\xe8\xd7\xa6',
      b'\xf1\x87LDMVBN811844KF37\x87vwgvfffx\x99\xa7\x89Vw\x95gg\x88\xa6xe\x8f\xf6\xff\x97wO\xff\t\x80\xf1\x81U922\x00\x00\x00\x00\x00\x00\xf1\x00bcsh8p54  U922\x00\x00\x00\x00\x00\x00SLX4G38NB4\xd6\xe8\xd7\xa6',
      b'\xf1\x87LDMVBN830601KF37\xa7www\xa8\x87xwx\x99\xa7\x89Uw\x85Ww\x88\x97x\x88o\xf6\xff\x8a\xaa\x7f\xff\xe2:\xf1\x81U922\x00\x00\x00\x00\x00\x00\xf1\x00bcsh8p54  U922\x00\x00\x00\x00\x00\x00SLX4G38NB4\xd6\xe8\xd7\xa6',
      b'\xf1\x87LDMVBN848789KF37\x87w\x87x\x87w\x87xy\x99\xb7\x99\x87\x88\x98x\x88\x99\xa8\x89\x87\x7f\xf6\xfffUo\xff\xe3!\xf1\x81U922\x00\x00\x00\x00\x00\x00\xf1\x00bcsh8p54  U922\x00\x00\x00\x00\x00\x00SLX4G38NB5\xb9\x94\xe8\x89',
      b'\xf1\x87LDMVBN851595KF37\x97wgvvfffx\x99\xb7\x89\x88\x99\x98\x89\x87\x88\x98x\x99\x7f\xf7\xff\x97w\x7f\xff@\xf3\xf1\x81U922\x00\x00\x00\x00\x00\x00\xf1\x00bcsh8p54  U922\x00\x00\x00\x00\x00\x00SLX4G38NB5\xb9\x94\xe8\x89',
      b'\xf1\x87LDMVBN873175KF26\xa8\x88\x88\x88vfVex\x99\xb7\x89\x88\x99\x98\x89x\x88\x97\x88f\x7f\xf7\xff\xbb\xaa\x8f\xff,\x04\xf1\x81U922\x00\x00\x00\x00\x00\x00\xf1\x00bcsh8p54  U922\x00\x00\x00\x00\x00\x00SLX4G38NB5\xb9\x94\xe8\x89',
      b'\xf1\x87LDMVBN879401KF26veVU\xa8\x88\x88\x88g\x88\xa6xVw\x95gx\x88\xa7\x88v\x8f\xf9\xff\xdd\xbb\xbf\xff\xb3\x99\xf1\x81U922\x00\x00\x00\x00\x00\x00\xf1\x00bcsh8p54  U922\x00\x00\x00\x00\x00\x00SLX4G38NB5\xb9\x94\xe8\x89',
      b'\xf1\x87LDMVBN881314KF37\xa8\x88h\x86\x97www\x89\x99\xa8\x99w\x88\x97xx\x99\xa7\x89\xca\x7f\xf8\xff\xba\x99\x8f\xff\xd8v\xf1\x81U922\x00\x00\x00\x00\x00\x00\xf1\x00bcsh8p54  U922\x00\x00\x00\x00\x00\x00SLX4G38NB5\xb9\x94\xe8\x89',
      b'\xf1\x87LDMVBN888651KF37\xa9\x99\x89\x98vfff\x88\x99\x98\x89w\x99\xa7y\x88\x88\x98\x88D\x8f\xf9\xff\xcb\x99\x8f\xff\xa5\x1e\xf1\x81U922\x00\x00\x00\x00\x00\x00\xf1\x00bcsh8p54  U922\x00\x00\x00\x00\x00\x00SLX4G38NB5\xb9\x94\xe8\x89',
      b'\xf1\x87LDMVBN889419KF37\xa9\x99y\x97\x87w\x87xx\x88\x97\x88w\x88\x97x\x88\x99\x98\x89e\x9f\xf9\xffeUo\xff\x901\xf1\x81U922\x00\x00\x00\x00\x00\x00\xf1\x00bcsh8p54  U922\x00\x00\x00\x00\x00\x00SLX4G38NB5\xb9\x94\xe8\x89',
      b'\xf1\x87LDMVBN895969KF37vefV\x87vgfx\x99\xa7\x89\x99\x99\xb9\x99f\x88\x96he_\xf7\xffxwo\xff\x14\xf9\xf1\x81U922\x00\x00\x00\x00\x00\x00\xf1\x00bcsh8p54  U922\x00\x00\x00\x00\x00\x00SLX4G38NB5\xb9\x94\xe8\x89',
      b'\xf1\x87LDMVBN899222KF37\xa8\x88x\x87\x97www\x98\x99\x99\x89\x88\x99\x98\x89f\x88\x96hdo\xf7\xff\xbb\xaa\x9f\xff\xe2U\xf1\x81U922\x00\x00\x00\x00\x00\x00\xf1\x00bcsh8p54  U922\x00\x00\x00\x00\x00\x00SLX4G38NB5\xb9\x94\xe8\x89',
      b"\xf1\x87LBLUFN622950KF36\xa8\x88\x88\x88\x87w\x87xh\x99\x96\x89\x88\x99\x98\x89\x88\x99\x98\x89\x87o\xf6\xff\x98\x88o\xffx'\xf1\x81U891\x00\x00\x00\x00\x00\x00\xf1\x00bcsh8p54  U891\x00\x00\x00\x00\x00\x00SLX2G38NB3\xd1\xc3\xf8\xa8",
      b'\xf1\x87LDMVBN950669KF37\x97www\x96fffy\x99\xa7\x99\xa9\x99\xaa\x99g\x88\x96x\xb8\x8f\xf9\xffTD/\xff\xa7\xcb\xf1\x81U922\x00\x00\x00\x00\x00\x00\xf1\x00bcsh8p54  U922\x00\x00\x00\x00\x00\x00SLX4G38NB5\xb9\x94\xe8\x89',
      b'\xf1\x87LDLVAA4478824HH1\x87wwwvfvg\x89\x99\xa8\x99w\x88\x87x\x89\x99\xa8\x99\xa6o\xfa\xfffU/\xffu\x92\xf1\x81U903\x00\x00\x00\x00\x00\x00\xf1\x00bcsh8p54  U903\x00\x00\x00\x00\x00\x00TON4G38NB2[v\\\xb6',
      b'\xf1\x87LDMVBN871852KF37\xb9\x99\x99\x99\xa8\x88\x88\x88y\x99\xa7\x99x\x99\xa7\x89\x88\x88\x98\x88\x89o\xf7\xff\xaa\x88o\xff\x0e\xed\xf1\x81U922\x00\x00\x00\x00\x00\x00\xf1\x00bcsh8p54  U922\x00\x00\x00\x00\x00\x00SLX4G38NB5\xb9\x94\xe8\x89',
    ],
  },
  CAR.VELOSTER: {
    (Ecu.fwdRadar, 0x7d0, None): [
      b'\xf1\x00JS__ SCC H-CUP      1.00 1.02 95650-J3200         ',
      b'\xf1\x00JS__ SCC HNCUP      1.00 1.02 95650-J3100         ',
    ],
    (Ecu.abs, 0x7d1, None): [
      b'\xf1\x00\x00\x00\x00\x00\x00\x00',
      b'\xf1\x816V8RAC00121.ELF\xf1\x00\x00\x00\x00\x00\x00\x00',
    ],
    (Ecu.engine, 0x7e0, None): [
      b'\x01TJS-JNU06F200H0A',
      b'\x01TJS-JDK06F200H0A',
      b'391282BJF5 ',
    ],
    (Ecu.eps, 0x7d4, None): [b'\xf1\x00JSL MDPS C 1.00 1.03 56340-J3000 8308', ],
    (Ecu.fwdCamera, 0x7c4, None): [
      b'\xf1\x00JS  LKAS AT USA LHD 1.00 1.02 95740-J3000 K32',
      b'\xf1\x00JS  LKAS AT KOR LHD 1.00 1.03 95740-J3000 K33',
    ],
    (Ecu.transmission, 0x7e1, None): [
      b'\xf1\x816U2V8051\x00\x00\xf1\x006U2V0_C2\x00\x006U2V8051\x00\x00DJS0T16NS1\xba\x02\xb8\x80',
      b'\xf1\x816U2V8051\x00\x00\xf1\x006U2V0_C2\x00\x006U2V8051\x00\x00DJS0T16NS1\x00\x00\x00\x00',
      b'\xf1\x816U2V8051\x00\x00\xf1\x006U2V0_C2\x00\x006U2V8051\x00\x00DJS0T16KS2\016\xba\036\xa2',
    ],
  },
  CAR.GENESIS_G70: {
    (Ecu.fwdRadar, 0x7d0, None): [b'\xf1\x00IK__ SCC F-CUP      1.00 1.02 96400-G9100         ', ],
    (Ecu.engine, 0x7e0, None): [b'\xf1\x81640F0051\x00\x00\x00\x00\x00\x00\x00\x00', ],
    (Ecu.eps, 0x7d4, None): [b'\xf1\x00IK  MDPS R 1.00 1.06 57700-G9420 4I4VL106', ],
    (Ecu.fwdCamera, 0x7c4, None): [b'\xf1\x00IK  MFC  AT USA LHD 1.00 1.01 95740-G9000 170920', ],
    (Ecu.transmission, 0x7e1, None): [b'\xf1\x87VDJLT17895112DN4\x88fVf\x99\x88\x88\x88\x87fVe\x88vhwwUFU\x97eFex\x99\xff\xb7\x82\xf1\x81E25\x00\x00\x00\x00\x00\x00\x00\xf1\x00bcsh8p54  E25\x00\x00\x00\x00\x00\x00\x00SIK0T33NB2\x11\x1am\xda', ],
  },
  CAR.GENESIS_G70_2020: {
    (Ecu.eps, 0x7d4, None): [
      b'\xf1\x00IK  MDPS R 1.00 1.07 57700-G9220 4I2VL107',
      b'\xf1\x00IK  MDPS R 1.00 1.07 57700-G9420 4I4VL107',
      b'\xf1\x00IK  MDPS R 1.00 1.08 57700-G9420 4I4VL108',
    ],
    (Ecu.transmission, 0x7e1, None): [
      b'\xf1\x87VCJLP18407832DN3\x88vXfvUVT\x97eFU\x87d7v\x88eVeveFU\x89\x98\x7f\xff\xb2\xb0\xf1\x81E25\x00\x00\x00',
      b'\x00\x00\x00\x00\xf1\x00bcsh8p54  E25\x00\x00\x00\x00\x00\x00\x00SIK0T33NB4\xecE\xefL',
      b'\xf1\x87VDKLT18912362DN4wfVfwefeveVUwfvw\x88vWfvUFU\x89\xa9\x8f\xff\x87w\xf1\x81E25\x00\x00\x00\x00\x00\x00\x00\xf1\x00bcsh8p54  E25\x00\x00\x00\x00\x00\x00\x00SIK0T33NB4\xecE\xefL',
      b'\xf1\x87VDJLC18480772DK9\x88eHfwfff\x87eFUeDEU\x98eFe\x86T5DVyo\xff\x87s\xf1\x81E25\x00\x00\x00\x00\x00\x00\x00\xf1\x00bcsh8p54  E25\x00\x00\x00\x00\x00\x00\x00SIK0T33KB5\x9f\xa5&\x81',
    ],
    (Ecu.fwdRadar, 0x7d0, None): [
      b'\xf1\x00IK__ SCC F-CUP      1.00 1.02 96400-G9100         ',
      b'\xf1\x00IK__ SCC F-CUP      1.00 1.02 96400-G9100         \xf1\xa01.02',
      b'\xf1\x00IK__ SCC FHCUP      1.00 1.02 96400-G9000         ',
    ],
    (Ecu.fwdCamera, 0x7c4, None): [
      b'\xf1\x00IK  MFC  AT USA LHD 1.00 1.01 95740-G9000 170920',
      b'\xf1\x00IK  MFC  AT KOR LHD 1.00 1.01 95740-G9000 170920',
    ],
    (Ecu.engine, 0x7e0, None): [
      b'\xf1\x81640J0051\x00\x00\x00\x00\x00\x00\x00\x00',
      b'\xf1\x81640H0051\x00\x00\x00\x00\x00\x00\x00\x00',
    ],
  },
  CAR.GENESIS_G90: {
    (Ecu.transmission, 0x7e1, None): [b'\xf1\x87VDGMD15866192DD3x\x88x\x89wuFvvfUf\x88vWwgwwwvfVgx\x87o\xff\xbc^\xf1\x81E14\x00\x00\x00\x00\x00\x00\x00\xf1\x00bcshcm49  E14\x00\x00\x00\x00\x00\x00\x00SHI0G50NB1tc5\xb7'],
    (Ecu.fwdRadar, 0x7d0, None): [b'\xf1\x00HI__ SCC F-CUP      1.00 1.01 96400-D2100         '],
    (Ecu.fwdCamera, 0x7c4, None): [b'\xf1\x00HI  LKAS AT USA LHD 1.00 1.00 95895-D2020 160302'],
    (Ecu.engine, 0x7e0, None): [b'\xf1\x810000000000\x00'],
  },
  CAR.KONA: {
    (Ecu.fwdRadar, 0x7d0, None): [b'\xf1\x00OS__ SCC F-CUP      1.00 1.00 95655-J9200         ', ],
    (Ecu.abs, 0x7d1, None): [b'\xf1\x816V5RAK00018.ELF\xf1\x00\x00\x00\x00\x00\x00\x00', ],
    (Ecu.engine, 0x7e0, None): [b'"\x01TOS-0NU06F301J02', ],
    (Ecu.eps, 0x7d4, None): [b'\xf1\x00OS  MDPS C 1.00 1.05 56310J9030\x00 4OSDC105', ],
    (Ecu.fwdCamera, 0x7c4, None): [b'\xf1\x00OS9 LKAS AT USA LHD 1.00 1.00 95740-J9300 g21', ],
    (Ecu.transmission, 0x7e1, None): [b'\xf1\x816U2VE051\x00\x00\xf1\x006U2V0_C2\x00\x006U2VE051\x00\x00DOS4T16NS3\x00\x00\x00\x00', ],
  },
  CAR.KIA_CEED:  {
    (Ecu.fwdRadar, 0x7D0, None): [b'\xf1\000CD__ SCC F-CUP      1.00 1.02 99110-J7000         ', ],
    (Ecu.eps, 0x7D4, None): [b'\xf1\000CD  MDPS C 1.00 1.06 56310-XX000 4CDEC106', ],
    (Ecu.fwdCamera, 0x7C4, None): [b'\xf1\000CD  LKAS AT EUR LHD 1.00 1.01 99211-J7000 B40', ],
    (Ecu.engine, 0x7E0, None): [b'\001TCD-JECU4F202H0K', ],
    (Ecu.transmission, 0x7E1, None): [
      b'\xf1\x816U2V7051\000\000\xf1\0006U2V0_C2\000\0006U2V7051\000\000DCD0T14US1\000\000\000\000',
      b'\xf1\x816U2V7051\x00\x00\xf1\x006U2V0_C2\x00\x006U2V7051\x00\x00DCD0T14US1U\x867Z',
    ],
    (Ecu.abs, 0x7D1, None): [b'\xf1\000CD ESC \003 102\030\b\005 58920-J7350', ],
  },
  CAR.KIA_FORTE: {
    (Ecu.eps, 0x7D4, None): [
      b'\xf1\x00BD  MDPS C 1.00 1.02 56310-XX000 4BD2C102',
      b'\xf1\x00BD  MDPS C 1.00 1.08 56310/M6300 4BDDC108',
      b'\xf1\x00BD  MDPS C 1.00 1.08 56310M6300\x00 4BDDC108',
    ],
    (Ecu.fwdCamera, 0x7C4, None): [
      b'\xf1\x00BD  LKAS AT USA LHD 1.00 1.04 95740-M6000 J33',
    ],
    (Ecu.fwdRadar, 0x7D0, None): [
      b'\xf1\x00BD__ SCC H-CUP      1.00 1.02 99110-M6000         ',
    ],
    (Ecu.engine, 0x7e0, None): [
      b'\x01TBDM1NU06F200H01',
      b'391182B945\x00',
    ],
    (Ecu.abs, 0x7d1, None): [
      b'\xf1\x816VGRAH00018.ELF\xf1\x00\x00\x00\x00\x00\x00\x00',
    ],
    (Ecu.transmission, 0x7e1, None): [
      b'\xf1\x816U2VC051\x00\x00\xf1\x006U2V0_C2\x00\x006U2VC051\x00\x00DBD0T16SS0\x00\x00\x00\x00',
      b"\xf1\x816U2VC051\x00\x00\xf1\x006U2V0_C2\x00\x006U2VC051\x00\x00DBD0T16SS0\xcf\x1e'\xc3",
    ],
  },
  CAR.KIA_K5_2021: {
    (Ecu.fwdRadar, 0x7D0, None): [
      b'\xf1\000DL3_ SCC FHCUP      1.00 1.03 99110-L2000         ',
      b'\xf1\x8799110L2000\xf1\000DL3_ SCC FHCUP      1.00 1.03 99110-L2000         ',
      b'\xf1\x8799110L2100\xf1\x00DL3_ SCC F-CUP      1.00 1.03 99110-L2100         ',
      b'\xf1\x8799110L2100\xf1\x00DL3_ SCC FHCUP      1.00 1.03 99110-L2100         ',
    ],
    (Ecu.eps, 0x7D4, None): [
      b'\xf1\x8756310-L3110\xf1\000DL3 MDPS C 1.00 1.01 56310-L3110 4DLAC101',
      b'\xf1\x8756310-L3220\xf1\x00DL3 MDPS C 1.00 1.01 56310-L3220 4DLAC101',
      b'\xf1\x8757700-L3000\xf1\x00DL3 MDPS R 1.00 1.02 57700-L3000 4DLAP102',
    ],
    (Ecu.fwdCamera, 0x7C4, None): [
      b'\xf1\x00DL3 MFC  AT USA LHD 1.00 1.03 99210-L3000 200915',
      b'\xf1\x00DL3 MFC  AT USA LHD 1.00 1.04 99210-L3000 210208',
    ],
    (Ecu.abs, 0x7D1, None): [
      b'\xf1\000DL ESC \006 101 \004\002 58910-L3200',
      b'\xf1\x8758910-L3200\xf1\000DL ESC \006 101 \004\002 58910-L3200',
      b'\xf1\x8758910-L3800\xf1\x00DL ESC \t 101 \x07\x02 58910-L3800',
      b'\xf1\x8758910-L3600\xf1\x00DL ESC \x03 100 \x08\x02 58910-L3600',
    ],
    (Ecu.engine, 0x7E0, None): [
      b'\xf1\x87391212MKT0',
      b'\xf1\x87391212MKV0',
      b'\xf1\x870\x00\x00\x00\x00\x00\x00\x00\x00\x00\x00\xf1\x82DLDWN5TMDCXXXJ1B',
    ],
    (Ecu.transmission, 0x7E1, None): [
      b'\xf1\000bcsh8p54  U913\000\000\000\000\000\000TDL2T16NB1ia\v\xb8',
      b'\xf1\x87SALFEA5652514GK2UUeV\x88\x87\x88xxwg\x87ww\x87wwfwvd/\xfb\xffvU_\xff\x93\xd3\xf1\x81U913\000\000\000\000\000\000\xf1\000bcsh8p54  U913\000\000\000\000\000\000TDL2T16NB1ia\v\xb8',
      b'\xf1\x87SALFEA6046104GK2wvwgeTeFg\x88\x96xwwwwffvfe?\xfd\xff\x86fo\xff\x97A\xf1\x81U913\x00\x00\x00\x00\x00\x00\xf1\x00bcsh8p54  U913\x00\x00\x00\x00\x00\x00TDL2T16NB1ia\x0b\xb8',
      b'\xf1\x87SCMSAA8572454GK1\x87x\x87\x88Vf\x86hgwvwvwwgvwwgT?\xfb\xff\x97fo\xffH\xb8\xf1\x81U913\x00\x00\x00\x00\x00\x00\xf1\x00bcsh8p54  U913\x00\x00\x00\x00\x00\x00TDL4T16NB05\x94t\x18',
      b'\xf1\x87954A02N300\x00\x00\x00\x00\x00\xf1\x81T02730A1  \xf1\x00T02601BL  T02730A1  WDL3T25XXX730NS2b\x1f\xb8%',
    ],
  },
  CAR.KONA_EV: {
    (Ecu.abs, 0x7D1, None): [
      b'\xf1\x00OS IEB \r 105\x18\t\x18 58520-K4000',
      b'\xf1\x00OS IEB \x01 212 \x11\x13 58520-K4000',
      b'\xf1\x00OS IEB \x02 212 \x11\x13 58520-K4000',
      b'\xf1\x00OS IEB \x03 210 \x02\x14 58520-K4000',
      b'\xf1\x00OS IEB \x03 212 \x11\x13 58520-K4000',
    ],
    (Ecu.fwdCamera, 0x7C4, None): [
      b'\xf1\x00OE2 LKAS AT EUR LHD 1.00 1.00 95740-K4200 200',
      b'\xf1\x00OSE LKAS AT EUR LHD 1.00 1.00 95740-K4100 W40',
      b'\xf1\x00OSE LKAS AT EUR RHD 1.00 1.00 95740-K4100 W40',
      b'\xf1\x00OSE LKAS AT KOR LHD 1.00 1.00 95740-K4100 W40',
      b'\xf1\x00OSE LKAS AT USA LHD 1.00 1.00 95740-K4300 W50',
    ],
    (Ecu.eps, 0x7D4, None): [
      b'\xf1\x00OS  MDPS C 1.00 1.03 56310/K4550 4OEDC103',
      b'\xf1\x00OS  MDPS C 1.00 1.04 56310K4000\x00 4OEDC104',
      b'\xf1\x00OS  MDPS C 1.00 1.04 56310K4050\x00 4OEDC104',
    ],
    (Ecu.fwdRadar, 0x7D0, None): [
      b'\xf1\x00OSev SCC F-CUP      1.00 1.00 99110-K4000         ',
      b'\xf1\x00OSev SCC F-CUP      1.00 1.00 99110-K4100         ',
      b'\xf1\x00OSev SCC F-CUP      1.00 1.01 99110-K4000         ',
      b'\xf1\x00OSev SCC FNCUP      1.00 1.01 99110-K4000         ',
    ],
  },
  CAR.KONA_EV_2022: {
    (Ecu.abs, 0x7D1, None): [
      b'\xf1\x8758520-K4010\xf1\x00OS IEB \x02 101 \x11\x13 58520-K4010',
      b'\xf1\x8758520-K4010\xf1\x00OS IEB \x04 101 \x11\x13 58520-K4010',
      b'\xf1\x8758520-K4010\xf1\x00OS IEB \x03 101 \x11\x13 58520-K4010',
      # TODO: these return from the MULTI request, above return from LONG
      b'\x01\x04\x7f\xff\xff\xf8\xff\xff\x00\x00\x01\xd3\x00\x00\x00\x00\xff\xb7\xff\xee\xff\xe0\x00\xc0\xc0\xfc\xd5\xfc\x00\x00U\x10\xffP\xf5\xff\xfd\x00\x00\x00\x00\xfc\x00\x01',
      b'\x01\x04\x7f\xff\xff\xf8\xff\xff\x00\x00\x01\xdb\x00\x00\x00\x00\xff\xb1\xff\xd9\xff\xd2\x00\xc0\xc0\xfc\xd5\xfc\x00\x00U\x10\xff\xd6\xf5\x00\x06\x00\x00\x00\x14\xfd\x00\x04',
      b'\x01\x04\x7f\xff\xff\xf8\xff\xff\x00\x00\x01\xd3\x00\x00\x00\x00\xff\xb7\xff\xf4\xff\xd9\x00\xc0',
    ],
    (Ecu.fwdCamera, 0x7C4, None): [
      b'\xf1\x00OSP LKA  AT CND LHD 1.00 1.02 99211-J9110 802',
      b'\xf1\x00OSP LKA  AT EUR RHD 1.00 1.02 99211-J9110 802',
      b'\xf1\x00OSP LKA  AT AUS RHD 1.00 1.04 99211-J9200 904',
    ],
    (Ecu.eps, 0x7D4, None): [
      b'\xf1\x00OSP MDPS C 1.00 1.02 56310K4260\x00 4OEPC102',
      b'\xf1\x00OSP MDPS C 1.00 1.02 56310/K4970 4OEPC102',
    ],
    (Ecu.fwdRadar, 0x7D0, None): [
      b'\xf1\x00YB__ FCA -----      1.00 1.01 99110-K4500      \x00\x00\x00',
    ],
  },
  CAR.KIA_NIRO_EV: {
    (Ecu.fwdRadar, 0x7D0, None): [
      b'\xf1\x00DEev SCC F-CUP      1.00 1.00 99110-Q4000         ',
      b'\xf1\x00DEev SCC F-CUP      1.00 1.02 96400-Q4000         ',
      b'\xf1\x00DEev SCC F-CUP      1.00 1.02 96400-Q4100         ',
      b'\xf1\x00DEev SCC F-CUP      1.00 1.03 96400-Q4100         ',
      b'\xf1\x00DEev SCC FHCUP      1.00 1.03 96400-Q4000         ',
      b'\xf1\x8799110Q4000\xf1\x00DEev SCC F-CUP      1.00 1.00 99110-Q4000         ',
      b'\xf1\x8799110Q4100\xf1\x00DEev SCC F-CUP      1.00 1.00 99110-Q4100         ',
      b'\xf1\x8799110Q4500\xf1\x00DEev SCC F-CUP      1.00 1.00 99110-Q4500         ',
      b'\xf1\x8799110Q4600\xf1\x00DEev SCC F-CUP      1.00 1.00 99110-Q4600         ',
      b'\xf1\x8799110Q4600\xf1\x00DEev SCC FNCUP      1.00 1.00 99110-Q4600         ',
      b'\xf1\x8799110Q4600\xf1\x00DEev SCC FHCUP      1.00 1.00 99110-Q4600         ',
    ],
    (Ecu.eps, 0x7D4, None): [
      b'\xf1\x00DE  MDPS C 1.00 1.05 56310Q4000\x00 4DEEC105',
      b'\xf1\x00DE  MDPS C 1.00 1.05 56310Q4100\x00 4DEEC105',
      b'\xf1\x00DE  MDPS C 1.00 1.04 56310Q4100\x00 4DEEC104',
    ],
    (Ecu.fwdCamera, 0x7C4, None): [
      b'\xf1\x00DEE MFC  AT EUR LHD 1.00 1.00 99211-Q4100 200706',
      b'\xf1\x00DEE MFC  AT EUR LHD 1.00 1.00 99211-Q4000 191211',
      b'\xf1\x00DEE MFC  AT USA LHD 1.00 1.00 99211-Q4000 191211',
      b'\xf1\x00DEE MFC  AT USA LHD 1.00 1.03 95740-Q4000 180821',
      b'\xf1\x00DEE MFC  AT USA LHD 1.00 1.01 99211-Q4500 210428',
      b'\xf1\x00DEE MFC  AT EUR LHD 1.00 1.03 95740-Q4000 180821',
      b'\xf1\x00DEE MFC  AT KOR LHD 1.00 1.03 95740-Q4000 180821',
    ],
  },
  CAR.KIA_NIRO_PHEV: {
    (Ecu.engine, 0x7e0, None): [
      b'\xf1\x816H6F4051\x00\x00\x00\x00\x00\x00\x00\x00',
      b'\xf1\x816H6D1051\x00\x00\x00\x00\x00\x00\x00\x00',
    ],
    (Ecu.transmission, 0x7e1, None): [
      b"\xf1\x816U3J2051\x00\x00\xf1\x006U3H0_C2\x00\x006U3J2051\x00\x00PDE0G16NS2\xf4'\\\x91",
      b'\xf1\x816U3J2051\x00\x00\xf1\x006U3H0_C2\x00\x006U3J2051\x00\x00PDE0G16NS2\x00\x00\x00\x00',
      b'\xf1\x816U3H3051\x00\x00\xf1\x006U3H0_C2\x00\x006U3H3051\x00\x00PDE0G16NS1\x00\x00\x00\x00',
      b'\xf1\x816U3H3051\x00\x00\xf1\x006U3H0_C2\x00\x006U3H3051\x00\x00PDE0G16NS1\x13\xcd\x88\x92',
    ],
    (Ecu.eps, 0x7D4, None): [
      b'\xf1\x00DE  MDPS C 1.00 1.09 56310G5301\x00 4DEHC109',
    ],
    (Ecu.fwdCamera, 0x7C4, None): [
      b'\xf1\x00DEP MFC  AT USA LHD 1.00 1.01 95740-G5010 170424',
      b'\xf1\x00DEP MFC  AT USA LHD 1.00 1.00 95740-G5010 170117',
    ],
    (Ecu.fwdRadar, 0x7D0, None): [
      b'\xf1\x00DEhe SCC H-CUP      1.01 1.02 96400-G5100         ',
    ],
  },
  CAR.KIA_NIRO_HEV_2021: {
    (Ecu.engine, 0x7e0, None): [
      b'\xf1\x816H6G5051\x00\x00\x00\x00\x00\x00\x00\x00',
    ],
    (Ecu.transmission, 0x7e1, None): [
      b'\xf1\x816U3J9051\x00\x00\xf1\x006U3H1_C2\x00\x006U3J9051\x00\x00HDE0G16NL3\x00\x00\x00\x00',
      b'\xf1\x816U3J9051\x00\x00\xf1\x006U3H1_C2\x00\x006U3J9051\x00\x00HDE0G16NL3\xb9\xd3\xfaW',
    ],
    (Ecu.eps, 0x7d4, None): [
      b'\xf1\x00DE  MDPS C 1.00 1.01 56310G5520\x00 4DEPC101',
    ],
    (Ecu.fwdCamera, 0x7c4, None): [
      b'\xf1\x00DEH MFC  AT USA LHD 1.00 1.07 99211-G5000 201221',
      b'\xf1\x00DEH MFC  AT USA LHD 1.00 1.00 99211-G5500 210428',
    ],
    (Ecu.fwdRadar, 0x7d0, None): [
      b'\xf1\x00DEhe SCC FHCUP      1.00 1.00 99110-G5600         ',
    ],
  },
  CAR.KIA_SELTOS: {
    (Ecu.fwdRadar, 0x7d0, None): [b'\xf1\x8799110Q5100\xf1\000SP2_ SCC FHCUP      1.01 1.05 99110-Q5100         ',],
    (Ecu.abs, 0x7d1, None): [
      b'\xf1\x8758910-Q5450\xf1\000SP ESC \a 101\031\t\005 58910-Q5450',
      b'\xf1\x8758910-Q5450\xf1\000SP ESC \t 101\031\t\005 58910-Q5450',
    ],
    (Ecu.engine, 0x7e0, None): [
      b'\xf1\x81616D2051\000\000\000\000\000\000\000\000',
      b'\xf1\x81616D5051\000\000\000\000\000\000\000\000',
      b'\001TSP2KNL06F100J0K',
      b'\001TSP2KNL06F200J0K',
    ],
    (Ecu.eps, 0x7d4, None): [
      b'\xf1\000SP2 MDPS C 1.00 1.04 56300Q5200          ',
      b'\xf1\000SP2 MDPS C 1.01 1.05 56300Q5200          ',
    ],
    (Ecu.fwdCamera, 0x7c4, None): [
      b'\xf1\000SP2 MFC  AT USA LHD 1.00 1.04 99210-Q5000 191114',
      b'\xf1\000SP2 MFC  AT USA LHD 1.00 1.05 99210-Q5000 201012',
    ],
    (Ecu.transmission, 0x7e1, None): [
      b'\xf1\x87CZLUB49370612JF7h\xa8y\x87\x99\xa7hv\x99\x97fv\x88\x87x\x89x\x96O\xff\x88\xff\xff\xff.@\xf1\x816V2C2051\000\000\xf1\0006V2B0_C2\000\0006V2C2051\000\000CSP4N20NS3\000\000\000\000',
      b'\xf1\x87954A22D200\xf1\x81T01950A1  \xf1\000T0190XBL  T01950A1  DSP2T16X4X950NS6\xd30\xa5\xb9',
      b'\xf1\x87954A22D200\xf1\x81T01950A1  \xf1\000T0190XBL  T01950A1  DSP2T16X4X950NS8\r\xfe\x9c\x8b',
    ],
  },
  CAR.KIA_OPTIMA_G4: {
    (Ecu.fwdRadar, 0x7d0, None): [
      b'\xf1\x00JF__ SCC F-CUP      1.00 1.00 96400-D4100         ',
    ],
    (Ecu.abs, 0x7d1, None): [
      b'\xf1\x00JF ESC \x0f 16 \x16\x06\x17 58920-D5080',
    ],
    (Ecu.fwdCamera, 0x7c4, None): [
      b'\xf1\x00JFWGN LDWS AT USA LHD 1.00 1.02 95895-D4100 G21',
    ],
    (Ecu.transmission, 0x7e1, None): [
      b'\xf1\x87\xff\xff\xff\xff\xff\xff\xff\xff\xff\xff\xff\xff\xff\xff\xff\xff\xff\xff\xff\xff\xff\xff\xff\xff\xff\xff\xff\xff\xff\xff\xff\xff\xff\xff\xff\xff\xff\xff\xff\xff\xff\xff\xf1\x816T6J0051\x00\x00\xf1\x006T6J0_C2\x00\x006T6J0051\x00\x00TJF0T20NSB\x00\x00\x00\x00',
    ],
  },
  CAR.KIA_OPTIMA_G4_FL: {
    (Ecu.fwdRadar, 0x7d0, None): [
      b'\xf1\x00JF__ SCC F-CUP      1.00 1.00 96400-D4110         ',
    ],
    (Ecu.abs, 0x7d1, None): [
      b'\xf1\x00JF ESC \x0b 11 \x18\x030 58920-D5180',
      b"\xf1\x00JF ESC \t 11 \x18\x03' 58920-D5260",
    ],
    (Ecu.fwdCamera, 0x7c4, None): [
      b'\xf1\x00JFA LKAS AT USA LHD 1.00 1.00 95895-D5001 h32',
      b'\xf1\x00JFA LKAS AT USA LHD 1.00 1.00 95895-D5100 h32',
    ],
    (Ecu.transmission, 0x7e1, None): [
      b'\xf1\x006U2V0_C2\x00\x006U2V8051\x00\x00DJF0T16NL0\t\xd2GW',
      b'\xf1\x006U2V0_C2\x00\x006U2VA051\x00\x00DJF0T16NL1\xca3\xeb.',
      b'\xf1\x006U2V0_C2\x00\x006U2VC051\x00\x00DJF0T16NL2\x9eA\x80\x01',
      b'\xf1\x006U2V0_C2\x00\x006U2VA051\x00\x00DJF0T16NL1\x00\x00\x00\x00',
      b'\xf1\x816U2V8051\x00\x00\xf1\x006U2V0_C2\x00\x006U2V8051\x00\x00DJF0T16NL0\t\xd2GW',
      b'\xf1\x816U2VA051\x00\x00\xf1\x006U2V0_C2\x00\x006U2VA051\x00\x00DJF0T16NL1\xca3\xeb.',
      b'\xf1\x816U2VC051\x00\x00\xf1\x006U2V0_C2\x00\x006U2VC051\x00\x00DJF0T16NL2\x9eA\x80\x01',
      b'\xf1\x816U2VA051\x00\x00\xf1\x006U2V0_C2\x00\x006U2VA051\x00\x00DJF0T16NL1\x00\x00\x00\x00',
      b'\xf1\x87\xff\xff\xff\xff\xff\xff\xff\xff\xff\xff\xff\xff\xff\xff\xff\xff\xff\xff\xff\xff\xff\xff\xff\xff\xff\xff\xff\xff\xff\xff\xff\xff\xff\xff\xff\xff\xff\xff\xff\xff\xff\xff\xf1\x816T6B8051\x00\x00\xf1\x006T6H0_C2\x00\x006T6B8051\x00\x00TJFSG24NH27\xa7\xc2\xb4',
    ],
  },
  CAR.ELANTRA_2021: {
    (Ecu.fwdRadar, 0x7d0, None): [
      b'\xf1\x00CN7_ SCC F-CUP      1.00 1.01 99110-AA000         ',
      b'\xf1\x00CN7_ SCC FHCUP      1.00 1.01 99110-AA000         ',
      b'\xf1\x8799110AA000\xf1\x00CN7_ SCC FHCUP      1.00 1.01 99110-AA000         ',
      b'\xf1\x8799110AA000\xf1\x00CN7_ SCC F-CUP      1.00 1.01 99110-AA000         ',
    ],
    (Ecu.eps, 0x7d4, None): [
      b'\xf1\x87\x00\x00\x00\x00\x00\x00\x00\x00\x00\x00\x00\xf1\x00CN7 MDPS C 1.00 1.06 \x00\x00\x00\x00\x00\x00\x00\x00\x00\x00\x00 4CNDC106',
      b'\xf1\x8756310/AA070\xf1\x00CN7 MDPS C 1.00 1.06 56310/AA070 4CNDC106',
      b'\xf1\x8756310AA050\x00\xf1\x00CN7 MDPS C 1.00 1.06 56310AA050\x00 4CNDC106',
    ],
    (Ecu.fwdCamera, 0x7c4, None): [
      b'\xf1\x00CN7 MFC  AT USA LHD 1.00 1.00 99210-AB000 200819',
      b'\xf1\x00CN7 MFC  AT USA LHD 1.00 1.03 99210-AA000 200819',
      b'\xf1\x00CN7 MFC  AT USA LHD 1.00 1.01 99210-AB000 210205',
      b'\xf1\x00CN7 MFC  AT USA LHD 1.00 1.06 99210-AA000 220111',
    ],
    (Ecu.abs, 0x7d1, None): [
      b'\xf1\x00CN ESC \t 101 \x10\x03 58910-AB800',
      b'\xf1\x8758910-AA800\xf1\x00CN ESC \t 104 \x08\x03 58910-AA800',
      b'\xf1\x8758910-AB800\xf1\x00CN ESC \t 101 \x10\x03 58910-AB800',
      b'\xf1\x8758910-AA800\xf1\x00CN ESC \t 105 \x10\x03 58910-AA800',
    ],
    (Ecu.transmission, 0x7e1, None): [
      b'\xf1\x00HT6WA280BLHT6VA640A1CCN0N20NS5\x00\x00\x00\x00\x00\x00\x00\x00\x00\x00',
      b'\xf1\x00HT6WA280BLHT6VA640A1CCN0N20NS5\x00\x00\x00\x00\x00\x00\xe8\xba\xce\xfa',
      b'\xf1\x87CXMQFM2135005JB2E\xb9\x89\x98W\xa9y\x97h\xa9\x98\x99wxvwh\x87\177\xffx\xff\xff\xff,,\xf1\x89HT6VA640A1\xf1\x82CCN0N20NS5\x00\x00\x00\x00\x00\x00',
      b'\xf1\x87CXMQFM1916035JB2\x88vvgg\x87Wuwgev\xa9\x98\x88\x98h\x99\x9f\xffh\xff\xff\xff\xa5\xee\xf1\x89HT6VA640A1\xf1\x82CCN0N20NS5\x00\x00\x00\x00\x00\x00',
      b'\xf1\x87CXLQF40189012JL2f\x88\x86\x88\x88vUex\xb8\x88\x88\x88\x87\x88\x89fh?\xffz\xff\xff\xff\x08z\xf1\x89HT6VA640A1\xf1\x82CCN0N20NS5\x00\x00\x00\x00\x00\x00',
      b'\xf1\x87CXMQFM2728305JB2E\x97\x87xw\x87vwgw\x84x\x88\x88w\x89EI\xbf\xff{\xff\xff\xff\xe6\x0e\xf1\x89HT6VA640A1\xf1\x82CCN0N20NS5\x00\x00\x00\x00\x00\x00',
      b'\xf1\x87CXMQFM3806705JB2\x89\x87wwx\x88g\x86\x99\x87\x86xwwv\x88yv\x7f\xffz\xff\xff\xffV\x15\xf1\x89HT6VA640A1\xf1\x82CCN0N20NS5\x00\x00\x00\x00\x00\x00',
    ],
    (Ecu.engine, 0x7e0, None): [
      b'\xf1\x82CNCWD0AMFCXCSFFA',
      b'\xf1\x81HM6M2_0a0_FF0',
      b'\xf1\x82CNCVD0AMFCXCSFFB',
      b'\xf1\x870\x00\x00\x00\x00\x00\x00\x00\x00\x00\x00\xf1\x81HM6M2_0a0_G80',
    ],
  },
  CAR.ELANTRA_HEV_2021: {
    (Ecu.fwdCamera, 0x7c4, None) : [
      b'\xf1\x00CN7HMFC  AT USA LHD 1.00 1.05 99210-AA000 210930',
      b'\xf1\000CN7HMFC  AT USA LHD 1.00 1.03 99210-AA000 200819',
    ],
    (Ecu.fwdRadar, 0x7d0, None) : [
      b'\xf1\000CNhe SCC FHCUP      1.00 1.01 99110-BY000         ',
      b'\xf1\x8799110BY000\xf1\x00CNhe SCC FHCUP      1.00 1.01 99110-BY000         ',
    ],
    (Ecu.eps, 0x7d4, None) :[
      b'\xf1\x8756310/BY050\xf1\x00CN7 MDPS C 1.00 1.03 56310/BY050 4CNHC103',
      b'\xf1\x8756310/BY050\xf1\000CN7 MDPS C 1.00 1.02 56310/BY050 4CNHC102',
    ],
    (Ecu.transmission, 0x7e1, None) :[
      b'\xf1\0006U3L0_C2\000\0006U3K3051\000\000HCN0G16NS0\xb9?A\xaa',
      b'\xf1\0006U3L0_C2\000\0006U3K3051\000\000HCN0G16NS0\000\000\000\000',
      b'\xf1\x816U3K3051\000\000\xf1\0006U3L0_C2\000\0006U3K3051\000\000HCN0G16NS0\xb9?A\xaa',
      b'\xf1\x816U3K3051\x00\x00\xf1\x006U3L0_C2\x00\x006U3K3051\x00\x00HCN0G16NS0\x00\x00\x00\x00',
    ],
    (Ecu.engine, 0x7e0, None) : [
      b'\xf1\x816H6G5051\x00\x00\x00\x00\x00\x00\x00\x00',
    ]
  },
  CAR.ELANTRA_GT_I30: {
    (Ecu.fwdCamera, 0x7c4, None): [
      b'\xf1\x00PD  LKAS AT USA LHD 1.01 1.01 95740-G3100 A54',
    ],
    (Ecu.transmission, 0x7e1, None): [
      b'\xf1\x006U2V0_C2\x00\x006U2VA051\x00\x00DPD0H16NS0e\x0e\xcd\x8e',
    ],
    (Ecu.eps, 0x7d4, None): [
      b'\xf1\x00PD  MDPS C 1.00 1.04 56310/G3300 4PDDC104',
    ],
    (Ecu.abs, 0x7d1, None): [
      b'\xf1\x00PD ESC \x0b 104\x18\t\x03 58920-G3350',
    ],
    (Ecu.fwdRadar, 0x7d0, None): [
      b'\xf1\x00PD__ SCC F-CUP      1.00 1.00 96400-G3300         ',
    ],
  },
  CAR.KONA_HEV: {
    (Ecu.abs, 0x7d1, None): [
      b'\xf1\x00OS IEB \x01 104 \x11  58520-CM000',
    ],
    (Ecu.fwdRadar, 0x7d0, None): [
      b'\xf1\x00OShe SCC FNCUP      1.00 1.01 99110-CM000         ',
    ],
    (Ecu.eps, 0x7d4, None): [
      b'\xf1\x00OS  MDPS C 1.00 1.00 56310CM030\x00 4OHDC100',
    ],
    (Ecu.fwdCamera, 0x7c4, None): [
      b'\xf1\x00OSH LKAS AT KOR LHD 1.00 1.01 95740-CM000 l31',
    ],
    (Ecu.transmission, 0x7e1, None): [
      b'\xf1\x816U3J9051\x00\x00\xf1\x006U3H1_C2\x00\x006U3J9051\x00\x00HOS0G16DS1\x16\xc7\xb0\xd9',
    ],
    (Ecu.engine, 0x7e0, None): [
      b'\xf1\x816H6F6051\x00\x00\x00\x00\x00\x00\x00\x00',
    ]
  },
  CAR.SONATA_HYBRID: {
    (Ecu.fwdRadar, 0x7d0, None): [
      b'\xf1\000DNhe SCC FHCUP      1.00 1.02 99110-L5000         ',
      b'\xf1\x8799110L5000\xf1\000DNhe SCC FHCUP      1.00 1.02 99110-L5000         ',
      b'\xf1\000DNhe SCC F-CUP      1.00 1.02 99110-L5000         ',
      b'\xf1\x8799110L5000\xf1\000DNhe SCC F-CUP      1.00 1.02 99110-L5000         ',
    ],
    (Ecu.eps, 0x7d4, None): [
      b'\xf1\x8756310-L5500\xf1\x00DN8 MDPS C 1.00 1.02 56310-L5500 4DNHC102',
      b'\xf1\x8756310-L5450\xf1\x00DN8 MDPS C 1.00 1.02 56310-L5450 4DNHC102',
      b'\xf1\x8756310-L5450\xf1\000DN8 MDPS C 1.00 1.03 56310-L5450 4DNHC103',
    ],
    (Ecu.fwdCamera, 0x7c4, None): [
      b'\xf1\x00DN8HMFC  AT USA LHD 1.00 1.04 99211-L1000 191016',
      b'\xf1\x00DN8HMFC  AT USA LHD 1.00 1.05 99211-L1000 201109',
      b'\xf1\000DN8HMFC  AT USA LHD 1.00 1.06 99211-L1000 210325',
    ],
    (Ecu.transmission, 0x7e1, None): [
      b'\xf1\000PSBG2333  E14\x00\x00\x00\x00\x00\x00\x00TDN2H20SA6N\xc2\xeeW',
      b'\xf1\x87959102T250\x00\x00\x00\x00\x00\xf1\x81E09\x00\x00\x00\x00\x00\x00\x00\xf1\x00PSBG2323  E09\x00\x00\x00\x00\x00\x00\x00TDN2H20SA5\x97R\x88\x9e',
      b'\xf1\000PSBG2323  E09\000\000\000\000\000\000\000TDN2H20SA5\x97R\x88\x9e',
      b'\xf1\000PSBG2333  E16\000\000\000\000\000\000\000TDN2H20SA7\0323\xf9\xab',
      b'\xf1\x87PCU\000\000\000\000\000\000\000\000\000\xf1\x81E16\000\000\000\000\000\000\000\xf1\000PSBG2333  E16\000\000\000\000\000\000\000TDN2H20SA7\0323\xf9\xab',
      b'\xf1\x87959102T250\x00\x00\x00\x00\x00\xf1\x81E14\x00\x00\x00\x00\x00\x00\x00\xf1\x00PSBG2333  E14\x00\x00\x00\x00\x00\x00\x00TDN2H20SA6N\xc2\xeeW',
    ],
    (Ecu.engine, 0x7e0, None): [
      b'\xf1\x87391162J012',
      b'\xf1\x87391162J013',
      b'\xf1\x87391062J002',
    ],
  },
  CAR.KIA_SORENTO: {
    (Ecu.fwdCamera, 0x7c4, None): [
      b'\xf1\x00UMP LKAS AT USA LHD 1.01 1.01 95740-C6550 d01'
    ],
    (Ecu.abs, 0x7d1, None): [
      b'\xf1\x00UM ESC \x0c 12 \x18\x05\x06 58910-C6330'
    ],
    (Ecu.fwdRadar, 0x7D0, None): [
      b'\xf1\x00UM__ SCC F-CUP      1.00 1.00 96400-C6500         '
    ],
    (Ecu.transmission, 0x7e1, None): [
      b'\xf1\x87LDKUAA0348164HE3\x87www\x87www\x88\x88\xa8\x88w\x88\x97xw\x88\x97x\x86o\xf8\xff\x87f\x7f\xff\x15\xe0\xf1\x81U811\x00\x00\x00\x00\x00\x00\xf1\x00bcsh8p54  U811\x00\x00\x00\x00\x00\x00TUM4G33NL3V|DG'
    ],
    (Ecu.engine, 0x7e0, None): [
      b'\xf1\x81640F0051\x00\x00\x00\x00\x00\x00\x00\x00'
    ],
  },
  CAR.KIA_EV6: {
    (Ecu.abs, 0x7d1, None): [
      b'\xf1\x00CV  IEB \x03 101!\x10\x18 58520-CV100',
      b'\xf1\x8758520CV100\xf1\x00CV  IEB \x02 101!\x10\x18 58520-CV100',
    ],
    (Ecu.eps, 0x7d4, None): [
      b'\xf1\x00CV1 MDPS R 1.00 1.04 57700-CV000 1B30',
    ],
    (Ecu.fwdRadar, 0x7d0, None): [
      b'\xf1\x00CV1_ RDR -----      1.00 1.01 99110-CV000         ',
      b'\xf1\x8799110CV000\xf1\x00CV1_ RDR -----      1.00 1.01 99110-CV000         ',
    ],
    (Ecu.fwdCamera, 0x7c4, None): [
      b'\xf1\x00CV1 MFC  AT USA LHD 1.00 1.05 99210-CV000 211027',
      b'\xf1\x00CV1 MFC  AT EUR LHD 1.00 1.05 99210-CV000 211027',
    ],
  },
  CAR.IONIQ_5: {
    (Ecu.abs, 0x7d1, None): [
      b'\xf1\x00NE1 IEB \x07 106!\x11) 58520-GI010',
      b'\xf1\x8758520GI010\xf1\x00NE1 IEB \x07 106!\x11) 58520-GI010',
      b'\xf1\x00NE1 IEB \x08 104!\x04\x05 58520-GI000',
      b'\xf1\x8758520GI000\xf1\x00NE1 IEB \x08 104!\x04\x05 58520-GI000',
    ],
    (Ecu.eps, 0x7d4, None): [
      b'\xf1\x00NE  MDPS R 1.00 1.06 57700GI000  4NEDR106',
      b'\xf1\x8757700GI000 \xf1\x00NE  MDPS R 1.00 1.06 57700GI000  4NEDR106',
    ],
    (Ecu.fwdRadar, 0x7d0, None): [
      b'\xf1\x00NE1_ RDR -----      1.00 1.00 99110-GI000         ',
      b'\xf1\x8799110GI000\xf1\x00NE1_ RDR -----      1.00 1.00 99110-GI000         ',
    ],
    (Ecu.fwdCamera, 0x7c4, None): [
      b'\xf1\x00NE1 MFC  AT USA LHD 1.00 1.02 99211-GI010 211206',
      b'\xf1\x00NE1 MFC  AT EUR LHD 1.00 1.06 99211-GI000 210813',
    ],
  },
  CAR.TUCSON_HYBRID_4TH_GEN: {
    (Ecu.fwdCamera, 0x7c4, None): [
      b'\xf1\x00NX4 FR_CMR AT USA LHD 1.00 1.00 99211-N9240 14Q',
    ],
    (Ecu.eps, 0x7d4, None): [
      b'\xf1\x00NX4 MDPS C 1.00 1.01 56300-P0100 2228',
    ],
    (Ecu.engine, 0x7e0, None): [
      b'\xf1\x87391312MND0',
    ],
    (Ecu.transmission, 0x7e1, None): [
      b'\xf1\x00PSBG2441  G19_Rev\x00\x00\x00SNX4T16XXHS01NS2lS\xdfa',
      b'\xf1\x8795441-3D220\x00\xf1\x81G19_Rev\x00\x00\x00\xf1\x00PSBG2441  G19_Rev\x00\x00\x00SNX4T16XXHS01NS2lS\xdfa',
    ],
  },
}

CHECKSUM = {
  "crc8": [CAR.SANTA_FE, CAR.SONATA, CAR.PALISADE, CAR.KIA_SELTOS, CAR.ELANTRA_2021, CAR.ELANTRA_HEV_2021, CAR.SONATA_HYBRID, CAR.SANTA_FE_2022, CAR.KIA_K5_2021, CAR.SANTA_FE_HEV_2022, CAR.SANTA_FE_PHEV_2022],
  "6B": [CAR.KIA_SORENTO, CAR.HYUNDAI_GENESIS],
}

FEATURES = {
  # which message has the gear
  "use_cluster_gears": {CAR.ELANTRA, CAR.ELANTRA_GT_I30, CAR.KONA},
  "use_tcu_gears": {CAR.KIA_OPTIMA_G4, CAR.KIA_OPTIMA_G4_FL, CAR.SONATA_LF, CAR.VELOSTER, CAR.TUCSON},
  "use_elect_gears": {CAR.KIA_NIRO_EV, CAR.KIA_NIRO_PHEV, CAR.KIA_NIRO_HEV_2021, CAR.KIA_OPTIMA_H, CAR.IONIQ_EV_LTD, CAR.KONA_EV, CAR.IONIQ, CAR.IONIQ_EV_2020, CAR.IONIQ_PHEV, CAR.ELANTRA_HEV_2021, CAR.SONATA_HYBRID, CAR.KONA_HEV, CAR.IONIQ_HEV_2022, CAR.SANTA_FE_HEV_2022, CAR.SANTA_FE_PHEV_2022, CAR.IONIQ_PHEV_2019, CAR.KONA_EV_2022},

  # these cars use the FCA11 message for the AEB and FCW signals, all others use SCC12
  "use_fca": {CAR.SONATA, CAR.SONATA_HYBRID, CAR.ELANTRA, CAR.ELANTRA_2021, CAR.ELANTRA_HEV_2021, CAR.ELANTRA_GT_I30, CAR.KIA_STINGER, CAR.IONIQ_EV_2020, CAR.IONIQ_PHEV, CAR.KONA_EV, CAR.KIA_FORTE, CAR.KIA_NIRO_EV, CAR.PALISADE, CAR.GENESIS_G70, CAR.GENESIS_G70_2020, CAR.KONA, CAR.SANTA_FE, CAR.KIA_SELTOS, CAR.KONA_HEV, CAR.SANTA_FE_2022, CAR.KIA_K5_2021, CAR.IONIQ_HEV_2022, CAR.SANTA_FE_HEV_2022, CAR.SANTA_FE_PHEV_2022, CAR.TUCSON, CAR.KONA_EV_2022},
}

CANFD_CAR = {CAR.KIA_EV6, CAR.IONIQ_5, CAR.TUCSON_HYBRID_4TH_GEN}

# The camera does SCC on these cars, rather than the radar
CAMERA_SCC_CAR = {CAR.KONA_EV_2022, }

HYBRID_CAR = {CAR.IONIQ_PHEV, CAR.ELANTRA_HEV_2021, CAR.KIA_NIRO_PHEV, CAR.KIA_NIRO_HEV_2021, CAR.SONATA_HYBRID, CAR.KONA_HEV, CAR.IONIQ, CAR.IONIQ_HEV_2022, CAR.SANTA_FE_HEV_2022, CAR.SANTA_FE_PHEV_2022, CAR.IONIQ_PHEV_2019}  # these cars use a different gas signal
EV_CAR = {CAR.IONIQ_EV_2020, CAR.IONIQ_EV_LTD, CAR.KONA_EV, CAR.KIA_NIRO_EV, CAR.KONA_EV_2022}

# these cars require a special panda safety mode due to missing counters and checksums in the messages
LEGACY_SAFETY_MODE_CAR = {CAR.HYUNDAI_GENESIS, CAR.IONIQ_EV_2020, CAR.IONIQ_EV_LTD, CAR.IONIQ_PHEV, CAR.IONIQ, CAR.KONA_EV, CAR.KIA_SORENTO, CAR.SONATA_LF, CAR.KIA_OPTIMA_G4, CAR.KIA_OPTIMA_G4_FL, CAR.VELOSTER, CAR.KIA_STINGER, CAR.GENESIS_G70, CAR.GENESIS_G80, CAR.KIA_CEED, CAR.ELANTRA, CAR.IONIQ_HEV_2022}

# If 0x500 is present on bus 1 it probably has a Mando radar outputting radar points.
# If no points are outputted by default it might be possible to turn it on using  selfdrive/debug/hyundai_enable_radar_points.py
DBC = {
  CAR.ELANTRA: dbc_dict('hyundai_kia_generic', None),
  CAR.ELANTRA_2021: dbc_dict('hyundai_kia_generic', None),
  CAR.ELANTRA_HEV_2021: dbc_dict('hyundai_kia_generic', None),
  CAR.ELANTRA_GT_I30: dbc_dict('hyundai_kia_generic', None),
  CAR.GENESIS_G70: dbc_dict('hyundai_kia_generic', None),
  CAR.GENESIS_G70_2020: dbc_dict('hyundai_kia_generic', 'hyundai_kia_mando_front_radar_generated'),
  CAR.GENESIS_G80: dbc_dict('hyundai_kia_generic', None),
  CAR.GENESIS_G90: dbc_dict('hyundai_kia_generic', None),
  CAR.HYUNDAI_GENESIS: dbc_dict('hyundai_kia_generic', None),
  CAR.IONIQ_PHEV_2019: dbc_dict('hyundai_kia_generic', None),
  CAR.IONIQ_PHEV: dbc_dict('hyundai_kia_generic', None),
  CAR.IONIQ_EV_2020: dbc_dict('hyundai_kia_generic', None),
  CAR.IONIQ_EV_LTD: dbc_dict('hyundai_kia_generic', 'hyundai_kia_mando_front_radar_generated'),
  CAR.IONIQ: dbc_dict('hyundai_kia_generic', None),
  CAR.IONIQ_HEV_2022: dbc_dict('hyundai_kia_generic', None),
  CAR.KIA_FORTE: dbc_dict('hyundai_kia_generic', None),
  CAR.KIA_K5_2021: dbc_dict('hyundai_kia_generic', None),
  CAR.KIA_NIRO_EV: dbc_dict('hyundai_kia_generic', 'hyundai_kia_mando_front_radar_generated'),
  CAR.KIA_NIRO_PHEV: dbc_dict('hyundai_kia_generic', 'hyundai_kia_mando_front_radar_generated'),
  CAR.KIA_NIRO_HEV_2021: dbc_dict('hyundai_kia_generic', None),
  CAR.KIA_OPTIMA_G4: dbc_dict('hyundai_kia_generic', None),
  CAR.KIA_OPTIMA_G4_FL: dbc_dict('hyundai_kia_generic', None),
  CAR.KIA_OPTIMA_H: dbc_dict('hyundai_kia_generic', None),
  CAR.KIA_SELTOS: dbc_dict('hyundai_kia_generic', None),
  CAR.KIA_SORENTO: dbc_dict('hyundai_kia_generic', None), # Has 0x5XX messages, but different format
  CAR.KIA_STINGER: dbc_dict('hyundai_kia_generic', None),
  CAR.KONA: dbc_dict('hyundai_kia_generic', None),
  CAR.KONA_EV: dbc_dict('hyundai_kia_generic', None),
  CAR.KONA_EV_2022: dbc_dict('hyundai_kia_generic', None),
  CAR.KONA_HEV: dbc_dict('hyundai_kia_generic', None),
  CAR.SANTA_FE: dbc_dict('hyundai_kia_generic', 'hyundai_kia_mando_front_radar_generated'),
  CAR.SANTA_FE_2022: dbc_dict('hyundai_kia_generic', None),
  CAR.SANTA_FE_HEV_2022: dbc_dict('hyundai_kia_generic', None),
  CAR.SANTA_FE_PHEV_2022: dbc_dict('hyundai_kia_generic', None),
  CAR.SONATA: dbc_dict('hyundai_kia_generic', 'hyundai_kia_mando_front_radar_generated'),
  CAR.SONATA_LF: dbc_dict('hyundai_kia_generic', None), # Has 0x5XX messages, but different format
  CAR.TUCSON: dbc_dict('hyundai_kia_generic', None),
  CAR.PALISADE: dbc_dict('hyundai_kia_generic', 'hyundai_kia_mando_front_radar_generated'),
  CAR.VELOSTER: dbc_dict('hyundai_kia_generic', None),
  CAR.KIA_CEED: dbc_dict('hyundai_kia_generic', None),
  CAR.KIA_EV6: dbc_dict('hyundai_canfd', None),
  CAR.SONATA_HYBRID: dbc_dict('hyundai_kia_generic', 'hyundai_kia_mando_front_radar_generated'),
  CAR.TUCSON_HYBRID_4TH_GEN: dbc_dict('hyundai_canfd', None),
  CAR.IONIQ_5: dbc_dict('hyundai_canfd', None),
}<|MERGE_RESOLUTION|>--- conflicted
+++ resolved
@@ -111,13 +111,8 @@
   CAR.ELANTRA_2021: HyundaiCarInfo("Hyundai Elantra 2021-22", video_link="https://youtu.be/_EdYQtV52-c", harness=Harness.hyundai_k),
   CAR.ELANTRA_HEV_2021: HyundaiCarInfo("Hyundai Elantra Hybrid 2021-22", video_link="https://youtu.be/_EdYQtV52-c", harness=Harness.hyundai_k),
   CAR.ELANTRA_GT_I30: [
-<<<<<<< HEAD
-    HyundaiCarInfo("Hyundai Elantra GT 2017-19", harness=Harness.hyundai_e),  # may support 2017, 2018
-    HyundaiCarInfo("Hyundai i30 2019", harness=Harness.hyundai_e),  # may support 2017, 2018
-=======
     HyundaiCarInfo("Hyundai Elantra GT 2017-19", harness=Harness.hyundai_e),
     HyundaiCarInfo("Hyundai i30 2019", harness=Harness.hyundai_e),
->>>>>>> 32a4dfe2
   ],
   CAR.HYUNDAI_GENESIS: HyundaiCarInfo("Hyundai Genesis 2015-16", min_enable_speed=19 * CV.MPH_TO_MS, harness=Harness.hyundai_j),  # TODO: check 2015 packages
   CAR.IONIQ: HyundaiCarInfo("Hyundai Ioniq Hybrid 2017-19", harness=Harness.hyundai_c),
