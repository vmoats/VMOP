--- conflicted
+++ resolved
@@ -173,13 +173,9 @@
   CAR.KONA: HyundaiCarInfo("Hyundai Kona 2020", car_parts=CarParts.common([CarHarness.hyundai_b])),
   CAR.KONA_EV: HyundaiCarInfo("Hyundai Kona Electric 2018-21", car_parts=CarParts.common([CarHarness.hyundai_g])),
   CAR.KONA_EV_2022: HyundaiCarInfo("Hyundai Kona Electric 2022", car_parts=CarParts.common([CarHarness.hyundai_o])),
-<<<<<<< HEAD
-  CAR.KONA_EV_2ND_GEN: HyundaiCarInfo("Hyundai Kona Electric (Korea only) 2023", car_parts=CarParts.common([CarHarness.hyundai_r])),
-  CAR.KONA_HEV: HyundaiCarInfo("Hyundai Kona Hybrid 2020", video_link="https://youtu.be/0dwpAHiZgFo", car_parts=CarParts.common([CarHarness.hyundai_i])),  # TODO: check packages
-=======
   CAR.KONA_HEV: HyundaiCarInfo("Hyundai Kona Hybrid 2020", video_link="https://youtu.be/0dwpAHiZgFo",
                                                                       car_parts=CarParts.common([CarHarness.hyundai_i])),  # TODO: check packages
->>>>>>> 012060ba
+  CAR.KONA_EV_2ND_GEN: HyundaiCarInfo("Hyundai Kona Electric (Korea only) 2023", car_parts=CarParts.common([CarHarness.hyundai_r])),
   CAR.SANTA_FE: HyundaiCarInfo("Hyundai Santa Fe 2019-20", "All", car_parts=CarParts.common([CarHarness.hyundai_d])),
   CAR.SANTA_FE_2022: HyundaiCarInfo("Hyundai Santa Fe 2021-23", "All", video_link="https://youtu.be/VnHzSTygTS4",
                                                                       car_parts=CarParts.common([CarHarness.hyundai_l])),
@@ -1933,14 +1929,10 @@
                       CAR.KONA_EV_2022, CAR.KIA_K5_HEV_2020},
 }
 
-<<<<<<< HEAD
-CANFD_CAR = {CAR.KIA_EV6, CAR.IONIQ_5, CAR.TUCSON_4TH_GEN, CAR.TUCSON_HYBRID_4TH_GEN, CAR.KIA_SPORTAGE_HYBRID_5TH_GEN, CAR.SANTA_CRUZ_1ST_GEN, CAR.KIA_SPORTAGE_5TH_GEN, CAR.GENESIS_GV70_1ST_GEN, CAR.KIA_SORENTO_PHEV_4TH_GEN, CAR.GENESIS_GV60_EV_1ST_GEN, CAR.KIA_SORENTO_4TH_GEN, CAR.KIA_NIRO_HEV_2ND_GEN, CAR.KIA_NIRO_EV_2ND_GEN, CAR.GENESIS_GV80, CAR.KIA_CARNIVAL_4TH_GEN, CAR.KONA_EV_2ND_GEN}
-=======
 CANFD_CAR = {CAR.KIA_EV6, CAR.IONIQ_5, CAR.IONIQ_6, CAR.TUCSON_4TH_GEN, CAR.TUCSON_HYBRID_4TH_GEN, CAR.KIA_SPORTAGE_HYBRID_5TH_GEN,
              CAR.SANTA_CRUZ_1ST_GEN, CAR.KIA_SPORTAGE_5TH_GEN, CAR.GENESIS_GV70_1ST_GEN, CAR.KIA_SORENTO_PHEV_4TH_GEN,
              CAR.GENESIS_GV60_EV_1ST_GEN, CAR.KIA_SORENTO_4TH_GEN, CAR.KIA_NIRO_HEV_2ND_GEN, CAR.KIA_NIRO_EV_2ND_GEN,
-             CAR.GENESIS_GV80, CAR.KIA_CARNIVAL_4TH_GEN}
->>>>>>> 012060ba
+             CAR.GENESIS_GV80, CAR.KIA_CARNIVAL_4TH_GEN, CAR.KONA_EV_2ND_GEN}
 
 # The radar does SCC on these cars when HDA I, rather than the camera
 CANFD_RADAR_SCC_CAR = {CAR.GENESIS_GV70_1ST_GEN, CAR.KIA_SORENTO_PHEV_4TH_GEN, CAR.KIA_SORENTO_4TH_GEN, CAR.GENESIS_GV80, CAR.KIA_CARNIVAL_4TH_GEN, CAR.KONA_EV_2ND_GEN}
@@ -1948,18 +1940,13 @@
 # The camera does SCC on these cars, rather than the radar
 CAMERA_SCC_CAR = {CAR.KONA_EV_2022, }
 
-<<<<<<< HEAD
-HYBRID_CAR = {CAR.IONIQ_PHEV, CAR.ELANTRA_HEV_2021, CAR.KIA_NIRO_PHEV, CAR.KIA_NIRO_HEV_2021, CAR.SONATA_HYBRID, CAR.KONA_HEV, CAR.IONIQ, CAR.IONIQ_HEV_2022, CAR.SANTA_FE_HEV_2022, CAR.SANTA_FE_PHEV_2022, CAR.IONIQ_PHEV_2019, CAR.TUCSON_HYBRID_4TH_GEN, CAR.KIA_SPORTAGE_HYBRID_5TH_GEN, CAR.KIA_SORENTO_PHEV_4TH_GEN, CAR.KIA_K5_HEV_2020, CAR.KIA_NIRO_HEV_2ND_GEN}  # these cars use a different gas signal
-EV_CAR = {CAR.IONIQ_EV_2020, CAR.IONIQ_EV_LTD, CAR.KONA_EV, CAR.KIA_NIRO_EV, CAR.KIA_NIRO_EV_2ND_GEN, CAR.KONA_EV_2022, CAR.KIA_EV6, CAR.IONIQ_5, CAR.GENESIS_GV60_EV_1ST_GEN, CAR.KONA_EV_2ND_GEN}
-=======
 # these cars use a different gas signal
 HYBRID_CAR = {CAR.IONIQ_PHEV, CAR.ELANTRA_HEV_2021, CAR.KIA_NIRO_PHEV, CAR.KIA_NIRO_HEV_2021, CAR.SONATA_HYBRID, CAR.KONA_HEV, CAR.IONIQ,
               CAR.IONIQ_HEV_2022, CAR.SANTA_FE_HEV_2022, CAR.SANTA_FE_PHEV_2022, CAR.IONIQ_PHEV_2019, CAR.TUCSON_HYBRID_4TH_GEN,
               CAR.KIA_SPORTAGE_HYBRID_5TH_GEN, CAR.KIA_SORENTO_PHEV_4TH_GEN, CAR.KIA_K5_HEV_2020, CAR.KIA_NIRO_HEV_2ND_GEN}
 
 EV_CAR = {CAR.IONIQ_EV_2020, CAR.IONIQ_EV_LTD, CAR.KONA_EV, CAR.KIA_NIRO_EV, CAR.KIA_NIRO_EV_2ND_GEN, CAR.KONA_EV_2022,
-          CAR.KIA_EV6, CAR.IONIQ_5, CAR.IONIQ_6, CAR.GENESIS_GV60_EV_1ST_GEN}
->>>>>>> 012060ba
+          CAR.KIA_EV6, CAR.IONIQ_5, CAR.IONIQ_6, CAR.GENESIS_GV60_EV_1ST_GEN, CAR.KONA_EV_2ND_GEN}
 
 # these cars require a special panda safety mode due to missing counters and checksums in the messages
 LEGACY_SAFETY_MODE_CAR = {CAR.HYUNDAI_GENESIS, CAR.IONIQ_EV_2020, CAR.IONIQ_EV_LTD, CAR.IONIQ_PHEV, CAR.IONIQ, CAR.KONA_EV,
