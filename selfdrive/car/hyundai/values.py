--- conflicted
+++ resolved
@@ -2167,11 +2167,7 @@
              CAR.SANTA_CRUZ_1ST_GEN, CAR.KIA_SPORTAGE_5TH_GEN, CAR.GENESIS_GV70_1ST_GEN, CAR.KIA_SORENTO_PHEV_4TH_GEN,
              CAR.GENESIS_GV60_EV_1ST_GEN, CAR.KIA_SORENTO_4TH_GEN, CAR.KIA_NIRO_HEV_2ND_GEN, CAR.KIA_NIRO_EV_2ND_GEN,
              CAR.GENESIS_GV80, CAR.KIA_CARNIVAL_4TH_GEN, CAR.KIA_SORENTO_HEV_4TH_GEN, CAR.KONA_EV_2ND_GEN, CAR.KIA_K8_HEV_1ST_GEN,
-<<<<<<< HEAD
-             CAR.KIA_SPORTAGE_PHEV_5TH_GEN}
-=======
-             CAR.STARIA_4TH_GEN}
->>>>>>> d6465e39
+             CAR.STARIA_4TH_GEN, CAR.KIA_SPORTAGE_PHEV_5TH_GEN}
 
 # The radar does SCC on these cars when HDA I, rather than the camera
 CANFD_RADAR_SCC_CAR = {CAR.GENESIS_GV70_1ST_GEN, CAR.KIA_SORENTO_PHEV_4TH_GEN, CAR.KIA_SORENTO_4TH_GEN, CAR.GENESIS_GV80,
