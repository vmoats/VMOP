import re
from datetime import datetime
from dateutil import rrule
from collections import defaultdict
from dataclasses import dataclass
from enum import Enum, IntFlag
from typing import DefaultDict, Dict, List, Optional, Set, Union

from cereal import car
from panda.python import uds
from common.conversions import Conversions as CV
from selfdrive.car import dbc_dict
from selfdrive.car.docs_definitions import CarFootnote, CarHarness, CarInfo, CarParts, Column
from selfdrive.car.fw_query_definitions import FwQueryConfig, Request, p16
from system.swaglog import cloudlog

Ecu = car.CarParams.Ecu


class CarControllerParams:
  ACCEL_MIN = -3.5 # m/s
  ACCEL_MAX = 2.0 # m/s

  def __init__(self, CP):
    self.STEER_DELTA_UP = 3
    self.STEER_DELTA_DOWN = 7
    self.STEER_DRIVER_ALLOWANCE = 50
    self.STEER_DRIVER_MULTIPLIER = 2
    self.STEER_DRIVER_FACTOR = 1
    self.STEER_THRESHOLD = 150
    self.STEER_STEP = 1  # 100 Hz

    if CP.carFingerprint in CANFD_CAR:
      self.STEER_MAX = 270
      self.STEER_DRIVER_ALLOWANCE = 250
      self.STEER_DRIVER_MULTIPLIER = 2
      self.STEER_THRESHOLD = 250
      self.STEER_DELTA_UP = 2
      self.STEER_DELTA_DOWN = 3

    # To determine the limit for your car, find the maximum value that the stock LKAS will request.
    # If the max stock LKAS request is <384, add your car to this list.
    elif CP.carFingerprint in (CAR.GENESIS_G80, CAR.GENESIS_G90, CAR.ELANTRA, CAR.IONIQ,
                               CAR.IONIQ_EV_LTD, CAR.SANTA_FE_PHEV_2022, CAR.SONATA_LF, CAR.KIA_FORTE, CAR.KIA_NIRO_PHEV,
                               CAR.KIA_OPTIMA_H, CAR.KIA_SORENTO):
      self.STEER_MAX = 255

    # these cars have significantly more torque than most HKG; limit to 70% of max
    elif CP.flags & HyundaiFlags.ALT_LIMITS:
      self.STEER_MAX = 270
      self.STEER_DELTA_UP = 2
      self.STEER_DELTA_DOWN = 3

    # Default for most HKG
    else:
      self.STEER_MAX = 384


class HyundaiFlags(IntFlag):
  CANFD_HDA2 = 1
  CANFD_ALT_BUTTONS = 2
  CANFD_ALT_GEARS = 4
  CANFD_CAMERA_SCC = 8

  ALT_LIMITS = 16
  ENABLE_BLINKERS = 32
  CANFD_ALT_GEARS_2 = 64
  SEND_LFA = 128
  USE_FCA = 256


class CAR:
  # Hyundai
  ELANTRA = "HYUNDAI ELANTRA 2017"
  ELANTRA_2021 = "HYUNDAI ELANTRA 2021"
  ELANTRA_HEV_2021 = "HYUNDAI ELANTRA HYBRID 2021"
  HYUNDAI_GENESIS = "HYUNDAI GENESIS 2015-2016"
  IONIQ = "HYUNDAI IONIQ HYBRID 2017-2019"
  IONIQ_HEV_2022 = "HYUNDAI IONIQ HYBRID 2020-2022"
  IONIQ_EV_LTD = "HYUNDAI IONIQ ELECTRIC LIMITED 2019"
  IONIQ_EV_2020 = "HYUNDAI IONIQ ELECTRIC 2020"
  IONIQ_PHEV_2019 = "HYUNDAI IONIQ PLUG-IN HYBRID 2019"
  IONIQ_PHEV = "HYUNDAI IONIQ PHEV 2020"
  KONA = "HYUNDAI KONA 2020"
  KONA_EV = "HYUNDAI KONA ELECTRIC 2019"
  KONA_EV_2022 = "HYUNDAI KONA ELECTRIC 2022"
  KONA_HEV = "HYUNDAI KONA HYBRID 2020"
  SANTA_FE = "HYUNDAI SANTA FE 2019"
  SANTA_FE_2022 = "HYUNDAI SANTA FE 2022"
  SANTA_FE_HEV_2022 = "HYUNDAI SANTA FE HYBRID 2022"
  SANTA_FE_PHEV_2022 = "HYUNDAI SANTA FE PlUG-IN HYBRID 2022"
  SONATA = "HYUNDAI SONATA 2020"
  SONATA_LF = "HYUNDAI SONATA 2019"
  TUCSON = "HYUNDAI TUCSON 2019"
  PALISADE = "HYUNDAI PALISADE 2020"
  VELOSTER = "HYUNDAI VELOSTER 2019"
  SONATA_HYBRID = "HYUNDAI SONATA HYBRID 2021"
  IONIQ_5 = "HYUNDAI IONIQ 5 2022"
  TUCSON_4TH_GEN = "HYUNDAI TUCSON 4TH GEN"
  TUCSON_HYBRID_4TH_GEN = "HYUNDAI TUCSON HYBRID 4TH GEN"
  SANTA_CRUZ_1ST_GEN = "HYUNDAI SANTA CRUZ 1ST GEN"

  # Kia
  KIA_FORTE = "KIA FORTE E 2018 & GT 2021"
  KIA_K5_2021 = "KIA K5 2021"
  KIA_K5_HEV_2020 = "KIA K5 HYBRID 2020"
  KIA_NIRO_EV = "KIA NIRO EV 2020"
  KIA_NIRO_EV_2ND_GEN = "KIA NIRO EV 2ND GEN"
  KIA_NIRO_PHEV = "KIA NIRO HYBRID 2019"
  KIA_NIRO_HEV_2021 = "KIA NIRO HYBRID 2021"
  KIA_NIRO_HEV_2ND_GEN = "KIA NIRO HYBRID 2ND GEN"
  KIA_OPTIMA_G4 = "KIA OPTIMA 4TH GEN"
  KIA_OPTIMA_G4_FL = "KIA OPTIMA 4TH GEN FACELIFT"
  KIA_OPTIMA_H = "KIA OPTIMA HYBRID 2017 & SPORTS 2019"
  KIA_SELTOS = "KIA SELTOS 2021"
  KIA_SPORTAGE_5TH_GEN = "KIA SPORTAGE 5TH GEN"
  KIA_SORENTO = "KIA SORENTO GT LINE 2018"
  KIA_SORENTO_4TH_GEN = "KIA SORENTO 4TH GEN"
  KIA_SORENTO_PHEV_4TH_GEN = "KIA SORENTO PLUG-IN HYBRID 4TH GEN"
  KIA_SPORTAGE_HYBRID_5TH_GEN = "KIA SPORTAGE HYBRID 5TH GEN"
  KIA_STINGER = "KIA STINGER GT2 2018"
  KIA_STINGER_2022 = "KIA STINGER 2022"
  KIA_CEED = "KIA CEED INTRO ED 2019"
  KIA_EV6 = "KIA EV6 2022"

  # Genesis
  GENESIS_GV60_EV_1ST_GEN = "GENESIS GV60 ELECTRIC 1ST GEN"
  GENESIS_G70 = "GENESIS G70 2018"
  GENESIS_G70_2020 = "GENESIS G70 2020"
  GENESIS_GV70_1ST_GEN = "GENESIS GV70 1ST GEN"
  GENESIS_G80 = "GENESIS G80 2017"
  GENESIS_G90 = "GENESIS G90 2017"
  GENESIS_GV80 = "GENESIS GV80 2023"


class Footnote(Enum):
  # footnotes which mention "red panda" will be replaced with the CAN FD panda kit on the shop page
  CANFD = CarFootnote(
    "Requires a <a href=\"https://comma.ai/shop/panda\" target=\"_blank\">red panda</a> for this <a href=\"https://en.wikipedia.org/wiki/CAN_FD\" target=\"_blank\">CAN FD car</a>. " +
    "All the hardware needed is sold in the <a href=\"https://comma.ai/shop/can-fd-panda-kit\" target=\"_blank\">CAN FD kit</a>.",
    Column.MODEL, shop_footnote=True)


@dataclass
class HyundaiCarInfo(CarInfo):
  package: str = "Smart Cruise Control (SCC)"

  def init_make(self, CP: car.CarParams):
    if CP.carFingerprint in CANFD_CAR:
      self.footnotes.insert(0, Footnote.CANFD)


CAR_INFO: Dict[str, Optional[Union[HyundaiCarInfo, List[HyundaiCarInfo]]]] = {
  CAR.ELANTRA: [
    HyundaiCarInfo("Hyundai Elantra 2017-19", min_enable_speed=19 * CV.MPH_TO_MS, car_parts=CarParts.common([CarHarness.hyundai_b])),
    HyundaiCarInfo("Hyundai Elantra GT 2017-19", car_parts=CarParts.common([CarHarness.hyundai_e])),
    HyundaiCarInfo("Hyundai i30 2017-19", car_parts=CarParts.common([CarHarness.hyundai_e])),
  ],
  CAR.ELANTRA_2021: HyundaiCarInfo("Hyundai Elantra 2021-23", video_link="https://youtu.be/_EdYQtV52-c", car_parts=CarParts.common([CarHarness.hyundai_k])),
  CAR.ELANTRA_HEV_2021: HyundaiCarInfo("Hyundai Elantra Hybrid 2021-23", video_link="https://youtu.be/_EdYQtV52-c", car_parts=CarParts.common([CarHarness.hyundai_k])),
  CAR.HYUNDAI_GENESIS: [
    HyundaiCarInfo("Hyundai Genesis 2015-16", min_enable_speed=19 * CV.MPH_TO_MS, car_parts=CarParts.common([CarHarness.hyundai_j])),  # TODO: check 2015 packages
    HyundaiCarInfo("Genesis G80 2017", "All", min_enable_speed=19 * CV.MPH_TO_MS, car_parts=CarParts.common([CarHarness.hyundai_j])),
  ],
  CAR.IONIQ: HyundaiCarInfo("Hyundai Ioniq Hybrid 2017-19", car_parts=CarParts.common([CarHarness.hyundai_c])),
  CAR.IONIQ_HEV_2022: HyundaiCarInfo("Hyundai Ioniq Hybrid 2020-22", car_parts=CarParts.common([CarHarness.hyundai_h])),  # TODO: confirm 2020-21 harness
  CAR.IONIQ_EV_LTD: HyundaiCarInfo("Hyundai Ioniq Electric 2019", car_parts=CarParts.common([CarHarness.hyundai_c])),
  CAR.IONIQ_EV_2020: HyundaiCarInfo("Hyundai Ioniq Electric 2020", "All", car_parts=CarParts.common([CarHarness.hyundai_h])),
  CAR.IONIQ_PHEV_2019: HyundaiCarInfo("Hyundai Ioniq Plug-in Hybrid 2019", car_parts=CarParts.common([CarHarness.hyundai_c])),
  CAR.IONIQ_PHEV: HyundaiCarInfo("Hyundai Ioniq Plug-in Hybrid 2020-22", "All", car_parts=CarParts.common([CarHarness.hyundai_h])),
  CAR.KONA: HyundaiCarInfo("Hyundai Kona 2020", car_parts=CarParts.common([CarHarness.hyundai_b])),
  CAR.KONA_EV: HyundaiCarInfo("Hyundai Kona Electric 2018-21", car_parts=CarParts.common([CarHarness.hyundai_g])),
  CAR.KONA_EV_2022: HyundaiCarInfo("Hyundai Kona Electric 2022", car_parts=CarParts.common([CarHarness.hyundai_o])),
  CAR.KONA_HEV: HyundaiCarInfo("Hyundai Kona Hybrid 2020", video_link="https://youtu.be/0dwpAHiZgFo", car_parts=CarParts.common([CarHarness.hyundai_i])),  # TODO: check packages
  CAR.SANTA_FE: HyundaiCarInfo("Hyundai Santa Fe 2019-20", "All", car_parts=CarParts.common([CarHarness.hyundai_d])),
  CAR.SANTA_FE_2022: HyundaiCarInfo("Hyundai Santa Fe 2021-22", "All", video_link="https://youtu.be/VnHzSTygTS4", car_parts=CarParts.common([CarHarness.hyundai_l])),
  CAR.SANTA_FE_HEV_2022: HyundaiCarInfo("Hyundai Santa Fe Hybrid 2022-23", "All", car_parts=CarParts.common([CarHarness.hyundai_l])),
  CAR.SANTA_FE_PHEV_2022: HyundaiCarInfo("Hyundai Santa Fe Plug-in Hybrid 2022", "All", car_parts=CarParts.common([CarHarness.hyundai_l])),
  CAR.SONATA: HyundaiCarInfo("Hyundai Sonata 2020-23", "All", video_link="https://www.youtube.com/watch?v=ix63r9kE3Fw", car_parts=CarParts.common([CarHarness.hyundai_a])),
  CAR.SONATA_LF: HyundaiCarInfo("Hyundai Sonata 2018-19", car_parts=CarParts.common([CarHarness.hyundai_e])),
  CAR.TUCSON: [
    HyundaiCarInfo("Hyundai Tucson 2021", min_enable_speed=19 * CV.MPH_TO_MS, car_parts=CarParts.common([CarHarness.hyundai_l])),
    HyundaiCarInfo("Hyundai Tucson Diesel 2019", car_parts=CarParts.common([CarHarness.hyundai_l])),
  ],
  CAR.PALISADE: [
    HyundaiCarInfo("Hyundai Palisade 2020-22", "All", video_link="https://youtu.be/TAnDqjF4fDY?t=456", car_parts=CarParts.common([CarHarness.hyundai_h])),
    HyundaiCarInfo("Kia Telluride 2020-22", "All", car_parts=CarParts.common([CarHarness.hyundai_h])),
  ],
  CAR.VELOSTER: HyundaiCarInfo("Hyundai Veloster 2019-20", min_enable_speed=5. * CV.MPH_TO_MS, car_parts=CarParts.common([CarHarness.hyundai_e])),
  CAR.SONATA_HYBRID: HyundaiCarInfo("Hyundai Sonata Hybrid 2020-22", "All", car_parts=CarParts.common([CarHarness.hyundai_a])),
  CAR.IONIQ_5: [
    HyundaiCarInfo("Hyundai Ioniq 5 (Southeast Asia only) 2022-23", "All", car_parts=CarParts.common([CarHarness.hyundai_q])),
    HyundaiCarInfo("Hyundai Ioniq 5 (without HDA II) 2022-23", "Highway Driving Assist", car_parts=CarParts.common([CarHarness.hyundai_k])),
    HyundaiCarInfo("Hyundai Ioniq 5 (with HDA II) 2022-23", "Highway Driving Assist II", car_parts=CarParts.common([CarHarness.hyundai_q])),
  ],
  CAR.TUCSON_4TH_GEN: [
    HyundaiCarInfo("Hyundai Tucson 2022", car_parts=CarParts.common([CarHarness.hyundai_n])),
    HyundaiCarInfo("Hyundai Tucson 2023", "All", car_parts=CarParts.common([CarHarness.hyundai_n])),
  ],
  CAR.TUCSON_HYBRID_4TH_GEN: HyundaiCarInfo("Hyundai Tucson Hybrid 2022-23", "All", car_parts=CarParts.common([CarHarness.hyundai_n])),
  CAR.SANTA_CRUZ_1ST_GEN: HyundaiCarInfo("Hyundai Santa Cruz 2022-23", car_parts=CarParts.common([CarHarness.hyundai_n])),

  # Kia
  CAR.KIA_FORTE: [
    HyundaiCarInfo("Kia Forte 2019-21", car_parts=CarParts.common([CarHarness.hyundai_g])),
    HyundaiCarInfo("Kia Forte 2023", car_parts=CarParts.common([CarHarness.hyundai_e])),
  ],
  CAR.KIA_K5_2021: HyundaiCarInfo("Kia K5 2021-22", car_parts=CarParts.common([CarHarness.hyundai_a])),
  CAR.KIA_K5_HEV_2020: HyundaiCarInfo("Kia K5 Hybrid 2020", car_parts=CarParts.common([CarHarness.hyundai_a])),
  CAR.KIA_NIRO_EV: [
    HyundaiCarInfo("Kia Niro EV 2019", "All", video_link="https://www.youtube.com/watch?v=lT7zcG6ZpGo", car_parts=CarParts.common([CarHarness.hyundai_h])),
    HyundaiCarInfo("Kia Niro EV 2020", "All", video_link="https://www.youtube.com/watch?v=lT7zcG6ZpGo", car_parts=CarParts.common([CarHarness.hyundai_f])),
    HyundaiCarInfo("Kia Niro EV 2021", "All", video_link="https://www.youtube.com/watch?v=lT7zcG6ZpGo", car_parts=CarParts.common([CarHarness.hyundai_c])),
    HyundaiCarInfo("Kia Niro EV 2022", "All", video_link="https://www.youtube.com/watch?v=lT7zcG6ZpGo", car_parts=CarParts.common([CarHarness.hyundai_h])),
  ],
  CAR.KIA_NIRO_EV_2ND_GEN: HyundaiCarInfo("Kia Niro EV 2023", "All", car_parts=CarParts.common([CarHarness.hyundai_a])),
  CAR.KIA_NIRO_PHEV: [
    HyundaiCarInfo("Kia Niro Plug-in Hybrid 2018-19", "All", min_enable_speed=10. * CV.MPH_TO_MS, car_parts=CarParts.common([CarHarness.hyundai_c])),
    HyundaiCarInfo("Kia Niro Plug-in Hybrid 2020", "All", car_parts=CarParts.common([CarHarness.hyundai_d])),
  ],
  CAR.KIA_NIRO_HEV_2021: [
    HyundaiCarInfo("Kia Niro Hybrid 2021-22", car_parts=CarParts.common([CarHarness.hyundai_f])),  # TODO: 2021 could be hyundai_d, verify
  ],
  CAR.KIA_NIRO_HEV_2ND_GEN: HyundaiCarInfo("Kia Niro Hybrid 2023", car_parts=CarParts.common([CarHarness.hyundai_a])),
  CAR.KIA_OPTIMA_G4: HyundaiCarInfo("Kia Optima 2017", "Advanced Smart Cruise Control", car_parts=CarParts.common([CarHarness.hyundai_b])),  # TODO: may support 2016, 2018
  CAR.KIA_OPTIMA_G4_FL: HyundaiCarInfo("Kia Optima 2019-20", car_parts=CarParts.common([CarHarness.hyundai_g])),
  CAR.KIA_OPTIMA_H: [
    HyundaiCarInfo("Kia Optima Hybrid 2017", "Advanced Smart Cruise Control"),  # TODO: may support adjacent years
    HyundaiCarInfo("Kia Optima Hybrid 2019"),
  ],
  CAR.KIA_SELTOS: HyundaiCarInfo("Kia Seltos 2021", car_parts=CarParts.common([CarHarness.hyundai_a])),
  CAR.KIA_SPORTAGE_5TH_GEN: HyundaiCarInfo("Kia Sportage 2023", car_parts=CarParts.common([CarHarness.hyundai_n])),
  CAR.KIA_SORENTO: [
    HyundaiCarInfo("Kia Sorento 2018", "Advanced Smart Cruise Control", video_link="https://www.youtube.com/watch?v=Fkh3s6WHJz8", car_parts=CarParts.common([CarHarness.hyundai_c])),
    HyundaiCarInfo("Kia Sorento 2019", video_link="https://www.youtube.com/watch?v=Fkh3s6WHJz8", car_parts=CarParts.common([CarHarness.hyundai_e])),
  ],
  CAR.KIA_SORENTO_4TH_GEN: HyundaiCarInfo("Kia Sorento 2021-23", car_parts=CarParts.common([CarHarness.hyundai_k])),
  CAR.KIA_SORENTO_PHEV_4TH_GEN: HyundaiCarInfo("Kia Sorento Plug-in Hybrid 2022-23", car_parts=CarParts.common([CarHarness.hyundai_a])),
  CAR.KIA_SPORTAGE_HYBRID_5TH_GEN: HyundaiCarInfo("Kia Sportage Hybrid 2023", car_parts=CarParts.common([CarHarness.hyundai_n])),
  CAR.KIA_STINGER: HyundaiCarInfo("Kia Stinger 2018-20", video_link="https://www.youtube.com/watch?v=MJ94qoofYw0", car_parts=CarParts.common([CarHarness.hyundai_c])),
  CAR.KIA_STINGER_2022: HyundaiCarInfo("Kia Stinger 2022", "All", car_parts=CarParts.common([CarHarness.hyundai_k])),
  CAR.KIA_CEED: HyundaiCarInfo("Kia Ceed 2019", car_parts=CarParts.common([CarHarness.hyundai_e])),
  CAR.KIA_EV6: [
    HyundaiCarInfo("Kia EV6 (Southeast Asia only) 2022-23", "All", car_parts=CarParts.common([CarHarness.hyundai_p])),
    HyundaiCarInfo("Kia EV6 (without HDA II) 2022-23", "Highway Driving Assist", car_parts=CarParts.common([CarHarness.hyundai_l])),
    HyundaiCarInfo("Kia EV6 (with HDA II) 2022-23", "Highway Driving Assist II", car_parts=CarParts.common([CarHarness.hyundai_p]))
  ],

  # Genesis
  CAR.GENESIS_GV60_EV_1ST_GEN: [
    HyundaiCarInfo("Genesis GV60 (Advanced Trim) 2023", "All", car_parts=CarParts.common([CarHarness.hyundai_a])),
    HyundaiCarInfo("Genesis GV60 (Performance Trim) 2023", "All", car_parts=CarParts.common([CarHarness.hyundai_k])),
  ],
  CAR.GENESIS_G70: HyundaiCarInfo("Genesis G70 2018-19", "All", car_parts=CarParts.common([CarHarness.hyundai_f])),
  CAR.GENESIS_G70_2020: HyundaiCarInfo("Genesis G70 2020", "All", car_parts=CarParts.common([CarHarness.hyundai_f])),
  CAR.GENESIS_GV70_1ST_GEN: [
    HyundaiCarInfo("Genesis GV70 (2.5T Trim) 2022-23", "All", car_parts=CarParts.common([CarHarness.hyundai_l])),
    HyundaiCarInfo("Genesis GV70 (3.5T Trim) 2022-23", "All", car_parts=CarParts.common([CarHarness.hyundai_m])),
  ],
  CAR.GENESIS_G80: HyundaiCarInfo("Genesis G80 2018-19", "All", car_parts=CarParts.common([CarHarness.hyundai_h])),
  CAR.GENESIS_G90: HyundaiCarInfo("Genesis G90 2017-18", "All", car_parts=CarParts.common([CarHarness.hyundai_c])),
  CAR.GENESIS_GV80: HyundaiCarInfo("Genesis GV80 2023", "All", car_parts=CarParts.common([CarHarness.hyundai_m])),
}

class Buttons:
  NONE = 0
  RES_ACCEL = 1
  SET_DECEL = 2
  GAP_DIST = 3
  CANCEL = 4  # on newer models, this is a pause/resume button

FINGERPRINTS = {
  CAR.ELANTRA: [{
    66: 8, 67: 8, 68: 8, 127: 8, 273: 8, 274: 8, 275: 8, 339: 8, 356: 4, 399: 8, 512: 6, 544: 8, 593: 8, 608: 8, 688: 5, 790: 8, 809: 8, 897: 8, 832: 8, 899: 8, 902: 8, 903: 8, 905: 8, 909: 8, 916: 8, 1040: 8, 1056: 8, 1057: 8, 1078: 4, 1170: 8, 1265: 4, 1280: 1, 1282: 4, 1287: 4, 1290: 8, 1292: 8, 1294: 8, 1312: 8, 1314: 8, 1322: 8, 1345: 8, 1349: 8, 1351: 8, 1353: 8, 1363: 8, 1366: 8, 1367: 8, 1369: 8, 1407: 8, 1415: 8, 1419: 8, 1425: 2, 1427: 6, 1440: 8, 1456: 4, 1472: 8, 1486: 8, 1487: 8, 1491: 8, 1530: 8, 1532: 5, 2001: 8, 2003: 8, 2004: 8, 2009: 8, 2012: 8, 2016: 8, 2017: 8, 2024: 8, 2025: 8
  }],
  CAR.HYUNDAI_GENESIS: [{
    67: 8, 68: 8, 304: 8, 320: 8, 339: 8, 356: 4, 544: 7, 593: 8, 608: 8, 688: 5, 809: 8, 832: 8, 854: 7, 870: 7, 871: 8, 872: 5, 897: 8, 902: 8, 903: 6, 916: 8, 1024: 2, 1040: 8, 1056: 8, 1057: 8, 1078: 4, 1107: 5, 1136: 8, 1151: 6, 1168: 7, 1170: 8, 1173: 8, 1184: 8, 1265: 4, 1280: 1, 1287: 4, 1292: 8, 1312: 8, 1322: 8, 1331: 8, 1332: 8, 1333: 8, 1334: 8, 1335: 8, 1342: 6, 1345: 8, 1363: 8, 1369: 8, 1370: 8, 1371: 8, 1378: 4, 1384: 5, 1407: 8, 1419: 8, 1427: 6, 1434: 2, 1456: 4
  },
  {
    67: 8, 68: 8, 304: 8, 320: 8, 339: 8, 356: 4, 544: 7, 593: 8, 608: 8, 688: 5, 809: 8, 832: 8, 854: 7, 870: 7, 871: 8, 872: 5, 897: 8, 902: 8, 903: 6, 916: 8, 1024: 2, 1040: 8, 1056: 8, 1057: 8, 1078: 4, 1107: 5, 1136: 8, 1151: 6, 1168: 7, 1170: 8, 1173: 8, 1184: 8, 1265: 4, 1280: 1, 1281: 3, 1287: 4, 1292: 8, 1312: 8, 1322: 8, 1331: 8, 1332: 8, 1333: 8, 1334: 8, 1335: 8, 1345: 8, 1363: 8, 1369: 8, 1370: 8, 1378: 4, 1379: 8, 1384: 5, 1407: 8, 1419: 8, 1427: 6, 1434: 2, 1456: 4
  },
  {
    67: 8, 68: 8, 304: 8, 320: 8, 339: 8, 356: 4, 544: 7, 593: 8, 608: 8, 688: 5, 809: 8, 854: 7, 870: 7, 871: 8, 872: 5, 897: 8, 902: 8, 903: 6, 912: 7, 916: 8, 1040: 8, 1056: 8, 1057: 8, 1078: 4, 1107: 5, 1136: 8, 1151: 6, 1168: 7, 1170: 8, 1173: 8, 1184: 8, 1265: 4, 1268: 8, 1280: 1, 1281: 3, 1287: 4, 1292: 8, 1312: 8, 1322: 8, 1331: 8, 1332: 8, 1333: 8, 1334: 8, 1335: 8, 1345: 8, 1363: 8, 1369: 8, 1370: 8, 1371: 8, 1378: 4, 1384: 5, 1407: 8, 1419: 8, 1427: 6, 1434: 2, 1437: 8, 1456: 4
  },
  {
    67: 8, 68: 8, 304: 8, 320: 8, 339: 8, 356: 4, 544: 7, 593: 8, 608: 8, 688: 5, 809: 8, 832: 8, 854: 7, 870: 7, 871: 8, 872: 5, 897: 8, 902: 8, 903: 6, 916: 8, 1040: 8, 1056: 8, 1057: 8, 1078: 4, 1107: 5, 1136: 8, 1151: 6, 1168: 7, 1170: 8, 1173: 8, 1184: 8, 1265: 4, 1280: 1, 1287: 4, 1292: 8, 1312: 8, 1322: 8, 1331: 8, 1332: 8, 1333: 8, 1334: 8, 1335: 8, 1345: 8, 1363: 8, 1369: 8, 1370: 8, 1378: 4, 1379: 8, 1384: 5, 1407: 8, 1425: 2, 1427: 6, 1437: 8, 1456: 4
  },
  {
    67: 8, 68: 8, 304: 8, 320: 8, 339: 8, 356: 4, 544: 7, 593: 8, 608: 8, 688: 5, 809: 8, 832: 8, 854: 7, 870: 7, 871: 8, 872: 5, 897: 8, 902: 8, 903: 6, 916: 8, 1040: 8, 1056: 8, 1057: 8, 1078: 4, 1107: 5, 1136: 8, 1151: 6, 1168: 7, 1170: 8, 1173: 8, 1184: 8, 1265: 4, 1280: 1, 1287: 4, 1292: 8, 1312: 8, 1322: 8, 1331: 8, 1332: 8, 1333: 8, 1334: 8, 1335: 8, 1345: 8, 1363: 8, 1369: 8, 1370: 8, 1371: 8, 1378: 4, 1384: 5, 1407: 8, 1419: 8, 1425: 2, 1427: 6, 1437: 8, 1456: 4
  }],
  CAR.SANTA_FE: [{
    67: 8, 127: 8, 304: 8, 320: 8, 339: 8, 356: 4, 544: 8, 593: 8, 608: 8, 688: 6, 809: 8, 832: 8, 854: 7, 870: 7, 871: 8, 872: 8, 897: 8, 902: 8, 903: 8, 905: 8, 909: 8, 916: 8, 1040: 8, 1042: 8, 1056: 8, 1057: 8, 1078: 4, 1107: 5, 1136: 8, 1151: 6, 1155: 8, 1156: 8, 1162: 8, 1164: 8, 1168: 7, 1170: 8, 1173: 8, 1183: 8, 1186: 2, 1191: 2, 1227: 8, 1265: 4, 1280: 1, 1287: 4, 1290: 8, 1292: 8, 1294: 8, 1312: 8, 1322: 8, 1342: 6, 1345: 8, 1348: 8, 1363: 8, 1369: 8, 1379: 8, 1384: 8, 1407: 8, 1414: 3, 1419: 8, 1427: 6, 1456: 4, 1470: 8
  },
  {
    67: 8, 127: 8, 304: 8, 320: 8, 339: 8, 356: 4, 544: 8, 593: 8, 608: 8, 688: 6, 764: 8, 809: 8, 854: 7, 870: 7, 871: 8, 872: 8, 897: 8, 902: 8, 903: 8, 905: 8, 909: 8, 916: 8, 1040: 8, 1042: 8, 1056: 8, 1057: 8, 1064: 8, 1078: 4, 1107: 5, 1136: 8, 1151: 6, 1155: 8, 1162: 8, 1164: 8, 1168: 7, 1170: 8, 1173: 8, 1180: 8, 1183: 8, 1186: 2, 1227: 8, 1265: 4, 1280: 1, 1287: 4, 1290: 8, 1292: 8, 1294: 8, 1312: 8, 1322: 8, 1345: 8, 1348: 8, 1363: 8, 1369: 8, 1371: 8, 1378: 8, 1384: 8, 1407: 8, 1414: 3, 1419: 8, 1427: 6, 1456: 4, 1470: 8, 1988: 8, 2000: 8, 2004: 8, 2008: 8, 2012: 8
  },
  {
    67: 8, 68: 8, 80: 4, 160: 8, 161: 8, 272: 8, 288: 4, 339: 8, 356: 8, 357: 8, 399: 8, 544: 8, 608: 8, 672: 8, 688: 5, 704: 1, 790: 8, 809: 8, 848: 8, 880: 8, 898: 8, 900: 8, 901: 8, 904: 8, 1056: 8, 1064: 8, 1065: 8, 1072: 8, 1075: 8, 1087: 8, 1088: 8, 1151: 8, 1200: 8, 1201: 8, 1232: 4, 1264: 8, 1265: 8, 1266: 8, 1296: 8, 1306: 8, 1312: 8, 1322: 8, 1331: 8, 1332: 8, 1333: 8, 1348: 8, 1349: 8, 1369: 8, 1370: 8, 1371: 8, 1407: 8, 1415: 8, 1419: 8, 1440: 8, 1442: 4, 1461: 8, 1470: 8
  }],
  CAR.SONATA: [
    {67: 8, 68: 8, 127: 8, 304: 8, 320: 8, 339: 8, 356: 4, 544: 8, 546: 8, 549: 8, 550: 8, 576: 8, 593: 8, 608: 8, 688: 6, 809: 8, 832: 8, 854: 8, 865: 8, 870: 7, 871: 8, 872: 8, 897: 8, 902: 8, 903: 8, 905: 8, 908: 8, 909: 8, 912: 7, 913: 8, 916: 8, 1040: 8, 1042: 8, 1056: 8, 1057: 8, 1078: 4, 1089: 5, 1096: 8, 1107: 5, 1108: 8, 1114: 8, 1136: 8, 1145: 8, 1151: 8, 1155: 8, 1156: 8, 1157: 4, 1162: 8, 1164: 8, 1168: 8, 1170: 8, 1173: 8, 1180: 8, 1183: 8, 1184: 8, 1186: 2, 1191: 2, 1193: 8, 1210: 8, 1225: 8, 1227: 8, 1265: 4, 1268: 8, 1280: 8, 1287: 4, 1290: 8, 1292: 8, 1294: 8, 1312: 8, 1322: 8, 1330: 8, 1339: 8, 1342: 6, 1343: 8, 1345: 8, 1348: 8, 1363: 8, 1369: 8, 1371: 8, 1378: 8, 1379: 8, 1384: 8, 1394: 8, 1407: 8, 1419: 8, 1427: 6, 1446: 8, 1456: 4, 1460: 8, 1470: 8, 1485: 8, 1504: 3, 1988: 8, 1996: 8, 2000: 8, 2004: 8, 2008: 8, 2012: 8, 2015: 8},
  ],
  CAR.SONATA_LF: [
    {66: 8, 67: 8, 68: 8, 127: 8, 273: 8, 274: 8, 275: 8, 339: 8, 356: 4, 399: 8, 447: 8, 512: 6, 544: 8, 593: 8, 608: 8, 688: 5, 790: 8, 809: 8, 832: 8, 884: 8, 897: 8, 899: 8, 902: 8, 903: 6, 916: 8, 1040: 8, 1056: 8, 1057: 8, 1078: 4, 1151: 6, 1168: 7, 1170: 8, 1253: 8, 1254: 8, 1255: 8, 1265: 4, 1280: 1, 1287: 4, 1290: 8, 1292: 8, 1294: 8, 1312: 8, 1314: 8, 1322: 8, 1331: 8, 1332: 8, 1333: 8, 1342: 6, 1345: 8, 1348: 8, 1349: 8, 1351: 8, 1353: 8, 1363: 8, 1365: 8, 1366: 8, 1367: 8, 1369: 8, 1397: 8, 1407: 8, 1415: 8, 1419: 8, 1425: 2, 1427: 6, 1440: 8, 1456: 4, 1470: 8, 1472: 8, 1486: 8, 1487: 8, 1491: 8, 1530: 8, 1532: 5, 2000: 8, 2001: 8, 2004: 8, 2005: 8, 2008: 8, 2009: 8, 2012: 8, 2013: 8, 2014: 8, 2016: 8, 2017: 8, 2024: 8, 2025: 8},
  ],
  CAR.KIA_SORENTO: [{
    67: 8, 68: 8, 127: 8, 304: 8, 320: 8, 339: 8, 356: 4, 544: 8, 593: 8, 608: 8, 688: 5, 809: 8, 832: 8, 854: 7, 870: 7, 871: 8, 872: 8, 897: 8, 902: 8, 903: 8, 916: 8, 1040: 8, 1042: 8, 1056: 8, 1057: 8, 1064: 8, 1078: 4, 1107: 5, 1136: 8, 1151: 6, 1168: 7, 1170: 8, 1173: 8, 1265: 4, 1280: 1, 1287: 4, 1290: 8, 1292: 8, 1294: 8, 1312: 8, 1322: 8, 1331: 8, 1332: 8, 1333: 8, 1342: 6, 1345: 8, 1348: 8, 1363: 8, 1369: 8, 1370: 8, 1371: 8, 1384: 8, 1407: 8, 1411: 8, 1419: 8, 1425: 2, 1427: 6, 1444: 8, 1456: 4, 1470: 8, 1489: 1
  }],
  CAR.KIA_STINGER: [{
    67: 8, 127: 8, 304: 8, 320: 8, 339: 8, 356: 4, 358: 6, 359: 8, 544: 8, 576: 8, 593: 8, 608: 8, 688: 5, 809: 8, 832: 8, 854: 7, 870: 7, 871: 8, 872: 8, 897: 8, 902: 8, 909: 8, 916: 8, 1040: 8, 1042: 8, 1056: 8, 1057: 8, 1064: 8, 1078: 4, 1107: 5, 1136: 8, 1151: 6, 1168: 7, 1170: 8, 1173: 8, 1184: 8, 1265: 4, 1280: 1, 1281: 4, 1287: 4, 1290: 8, 1292: 8, 1294: 8, 1312: 8, 1322: 8, 1342: 6, 1345: 8, 1348: 8, 1363: 8, 1369: 8, 1371: 8, 1378: 4, 1379: 8, 1384: 8, 1407: 8, 1419: 8, 1425: 2, 1427: 6, 1456: 4, 1470: 8
  }],
  CAR.GENESIS_G80: [{
    67: 8, 68: 8, 127: 8, 304: 8, 320: 8, 339: 8, 356: 4, 358: 6, 544: 8, 593: 8, 608: 8, 688: 5, 809: 8, 832: 8, 854: 7, 870: 7, 871: 8, 872: 8, 897: 8, 902: 8, 903: 8, 916: 8, 1024: 2, 1040: 8, 1042: 8, 1056: 8, 1057: 8, 1078: 4, 1107: 5, 1136: 8, 1151: 6, 1156: 8, 1168: 7, 1170: 8, 1173: 8, 1184: 8, 1191: 2, 1265: 4, 1280: 1, 1287: 4, 1290: 8, 1292: 8, 1294: 8, 1312: 8, 1322: 8, 1342: 6, 1345: 8, 1348: 8, 1363: 8, 1369: 8, 1370: 8, 1371: 8, 1378: 4, 1384: 8, 1407: 8, 1419: 8, 1425: 2, 1427: 6, 1434: 2, 1456: 4, 1470: 8
  },
  {
    67: 8, 68: 8, 127: 8, 304: 8, 320: 8, 339: 8, 356: 4, 358: 6, 359: 8, 544: 8, 546: 8, 593: 8, 608: 8, 688: 5, 809: 8, 832: 8, 854: 7, 870: 7, 871: 8, 872: 8, 897: 8, 902: 8, 903: 8, 916: 8, 1040: 8, 1042: 8, 1056: 8, 1057: 8, 1064: 8, 1078: 4, 1107: 5, 1136: 8, 1151: 6, 1156: 8, 1157: 4, 1168: 7, 1170: 8, 1173: 8, 1184: 8, 1265: 4, 1280: 1, 1281: 3, 1287: 4, 1290: 8, 1292: 8, 1294: 8, 1312: 8, 1322: 8, 1342: 6, 1345: 8, 1348: 8, 1363: 8, 1369: 8, 1370: 8, 1371: 8, 1378: 4, 1384: 8, 1407: 8, 1419: 8, 1425: 2, 1427: 6, 1434: 2, 1437: 8, 1456: 4, 1470: 8
  },
  {
    67: 8, 68: 8, 127: 8, 304: 8, 320: 8, 339: 8, 356: 4, 358: 6, 544: 8, 593: 8, 608: 8, 688: 5, 809: 8, 832: 8, 854: 7, 870: 7, 871: 8, 872: 8, 897: 8, 902: 8, 903: 8, 916: 8, 1040: 8, 1042: 8, 1056: 8, 1057: 8, 1064: 8, 1078: 4, 1107: 5, 1136: 8, 1151: 6, 1156: 8, 1157: 4, 1162: 8, 1168: 7, 1170: 8, 1173: 8, 1184: 8, 1193: 8, 1265: 4, 1280: 1, 1287: 4, 1290: 8, 1292: 8, 1294: 8, 1312: 8, 1322: 8, 1342: 6, 1345: 8, 1348: 8, 1363: 8, 1369: 8, 1371: 8, 1378: 4, 1384: 8, 1407: 8, 1419: 8, 1425: 2, 1427: 6, 1437: 8, 1456: 4, 1470: 8
  }],
  CAR.GENESIS_G90: [{
    67: 8, 68: 8, 127: 8, 304: 8, 320: 8, 339: 8, 356: 4, 358: 6, 359: 8, 544: 8, 593: 8, 608: 8, 688: 5, 809: 8, 854: 7, 870: 7, 871: 8, 872: 8, 897: 8, 902: 8, 903: 8, 916: 8, 1040: 8, 1056: 8, 1057: 8, 1078: 4, 1107: 5, 1136: 8, 1151: 6, 1162: 4, 1168: 7, 1170: 8, 1173: 8, 1184: 8, 1265: 4, 1280: 1, 1281: 3, 1287: 4, 1290: 8, 1292: 8, 1294: 8, 1312: 8, 1322: 8, 1345: 8, 1348: 8, 1363: 8, 1369: 8, 1370: 8, 1371: 8, 1378: 4, 1384: 8, 1407: 8, 1419: 8, 1425: 2, 1427: 6, 1434: 2, 1456: 4, 1470: 8, 1988: 8, 2000: 8, 2003: 8, 2004: 8, 2005: 8, 2008: 8, 2011: 8, 2012: 8, 2013: 8
  }],
  CAR.IONIQ_EV_2020: [{
    127: 8, 304: 8, 320: 8, 339: 8, 352: 8, 356: 4, 524: 8, 544: 7, 593: 8, 688: 5, 832: 8, 881: 8, 882: 8, 897: 8, 902: 8, 903: 8, 905: 8, 909: 8, 916: 8, 1040: 8, 1042: 8, 1056: 8, 1057: 8, 1078: 4, 1136: 8, 1151: 6, 1155: 8, 1156: 8, 1157: 4, 1164: 8, 1168: 7, 1173: 8, 1183: 8, 1186: 2, 1191: 2, 1225: 8, 1265: 4, 1280: 1, 1287: 4, 1290: 8, 1291: 8, 1292: 8, 1294: 8, 1312: 8, 1322: 8, 1342: 6, 1345: 8, 1348: 8, 1355: 8, 1363: 8, 1369: 8, 1379: 8, 1407: 8, 1419: 8, 1426: 8, 1427: 6, 1429: 8, 1430: 8, 1456: 4, 1470: 8, 1473: 8, 1507: 8, 1535: 8, 1988: 8, 1996: 8, 2000: 8, 2004: 8, 2005: 8, 2008: 8, 2012: 8, 2013: 8
  }],
  CAR.IONIQ: [{
    68:8, 127: 8, 304: 8, 320: 8, 339: 8, 352: 8, 356: 4, 524: 8, 544: 8, 576:8, 593: 8, 688: 5, 832: 8, 881: 8, 882: 8, 897: 8, 902: 8, 903: 8, 905: 8, 909: 8, 916: 8, 1040: 8, 1042: 8, 1056: 8, 1057: 8, 1078: 4, 1136: 6, 1151: 6, 1155: 8, 1156: 8, 1157: 4, 1164: 8, 1168: 7, 1173: 8, 1183: 8, 1186: 2, 1191: 2, 1225: 8, 1265: 4, 1280: 1, 1287: 4, 1290: 8, 1291: 8, 1292: 8, 1294: 8, 1312: 8, 1322: 8, 1342: 6, 1345: 8, 1348: 8, 1355: 8, 1363: 8, 1369: 8, 1379: 8, 1407: 8, 1419: 8, 1426: 8, 1427: 6, 1429: 8, 1430: 8, 1448: 8, 1456: 4, 1470: 8, 1473: 8, 1476: 8, 1507: 8, 1535: 8, 1988: 8, 1996: 8, 2000: 8, 2004: 8, 2005: 8, 2008: 8, 2012: 8, 2013: 8
  }],
  CAR.KONA_EV: [{
    127: 8, 304: 8, 320: 8, 339: 8, 352: 8, 356: 4, 544: 8, 549: 8, 593: 8, 688: 5, 832: 8, 881: 8, 882: 8, 897: 8, 902: 8, 903: 8, 905: 8, 909: 8, 916: 8, 1040: 8, 1042: 8, 1056: 8, 1057: 8, 1078: 4, 1136: 8, 1151: 6, 1168: 7, 1173: 8, 1183: 8, 1186: 2, 1191: 2, 1225: 8, 1265: 4, 1280: 1, 1287: 4, 1290: 8, 1291: 8, 1292: 8, 1294: 8, 1307: 8, 1312: 8, 1322: 8, 1342: 6, 1345: 8, 1348: 8, 1355: 8, 1363: 8, 1369: 8, 1378: 4, 1407: 8, 1419: 8, 1426: 8, 1427: 6, 1429: 8, 1430: 8, 1456: 4, 1470: 8, 1473: 8, 1507: 8, 1535: 8, 2000: 8, 2004: 8, 2008: 8, 2012: 8, 1157: 4, 1193: 8, 1379: 8, 1988: 8, 1996: 8
  }],
  CAR.KONA_EV_2022: [{
    127: 8, 304: 8, 320: 8, 339: 8, 352: 8, 356: 4, 544: 8, 593: 8, 688: 5, 832: 8, 881: 8, 882: 8, 897: 8, 902: 8, 903: 8, 905: 8, 909: 8, 913: 8, 916: 8, 1040: 8, 1042: 8, 1056: 8, 1057: 8, 1069: 8, 1078: 4, 1136: 8, 1145: 8, 1151: 8, 1155: 8, 1156: 8, 1157: 4, 1162: 8, 1164: 8, 1168: 8, 1173: 8, 1183: 8, 1188: 8, 1191: 2, 1193: 8, 1225: 8, 1227: 8, 1265: 4, 1280: 1, 1287: 4, 1290: 8, 1291: 8, 1292: 8, 1294: 8, 1312: 8, 1322: 8, 1339: 8, 1342: 8, 1343: 8, 1345: 8, 1348: 8, 1355: 8, 1363: 8, 1369: 8, 1379: 8, 1407: 8, 1419: 8, 1426: 8, 1427: 6, 1429: 8, 1430: 8, 1446: 8, 1456: 4, 1470: 8, 1473: 8, 1485: 8, 1507: 8, 1535: 8, 1990: 8, 1998: 8
  }],
  CAR.KIA_NIRO_EV: [{
    127: 8, 304: 8, 320: 8, 339: 8, 352: 8, 356: 4, 516: 8, 544: 8, 593: 8, 688: 5, 832: 8, 881: 8, 882: 8, 897: 8, 902: 8, 903: 8, 905: 8, 909: 8, 916: 8, 1040: 8, 1042: 8, 1056: 8, 1057: 8, 1078: 4, 1136: 8, 1151: 6, 1156: 8, 1157: 4, 1168: 7, 1173: 8, 1183: 8, 1186: 2, 1191: 2, 1193: 8, 1225: 8, 1260: 8, 1265: 4, 1280: 1, 1287: 4, 1290: 8, 1291: 8, 1292: 8, 1294: 8, 1312: 8, 1322: 8, 1342: 6, 1345: 8, 1348: 8, 1355: 8, 1363: 8, 1369: 8, 1407: 8, 1419: 8, 1426: 8, 1427: 6, 1429: 8, 1430: 8, 1456: 4, 1470: 8, 1473: 8, 1507: 8, 1535: 8, 1990: 8, 1998: 8, 1996: 8, 2000: 8, 2004: 8, 2008: 8, 2012: 8, 2015: 8
  }],
  CAR.KIA_OPTIMA_H: [{
    68: 8, 127: 8, 304: 8, 320: 8, 339: 8, 352: 8, 356: 4, 544: 8, 593: 8, 688: 5, 832: 8, 881: 8, 882: 8, 897: 8, 902: 8, 903: 6, 916: 8, 1040: 8, 1056: 8, 1057: 8, 1078: 4, 1136: 6, 1151: 6, 1168: 7, 1173: 8, 1236: 2, 1265: 4, 1280: 1, 1287: 4, 1290: 8, 1291: 8, 1292: 8, 1322: 8, 1331: 8, 1332: 8, 1333: 8, 1342: 6, 1345: 8, 1348: 8, 1355: 8, 1363: 8, 1369: 8, 1371: 8, 1407: 8, 1419: 8, 1427: 6, 1429: 8, 1430: 8, 1448: 8, 1456: 4, 1470: 8, 1476: 8, 1535: 8
  },
  {
    68: 8, 127: 8, 304: 8, 320: 8, 339: 8, 352: 8, 356: 4, 544: 8, 576: 8, 593: 8, 688: 5, 881: 8, 882: 8, 897: 8, 902: 8, 903: 8, 909: 8, 912: 7, 916: 8, 1040: 8, 1056: 8, 1057: 8, 1078: 4, 1136: 6, 1151: 6, 1168: 7, 1173: 8, 1180: 8, 1186: 2, 1191: 2, 1265: 4, 1268: 8, 1280: 1, 1287: 4, 1290: 8, 1291: 8, 1292: 8, 1294: 8, 1312: 8, 1322: 8, 1342: 6, 1345: 8, 1348: 8, 1355: 8, 1363: 8, 1369: 8, 1371: 8, 1407: 8, 1419: 8, 1420: 8, 1425: 2, 1427: 6, 1429: 8, 1430: 8, 1448: 8, 1456: 4, 1470: 8, 1476: 8, 1535: 8
  }],
  CAR.PALISADE: [{
    67: 8, 127: 8, 304: 8, 320: 8, 339: 8, 356: 4, 544: 8, 546: 8, 547: 8, 548: 8, 549: 8, 576: 8, 593: 8, 608: 8, 688: 6, 809: 8, 832: 8, 854: 7, 870: 7, 871: 8, 872: 8, 897: 8, 902: 8, 903: 8, 905: 8, 909: 8, 913: 8, 916: 8, 1040: 8, 1042: 8, 1056: 8, 1057: 8, 1064: 8, 1078: 4, 1107: 5, 1123: 8, 1136: 8, 1151: 6, 1155: 8, 1156: 8, 1157: 4, 1162: 8, 1164: 8, 1168: 7, 1170: 8, 1173: 8, 1180: 8, 1186: 2, 1191: 2, 1193: 8, 1210: 8, 1225: 8, 1227: 8, 1265: 4, 1280: 8, 1287: 4, 1290: 8, 1292: 8, 1294: 8, 1312: 8, 1322: 8, 1342: 6, 1345: 8, 1348: 8, 1363: 8, 1369: 8, 1371: 8, 1378: 8, 1384: 8, 1407: 8, 1419: 8, 1427: 6, 1456: 4, 1470: 8, 1988: 8, 1996: 8, 2000: 8, 2004: 8, 2005: 8, 2008: 8, 2012: 8
  }],
}


def get_platform_codes(fw_versions: List[bytes]) -> Set[bytes]:
  codes: DefaultDict[bytes, Set[bytes]] = defaultdict(set)
  for fw in fw_versions:
    match = PLATFORM_CODE_PATTERN.search(fw)
    if match is not None:
      code, date = match.groups()
      codes[code].add(date)

  # Create platform codes for all dates inclusive if ECU has FW dates
  final_codes = set()
  for code, dates in codes.items():
    # Radar and some cameras don't have FW dates
    if None in dates:
      final_codes.add(code)
      continue

    try:
      parsed = {datetime.strptime(date.decode()[:4], '%y%m') for date in dates}
    except ValueError:
      cloudlog.exception(f'Error parsing date in FW versions: {code!r}, {dates}')
      final_codes.add(code)
      continue

    for date in rrule.rrule(rrule.MONTHLY, dtstart=min(parsed), until=max(parsed)):
      final_codes.add(code + b'-' + date.strftime('%y%m').encode())

  return final_codes


HYUNDAI_VERSION_REQUEST_LONG = bytes([uds.SERVICE_TYPE.READ_DATA_BY_IDENTIFIER]) + \
  p16(0xf100)  # Long description

HYUNDAI_VERSION_REQUEST_ALT = bytes([uds.SERVICE_TYPE.READ_DATA_BY_IDENTIFIER]) + \
  p16(0xf110)  # Alt long description

HYUNDAI_VERSION_REQUEST_MULTI = bytes([uds.SERVICE_TYPE.READ_DATA_BY_IDENTIFIER]) + \
  p16(uds.DATA_IDENTIFIER_TYPE.VEHICLE_MANUFACTURER_SPARE_PART_NUMBER) + \
  p16(uds.DATA_IDENTIFIER_TYPE.APPLICATION_SOFTWARE_IDENTIFICATION) + \
  p16(0xf100)

HYUNDAI_VERSION_RESPONSE = bytes([uds.SERVICE_TYPE.READ_DATA_BY_IDENTIFIER + 0x40])

PLATFORM_CODE_PATTERN = re.compile(b'((?<=' + HYUNDAI_VERSION_REQUEST_LONG[1:] +
                                   b')[A-Z]{2}[A-Za-z0-9]{0,2})(?:.*([0-9]{6}))?')

FW_QUERY_CONFIG = FwQueryConfig(
  requests=[
    # TODO: minimize shared whitelists for CAN and cornerRadar for CAN-FD
    # CAN queries (OBD-II port)
    Request(
      [HYUNDAI_VERSION_REQUEST_LONG],
      [HYUNDAI_VERSION_RESPONSE],
      whitelist_ecus=[Ecu.transmission, Ecu.eps, Ecu.abs, Ecu.fwdRadar, Ecu.fwdCamera],
    ),
    Request(
      [HYUNDAI_VERSION_REQUEST_MULTI],
      [HYUNDAI_VERSION_RESPONSE],
      whitelist_ecus=[Ecu.engine, Ecu.transmission, Ecu.eps, Ecu.abs, Ecu.fwdRadar],
    ),

    # CAN-FD queries (from camera)
    # TODO: combine shared whitelists with CAN requests
    Request(
      [HYUNDAI_VERSION_REQUEST_LONG],
      [HYUNDAI_VERSION_RESPONSE],
      whitelist_ecus=[Ecu.fwdCamera, Ecu.fwdRadar, Ecu.cornerRadar, Ecu.hvac],
      bus=0,
      auxiliary=True,
    ),
    Request(
      [HYUNDAI_VERSION_REQUEST_LONG],
      [HYUNDAI_VERSION_RESPONSE],
      whitelist_ecus=[Ecu.fwdCamera, Ecu.adas, Ecu.cornerRadar, Ecu.hvac],
      bus=1,
      auxiliary=True,
      obd_multiplexing=False,
    ),

    # CAN-FD debugging queries
    Request(
      [HYUNDAI_VERSION_REQUEST_ALT],
      [HYUNDAI_VERSION_RESPONSE],
      whitelist_ecus=[Ecu.parkingAdas, Ecu.hvac],
      bus=0,
      auxiliary=True,
    ),
    Request(
      [HYUNDAI_VERSION_REQUEST_ALT],
      [HYUNDAI_VERSION_RESPONSE],
      whitelist_ecus=[Ecu.parkingAdas, Ecu.hvac],
      bus=1,
      auxiliary=True,
      obd_multiplexing=False,
    ),
  ],
  extra_ecus=[
    (Ecu.adas, 0x730, None),         # ADAS Driving ECU on HDA2 platforms
    (Ecu.parkingAdas, 0x7b1, None),  # ADAS Parking ECU (may exist on all platforms)
    (Ecu.hvac, 0x7b3, None),         # HVAC Control Assembly
    (Ecu.cornerRadar, 0x7b7, None),
  ],
<<<<<<< HEAD
  # Custom fuzzy fingerprinting config using platform codes + FW dates:
  fuzzy_get_platform_codes=get_platform_codes,
  # Hyundai works best with camera and radar (which have standardized platform codes)
  fuzzy_ecus=[Ecu.fwdRadar, Ecu.fwdCamera],
=======
  fuzzy_get_platform_codes=get_platform_codes,
  # Camera and radar should exist on all cars
  platform_code_ecus=[Ecu.fwdRadar, Ecu.fwdCamera, Ecu.eps],
>>>>>>> f5e032b6
)

FW_VERSIONS = {
  CAR.HYUNDAI_GENESIS: {
    (Ecu.fwdCamera, 0x7c4, None): [
      b'\xf1\x00DH LKAS 1.1 -150210',
      b'\xf1\x00DH LKAS 1.4 -140110',
      b'\xf1\x00DH LKAS 1.5 -140425',
    ],
  },
  CAR.IONIQ: {
    (Ecu.fwdRadar, 0x7d0, None): [
      b'\xf1\x00AEhe SCC H-CUP      1.01 1.01 96400-G2000         ',
    ],
    (Ecu.eps, 0x7d4, None): [
      b'\xf1\x00AE  MDPS C 1.00 1.07 56310/G2301 4AEHC107',
    ],
    (Ecu.fwdCamera, 0x7c4, None): [
      b'\xf1\x00AEH MFC  AT EUR LHD 1.00 1.00 95740-G2400 180222',
    ],
    (Ecu.engine, 0x7e0, None): [
      b'\xf1\x816H6F2051\x00\x00\x00\x00\x00\x00\x00\x00',
    ],
    (Ecu.transmission, 0x7e1, None): [
      b'\xf1\x816U3H1051\x00\x00\xf1\x006U3H0_C2\x00\x006U3H1051\x00\x00HAE0G16US2\x00\x00\x00\x00',
    ],
  },
  CAR.IONIQ_PHEV_2019: {
    (Ecu.fwdRadar, 0x7d0, None): [
      b'\xf1\x00AEhe SCC H-CUP      1.01 1.01 96400-G2100         ',
    ],
    (Ecu.eps, 0x7d4, None): [
      b'\xf1\x00AE  MDPS C 1.00 1.07 56310/G2501 4AEHC107',
    ],
    (Ecu.fwdCamera, 0x7c4, None): [
      b'\xf1\x00AEP MFC  AT USA LHD 1.00 1.00 95740-G2400 180222',
    ],
    (Ecu.engine, 0x7e0, None): [
      b'\xf1\x816H6F6051\x00\x00\x00\x00\x00\x00\x00\x00',
    ],
    (Ecu.transmission, 0x7e1, None): [
      b'\xf1\x816U3J2051\x00\x00\xf1\x006U3H0_C2\x00\x006U3J2051\x00\x00PAE0G16NS1\xdbD\r\x81',
      b'\xf1\x816U3J2051\x00\x00\xf1\x006U3H0_C2\x00\x006U3J2051\x00\x00PAE0G16NS1\x00\x00\x00\x00',
    ],
  },
  CAR.IONIQ_PHEV: {
    (Ecu.fwdRadar, 0x7d0, None): [
      b'\xf1\x00AEhe SCC FHCUP      1.00 1.02 99110-G2100         ',
      b'\xf1\x00AEhe SCC F-CUP      1.00 1.00 99110-G2200         ',
      b'\xf1\x00AEhe SCC F-CUP      1.00 1.00 99110-G2600         ',
      b'\xf1\x00AEhe SCC F-CUP      1.00 1.02 99110-G2100         ',
      b'\xf1\x00AEhe SCC FHCUP      1.00 1.00 99110-G2600         ',
    ],
    (Ecu.eps, 0x7d4, None): [
      b'\xf1\x00AE  MDPS C 1.00 1.01 56310/G2510 4APHC101',
      b'\xf1\x00AE  MDPS C 1.00 1.01 56310/G2560 4APHC101',
      b'\xf1\x00AE  MDPS C 1.00 1.01 56310G2510\x00 4APHC101',
    ],
    (Ecu.fwdCamera, 0x7c4, None): [
      b'\xf1\x00AEP MFC  AT USA LHD 1.00 1.01 95740-G2600 190819',
      b'\xf1\x00AEP MFC  AT EUR RHD 1.00 1.01 95740-G2600 190819',
      b'\xf1\x00AEP MFC  AT USA LHD 1.00 1.00 95740-G2700 201027',
    ],
    (Ecu.engine, 0x7e0, None): [
      b'\xf1\x816H6F6051\x00\x00\x00\x00\x00\x00\x00\x00',
      b'\xf1\x816H6G6051\x00\x00\x00\x00\x00\x00\x00\x00',
      b'\xf1\x816H6G5051\x00\x00\x00\x00\x00\x00\x00\x00',
    ],
    (Ecu.transmission, 0x7e1, None): [
      b'\xf1\x816U3J9051\000\000\xf1\0006U3H1_C2\000\0006U3J9051\000\000PAE0G16NL0\x82zT\xd2',
      b'\xf1\x816U3J8051\x00\x00\xf1\x006U3H1_C2\x00\x006U3J8051\x00\x00PAETG16UL0\x00\x00\x00\x00',
      b'\xf1\x816U3J9051\x00\x00\xf1\x006U3H1_C2\x00\x006U3J9051\x00\x00PAE0G16NL2\x00\x00\x00\x00',
      b'\xf1\x006U3H1_C2\x00\x006U3J9051\x00\x00PAE0G16NL0\x00\x00\x00\x00',
      b'\xf1\x006U3H1_C2\x00\x006U3J9051\x00\x00PAE0G16NL2\xad\xeb\xabt',
    ],
  },
  CAR.IONIQ_EV_2020: {
    (Ecu.fwdRadar, 0x7d0, None): [
      b'\xf1\x00AEev SCC F-CUP      1.00 1.01 99110-G7000         ',
      b'\xf1\x00AEev SCC F-CUP      1.00 1.00 99110-G7200         ',
    ],
    (Ecu.eps, 0x7d4, None): [
      b'\xf1\x00AE  MDPS C 1.00 1.01 56310/G7310 4APEC101',
      b'\xf1\x00AE  MDPS C 1.00 1.01 56310/G7560 4APEC101',
    ],
    (Ecu.fwdCamera, 0x7c4, None): [
      b'\xf1\x00AEE MFC  AT EUR LHD 1.00 1.01 95740-G2600 190819',
      b'\xf1\x00AEE MFC  AT EUR LHD 1.00 1.03 95740-G2500 190516',
      b'\xf1\x00AEE MFC  AT EUR RHD 1.00 1.01 95740-G2600 190819',
    ],
  },
  CAR.IONIQ_EV_LTD: {
    (Ecu.fwdRadar, 0x7d0, None): [
      b'\xf1\x00AEev SCC F-CUP      1.00 1.00 96400-G7000         ',
      b'\xf1\x00AEev SCC F-CUP      1.00 1.00 96400-G7100         ',
    ],
    (Ecu.eps, 0x7d4, None): [
      b'\xf1\x00AE  MDPS C 1.00 1.02 56310G7300\x00 4AEEC102',
      b'\xf1\x00AE  MDPS C 1.00 1.04 56310/G7501 4AEEC104',
      b'\xf1\x00AE  MDPS C 1.00 1.03 56310/G7300 4AEEC103',
      b'\xf1\x00AE  MDPS C 1.00 1.03 56310G7300\x00 4AEEC103',
      b'\xf1\x00AE  MDPS C 1.00 1.04 56310/G7301 4AEEC104',
    ],
    (Ecu.fwdCamera, 0x7c4, None): [
      b'\xf1\x00AEE MFC  AT EUR LHD 1.00 1.00 95740-G7200 160418',
      b'\xf1\x00AEE MFC  AT USA LHD 1.00 1.00 95740-G2400 180222',
      b'\xf1\x00AEE MFC  AT EUR LHD 1.00 1.00 95740-G2300 170703',
      b'\xf1\x00AEE MFC  AT EUR LHD 1.00 1.00 95740-G2400 180222',
    ],
  },
  CAR.IONIQ_HEV_2022: {
    (Ecu.fwdRadar, 0x7d0, None): [
      b'\xf1\x00AEhe SCC F-CUP      1.00 1.00 99110-G2600         ',
      b'\xf1\x00AEhe SCC FHCUP      1.00 1.00 99110-G2600         ',
    ],
    (Ecu.eps, 0x7d4, None): [
      b'\xf1\x00AE  MDPS C 1.00 1.01 56310G2510\x00 4APHC101',
    ],
    (Ecu.fwdCamera, 0x7c4, None): [
      b'\xf1\x00AEH MFC  AT USA LHD 1.00 1.00 95740-G2700 201027',
    ],
    (Ecu.engine, 0x7e0, None): [
      b'\xf1\x816H6G5051\x00\x00\x00\x00\x00\x00\x00\x00',
    ],
    (Ecu.transmission, 0x7e1, None): [
      b'\xf1\x816U3J9051\x00\x00\xf1\x006U3H1_C2\x00\x006U3J9051\x00\x00HAE0G16NL2\x00\x00\x00\x00',
      b'\xf1\x006U3H1_C2\x00\x006U3J9051\x00\x00HAE0G16NL2\x96\xda\xd4\xee',
    ],
  },
  CAR.SONATA: {
    (Ecu.fwdRadar, 0x7d0, None): [
      b'\xf1\x00DN8_ SCC F-CU-      1.00 1.00 99110-L0000         ',
      b'\xf1\x00DN8_ SCC F-CUP      1.00 1.00 99110-L0000         ',
      b'\xf1\x00DN8_ SCC F-CUP      1.00 1.02 99110-L1000         ',
      b'\xf1\x00DN8_ SCC FHCUP      1.00 1.00 99110-L0000         ',
      b'\xf1\x00DN8_ SCC FHCUP      1.00 1.01 99110-L1000         ',
    ],
    (Ecu.abs, 0x7d1, None): [
      b'\xf1\x00DN ESC \x07 106 \x07\x01 58910-L0100',
      b'\xf1\x00DN ESC \x01 102\x19\x04\x13 58910-L1300',
      b'\xf1\x00DN ESC \x03 100 \x08\x01 58910-L0300',
      b'\xf1\x00DN ESC \x06 104\x19\x08\x01 58910-L0100',
      b'\xf1\x00DN ESC \x07 104\x19\x08\x01 58910-L0100',
      b'\xf1\x00DN ESC \x08 103\x19\x06\x01 58910-L1300',
      b'\xf1\x00DN ESC \x07 107"\x08\x07 58910-L0100',
      b'\xf1\x8758910-L0100\xf1\x00DN ESC \x07 106 \x07\x01 58910-L0100',
      b'\xf1\x8758910-L0100\xf1\x00DN ESC \x06 104\x19\x08\x01 58910-L0100',
      b'\xf1\x8758910-L0100\xf1\x00DN ESC \x06 106 \x07\x01 58910-L0100',
      b'\xf1\x8758910-L0100\xf1\x00DN ESC \x07 104\x19\x08\x01 58910-L0100',
      b'\xf1\x00DN ESC \x06 106 \x07\x01 58910-L0100',
    ],
    (Ecu.engine, 0x7e0, None): [
      b'\xf1\x81HM6M1_0a0_F00',
      b'\xf1\x82DNBVN5GMCCXXXDCA',
      b'\xf1\x82DNBVN5GMCCXXXG2F',
      b'\xf1\x82DNBWN5TMDCXXXG2E',
      b'\xf1\x82DNCVN5GMCCXXXF0A',
      b'\xf1\x82DNCVN5GMCCXXXG2B',
      b'\xf1\x870\x00\x00\x00\x00\x00\x00\x00\x00\x00\x00\xf1\x81HM6M1_0a0_J10',
      b'\xf1\x870\x00\x00\x00\x00\x00\x00\x00\x00\x00\x00\xf1\x82DNDWN5TMDCXXXJ1A',
      b'\xf1\x8739110-2S041\xf1\x81HM6M1_0a0_M10',
      b'\xf1\x87391162M003',
      b'\xf1\x87391162M013',
      b'\xf1\x87391162M023',
      b'HM6M1_0a0_F00',
      b'HM6M1_0a0_G20',
      b'HM6M2_0a0_BD0',
      b'\xf1\x8739110-2S278\xf1\x82DNDVD5GMCCXXXL5B',
      b'\xf1\x8739110-2S041\xf1\x81HM6M1_0a0_M00',
      b'\xf1\x8739110-2S042\xf1\x81HM6M1_0a0_M00',
      b'\xf1\x81HM6M1_0a0_G20',
    ],
    (Ecu.eps, 0x7d4, None): [
      b'\xf1\x00DN8 MDPS C 1,00 1,01 56310L0010\x00 4DNAC101',  # modified firmware
      b'\xf1\x00DN8 MDPS C 1.00 1.01 56310L0210\x00 4DNAC102',
      b'\xf1\x8756310L0010\x00\xf1\x00DN8 MDPS C 1,00 1,01 56310L0010\x00 4DNAC101',  # modified firmware
      b'\xf1\x00DN8 MDPS C 1.00 1.01 \x00\x00\x00\x00\x00\x00\x00\x00\x00\x00\x00 4DNAC101',
      b'\xf1\x00DN8 MDPS C 1.00 1.01 56310-L0010 4DNAC101',
      b'\xf1\x00DN8 MDPS C 1.00 1.01 56310L0010\x00 4DNAC101',
      b'\xf1\x00DN8 MDPS R 1.00 1.00 57700-L0000 4DNAP100',
      b'\xf1\x87\x00\x00\x00\x00\x00\x00\x00\x00\x00\x00\x00\xf1\x00DN8 MDPS C 1.00 1.01 \x00\x00\x00\x00\x00\x00\x00\x00\x00\x00\x00 4DNAC101',
      b'\xf1\x8756310-L0010\xf1\x00DN8 MDPS C 1.00 1.01 56310-L0010 4DNAC101',
      b'\xf1\x8756310-L0210\xf1\x00DN8 MDPS C 1.00 1.01 56310-L0210 4DNAC101',
      b'\xf1\x8756310-L1010\xf1\x00DN8 MDPS C 1.00 1.03 56310-L1010 4DNDC103',
      b'\xf1\x8756310-L1030\xf1\x00DN8 MDPS C 1.00 1.03 56310-L1030 4DNDC103',
      b'\xf1\x8756310L0010\x00\xf1\x00DN8 MDPS C 1.00 1.01 56310L0010\x00 4DNAC101',
      b'\xf1\x8756310L0210\x00\xf1\x00DN8 MDPS C 1.00 1.01 56310L0210\x00 4DNAC101',
      b'\xf1\x8757700-L0000\xf1\x00DN8 MDPS R 1.00 1.00 57700-L0000 4DNAP100',
      b'\xf1\x00DN8 MDPS R 1.00 1.00 57700-L0000 4DNAP101',
      b'\xf1\x00DN8 MDPS C 1.00 1.01 56310-L0210 4DNAC102',
      b'\xf1\x00DN8 MDPS C 1.00 1.01 56310L0200\x00 4DNAC102',
    ],
    (Ecu.fwdCamera, 0x7c4, None): [
      b'\xf1\x00DN8 MFC  AT KOR LHD 1.00 1.02 99211-L1000 190422',
      b'\xf1\x00DN8 MFC  AT RUS LHD 1.00 1.03 99211-L1000 190705',
      b'\xf1\x00DN8 MFC  AT USA LHD 1.00 1.00 99211-L0000 190716',
      b'\xf1\x00DN8 MFC  AT USA LHD 1.00 1.01 99211-L0000 191016',
      b'\xf1\x00DN8 MFC  AT USA LHD 1.00 1.03 99211-L0000 210603',
      b'\xf1\x00DN8 MFC  AT USA LHD 1.00 1.05 99211-L1000 201109',
      b'\xf1\x00DN8 MFC  AT USA LHD 1.00 1.06 99211-L1000 210325',
      b'\xf1\x00DN8 MFC  AT USA LHD 1.00 1.07 99211-L1000 211223',
    ],
    (Ecu.transmission, 0x7e1, None): [
      b'\xf1\x00bcsh8p54  U903\x00\x00\x00\x00\x00\x00SDN8T16NB0z{\xd4v',
      b'\xf1\x00bcsh8p54  U913\x00\x00\x00\x00\x00\x00SDN8T16NB1\xe3\xc10\xa1',
      b'\xf1\x00bcsh8p54  U913\x00\x00\x00\x00\x00\x00SDN8T16NB2\n\xdd^\xbc',
      b'\xf1\x00HT6TA260BLHT6TA800A1TDN8C20KS4\x00\x00\x00\x00\x00\x00\x00\x00\x00\x00',
      b'\xf1\x00HT6TA260BLHT6TA810A1TDN8M25GS0\x00\x00\x00\x00\x00\x00\xaa\x8c\xd9p',
      b'\xf1\x00HT6WA250BLHT6WA910A1SDN8G25NB1\x00\x00\x00\x00\x00\x00\x00\x00\x00\x00',
      b'\xf1\x00HT6WA250BLHT6WA910A1SDN8G25NB1\x00\x00\x00\x00\x00\x00\x96\xa1\xf1\x92',
      b'\xf1\x00HT6WA280BLHT6WAD10A1SDN8G25NB2\x00\x00\x00\x00\x00\x00\x08\xc9O:',
      b'\xf1\x00HT6WA280BLHT6WAD10A1SDN8G25NB4\x00\x00\x00\x00\x00\x00g!l[',
      b'\xf1\x00HT6WA280BLHT6WAE10A1SDN8G25NB5\x00\x00\x00\x00\x00\x00\xe0t\xa9\xba',
      b'\xf1\x00T02601BL  T02730A1  VDN8T25XXX730NS5\xf7_\x92\xf5',
      b'\xf1\x00T02601BL  T02832A1  VDN8T25XXX832NS8G\x0e\xfeE',
      b'\xf1\x00T02601BL  T02900A1  VDN8T25XXX900NSCF\xe4!Y',
      b'\xf1\x87954A02N060\x00\x00\x00\x00\x00\xf1\x81T02730A1  \xf1\x00T02601BL  T02730A1  VDN8T25XXX730NS5\xf7_\x92\xf5',
      b'\xf1\x87SAKFBA2926554GJ2VefVww\x87xwwwww\x88\x87xww\x87wTo\xfb\xffvUo\xff\x8d\x16\xf1\x81U903\x00\x00\x00\x00\x00\x00\xf1\x00bcsh8p54  U903\x00\x00\x00\x00\x00\x00SDN8T16NB0z{\xd4v',
      b'\xf1\x87SAKFBA3030524GJ2UVugww\x97yx\x88\x87\x88vw\x87gww\x87wto\xf9\xfffUo\xff\xa2\x0c\xf1\x81U903\x00\x00\x00\x00\x00\x00\xf1\x00bcsh8p54  U903\x00\x00\x00\x00\x00\x00SDN8T16NB0z{\xd4v',
      b'\xf1\x87SAKFBA3356084GJ2\x86fvgUUuWgw\x86www\x87wffvf\xb6\xcf\xfc\xffeUO\xff\x12\x19\xf1\x81U903\x00\x00\x00\x00\x00\x00\xf1\x00bcsh8p54  U903\x00\x00\x00\x00\x00\x00SDN8T16NB0z{\xd4v',
      b'\xf1\x87SAKFBA3474944GJ2ffvgwwwwg\x88\x86x\x88\x88\x98\x88ffvfeo\xfa\xff\x86fo\xff\t\xae\xf1\x81U903\x00\x00\x00\x00\x00\x00\xf1\x00bcsh8p54  U903\x00\x00\x00\x00\x00\x00SDN8T16NB0z{\xd4v',
      b'\xf1\x87SAKFBA3475714GJ2Vfvgvg\x96yx\x88\x97\x88ww\x87ww\x88\x87xs_\xfb\xffvUO\xff\x0f\xff\xf1\x81U903\x00\x00\x00\x00\x00\x00\xf1\x00bcsh8p54  U903\x00\x00\x00\x00\x00\x00SDN8T16NB0z{\xd4v',
      b'\xf1\x87SALDBA3510954GJ3ww\x87xUUuWx\x88\x87\x88\x87w\x88wvfwfc_\xf9\xff\x98wO\xffl\xe0\xf1\x89HT6WA910A1\xf1\x82SDN8G25NB1\x00\x00\x00\x00\x00\x00',
      b'\xf1\x87SALDBA3573534GJ3\x89\x98\x89\x88EUuWgwvwwwwww\x88\x87xTo\xfa\xff\x86f\x7f\xffo\x0e\xf1\x89HT6WA910A1\xf1\x82SDN8G25NB1\x00\x00\x00\x00\x00\x00',
      b'\xf1\x87SALDBA3601464GJ3\x88\x88\x88\x88ffvggwvwvw\x87gww\x87wvo\xfb\xff\x98\x88\x7f\xffjJ\xf1\x89HT6WA910A1\xf1\x82SDN8G25NB1\x00\x00\x00\x00\x00\x00',
      b'\xf1\x87SALDBA3753044GJ3UUeVff\x86hwwwwvwwgvfgfvo\xf9\xfffU_\xffC\xae\xf1\x89HT6WA910A1\xf1\x82SDN8G25NB1\x00\x00\x00\x00\x00\x00',
      b'\xf1\x87SALDBA3862294GJ3vfvgvefVxw\x87\x87w\x88\x87xwwwwc_\xf9\xff\x87w\x9f\xff\xd5\xdc\xf1\x89HT6WA910A1\xf1\x82SDN8G25NB1\x00\x00\x00\x00\x00\x00',
      b'\xf1\x87SALDBA3873834GJ3fefVwuwWx\x88\x97\x88w\x88\x97xww\x87wU_\xfb\xff\x86f\x8f\xffN\x04\xf1\x89HT6WA910A1\xf1\x82SDN8G25NB1\x00\x00\x00\x00\x00\x00',
      b'\xf1\x87SALDBA4525334GJ3\x89\x99\x99\x99fevWh\x88\x86\x88fwvgw\x88\x87xfo\xfa\xffuDo\xff\xd1>\xf1\x89HT6WA910A1\xf1\x82SDN8G25NB1\x00\x00\x00\x00\x00\x00',
      b'\xf1\x87SALDBA4626804GJ3wwww\x88\x87\x88xx\x88\x87\x88wwgw\x88\x88\x98\x88\x95_\xf9\xffuDo\xff|\xe7\xf1\x89HT6WA910A1\xf1\x82SDN8G25NB1\x00\x00\x00\x00\x00\x00',
      b'\xf1\x87SALDBA4803224GJ3wwwwwvwg\x88\x88\x98\x88wwww\x87\x88\x88xu\x9f\xfc\xff\x87f\x8f\xff\xea\xea\xf1\x89HT6WA910A1\xf1\x82SDN8G25NB1\x00\x00\x00\x00\x00\x00',
      b'\xf1\x87SALDBA6212564GJ3\x87wwwUTuGg\x88\x86xx\x88\x87\x88\x87\x88\x98xu?\xf9\xff\x97f\x7f\xff\xb8\n\xf1\x89HT6WA910A1\xf1\x82SDN8G25NB1\x00\x00\x00\x00\x00\x00',
      b'\xf1\x87SALDBA6347404GJ3wwwwff\x86hx\x88\x97\x88\x88\x88\x88\x88vfgf\x88?\xfc\xff\x86Uo\xff\xec/\xf1\x89HT6WA910A1\xf1\x82SDN8G25NB1\x00\x00\x00\x00\x00\x00',
      b'\xf1\x87SALDBA6901634GJ3UUuWVeVUww\x87wwwwwvUge\x86/\xfb\xff\xbb\x99\x7f\xff]2\xf1\x89HT6WA910A1\xf1\x82SDN8G25NB1\x00\x00\x00\x00\x00\x00',
      b'\xf1\x87SALDBA7077724GJ3\x98\x88\x88\x88ww\x97ygwvwww\x87ww\x88\x87x\x87_\xfd\xff\xba\x99o\xff\x99\x01\xf1\x89HT6WA910A1\xf1\x82SDN8G25NB1\x00\x00\x00\x00\x00\x00',
      b'\xf1\x87SALFBA3525114GJ2wvwgvfvggw\x86wffvffw\x86g\x85_\xf9\xff\xa8wo\xffv\xcd\xf1\x81U903\x00\x00\x00\x00\x00\x00\xf1\x00bcsh8p54  U903\x00\x00\x00\x00\x00\x00SDN8T16NB0z{\xd4v',
      b'\xf1\x87SALFBA3624024GJ2\x88\x88\x88\x88wv\x87hx\x88\x97\x88x\x88\x97\x88ww\x87w\x86o\xfa\xffvU\x7f\xff\xd1\xec\xf1\x81U903\x00\x00\x00\x00\x00\x00\xf1\x00bcsh8p54  U903\x00\x00\x00\x00\x00\x00SDN8T16NB0z{\xd4v',
      b'\xf1\x87SALFBA3960824GJ2wwwwff\x86hffvfffffvfwfg_\xf9\xff\xa9\x88\x8f\xffb\x99\xf1\x81U903\x00\x00\x00\x00\x00\x00\xf1\x00bcsh8p54  U903\x00\x00\x00\x00\x00\x00SDN8T16NB0z{\xd4v',
      b'\xf1\x87SALFBA4011074GJ2fgvwwv\x87hw\x88\x87xww\x87wwfgvu_\xfa\xffefo\xff\x87\xc0\xf1\x81U903\x00\x00\x00\x00\x00\x00\xf1\x00bcsh8p54  U903\x00\x00\x00\x00\x00\x00SDN8T16NB0z{\xd4v',
      b'\xf1\x87SALFBA4121304GJ2x\x87xwff\x86hwwwwww\x87wwwww\x84_\xfc\xff\x98\x88\x9f\xffi\xa6\xf1\x81U903\x00\x00\x00\x00\x00\x00\xf1\x00bcsh8p54  U903\x00\x00\x00\x00\x00\x00SDN8T16NB0z{\xd4v',
      b'\xf1\x87SALFBA4195874GJ2EVugvf\x86hgwvwww\x87wgw\x86wc_\xfb\xff\x98\x88\x8f\xff\xe23\xf1\x81U903\x00\x00\x00\x00\x00\x00\xf1\x00bcsh8p54  U903\x00\x00\x00\x00\x00\x00SDN8T16NB0z{\xd4v',
      b'\xf1\x87SALFBA4625294GJ2eVefeUeVx\x88\x97\x88wwwwwwww\xa7o\xfb\xffvw\x9f\xff\xee.\xf1\x81U903\x00\x00\x00\x00\x00\x00\xf1\x00bcsh8p54  U903\x00\x00\x00\x00\x00\x00SDN8T16NB0z{\xd4v',
      b'\xf1\x87SALFBA4728774GJ2vfvg\x87vwgww\x87ww\x88\x97xww\x87w\x86_\xfb\xffeD?\xffk0\xf1\x81U903\x00\x00\x00\x00\x00\x00\xf1\x00bcsh8p54  U903\x00\x00\x00\x00\x00\x00SDN8T16NB0z{\xd4v',
      b'\xf1\x87SALFBA5129064GJ2vfvgwv\x87hx\x88\x87\x88ww\x87www\x87wd_\xfa\xffvfo\xff\x1d\x00\xf1\x81U903\x00\x00\x00\x00\x00\x00\xf1\x00bcsh8p54  U903\x00\x00\x00\x00\x00\x00SDN8T16NB0z{\xd4v',
      b'\xf1\x87SALFBA5454914GJ2\x98\x88\x88\x88\x87vwgx\x88\x87\x88xww\x87ffvf\xa7\x7f\xf9\xff\xa8w\x7f\xff\x1b\x90\xf1\x81U903\x00\x00\x00\x00\x00\x00\xf1\x00bcsh8p54  U903\x00\x00\x00\x00\x00\x00SDN8T16NB0z{\xd4v',
      b'\xf1\x87SALFBA5987784GJ2UVugDDtGx\x88\x87\x88w\x88\x87xwwwwd/\xfb\xff\x97fO\xff\xb0h\xf1\x81U903\x00\x00\x00\x00\x00\x00\xf1\x00bcsh8p54  U903\x00\x00\x00\x00\x00\x00SDN8T16NB0z{\xd4v',
      b'\xf1\x87SALFBA5987864GJ2fgvwUUuWgwvw\x87wxwwwww\x84/\xfc\xff\x97w\x7f\xff\xdf\x1d\xf1\x81U903\x00\x00\x00\x00\x00\x00\xf1\x00bcsh8p54  U903\x00\x00\x00\x00\x00\x00SDN8T16NB0z{\xd4v',
      b'\xf1\x87SALFBA6337644GJ2vgvwwv\x87hgffvwwwwwwww\x85O\xfa\xff\xa7w\x7f\xff\xc5\xfc\xf1\x81U903\x00\x00\x00\x00\x00\x00\xf1\x00bcsh8p54  U903\x00\x00\x00\x00\x00\x00SDN8T16NB0z{\xd4v',
      b'\xf1\x87SALFBA6802004GJ2UUuWUUuWgw\x86www\x87www\x87w\x96?\xf9\xff\xa9\x88\x7f\xff\x9fK\xf1\x81U903\x00\x00\x00\x00\x00\x00\xf1\x00bcsh8p54  U903\x00\x00\x00\x00\x00\x00SDN8T16NB0z{\xd4v',
      b'\xf1\x87SALFBA6892284GJ233S5\x87w\x87xx\x88\x87\x88vwwgww\x87w\x84?\xfb\xff\x98\x88\x8f\xff*\x9e\xf1\x81U903\x00\x00\x00\x00\x00\x00\xf1\x00bcsh8p54  U903\x00\x00\x00\x00\x00\x00SDN8T16NB0z{\xd4v',
      b'\xf1\x87SALFBA7005534GJ2eUuWfg\x86xxww\x87x\x88\x87\x88\x88w\x88\x87\x87O\xfc\xffuUO\xff\xa3k\xf1\x81U913\x00\x00\x00\x00\x00\x00\xf1\x00bcsh8p54  U913\x00\x00\x00\x00\x00\x00SDN8T16NB1\xe3\xc10\xa1',
      b'\xf1\x87SALFBA7152454GJ2gvwgFf\x86hx\x88\x87\x88vfWfffffd?\xfa\xff\xba\x88o\xff,\xcf\xf1\x81U913\x00\x00\x00\x00\x00\x00\xf1\x00bcsh8p54  U913\x00\x00\x00\x00\x00\x00SDN8T16NB1\xe3\xc10\xa1',
      b'\xf1\x87SALFBA7485034GJ2ww\x87xww\x87xfwvgwwwwvfgf\xa5/\xfc\xff\xa9w_\xff40\xf1\x81U913\x00\x00\x00\x00\x00\x00\xf1\x00bcsh8p54  U913\x00\x00\x00\x00\x00\x00SDN8T16NB2\n\xdd^\xbc',
      b'\xf1\x87SAMDBA7743924GJ3wwwwww\x87xgwvw\x88\x88\x88\x88wwww\x85_\xfa\xff\x86f\x7f\xff0\x9d\xf1\x89HT6WAD10A1\xf1\x82SDN8G25NB2\x00\x00\x00\x00\x00\x00',
      b'\xf1\x87SAMDBA7817334GJ3Vgvwvfvgww\x87wwwwwwfgv\x97O\xfd\xff\x88\x88o\xff\x8e\xeb\xf1\x89HT6WAD10A1\xf1\x82SDN8G25NB2\x00\x00\x00\x00\x00\x00',
      b'\xf1\x87SAMDBA8054504GJ3gw\x87xffvgffffwwwweUVUf?\xfc\xffvU_\xff\xddl\xf1\x89HT6WAD10A1\xf1\x82SDN8G25NB2\x00\x00\x00\x00\x00\x00',
      b'\xf1\x87SAMFB41553621GC7ww\x87xUU\x85Xvwwg\x88\x88\x88\x88wwgw\x86\xaf\xfb\xffuDo\xff\xaa\x8f\xf1\x81U913\x00\x00\x00\x00\x00\x00\xf1\x00bcsh8p54  U913\x00\x00\x00\x00\x00\x00SDN8T16NB2\n\xdd^\xbc',
      b'\xf1\x87SAMFB42555421GC7\x88\x88\x88\x88wvwgx\x88\x87\x88wwgw\x87wxw3\x8f\xfc\xff\x98f\x8f\xffga\xf1\x81U913\x00\x00\x00\x00\x00\x00\xf1\x00bcsh8p54  U913\x00\x00\x00\x00\x00\x00SDN8T16NB2\n\xdd^\xbc',
      b'\xf1\x87SAMFBA7978674GJ2gw\x87xgw\x97ywwwwvUGeUUeU\x87O\xfb\xff\x98w\x8f\xfffF\xf1\x81U913\x00\x00\x00\x00\x00\x00\xf1\x00bcsh8p54  U913\x00\x00\x00\x00\x00\x00SDN8T16NB2\n\xdd^\xbc',
      b'\xf1\x87SAMFBA9283024GJ2wwwwEUuWwwgwwwwwwwww\x87/\xfb\xff\x98w\x8f\xff<\xd3\xf1\x81U913\x00\x00\x00\x00\x00\x00\xf1\x00bcsh8p54  U913\x00\x00\x00\x00\x00\x00SDN8T16NB2\n\xdd^\xbc',
      b'\xf1\x87SAMFBA9708354GJ2wwwwVf\x86h\x88wx\x87xww\x87\x88\x88\x88\x88w/\xfa\xff\x97w\x8f\xff\x86\xa0\xf1\x81U913\x00\x00\x00\x00\x00\x00\xf1\x00bcsh8p54  U913\x00\x00\x00\x00\x00\x00SDN8T16NB2\n\xdd^\xbc',
      b'\xf1\x87SANDB45316691GC6\x99\x99\x99\x99\x88\x88\xa8\x8avfwfwwww\x87wxwT\x9f\xfd\xff\x88wo\xff\x1c\xfa\xf1\x89HT6WAD10A1\xf1\x82SDN8G25NB3\x00\x00\x00\x00\x00\x00',
      b'\xf1\x87SALFBA7460044GJ2gx\x87\x88Vf\x86hx\x88\x87\x88wwwwgw\x86wd?\xfa\xff\x86U_\xff\xaf\x1f\xf1\x81U913\x00\x00\x00\x00\x00\x00\xf1\x00bcsh8p54  U913\x00\x00\x00\x00\x00\x00SDN8T16NB2\n\xdd^\xbc',
      b'\xf1\x87SAMFBA8105254GJ2wx\x87\x88Vf\x86hx\x88\x87\x88wwwwwwww\x86O\xfa\xff\x99\x88\x7f\xffZG\xf1\x81U913\x00\x00\x00\x00\x00\x00\xf1\x00bcsh8p54  U913\x00\x00\x00\x00\x00\x00SDN8T16NB2\n\xdd^\xbc',
      b'\xf1\x87SANFB45889451GC7wx\x87\x88gw\x87x\x88\x88x\x88\x87wxw\x87wxw\x87\x8f\xfc\xffeU\x8f\xff+Q\xf1\x81U913\x00\x00\x00\x00\x00\x00\xf1\x00bcsh8p54  U913\x00\x00\x00\x00\x00\x00SDN8T16NB2\n\xdd^\xbc',
      b'\xf1\x00T02601BL  T02900A1  VDN8T25XXX900NSA\xb9\x13\xf9p',
    ],
  },
  CAR.SONATA_LF: {
    (Ecu.fwdRadar, 0x7d0, None): [
      b'\xf1\x00LF__ SCC F-CUP      1.00 1.00 96401-C2200         ',
    ],
    (Ecu.abs, 0x7d1, None): [
      b'\xf1\x00LF ESC \f 11 \x17\x01\x13 58920-C2610',
      b'\xf1\x00LF ESC \t 11 \x17\x01\x13 58920-C2610',
    ],
    (Ecu.engine, 0x7e0, None): [
      b'\xf1\x81606D5051\x00\x00\x00\x00\x00\x00\x00\x00',
      b'\xf1\x81606D5K51\x00\x00\x00\x00\x00\x00\x00\x00',
      b'\xf1\x81606G1051\x00\x00\x00\x00\x00\x00\x00\x00',
    ],
    (Ecu.fwdCamera, 0x7c4, None): [
      b'\xf1\x00LFF LKAS AT USA LHD 1.00 1.01 95740-C1000 E51',
      b'\xf1\x00LFF LKAS AT USA LHD 1.01 1.02 95740-C1000 E52',
    ],
    (Ecu.transmission, 0x7e1, None): [
      b'\xf1\x006T6H0_C2\x00\x006T6B4051\x00\x00TLF0G24NL1\xb0\x9f\xee\xf5',
      b'\xf1\x87\xff\xff\xff\xff\xff\xff\xff\xff\xff\xff\xff\xff\xff\xff\xff\xff\xff\xff\xff\xff\xff\xff\xff\xff\xff\xff\xff\xff\xff\xff\xff\xff\xff\xff\xff\xff\xff\xff\xff\xff\xff\xff\xf1\x816T6B4051\x00\x00\xf1\x006T6H0_C2\x00\x006T6B4051\x00\x00TLF0G24NL1\x00\x00\x00\x00',
      b'\xf1\x87\xff\xff\xff\xff\xff\xff\xff\xff\xff\xff\xff\xff\xff\xff\xff\xff\xff\xff\xff\xff\xff\xff\xff\xff\xff\xff\xff\xff\xff\xff\xff\xff\xff\xff\xff\xff\xff\xff\xff\xff\xff\xff\xf1\x816T6B4051\x00\x00\xf1\x006T6H0_C2\x00\x006T6B4051\x00\x00TLF0G24NL1\xb0\x9f\xee\xf5',
      b'\xf1\x87\xff\xff\xff\xff\xff\xff\xff\xff\xff\xff\xff\xff\xff\xff\xff\xff\xff\xff\xff\xff\xff\xff\xff\xff\xff\xff\xff\xff\xff\xff\xff\xff\xff\xff\xff\xff\xff\xff\xff\xff\xff\xff\xf1\x816T6B4051\x00\x00\xf1\x006T6H0_C2\x00\x006T6B4051\x00\x00TLF0G24SL2n\x8d\xbe\xd8',
      b'\xf1\x87LAHSGN012918KF10\x98\x88x\x87\x88\x88x\x87\x88\x88\x98\x88\x87w\x88w\x88\x88\x98\x886o\xf6\xff\x98w\x7f\xff3\x00\xf1\x816W3B1051\x00\x00\xf1\x006W351_C2\x00\x006W3B1051\x00\x00TLF0T20NL2\x00\x00\x00\x00',
      b'\xf1\x87LAHSGN012918KF10\x98\x88x\x87\x88\x88x\x87\x88\x88\x98\x88\x87w\x88w\x88\x88\x98\x886o\xf6\xff\x98w\x7f\xff3\x00\xf1\x816W3B1051\x00\x00\xf1\x006W351_C2\x00\x006W3B1051\x00\x00TLF0T20NL2H\r\xbdm',
      b'\xf1\x87LAJSG49645724HF0\x87x\x87\x88\x87www\x88\x99\xa8\x89\x88\x99\xa8\x89\x88\x99\xa8\x89S_\xfb\xff\x87f\x7f\xff^2\xf1\x816W3B1051\x00\x00\xf1\x006W351_C2\x00\x006W3B1051\x00\x00TLF0T20NL2H\r\xbdm',
    ],
  },
  CAR.TUCSON: {
    (Ecu.fwdRadar, 0x7d0, None): [
      b'\xf1\x00TL__ FCA F-CUP      1.00 1.01 99110-D3500         ',
      b'\xf1\x00TL__ FCA F-CUP      1.00 1.02 99110-D3510         ',
    ],
    (Ecu.engine, 0x7e0, None): [
      b'\xf1\x8971TLC2NAIDDIR002\xf1\x8271TLC2NAIDDIR002',
      b'\xf1\x81606G3051\x00\x00\x00\x00\x00\x00\x00\x00',
    ],
    (Ecu.fwdCamera, 0x7c4, None): [
      b'\xf1\x00TL  MFC  AT KOR LHD 1.00 1.02 95895-D3800 180719',
      b'\xf1\x00TL  MFC  AT USA LHD 1.00 1.06 95895-D3800 190107',
    ],
    (Ecu.transmission, 0x7e1, None): [
      b'\xf1\x87LBJXAN202299KF22\x87x\x87\x88ww\x87xx\x88\x97\x88\x87\x88\x98x\x88\x99\x98\x89\x87o\xf6\xff\x87w\x7f\xff\x12\x9a\xf1\x81U083\x00\x00\x00\x00\x00\x00\xf1\x00bcsh8p54  U083\x00\x00\x00\x00\x00\x00TTL2V20KL1\x8fRn\x8a',
      b'\xf1\x87KMLDCU585233TJ20wx\x87\x88x\x88\x98\x89vfwfwwww\x87f\x9f\xff\x98\xff\x7f\xf9\xf7s\xf1\x816T6G4051\x00\x00\xf1\x006T6J0_C2\x00\x006T6G4051\x00\x00TTL4G24NH2\x00\x00\x00\x00',
    ],
  },
  CAR.SANTA_FE: {
    (Ecu.fwdRadar, 0x7d0, None): [
      b'\xf1\x00TM__ SCC F-CUP      1.00 1.00 99110-S1210         ',
      b'\xf1\x00TM__ SCC F-CUP      1.00 1.01 99110-S2000         ',
      b'\xf1\x00TM__ SCC F-CUP      1.00 1.02 99110-S2000         ',
      b'\xf1\x00TM__ SCC F-CUP      1.00 1.03 99110-S2000         ',
    ],
    (Ecu.abs, 0x7d1, None): [
      b'\xf1\x00TM ESC \r 100\x18\x031 58910-S2650',
      b'\xf1\x00TM ESC \r 105\x19\x05# 58910-S1500',
      b'\xf1\x00TM ESC \r 103\x18\x11\x08 58910-S2650',
      b'\xf1\x00TM ESC \r 104\x19\x07\x08 58910-S2650',
      b'\xf1\x00TM ESC \x02 100\x18\x030 58910-S2600',
      b'\xf1\x00TM ESC \x02 102\x18\x07\x01 58910-S2600',
      b'\xf1\x00TM ESC \x02 103\x18\x11\x07 58910-S2600',
      b'\xf1\x00TM ESC \x02 104\x19\x07\x07 58910-S2600',
      b'\xf1\x00TM ESC \x03 103\x18\x11\x07 58910-S2600',
      b'\xf1\x00TM ESC \x0c 103\x18\x11\x08 58910-S2650',
    ],
    (Ecu.engine, 0x7e0, None): [
      b'\xf1\x81606EA051\x00\x00\x00\x00\x00\x00\x00\x00',
      b'\xf1\x81606G1051\x00\x00\x00\x00\x00\x00\x00\x00',
      b'\xf1\x81606G3051\x00\x00\x00\x00\x00\x00\x00\x00',
    ],
    (Ecu.eps, 0x7d4, None): [
      b'\xf1\x00TM  MDPS C 1.00 1.00 56340-S2000 8409',
      b'\xf1\x00TM  MDPS C 1.00 1.00 56340-S2000 8A12',
      b'\xf1\x00TM  MDPS C 1.00 1.01 56340-S2000 9129',
      b'\xf1\x00TM  MDPS R 1.00 1.02 57700-S1100 4TMDP102',
    ],
    (Ecu.fwdCamera, 0x7c4, None): [
      b'\xf1\x00TM  MFC  AT EUR LHD 1.00 1.01 99211-S1010 181207',
      b'\xf1\x00TM  MFC  AT USA LHD 1.00 1.00 99211-S2000 180409',
    ],
    (Ecu.transmission, 0x7e1, None): [
      b'\xf1\x00bcsh8p54  U833\x00\x00\x00\x00\x00\x00TTM4V22US3_<]\xf1',
      b'\xf1\x006W351_C2\x00\x006W3E1051\x00\x00TTM4T20NS5\x00\x00\x00\x00',
      b'\xf1\x87LBJSGA7082574HG0\x87www\x98\x88\x88\x88\x99\xaa\xb9\x9afw\x86gx\x99\xa7\x89co\xf8\xffvU_\xffR\xaf\xf1\x816W3C2051\x00\x00\xf1\x006W351_C2\x00\x006W3C2051\x00\x00TTM2T20NS1\x00\xa6\xe0\x91',
      b'\xf1\x87LBKSGA0458404HG0vfvg\x87www\x89\x99\xa8\x99y\xaa\xa7\x9ax\x88\xa7\x88t_\xf9\xff\x86w\x8f\xff\x15x\xf1\x816W3C2051\x00\x00\xf1\x006W351_C2\x00\x006W3C2051\x00\x00TTM2T20NS1\x00\x00\x00\x00',
      b'\xf1\x87LDJUEA6010814HG1\x87w\x87x\x86gvw\x88\x88\x98\x88gw\x86wx\x88\x97\x88\x85o\xf8\xff\x86f_\xff\xd37\xf1\x816W3C2051\x00\x00\xf1\x006W351_C2\x00\x006W3C2051\x00\x00TTM4T20NS0\xf8\x19\x92g',
      b'\xf1\x87LDJUEA6458264HG1ww\x87x\x97x\x87\x88\x88\x99\x98\x89g\x88\x86xw\x88\x97x\x86o\xf7\xffvw\x8f\xff3\x9a\xf1\x816W3C2051\x00\x00\xf1\x006W351_C2\x00\x006W3C2051\x00\x00TTM4T20NS0\xf8\x19\x92g',
      b'\xf1\x87LDKUEA2045844HG1wwww\x98\x88x\x87\x88\x88\xa8\x88x\x99\x97\x89x\x88\xa7\x88U\x7f\xf8\xffvfO\xffC\x1e\xf1\x816W3E0051\x00\x00\xf1\x006W351_C2\x00\x006W3E0051\x00\x00TTM4T20NS3\x00\x00\x00\x00',
      b'\xf1\x87LDKUEA9993304HG1\x87www\x97x\x87\x88\x99\x99\xa9\x99x\x99\xa7\x89w\x88\x97x\x86_\xf7\xffwwO\xffl#\xf1\x816W3C2051\x00\x00\xf1\x006W351_C2\x00\x006W3C2051\x00\x00TTM4T20NS1R\x7f\x90\n',
      b'\xf1\x87LDLUEA6061564HG1\xa9\x99\x89\x98\x87wwwx\x88\x97\x88x\x99\xa7\x89x\x99\xa7\x89sO\xf9\xffvU_\xff<\xde\xf1\x816W3E1051\x00\x00\xf1\x006W351_C2\x00\x006W3E1051\x00\x00TTM4T20NS50\xcb\xc3\xed',
      b'\xf1\x87LDLUEA6159884HG1\x88\x87hv\x99\x99y\x97\x89\xaa\xb8\x9ax\x99\x87\x89y\x99\xb7\x99\xa7?\xf7\xff\x97wo\xff\xf3\x05\xf1\x816W3E1051\x00\x00\xf1\x006W351_C2\x00\x006W3E1051\x00\x00TTM4T20NS5\x00\x00\x00\x00',
      b'\xf1\x87LDLUEA6852664HG1\x97wWu\x97www\x89\xaa\xc8\x9ax\x99\x97\x89x\x99\xa7\x89SO\xf7\xff\xa8\x88\x7f\xff\x03z\xf1\x816W3E1051\x00\x00\xf1\x006W351_C2\x00\x006W3E1051\x00\x00TTM4T20NS50\xcb\xc3\xed',
      b'\xf1\x87LDLUEA6898374HG1fevW\x87wwwx\x88\x97\x88h\x88\x96\x88x\x88\xa7\x88ao\xf9\xff\x98\x99\x7f\xffD\xe2\xf1\x816W3E1051\x00\x00\xf1\x006W351_C2\x00\x006W3E1051\x00\x00TTM4T20NS5\x00\x00\x00\x00',
      b'\xf1\x87LDLUEA6898374HG1fevW\x87wwwx\x88\x97\x88h\x88\x96\x88x\x88\xa7\x88ao\xf9\xff\x98\x99\x7f\xffD\xe2\xf1\x816W3E1051\x00\x00\xf1\x006W351_C2\x00\x006W3E1051\x00\x00TTM4T20NS50\xcb\xc3\xed',
      b'\xf1\x87SBJWAA5842214GG0\x88\x87\x88xww\x87x\x89\x99\xa8\x99\x88\x99\x98\x89w\x88\x87xw_\xfa\xfffU_\xff\xd1\x8d\xf1\x816W3C2051\x00\x00\xf1\x006W351_C2\x00\x006W3C2051\x00\x00TTM2G24NS1\x98{|\xe3',
      b'\xf1\x87SBJWAA5890864GG0\xa9\x99\x89\x98\x98\x87\x98y\x89\x99\xa8\x99w\x88\x87xww\x87wvo\xfb\xffuD_\xff\x9f\xb5\xf1\x816W3C2051\x00\x00\xf1\x006W351_C2\x00\x006W3C2051\x00\x00TTM2G24NS1\x98{|\xe3',
      b'\xf1\x87SBJWAA6562474GG0ffvgeTeFx\x88\x97\x88ww\x87www\x87w\x84o\xfa\xff\x87fO\xff\xc2 \xf1\x816W3C2051\x00\x00\xf1\x006W351_C2\x00\x006W3C2051\x00\x00TTM2G24NS1\x00\x00\x00\x00',
      b'\xf1\x87SBJWAA6562474GG0ffvgeTeFx\x88\x97\x88ww\x87www\x87w\x84o\xfa\xff\x87fO\xff\xc2 \xf1\x816W3C2051\x00\x00\xf1\x006W351_C2\x00\x006W3C2051\x00\x00TTM2G24NS1\x98{|\xe3',
      b'\xf1\x87SBJWAA7780564GG0wvwgUUeVwwwwx\x88\x87\x88wwwwd_\xfc\xff\x86f\x7f\xff\xd7*\xf1\x816W3C2051\x00\x00\xf1\x006W351_C2\x00\x006W3C2051\x00\x00TTM2G24NS2F\x84<\xc0',
      b'\xf1\x87SBJWAA8278284GG0ffvgUU\x85Xx\x88\x87\x88x\x88w\x88ww\x87w\x96o\xfd\xff\xa7U_\xff\xf2\xa0\xf1\x816W3C2051\x00\x00\xf1\x006W351_C2\x00\x006W3C2051\x00\x00TTM2G24NS2F\x84<\xc0',
      b'\xf1\x87SBLWAA4363244GG0wvwgwv\x87hgw\x86ww\x88\x87xww\x87wdo\xfb\xff\x86f\x7f\xff3$\xf1\x816W3E1051\x00\x00\xf1\x006W351_C2\x00\x006W3E1051\x00\x00TTM2G24NS6\x00\x00\x00\x00',
      b'\xf1\x87SBLWAA4363244GG0wvwgwv\x87hgw\x86ww\x88\x87xww\x87wdo\xfb\xff\x86f\x7f\xff3$\xf1\x816W3E1051\x00\x00\xf1\x006W351_C2\x00\x006W3E1051\x00\x00TTM2G24NS6x0\x17\xfe',
      b'\xf1\x87SBLWAA4899564GG0VfvgUU\x85Xx\x88\x87\x88vfgf\x87wxwvO\xfb\xff\x97f\xb1\xffSB\xf1\x816W3E1051\x00\x00\xf1\x006W351_C2\x00\x006W3E1051\x00\x00TTM2G24NS7\x00\x00\x00\x00',
      b'\xf1\x87SBLWAA6622844GG0wwwwff\x86hwwwwx\x88\x87\x88\x88\x88\x88\x88\x98?\xfd\xff\xa9\x88\x7f\xffn\xe5\xf1\x816W3E1051\x00\x00\xf1\x006W351_C2\x00\x006W3E1051\x00\x00TTM2G24NS7u\x1e{\x1c',
      b'\xf1\x87SDJXAA7656854GG1DEtWUU\x85X\x88\x88\x98\x88w\x88\x87xx\x88\x87\x88\x96o\xfb\xff\x86f\x7f\xff.\xca\xf1\x816W3C2051\x00\x00\xf1\x006W351_C2\x00\x006W3C2051\x00\x00TTM4G24NS2\x00\x00\x00\x00',
      b'\xf1\x87SDJXAA7656854GG1DEtWUU\x85X\x88\x88\x98\x88w\x88\x87xx\x88\x87\x88\x96o\xfb\xff\x86f\x7f\xff.\xca\xf1\x816W3C2051\x00\x00\xf1\x006W351_C2\x00\x006W3C2051\x00\x00TTM4G24NS2K\xdaV0',
      b'\xf1\x87SDKXAA2443414GG1vfvgwv\x87h\x88\x88\x88\x88ww\x87wwwww\x99_\xfc\xffvD?\xffl\xd2\xf1\x816W3E1051\x00\x00\xf1\x006W351_C2\x00\x006W3E1051\x00\x00TTM4G24NS6\x00\x00\x00\x00',
    ],
  },
  CAR.SANTA_FE_2022: {
    (Ecu.fwdRadar, 0x7d0, None): [
      b'\xf1\x00TM__ SCC F-CUP      1.00 1.00 99110-S1500         ',
      b'\xf1\x00TM__ SCC FHCUP      1.00 1.00 99110-S1500         ',
    ],
    (Ecu.abs, 0x7d1, None): [
      b'\xf1\x00TM ESC \x01 102!\x04\x03 58910-S2DA0',
      b'\xf1\x00TM ESC \x02 101 \x08\x04 58910-S2GA0',
      b'\xf1\x00TM ESC \x03 101 \x08\x02 58910-S2DA0',
      b'\xf1\x8758910-S2DA0\xf1\x00TM ESC \x03 101 \x08\x02 58910-S2DA0',
      b'\xf1\x8758910-S2GA0\xf1\x00TM ESC \x02 101 \x08\x04 58910-S2GA0',
      b'\xf1\x8758910-S1DA0\xf1\x00TM ESC \x1e 102 \x08\x08 58910-S1DA0',
      b'\xf1\x8758910-S2GA0\xf1\x00TM ESC \x04 102!\x04\x05 58910-S2GA0',
      b'\xf1\x00TM ESC \x04 102!\x04\x05 58910-S2GA0',
      b'\xf1\x00TM ESC \x04 101 \x08\x04 58910-S2GA0',
    ],
    (Ecu.engine, 0x7e0, None): [
      b'\xf1\x870\x00\x00\x00\x00\x00\x00\x00\x00\x00\x00\xf1\x81HM6M1_0a0_L50',
      b'\xf1\x81HM6M1_0a0_H00',
      b'\xf1\x82TACVN5GMI3XXXH0A',
      b'\xf1\x82TMBZN5TMD3XXXG2E',
      b'\xf1\x82TACVN5GSI3XXXH0A',
      b'\xf1\x82TMCFD5MMCXXXXG0A',
      b'\xf1\x81HM6M1_0a0_G20',
      b'\xf1\x870\x00\x00\x00\x00\x00\x00\x00\x00\x00\x00\xf1\x82TMDWN5TMD3TXXJ1A',
      b'\xf1\x81HM6M2_0a0_G00',
      b'\xf1\x870\x00\x00\x00\x00\x00\x00\x00\x00\x00\x00\xf1\x81HM6M1_0a0_J10',
    ],
    (Ecu.eps, 0x7d4, None): [
      b'\xf1\x00TM  MDPS C 1.00 1.02 56370-S2AA0 0B19',
      b'\xf1\x00TM  MDPS C 1.00 1.01 56310-S1AB0 4TSDC101',
    ],
    (Ecu.fwdCamera, 0x7c4, None): [
      b'\xf1\x00TMA MFC  AT MEX LHD 1.00 1.01 99211-S2500 210205',
      b'\xf1\x00TMA MFC  AT USA LHD 1.00 1.00 99211-S2500 200720',
      b'\xf1\x00TM  MFC  AT EUR LHD 1.00 1.03 99211-S1500 210224',
      b'\xf1\x00TMA MFC  AT USA LHD 1.00 1.01 99211-S2500 210205',
    ],
    (Ecu.transmission, 0x7e1, None): [
      b'\xf1\x00HT6WA280BLHT6WAD00A1STM2G25NH2\x00\x00\x00\x00\x00\x00\xf8\xc0\xc3\xaa',
      b'\xf1\x00HT6WA280BLHT6WAD00A1STM4G25NH1\x00\x00\x00\x00\x00\x00\x9cl\x04\xbc',
      b'\xf1\x00T02601BL  T02900A1  VTMPT25XXX900NSA\xf3\xf4Uj',
      b'\xf1\x87SDMXCA9087684GN1VfvgUUeVwwgwwwwwffffU?\xfb\xff\x97\x88\x7f\xff+\xa4\xf1\x89HT6WAD00A1\xf1\x82STM4G25NH1\x00\x00\x00\x00\x00\x00',
      b'\xf1\x00T02601BL  T02730A1  VTMPT25XXX730NS2\xa6\x06\x88\xf7',
      b'\xf1\x87SDMXCA8653204GN1EVugEUuWwwwwww\x87wwwwwv/\xfb\xff\xa8\x88\x9f\xff\xa5\x9c\xf1\x89HT6WAD00A1\xf1\x82STM4G25NH1\x00\x00\x00\x00\x00\x00',
      b'\xf1\x87954A02N250\x00\x00\x00\x00\x00\xf1\x81T02730A1  \xf1\x00T02601BL  T02730A1  VTMPT25XXX730NS2\xa6\x06\x88\xf7',
      b'\xf1\x87KMMYBU034207SB72x\x89\x88\x98h\x88\x98\x89\x87fhvvfWf33_\xff\x87\xff\x8f\xfa\x81\xe5\xf1\x89HT6TAF00A1\xf1\x82STM0M25GS1\x00\x00\x00\x00\x00\x00',
      b'\xf1\x87954A02N250\x00\x00\x00\x00\x00\xf1\x81T02730A1  \xf1\x00T02601BL  T02730A1  VTMPT25XXX730NS2\xa6',
      b'\xf1\x00HT6TA290BLHT6TAF00A1STM0M25GS1\x00\x00\x00\x00\x00\x006\xd8\x97\x15',
      b'\xf1\x00T02601BL  T02900A1  VTMPT25XXX900NS8\xb7\xaa\xfe\xfc',
      b'\xf1\x87954A02N250\x00\x00\x00\x00\x00\xf1\x81T02900A1  \xf1\x00T02601BL  T02900A1  VTMPT25XXX900NS8\xb7\xaa\xfe\xfc',
      b'\xf1\x00T02601BL  T02800A1  VTMPT25XXX800NS4\xed\xaf\xed\xf5',
    ],
  },
  CAR.SANTA_FE_HEV_2022: {
    (Ecu.fwdRadar, 0x7d0, None): [
      b'\xf1\x00TMhe SCC FHCUP      1.00 1.00 99110-CL500         ',
    ],
    (Ecu.eps, 0x7d4, None): [
      b'\xf1\x00TM  MDPS C 1.00 1.02 56310-CLAC0 4TSHC102',
      b'\xf1\x00TM  MDPS C 1.00 1.02 56310-CLEC0 4TSHC102',
      b'\xf1\x00TM  MDPS R 1.00 1.05 57700-CL000 4TSHP105',
      b'\xf1\x00TM  MDPS C 1.00 1.02 56310-GA000 4TSHA100',
    ],
    (Ecu.fwdCamera, 0x7c4, None): [
      b'\xf1\x00TMH MFC  AT EUR LHD 1.00 1.06 99211-S1500 220727',
      b'\xf1\x00TMH MFC  AT USA LHD 1.00 1.03 99211-S1500 210224',
      b'\xf1\x00TMH MFC  AT USA LHD 1.00 1.06 99211-S1500 220727',
      b'\xf1\x00TMA MFC  AT USA LHD 1.00 1.03 99211-S2500 220414',
    ],
    (Ecu.transmission, 0x7e1, None): [
      b'\xf1\x00PSBG2333  E16\x00\x00\x00\x00\x00\x00\x00TTM2H16SA3\xa3\x1b\xe14',
      b'\xf1\x00PSBG2333  E16\x00\x00\x00\x00\x00\x00\x00TTM2H16UA3I\x94\xac\x8f',
      b'\xf1\x87959102T250\x00\x00\x00\x00\x00\xf1\x81E14\x00\x00\x00\x00\x00\x00\x00\xf1\x00PSBG2333  E14\x00\x00\x00\x00\x00\x00\x00TTM2H16SA2\x80\xd7l\xb2',
    ],
    (Ecu.engine, 0x7e0, None): [
      b'\xf1\x87391312MTC1',
      b'\xf1\x87391312MTE0',
      b'\xf1\x87391312MTL0',
    ],
  },
  CAR.SANTA_FE_PHEV_2022: {
    (Ecu.fwdRadar, 0x7d0, None): [
      b'\xf1\x8799110CL500\xf1\x00TMhe SCC FHCUP      1.00 1.00 99110-CL500         ',
    ],
    (Ecu.eps, 0x7d4, None): [
      b'\xf1\x00TM  MDPS C 1.00 1.02 56310-CLAC0 4TSHC102',
      b'\xf1\x00TM  MDPS C 1.00 1.02 56310-CLEC0 4TSHC102',
    ],
    (Ecu.fwdCamera, 0x7c4, None): [
      b'\xf1\x00TMP MFC  AT USA LHD 1.00 1.03 99211-S1500 210224',
    ],
    (Ecu.transmission, 0x7e1, None): [
      b'\xf1\x8795441-3D121\x00\xf1\x81E16\x00\x00\x00\x00\x00\x00\x00\xf1\x00PSBG2333  E16\x00\x00\x00\x00\x00\x00\x00TTM2P16SA0o\x88^\xbe',
      b'\xf1\x8795441-3D121\x00\xf1\x81E16\x00\x00\x00\x00\x00\x00\x00\xf1\x00PSBG2333  E16\x00\x00\x00\x00\x00\x00\x00TTM2P16SA1\x0b\xc5\x0f\xea',
    ],
    (Ecu.engine, 0x7e0, None): [
      b'\xf1\x87391312MTF0',
    ],
  },
  CAR.KIA_STINGER: {
    (Ecu.fwdRadar, 0x7d0, None): [
      b'\xf1\x00CK__ SCC F_CUP      1.00 1.01 96400-J5100         ',
      b'\xf1\x00CK__ SCC F_CUP      1.00 1.03 96400-J5100         ',
      b'\xf1\x00CK__ SCC F_CUP      1.00 1.01 96400-J5000         ',
      b'\xf1\x00CK__ SCC F_CUP      1.00 1.02 96400-J5100         ',
    ],
    (Ecu.engine, 0x7e0, None): [
      b'\xf1\x81606DE051\x00\x00\x00\x00\x00\x00\x00\x00',
      b'\xf1\x81640E0051\x00\x00\x00\x00\x00\x00\x00\x00',
      b'\xf1\x82CKJN3TMSDE0B\x00\x00\x00\x00',
      b'\xf1\x82CKKN3TMD_H0A\x00\x00\x00\x00',
      b'\xe0\x19\xff\xe7\xe7g\x01\xa2\x00\x0f\x00\x9e\x00\x06\x00\xff\xff\xff\xff\xff\xff\x00\x00\xff\xff\xff\xff\xff\xff\x00\x00\x0f\x0e\x0f\x0f\x0e\r\x00\x00\x7f\x02.\xff\x00\x00~p\x00\x00\x00\x00u\xff\xf9\xff\x00\x00\x00\x00V\t\xd5\x01\xc0\x00\x00\x00\x007\xfb\xfc\x0b\x8d\x00',
      b'\xf1\x81640H0051\x00\x00\x00\x00\x00\x00\x00\x00',
    ],
    (Ecu.eps, 0x7d4, None): [
      b'\xf1\x00CK  MDPS R 1.00 1.04 57700-J5200 4C2CL104',
      b'\xf1\x00CK  MDPS R 1.00 1.04 57700-J5220 4C2VL104',
      b'\xf1\x00CK  MDPS R 1.00 1.04 57700-J5420 4C4VL104',
      b'\xf1\x00CK  MDPS R 1.00 1.06 57700-J5420 4C4VL106',
      b'\xf1\x00CK  MDPS R 1.00 1.07 57700-J5220 4C2VL107',
      b'\xf1\x00CK  MDPS R 1.00 1.06 57700-J5220 4C2VL106',
    ],
    (Ecu.fwdCamera, 0x7c4, None): [
      b'\xf1\x00CK  MFC  AT USA LHD 1.00 1.03 95740-J5000 170822',
      b'\xf1\x00CK  MFC  AT USA LHD 1.00 1.04 95740-J5000 180504',
      b'\xf1\x00CK  MFC  AT EUR LHD 1.00 1.03 95740-J5000 170822',
    ],
    (Ecu.transmission, 0x7e1, None): [
      b'\xf1\x00bcsh8p54  E25\x00\x00\x00\x00\x00\x00\x00SCK0T33NB2\xb3\xee\xba\xdc',
      b'\xf1\x87VCJLE17622572DK0vd6D\x99\x98y\x97vwVffUfvfC%CuT&Dx\x87o\xff{\x1c\xf1\x81E21\x00\x00\x00\x00\x00\x00\x00\xf1\x00bcsh8p54  E21\x00\x00\x00\x00\x00\x00\x00SCK0T33NB0\x88\xa2\xe6\xf0',
      b'\xf1\x87VDHLG17000192DK2xdFffT\xa5VUD$DwT\x86wveVeeD&T\x99\xba\x8f\xff\xcc\x99\xf1\x81E21\x00\x00\x00\x00\x00\x00\x00\xf1\x00bcsh8p54  E21\x00\x00\x00\x00\x00\x00\x00SCK0T33NB0\x88\xa2\xe6\xf0',
      b'\xf1\x87VDHLG17000192DK2xdFffT\xa5VUD$DwT\x86wveVeeD&T\x99\xba\x8f\xff\xcc\x99\xf1\x89E21\x00\x00\x00\x00\x00\x00\x00\xf1\x82SCK0T33NB0',
      b'\xf1\x87VDHLG17034412DK2vD6DfVvVTD$D\x99w\x88\x98EDEDeT6DgfO\xff\xc3=\xf1\x81E21\x00\x00\x00\x00\x00\x00\x00\xf1\x00bcsh8p54  E21\x00\x00\x00\x00\x00\x00\x00SCK0T33NB0\x88\xa2\xe6\xf0',
      b'\xf1\x87VDHLG17118862DK2\x8awWwgu\x96wVfUVwv\x97xWvfvUTGTx\x87o\xff\xc9\xed\xf1\x81E21\x00\x00\x00\x00\x00\x00\x00\xf1\x00bcsh8p54  E21\x00\x00\x00\x00\x00\x00\x00SCK0T33NB0\x88\xa2\xe6\xf0',
      b'\xf1\x87VDKLJ18675252DK6\x89vhgwwwwveVU\x88w\x87w\x99vgf\x97vXfgw_\xff\xc2\xfb\xf1\x89E25\x00\x00\x00\x00\x00\x00\x00\xf1\x82TCK0T33NB2',
      b'\xf1\x87WAJTE17552812CH4vfFffvfVeT5DwvvVVdFeegeg\x88\x88o\xff\x1a]\xf1\x81E21\x00\x00\x00\x00\x00\x00\x00\xf1\x00bcsh8p54  E21\x00\x00\x00\x00\x00\x00\x00TCK2T20NB1\x19\xd2\x00\x94',
      b'\xf1\x87VDHLG17274082DK2wfFf\x89x\x98wUT5T\x88v\x97xgeGefTGTVvO\xff\x1c\x14\xf1\x81E19\x00\x00\x00\x00\x00\x00\x00\xf1\x00bcsh8p54  E19\x00\x00\x00\x00\x00\x00\x00SCK0T33UB2\xee[\x97S',
      b'\xf1\x87VDHLG17000192DK2xdFffT\xa5VUD$DwT\x86wveVeeD&T\x99\xba\x8f\xff\xcc\x99\xf1\x81E21\x00\x00\x00\x00\x00\x00\x00\xf1\x00bcsh8p54  E21\x00\x00\x00\x00\x00\x00\x00SCK0T33NB0\t\xb7\x17\xf5',
      b'\xf1\x00bcsh8p54  E21\x00\x00\x00\x00\x00\x00\x00SCK0T33NB0\t\xb7\x17\xf5',
      b'\xf1\x00bcsh8p54  E21\x00\x00\x00\x00\x00\x00\x00SCK0T33NB0\x88\xa2\xe6\xf0',
    ],
  },
  CAR.KIA_STINGER_2022: {
    (Ecu.fwdRadar, 0x7d0, None): [
      b'\xf1\x00CK__ SCC F-CUP      1.00 1.00 99110-J5500         ',
      b'\xf1\x00CK__ SCC FHCUP      1.00 1.00 99110-J5500         ',
    ],
    (Ecu.engine, 0x7e0, None): [
      b'\xf1\x81640R0051\x00\x00\x00\x00\x00\x00\x00\x00',
      b'\xf1\x81HM6M1_0a0_H00',
    ],
    (Ecu.eps, 0x7d4, None): [
      b'\xf1\x00CK  MDPS R 1.00 5.03 57700-J5380 4C2VR503',
      b'\xf1\x00CK  MDPS R 1.00 5.03 57700-J5300 4C2CL503',
    ],
    (Ecu.fwdCamera, 0x7c4, None): [
      b'\xf1\x00CK  MFC  AT AUS RHD 1.00 1.00 99211-J5500 210622',
      b'\xf1\x00CK  MFC  AT KOR LHD 1.00 1.00 99211-J5500 210622',
    ],
    (Ecu.transmission, 0x7e1, None): [
      b'\xf1\x87VCNLF11383972DK1vffV\x99\x99\x89\x98\x86eUU\x88wg\x89vfff\x97fff\x99\x87o\xff"\xc1\xf1\x81E30\x00\x00\x00\x00\x00\x00\x00\xf1\x00bcsh8p54  E30\x00\x00\x00\x00\x00\x00\x00SCK0T33GH0\xbe`\xfb\xc6',
      b'\xf1\x00bcsh8p54  E31\x00\x00\x00\x00\x00\x00\x00SCK0T25KH2B\xfbI\xe2',
    ],
  },
  CAR.PALISADE: {
    (Ecu.fwdRadar, 0x7d0, None): [
      b'\xf1\x00LX2_ SCC F-CUP      1.00 1.04 99110-S8100         ',
      b'\xf1\x00LX2_ SCC F-CUP      1.00 1.05 99110-S8100         ',
      b'\xf1\x00LX2 SCC FHCUP      1.00 1.04 99110-S8100         ',
      b'\xf1\x00LX2_ SCC FHCU-      1.00 1.05 99110-S8100         ',
      b'\xf1\x00LX2_ SCC FHCUP      1.00 1.00 99110-S8110         ',
      b'\xf1\x00LX2_ SCC FHCUP      1.00 1.04 99110-S8100         ',
      b'\xf1\x00LX2_ SCC FHCUP      1.00 1.05 99110-S8100         ',
      b'\xf1\x00ON__ FCA FHCUP      1.00 1.02 99110-S9100         ',
      b'\xf1\x00ON__ FCA FHCUP      1.00 1.01 99110-S9110         ',
    ],
    (Ecu.abs, 0x7d1, None): [
      b'\xf1\x00LX ESC \x01 103\x19\t\x10 58910-S8360',
      b'\xf1\x00LX ESC \x01 1031\t\x10 58910-S8360',
      b'\xf1\x00LX ESC \x0b 101\x19\x03\x17 58910-S8330',
      b'\xf1\x00LX ESC \x0b 102\x19\x05\x07 58910-S8330',
      b'\xf1\x00LX ESC \x0b 103\x19\t\t 58910-S8350',
      b'\xf1\x00LX ESC \x0b 103\x19\t\x07 58910-S8330',
      b'\xf1\x00LX ESC \x0b 103\x19\t\x10 58910-S8360',
      b'\xf1\x00LX ESC \x0b 104 \x10\x16 58910-S8360',
      b'\xf1\x00ON ESC \x0b 100\x18\x12\x18 58910-S9360',
      b'\xf1\x00ON ESC \x0b 101\x19\t\x08 58910-S9360',
      b'\xf1\x00ON ESC \x0b 101\x19\t\x05 58910-S9320',
      b'\xf1\x00ON ESC \x01 101\x19\t\x08 58910-S9360',
    ],
    (Ecu.engine, 0x7e0, None): [
      b'\xf1\x81640J0051\x00\x00\x00\x00\x00\x00\x00\x00',
      b'\xf1\x81640K0051\x00\x00\x00\x00\x00\x00\x00\x00',
      b'\xf1\x81640S1051\x00\x00\x00\x00\x00\x00\x00\x00',
    ],
    (Ecu.eps, 0x7d4, None): [
      b'\xf1\x00LX2 MDPS C 1,00 1,03 56310-S8020 4LXDC103',
      b'\xf1\x00LX2 MDPS C 1.00 1.03 56310-S8000 4LXDC103',
      b'\xf1\x00LX2 MDPS C 1.00 1.03 56310-S8020 4LXDC103',
      b'\xf1\x00LX2 MDPS C 1.00 1.04 56310-S8020 4LXDC104',
      b'\xf1\x00ON  MDPS C 1.00 1.00 56340-S9000 8B13',
      b'\xf1\x00ON  MDPS C 1.00 1.01 56340-S9000 9201',
    ],
    (Ecu.fwdCamera, 0x7c4, None): [
      b'\xf1\x00LX2 MFC  AT USA LHD 1.00 1.03 99211-S8100 190125',
      b'\xf1\x00LX2 MFC  AT USA LHD 1.00 1.05 99211-S8100 190909',
      b'\xf1\x00LX2 MFC  AT USA LHD 1.00 1.07 99211-S8100 200422',
      b'\xf1\x00LX2 MFC  AT USA LHD 1.00 1.08 99211-S8100 200903',
      b'\xf1\x00ON  MFC  AT USA LHD 1.00 1.01 99211-S9100 181105',
      b'\xf1\x00ON  MFC  AT USA LHD 1.00 1.03 99211-S9100 200720',
      b'\xf1\x00LX2 MFC  AT USA LHD 1.00 1.00 99211-S8110 210226',
      b'\xf1\x00ON  MFC  AT USA LHD 1.00 1.04 99211-S9100 211227',
    ],
    (Ecu.transmission, 0x7e1, None): [
      b'\xf1\x00bcsh8p54  U872\x00\x00\x00\x00\x00\x00TON4G38NB1\x96z28',
      b'\xf1\x00bcsh8p54  U891\x00\x00\x00\x00\x00\x00SLX4G38NB3X\xa8\xc08',
      b'\xf1\x00bcsh8p54  U903\x00\x00\x00\x00\x00\x00TON4G38NB2[v\\\xb6',
      b'\xf1\x00bcsh8p54  U922\x00\x00\x00\x00\x00\x00TON2G38NB5j\x94.\xde',
      b'\xf1\x87LBLUFN591307KF25vgvw\x97wwwy\x99\xa7\x99\x99\xaa\xa9\x9af\x88\x96h\x95o\xf7\xff\x99f/\xff\xe4c\xf1\x81U891\x00\x00\x00\x00\x00\x00\xf1\x00bcsh8p54  U891\x00\x00\x00\x00\x00\x00SLX2G38NB2\xd7\xc1/\xd1',
      b'\xf1\x87LBLUFN650868KF36\xa9\x98\x89\x88\xa8\x88\x88\x88h\x99\xa6\x89fw\x86gw\x88\x97x\xaa\x7f\xf6\xff\xbb\xbb\x8f\xff+\x82\xf1\x81U891\x00\x00\x00\x00\x00\x00\xf1\x00bcsh8p54  U891\x00\x00\x00\x00\x00\x00SLX2G38NB3\xd1\xc3\xf8\xa8',
      b'\xf1\x87LBLUFN655162KF36\x98\x88\x88\x88\x98\x88\x88\x88x\x99\xa7\x89x\x99\xa7\x89x\x99\x97\x89g\x7f\xf7\xffwU_\xff\xe9!\xf1\x81U891\x00\x00\x00\x00\x00\x00\xf1\x00bcsh8p54  U891\x00\x00\x00\x00\x00\x00SLX2G38NB3\xd1\xc3\xf8\xa8',
      b'\xf1\x87LBLUFN731381KF36\xb9\x99\x89\x98\x98\x88\x88\x88\x89\x99\xa8\x99\x88\x99\xa8\x89\x88\x88\x98\x88V\x7f\xf6\xff\x99w\x8f\xff\xad\xd8\xf1\x81U891\x00\x00\x00\x00\x00\x00\xf1\x00bcsh8p54  U891\x00\x00\x00\x00\x00\x00SLX2G38NB3\xd1\xc3\xf8\xa8',
      b'\xf1\x87LDKVAA0028604HH1\xa8\x88x\x87vgvw\x88\x99\xa8\x89gw\x86ww\x88\x97x\x97o\xf9\xff\x97w\x7f\xffo\x02\xf1\x81U872\x00\x00\x00\x00\x00\x00\xf1\x00bcsh8p54  U872\x00\x00\x00\x00\x00\x00TON4G38NB1\x96z28',
      b'\xf1\x87LDKVAA3068374HH1wwww\x87xw\x87y\x99\xa7\x99w\x88\x87xw\x88\x97x\x85\xaf\xfa\xffvU/\xffU\xdc\xf1\x81U872\x00\x00\x00\x00\x00\x00\xf1\x00bcsh8p54  U872\x00\x00\x00\x00\x00\x00TON4G38NB1\x96z28',
      b'\xf1\x87LDKVBN382172KF26\x98\x88\x88\x88\xa8\x88\x88\x88x\x99\xa7\x89\x87\x88\x98x\x98\x99\xa9\x89\xa5_\xf6\xffDDO\xff\xcd\x16\xf1\x81U891\x00\x00\x00\x00\x00\x00\xf1\x00bcsh8p54  U891\x00\x00\x00\x00\x00\x00SLX4G38NB2\xafL]\xe7',
      b'\xf1\x87LDKVBN424201KF26\xba\xaa\x9a\xa9\x99\x99\x89\x98\x89\x99\xa8\x99\x88\x99\x98\x89\x88\x99\xa8\x89v\x7f\xf7\xffwf_\xffq\xa6\xf1\x81U891\x00\x00\x00\x00\x00\x00\xf1\x00bcsh8p54  U891\x00\x00\x00\x00\x00\x00SLX4G38NB2\xafL]\xe7',
      b'\xf1\x87LDKVBN540766KF37\x87wgv\x87w\x87xx\x99\x97\x89v\x88\x97h\x88\x88\x88\x88x\x7f\xf6\xffvUo\xff\xd3\x01\xf1\x81U891\x00\x00\x00\x00\x00\x00\xf1\x00bcsh8p54  U891\x00\x00\x00\x00\x00\x00SLX4G38NB2\xafL]\xe7',
      b'\xf1\x87LDLVAA4225634HH1\x98\x88\x88\x88eUeVx\x88\x87\x88g\x88\x86xx\x88\x87\x88\x86o\xf9\xff\x87w\x7f\xff\xf2\xf7\xf1\x81U903\x00\x00\x00\x00\x00\x00\xf1\x00bcsh8p54  U903\x00\x00\x00\x00\x00\x00TON4G38NB2[v\\\xb6',
      b'\xf1\x87LDLVAA4777834HH1\x98\x88x\x87\x87wwwx\x88\x87\x88x\x99\x97\x89x\x88\x97\x88\x86o\xfa\xff\x86fO\xff\x1d9\xf1\x81U903\x00\x00\x00\x00\x00\x00\xf1\x00bcsh8p54  U903\x00\x00\x00\x00\x00\x00TON4G38NB2[v\\\xb6',
      b'\xf1\x87LDLVAA5194534HH1ffvguUUUx\x88\xa7\x88h\x99\x96\x89x\x88\x97\x88ro\xf9\xff\x98wo\xff\xaaM\xf1\x81U903\x00\x00\x00\x00\x00\x00\xf1\x00bcsh8p54  U903\x00\x00\x00\x00\x00\x00TON4G38NB2[v\\\xb6',
      b'\xf1\x87LDLVAA5949924HH1\xa9\x99y\x97\x87wwwx\x99\x97\x89x\x99\xa7\x89x\x99\xa7\x89\x87_\xfa\xffeD?\xff\xf1\xfd\xf1\x81U903\x00\x00\x00\x00\x00\x00\xf1\x00bcsh8p54  U903\x00\x00\x00\x00\x00\x00TON4G38NB2[v\\\xb6',
      b'\xf1\x87LDLVBN560098KF26\x86fff\x87vgfg\x88\x96xfw\x86gfw\x86g\x95\xf6\xffeU_\xff\x92c\xf1\x81U891\x00\x00\x00\x00\x00\x00\xf1\x00bcsh8p54  U891\x00\x00\x00\x00\x00\x00SLX4G38NB2\xafL]\xe7',
      b'\xf1\x87LDLVBN602045KF26\xb9\x99\x89\x98\x97vwgy\xaa\xb7\x9af\x88\x96hw\x99\xa7y\xa9\x7f\xf5\xff\x99w\x7f\xff,\xd3\xf1\x81U891\x00\x00\x00\x00\x00\x00\xf1\x00bcsh8p54  U891\x00\x00\x00\x00\x00\x00SLX4G38NB3X\xa8\xc08',
      b'\xf1\x87LDLVBN628911KF26\xa9\x99\x89\x98\x98\x88\x88\x88y\x99\xa7\x99fw\x86gw\x88\x87x\x83\x7f\xf6\xff\x98wo\xff2\xda\xf1\x81U891\x00\x00\x00\x00\x00\x00\xf1\x00bcsh8p54  U891\x00\x00\x00\x00\x00\x00SLX4G38NB3X\xa8\xc08',
      b'\xf1\x87LDLVBN645817KF37\x87www\x98\x87xwx\x99\x97\x89\x99\x99\x99\x99g\x88\x96x\xb6_\xf7\xff\x98fo\xff\xe2\x86\xf1\x81U891\x00\x00\x00\x00\x00\x00\xf1\x00bcsh8p54  U891\x00\x00\x00\x00\x00\x00SLX4G38NB3X\xa8\xc08',
      b'\xf1\x87LDLVBN662115KF37\x98\x88\x88\x88\xa8\x88\x88\x88x\x99\x97\x89x\x99\xa7\x89\x88\x99\xa8\x89\x88\x7f\xf7\xfffD_\xff\xdc\x84\xf1\x81U891\x00\x00\x00\x00\x00\x00\xf1\x00bcsh8p54  U891\x00\x00\x00\x00\x00\x00SLX4G38NB3X\xa8\xc08',
      b'\xf1\x87LDLVBN667933KF37\xb9\x99\x89\x98\xb9\x99\x99\x99x\x88\x87\x88w\x88\x87x\x88\x88\x98\x88\xcbo\xf7\xffe3/\xffQ!\xf1\x81U891\x00\x00\x00\x00\x00\x00\xf1\x00bcsh8p54  U891\x00\x00\x00\x00\x00\x00SLX4G38NB3X\xa8\xc08',
      b'\xf1\x87LDLVBN673087KF37\x97www\x86fvgx\x99\x97\x89\x99\xaa\xa9\x9ag\x88\x86x\xe9_\xf8\xff\x98w\x7f\xff"\xad\xf1\x81U891\x00\x00\x00\x00\x00\x00\xf1\x00bcsh8p54  U891\x00\x00\x00\x00\x00\x00SLX4G38NB3X\xa8\xc08',
      b'\xf1\x87LDLVBN673841KF37\x98\x88x\x87\x86g\x86xy\x99\xa7\x99\x88\x99\xa8\x89w\x88\x97xdo\xf5\xff\x98\x88\x8f\xffT\xec\xf1\x81U891\x00\x00\x00\x00\x00\x00\xf1\x00bcsh8p54  U891\x00\x00\x00\x00\x00\x00SLX4G38NB3X\xa8\xc08',
      b'\xf1\x87LDLVBN681363KF37\x98\x88\x88\x88\x97x\x87\x88y\xaa\xa7\x9a\x88\x88\x98\x88\x88\x88\x88\x88vo\xf6\xffvD\x7f\xff%v\xf1\x81U891\x00\x00\x00\x00\x00\x00\xf1\x00bcsh8p54  U891\x00\x00\x00\x00\x00\x00SLX4G38NB3X\xa8\xc08',
      b'\xf1\x87LDLVBN713782KF37\x99\x99y\x97\x98\x88\x88\x88x\x88\x97\x88\x88\x99\x98\x89\x88\x99\xa8\x89\x87o\xf7\xffeU?\xff7,\xf1\x81U891\x00\x00\x00\x00\x00\x00\xf1\x00bcsh8p54  U891\x00\x00\x00\x00\x00\x00SLX4G38NB3X\xa8\xc08',
      b'\xf1\x87LDLVBN713890KF26\xb9\x99\x89\x98\xa9\x99\x99\x99x\x99\x97\x89\x88\x99\xa8\x89\x88\x99\xb8\x89Do\xf7\xff\xa9\x88o\xffs\r\xf1\x81U891\x00\x00\x00\x00\x00\x00\xf1\x00bcsh8p54  U891\x00\x00\x00\x00\x00\x00SLX4G38NB3X\xa8\xc08',
      b'\xf1\x87LDLVBN733215KF37\x99\x98y\x87\x97wwwi\x99\xa6\x99x\x99\xa7\x89V\x88\x95h\x86o\xf7\xffeDO\xff\x12\xe7\xf1\x81U891\x00\x00\x00\x00\x00\x00\xf1\x00bcsh8p54  U891\x00\x00\x00\x00\x00\x00SLX4G38NB3X\xa8\xc08',
      b'\xf1\x87LDLVBN750044KF37\xca\xa9\x8a\x98\xa7wwwy\xaa\xb7\x9ag\x88\x96x\x88\x99\xa8\x89\xb9\x7f\xf6\xff\xa8w\x7f\xff\xbe\xde\xf1\x81U891\x00\x00\x00\x00\x00\x00\xf1\x00bcsh8p54  U891\x00\x00\x00\x00\x00\x00SLX4G38NB3X\xa8\xc08',
      b'\xf1\x87LDLVBN752612KF37\xba\xaa\x8a\xa8\x87w\x87xy\xaa\xa7\x9a\x88\x99\x98\x89x\x88\x97\x88\x96o\xf6\xffvU_\xffh\x1b\xf1\x81U891\x00\x00\x00\x00\x00\x00\xf1\x00bcsh8p54  U891\x00\x00\x00\x00\x00\x00SLX4G38NB3X\xa8\xc08',
      b'\xf1\x87LDLVBN755553KF37\x87xw\x87\x97w\x87xy\x99\xa7\x99\x99\x99\xa9\x99Vw\x95gwo\xf6\xffwUO\xff\xb5T\xf1\x81U891\x00\x00\x00\x00\x00\x00\xf1\x00bcsh8p54  U891\x00\x00\x00\x00\x00\x00SLX4G38NB3X\xa8\xc08',
      b'\xf1\x87LDLVBN757883KF37\x98\x87xw\x98\x87\x88xy\xaa\xb7\x9ag\x88\x96x\x89\x99\xa8\x99e\x7f\xf6\xff\xa9\x88o\xff5\x15\xf1\x81U922\x00\x00\x00\x00\x00\x00\xf1\x00bcsh8p54  U922\x00\x00\x00\x00\x00\x00SLX4G38NB4\xd6\xe8\xd7\xa6',
      b'\xf1\x87LDMVBN778156KF37\x87vWe\xa9\x99\x99\x99y\x99\xb7\x99\x99\x99\x99\x99x\x99\x97\x89\xa8\x7f\xf8\xffwf\x7f\xff\x82_\xf1\x81U922\x00\x00\x00\x00\x00\x00\xf1\x00bcsh8p54  U922\x00\x00\x00\x00\x00\x00SLX4G38NB4\xd6\xe8\xd7\xa6',
      b'\xf1\x87LDMVBN780576KF37\x98\x87hv\x97x\x97\x89x\x99\xa7\x89\x88\x99\x98\x89w\x88\x97x\x98\x7f\xf7\xff\xba\x88\x8f\xff\x1e0\xf1\x81U922\x00\x00\x00\x00\x00\x00\xf1\x00bcsh8p54  U922\x00\x00\x00\x00\x00\x00SLX4G38NB4\xd6\xe8\xd7\xa6',
      b'\xf1\x87LDMVBN783485KF37\x87www\x87vwgy\x99\xa7\x99\x99\x99\xa9\x99Vw\x95g\x89_\xf6\xff\xa9w_\xff\xc5\xd6\xf1\x81U922\x00\x00\x00\x00\x00\x00\xf1\x00bcsh8p54  U922\x00\x00\x00\x00\x00\x00SLX4G38NB4\xd6\xe8\xd7\xa6',
      b'\xf1\x87LDMVBN811844KF37\x87vwgvfffx\x99\xa7\x89Vw\x95gg\x88\xa6xe\x8f\xf6\xff\x97wO\xff\t\x80\xf1\x81U922\x00\x00\x00\x00\x00\x00\xf1\x00bcsh8p54  U922\x00\x00\x00\x00\x00\x00SLX4G38NB4\xd6\xe8\xd7\xa6',
      b'\xf1\x87LDMVBN830601KF37\xa7www\xa8\x87xwx\x99\xa7\x89Uw\x85Ww\x88\x97x\x88o\xf6\xff\x8a\xaa\x7f\xff\xe2:\xf1\x81U922\x00\x00\x00\x00\x00\x00\xf1\x00bcsh8p54  U922\x00\x00\x00\x00\x00\x00SLX4G38NB4\xd6\xe8\xd7\xa6',
      b'\xf1\x87LDMVBN848789KF37\x87w\x87x\x87w\x87xy\x99\xb7\x99\x87\x88\x98x\x88\x99\xa8\x89\x87\x7f\xf6\xfffUo\xff\xe3!\xf1\x81U922\x00\x00\x00\x00\x00\x00\xf1\x00bcsh8p54  U922\x00\x00\x00\x00\x00\x00SLX4G38NB5\xb9\x94\xe8\x89',
      b'\xf1\x87LDMVBN851595KF37\x97wgvvfffx\x99\xb7\x89\x88\x99\x98\x89\x87\x88\x98x\x99\x7f\xf7\xff\x97w\x7f\xff@\xf3\xf1\x81U922\x00\x00\x00\x00\x00\x00\xf1\x00bcsh8p54  U922\x00\x00\x00\x00\x00\x00SLX4G38NB5\xb9\x94\xe8\x89',
      b'\xf1\x87LDMVBN873175KF26\xa8\x88\x88\x88vfVex\x99\xb7\x89\x88\x99\x98\x89x\x88\x97\x88f\x7f\xf7\xff\xbb\xaa\x8f\xff,\x04\xf1\x81U922\x00\x00\x00\x00\x00\x00\xf1\x00bcsh8p54  U922\x00\x00\x00\x00\x00\x00SLX4G38NB5\xb9\x94\xe8\x89',
      b'\xf1\x87LDMVBN879401KF26veVU\xa8\x88\x88\x88g\x88\xa6xVw\x95gx\x88\xa7\x88v\x8f\xf9\xff\xdd\xbb\xbf\xff\xb3\x99\xf1\x81U922\x00\x00\x00\x00\x00\x00\xf1\x00bcsh8p54  U922\x00\x00\x00\x00\x00\x00SLX4G38NB5\xb9\x94\xe8\x89',
      b'\xf1\x87LDMVBN881314KF37\xa8\x88h\x86\x97www\x89\x99\xa8\x99w\x88\x97xx\x99\xa7\x89\xca\x7f\xf8\xff\xba\x99\x8f\xff\xd8v\xf1\x81U922\x00\x00\x00\x00\x00\x00\xf1\x00bcsh8p54  U922\x00\x00\x00\x00\x00\x00SLX4G38NB5\xb9\x94\xe8\x89',
      b'\xf1\x87LDMVBN888651KF37\xa9\x99\x89\x98vfff\x88\x99\x98\x89w\x99\xa7y\x88\x88\x98\x88D\x8f\xf9\xff\xcb\x99\x8f\xff\xa5\x1e\xf1\x81U922\x00\x00\x00\x00\x00\x00\xf1\x00bcsh8p54  U922\x00\x00\x00\x00\x00\x00SLX4G38NB5\xb9\x94\xe8\x89',
      b'\xf1\x87LDMVBN889419KF37\xa9\x99y\x97\x87w\x87xx\x88\x97\x88w\x88\x97x\x88\x99\x98\x89e\x9f\xf9\xffeUo\xff\x901\xf1\x81U922\x00\x00\x00\x00\x00\x00\xf1\x00bcsh8p54  U922\x00\x00\x00\x00\x00\x00SLX4G38NB5\xb9\x94\xe8\x89',
      b'\xf1\x87LDMVBN895969KF37vefV\x87vgfx\x99\xa7\x89\x99\x99\xb9\x99f\x88\x96he_\xf7\xffxwo\xff\x14\xf9\xf1\x81U922\x00\x00\x00\x00\x00\x00\xf1\x00bcsh8p54  U922\x00\x00\x00\x00\x00\x00SLX4G38NB5\xb9\x94\xe8\x89',
      b'\xf1\x87LDMVBN899222KF37\xa8\x88x\x87\x97www\x98\x99\x99\x89\x88\x99\x98\x89f\x88\x96hdo\xf7\xff\xbb\xaa\x9f\xff\xe2U\xf1\x81U922\x00\x00\x00\x00\x00\x00\xf1\x00bcsh8p54  U922\x00\x00\x00\x00\x00\x00SLX4G38NB5\xb9\x94\xe8\x89',
      b"\xf1\x87LBLUFN622950KF36\xa8\x88\x88\x88\x87w\x87xh\x99\x96\x89\x88\x99\x98\x89\x88\x99\x98\x89\x87o\xf6\xff\x98\x88o\xffx'\xf1\x81U891\x00\x00\x00\x00\x00\x00\xf1\x00bcsh8p54  U891\x00\x00\x00\x00\x00\x00SLX2G38NB3\xd1\xc3\xf8\xa8",
      b'\xf1\x87LDMVBN950669KF37\x97www\x96fffy\x99\xa7\x99\xa9\x99\xaa\x99g\x88\x96x\xb8\x8f\xf9\xffTD/\xff\xa7\xcb\xf1\x81U922\x00\x00\x00\x00\x00\x00\xf1\x00bcsh8p54  U922\x00\x00\x00\x00\x00\x00SLX4G38NB5\xb9\x94\xe8\x89',
      b'\xf1\x87LDLVAA4478824HH1\x87wwwvfvg\x89\x99\xa8\x99w\x88\x87x\x89\x99\xa8\x99\xa6o\xfa\xfffU/\xffu\x92\xf1\x81U903\x00\x00\x00\x00\x00\x00\xf1\x00bcsh8p54  U903\x00\x00\x00\x00\x00\x00TON4G38NB2[v\\\xb6',
      b'\xf1\x87LDMVBN871852KF37\xb9\x99\x99\x99\xa8\x88\x88\x88y\x99\xa7\x99x\x99\xa7\x89\x88\x88\x98\x88\x89o\xf7\xff\xaa\x88o\xff\x0e\xed\xf1\x81U922\x00\x00\x00\x00\x00\x00\xf1\x00bcsh8p54  U922\x00\x00\x00\x00\x00\x00SLX4G38NB5\xb9\x94\xe8\x89',
    ],
  },
  CAR.VELOSTER: {
    (Ecu.fwdRadar, 0x7d0, None): [
      b'\xf1\x00JS__ SCC H-CUP      1.00 1.02 95650-J3200         ',
      b'\xf1\x00JS__ SCC HNCUP      1.00 1.02 95650-J3100         ',
    ],
    (Ecu.abs, 0x7d1, None): [
      b'\xf1\x00\x00\x00\x00\x00\x00\x00',
      b'\xf1\x816V8RAC00121.ELF\xf1\x00\x00\x00\x00\x00\x00\x00',
    ],
    (Ecu.engine, 0x7e0, None): [
      b'\x01TJS-JNU06F200H0A',
      b'\x01TJS-JDK06F200H0A',
      b'391282BJF5 ',
    ],
    (Ecu.eps, 0x7d4, None): [b'\xf1\x00JSL MDPS C 1.00 1.03 56340-J3000 8308', ],
    (Ecu.fwdCamera, 0x7c4, None): [
      b'\xf1\x00JS  LKAS AT USA LHD 1.00 1.02 95740-J3000 K32',
      b'\xf1\x00JS  LKAS AT KOR LHD 1.00 1.03 95740-J3000 K33',
    ],
    (Ecu.transmission, 0x7e1, None): [
      b'\xf1\x816U2V8051\x00\x00\xf1\x006U2V0_C2\x00\x006U2V8051\x00\x00DJS0T16NS1\xba\x02\xb8\x80',
      b'\xf1\x816U2V8051\x00\x00\xf1\x006U2V0_C2\x00\x006U2V8051\x00\x00DJS0T16NS1\x00\x00\x00\x00',
      b'\xf1\x816U2V8051\x00\x00\xf1\x006U2V0_C2\x00\x006U2V8051\x00\x00DJS0T16KS2\016\xba\036\xa2',
    ],
  },
  CAR.GENESIS_G70: {
    (Ecu.fwdRadar, 0x7d0, None): [
      b'\xf1\x00IK__ SCC F-CUP      1.00 1.02 96400-G9100         ',
      b'\xf1\x00IK__ SCC F-CUP      1.00 1.01 96400-G9100         ',
    ],
    (Ecu.engine, 0x7e0, None): [
      b'\xf1\x81640F0051\x00\x00\x00\x00\x00\x00\x00\x00',
    ],
    (Ecu.eps, 0x7d4, None): [
      b'\xf1\x00IK  MDPS R 1.00 1.06 57700-G9420 4I4VL106',
    ],
    (Ecu.fwdCamera, 0x7c4, None): [
      b'\xf1\x00IK  MFC  AT USA LHD 1.00 1.01 95740-G9000 170920',
    ],
    (Ecu.transmission, 0x7e1, None): [
      b'\xf1\x00bcsh8p54  E25\x00\x00\x00\x00\x00\x00\x00SIK0T33NB2\x11\x1am\xda',
      b'\xf1\x87VDJLT17895112DN4\x88fVf\x99\x88\x88\x88\x87fVe\x88vhwwUFU\x97eFex\x99\xff\xb7\x82\xf1\x81E25\x00\x00\x00\x00\x00\x00\x00\xf1\x00bcsh8p54  E25\x00\x00\x00\x00\x00\x00\x00SIK0T33NB2\x11\x1am\xda',
    ],
  },
  CAR.GENESIS_G70_2020: {
    (Ecu.eps, 0x7d4, None): [
      b'\xf1\x00IK  MDPS R 1.00 1.07 57700-G9220 4I2VL107',
      b'\xf1\x00IK  MDPS R 1.00 1.07 57700-G9420 4I4VL107',
      b'\xf1\x00IK  MDPS R 1.00 1.08 57700-G9420 4I4VL108',
      b'\xf1\x00IK  MDPS R 1.00 1.08 57700-G9200 4I2CL108',
    ],
    (Ecu.transmission, 0x7e1, None): [
      b'\xf1\x87VCJLP18407832DN3\x88vXfvUVT\x97eFU\x87d7v\x88eVeveFU\x89\x98\x7f\xff\xb2\xb0\xf1\x81E25\x00\x00\x00',
      b'\x00\x00\x00\x00\xf1\x00bcsh8p54  E25\x00\x00\x00\x00\x00\x00\x00SIK0T33NB4\xecE\xefL',
      b'\xf1\x87VDKLT18912362DN4wfVfwefeveVUwfvw\x88vWfvUFU\x89\xa9\x8f\xff\x87w\xf1\x81E25\x00\x00\x00\x00\x00\x00\x00\xf1\x00bcsh8p54  E25\x00\x00\x00\x00\x00\x00\x00SIK0T33NB4\xecE\xefL',
      b'\xf1\x87VDJLC18480772DK9\x88eHfwfff\x87eFUeDEU\x98eFe\x86T5DVyo\xff\x87s\xf1\x81E25\x00\x00\x00\x00\x00\x00\x00\xf1\x00bcsh8p54  E25\x00\x00\x00\x00\x00\x00\x00SIK0T33KB5\x9f\xa5&\x81',
      b'\xf1\x00bcsh8p54  E25\x00\x00\x00\x00\x00\x00\x00SIK0T20KB3Wuvz',
    ],
    (Ecu.fwdRadar, 0x7d0, None): [
      b'\xf1\x00IK__ SCC F-CUP      1.00 1.02 96400-G9100         ',
      b'\xf1\x00IK__ SCC F-CUP      1.00 1.02 96400-G9100         \xf1\xa01.02',
      b'\xf1\x00IK__ SCC FHCUP      1.00 1.02 96400-G9000         ',
    ],
    (Ecu.fwdCamera, 0x7c4, None): [
      b'\xf1\x00IK  MFC  AT USA LHD 1.00 1.01 95740-G9000 170920',
      b'\xf1\x00IK  MFC  AT KOR LHD 1.00 1.01 95740-G9000 170920',
    ],
    (Ecu.engine, 0x7e0, None): [
      b'\xf1\x81640J0051\x00\x00\x00\x00\x00\x00\x00\x00',
      b'\xf1\x81640H0051\x00\x00\x00\x00\x00\x00\x00\x00',
      b'\xf1\x81606G2051\x00\x00\x00\x00\x00\x00\x00\x00',
    ],
  },
  CAR.GENESIS_G80: {
    (Ecu.fwdRadar, 0x7d0, None): [
      b'\xf1\x00DH__ SCC F-CUP      1.00 1.01 96400-B1120         ',
    ],
    (Ecu.fwdCamera, 0x7c4, None): [
      b'\xf1\x00DH  LKAS AT USA LHD 1.01 1.03 95895-B1500 180713',
      b'\xf1\x00DH  LKAS AT USA LHD 1.01 1.02 95895-B1500 170810',
      b'\xf1\x00DH  LKAS AT USA LHD 1.01 1.01 95895-B1500 161014',
    ],
    (Ecu.transmission, 0x7e1, None): [
      b'\xf1\x00bcsh8p54  E21\x00\x00\x00\x00\x00\x00\x00SDH0T33NH4\xd7O\x9e\xc9',
      b'\xf1\x00bcsh8p54  E18\x00\x00\x00\x00\x00\x00\x00TDH0G38NH3:-\xa9n',
      b'\xf1\x00bcsh8p54  E18\x00\x00\x00\x00\x00\x00\x00SDH0G38NH2j\x9dA\x1c',
      b'\xf1\x00bcsh8p54  E18\x00\x00\x00\x00\x00\x00\x00SDH0T33NH3\x97\xe6\xbc\xb8',
    ],
    (Ecu.engine, 0x7e0, None): [
      b'\xf1\x81640F0051\x00\x00\x00\x00\x00\x00\x00\x00',
    ],
  },
  CAR.GENESIS_G90: {
    (Ecu.transmission, 0x7e1, None): [
      b'\xf1\x87VDGMD15352242DD3w\x87gxwvgv\x87wvw\x88wXwffVfffUfw\x88o\xff\x06J\xf1\x81E14\x00\x00\x00\x00\x00\x00\x00\xf1\x00bcshcm49  E14\x00\x00\x00\x00\x00\x00\x00SHI0G50NB1tc5\xb7',
      b'\xf1\x87VDGMD15866192DD3x\x88x\x89wuFvvfUf\x88vWwgwwwvfVgx\x87o\xff\xbc^\xf1\x81E14\x00\x00\x00\x00\x00\x00\x00\xf1\x00bcshcm49  E14\x00\x00\x00\x00\x00\x00\x00SHI0G50NB1tc5\xb7',
    ],
    (Ecu.fwdRadar, 0x7d0, None): [b'\xf1\x00HI__ SCC F-CUP      1.00 1.01 96400-D2100         '],
    (Ecu.fwdCamera, 0x7c4, None): [b'\xf1\x00HI  LKAS AT USA LHD 1.00 1.00 95895-D2020 160302'],
    (Ecu.engine, 0x7e0, None): [b'\xf1\x810000000000\x00'],
  },
  CAR.KONA: {
    (Ecu.fwdRadar, 0x7d0, None): [b'\xf1\x00OS__ SCC F-CUP      1.00 1.00 95655-J9200         ', ],
    (Ecu.abs, 0x7d1, None): [b'\xf1\x816V5RAK00018.ELF\xf1\x00\x00\x00\x00\x00\x00\x00', ],
    (Ecu.engine, 0x7e0, None): [b'"\x01TOS-0NU06F301J02', ],
    (Ecu.eps, 0x7d4, None): [b'\xf1\x00OS  MDPS C 1.00 1.05 56310J9030\x00 4OSDC105', ],
    (Ecu.fwdCamera, 0x7c4, None): [b'\xf1\x00OS9 LKAS AT USA LHD 1.00 1.00 95740-J9300 g21', ],
    (Ecu.transmission, 0x7e1, None): [b'\xf1\x816U2VE051\x00\x00\xf1\x006U2V0_C2\x00\x006U2VE051\x00\x00DOS4T16NS3\x00\x00\x00\x00', ],
  },
  CAR.KIA_CEED:  {
    (Ecu.fwdRadar, 0x7D0, None): [b'\xf1\000CD__ SCC F-CUP      1.00 1.02 99110-J7000         ', ],
    (Ecu.eps, 0x7D4, None): [b'\xf1\000CD  MDPS C 1.00 1.06 56310-XX000 4CDEC106', ],
    (Ecu.fwdCamera, 0x7C4, None): [b'\xf1\000CD  LKAS AT EUR LHD 1.00 1.01 99211-J7000 B40', ],
    (Ecu.engine, 0x7E0, None): [b'\001TCD-JECU4F202H0K', ],
    (Ecu.transmission, 0x7E1, None): [
      b'\xf1\x816U2V7051\000\000\xf1\0006U2V0_C2\000\0006U2V7051\000\000DCD0T14US1\000\000\000\000',
      b'\xf1\x816U2V7051\x00\x00\xf1\x006U2V0_C2\x00\x006U2V7051\x00\x00DCD0T14US1U\x867Z',
    ],
    (Ecu.abs, 0x7D1, None): [b'\xf1\000CD ESC \003 102\030\b\005 58920-J7350', ],
  },
  CAR.KIA_FORTE: {
    (Ecu.eps, 0x7D4, None): [
      b'\xf1\x00BD  MDPS C 1.00 1.02 56310-XX000 4BD2C102',
      b'\xf1\x00BD  MDPS C 1.00 1.08 56310/M6300 4BDDC108',
      b'\xf1\x00BD  MDPS C 1.00 1.08 56310M6300\x00 4BDDC108',
      b'\xf1\x00BDm MDPS C A.01 1.03 56310M7800\x00 4BPMC103',
    ],
    (Ecu.fwdCamera, 0x7C4, None): [
      b'\xf1\x00BD  LKAS AT USA LHD 1.00 1.04 95740-M6000 J33',
      b'\xf1\x00BDP LKAS AT USA LHD 1.00 1.05 99211-M6500 744',
    ],
    (Ecu.fwdRadar, 0x7D0, None): [
      b'\xf1\x00BD__ SCC H-CUP      1.00 1.02 99110-M6000         ',
      b'\xf1\x00BDPE_SCC FHCUPC     1.00 1.04 99110-M6500\x00\x00\x00\x00\x00\x00\x00\x00\x00',
    ],
    (Ecu.engine, 0x7e0, None): [
      b'\x01TBDM1NU06F200H01',
      b'391182B945\x00',
      b'\xf1\x81616F2051\x00\x00\x00\x00\x00\x00\x00\x00',
    ],
    (Ecu.abs, 0x7d1, None): [
      b'\xf1\x816VGRAH00018.ELF\xf1\x00\x00\x00\x00\x00\x00\x00',
      b'\xf1\x8758900-M7AB0 \xf1\x816VQRAD00127.ELF\xf1\x00\x00\x00\x00\x00\x00\x00',
    ],
    (Ecu.transmission, 0x7e1, None): [
      b'\xf1\x006V2B0_C2\x00\x006V2C6051\x00\x00CBD0N20NL1\x00\x00\x00\x00',
      b'\xf1\x816U2VC051\x00\x00\xf1\x006U2V0_C2\x00\x006U2VC051\x00\x00DBD0T16SS0\x00\x00\x00\x00',
      b"\xf1\x816U2VC051\x00\x00\xf1\x006U2V0_C2\x00\x006U2VC051\x00\x00DBD0T16SS0\xcf\x1e'\xc3",
    ],
  },
  CAR.KIA_K5_2021: {
    (Ecu.fwdRadar, 0x7D0, None): [
      b'\xf1\000DL3_ SCC FHCUP      1.00 1.03 99110-L2000         ',
      b'\xf1\x8799110L2000\xf1\000DL3_ SCC FHCUP      1.00 1.03 99110-L2000         ',
      b'\xf1\x8799110L2100\xf1\x00DL3_ SCC F-CUP      1.00 1.03 99110-L2100         ',
      b'\xf1\x8799110L2100\xf1\x00DL3_ SCC FHCUP      1.00 1.03 99110-L2100         ',
      b'\xf1\x00DL3_ SCC F-CUP      1.00 1.03 99110-L2100         ',
    ],
    (Ecu.eps, 0x7D4, None): [
      b'\xf1\x8756310-L3110\xf1\000DL3 MDPS C 1.00 1.01 56310-L3110 4DLAC101',
      b'\xf1\x8756310-L3220\xf1\x00DL3 MDPS C 1.00 1.01 56310-L3220 4DLAC101',
      b'\xf1\x8757700-L3000\xf1\x00DL3 MDPS R 1.00 1.02 57700-L3000 4DLAP102',
      b'\xf1\x00DL3 MDPS C 1.00 1.01 56310-L3220 4DLAC101',
    ],
    (Ecu.fwdCamera, 0x7C4, None): [
      b'\xf1\x00DL3 MFC  AT USA LHD 1.00 1.03 99210-L3000 200915',
      b'\xf1\x00DL3 MFC  AT USA LHD 1.00 1.04 99210-L3000 210208',
    ],
    (Ecu.abs, 0x7D1, None): [
      b'\xf1\000DL ESC \006 101 \004\002 58910-L3200',
      b'\xf1\x8758910-L3200\xf1\000DL ESC \006 101 \004\002 58910-L3200',
      b'\xf1\x8758910-L3800\xf1\x00DL ESC \t 101 \x07\x02 58910-L3800',
      b'\xf1\x8758910-L3600\xf1\x00DL ESC \x03 100 \x08\x02 58910-L3600',
      b'\xf1\x00DL ESC \t 100 \x06\x02 58910-L3800',
    ],
    (Ecu.engine, 0x7E0, None): [
      b'\xf1\x87391212MKT0',
      b'\xf1\x87391212MKV0',
      b'\xf1\x870\x00\x00\x00\x00\x00\x00\x00\x00\x00\x00\xf1\x82DLDWN5TMDCXXXJ1B',
    ],
    (Ecu.transmission, 0x7E1, None): [
      b'\xf1\000bcsh8p54  U913\000\000\000\000\000\000TDL2T16NB1ia\v\xb8',
      b'\xf1\x87SALFEA5652514GK2UUeV\x88\x87\x88xxwg\x87ww\x87wwfwvd/\xfb\xffvU_\xff\x93\xd3\xf1\x81U913\000\000\000\000\000\000\xf1\000bcsh8p54  U913\000\000\000\000\000\000TDL2T16NB1ia\v\xb8',
      b'\xf1\x87SALFEA6046104GK2wvwgeTeFg\x88\x96xwwwwffvfe?\xfd\xff\x86fo\xff\x97A\xf1\x81U913\x00\x00\x00\x00\x00\x00\xf1\x00bcsh8p54  U913\x00\x00\x00\x00\x00\x00TDL2T16NB1ia\x0b\xb8',
      b'\xf1\x87SCMSAA8572454GK1\x87x\x87\x88Vf\x86hgwvwvwwgvwwgT?\xfb\xff\x97fo\xffH\xb8\xf1\x81U913\x00\x00\x00\x00\x00\x00\xf1\x00bcsh8p54  U913\x00\x00\x00\x00\x00\x00TDL4T16NB05\x94t\x18',
      b'\xf1\x87954A02N300\x00\x00\x00\x00\x00\xf1\x81T02730A1  \xf1\x00T02601BL  T02730A1  WDL3T25XXX730NS2b\x1f\xb8%',
      b'\xf1\x00bcsh8p54  U913\x00\x00\x00\x00\x00\x00TDL4T16NB05\x94t\x18',
    ],
  },
  CAR.KIA_K5_HEV_2020: {
    (Ecu.fwdRadar, 0x7D0, None): [
      b'\xf1\x00DLhe SCC FHCUP      1.00 1.02 99110-L7000         ',
    ],
    (Ecu.eps, 0x7D4, None): [
      b'\xf1\x00DL3 MDPS C 1.00 1.02 56310-L7000 4DLHC102',
    ],
    (Ecu.fwdCamera, 0x7C4, None): [
      b'\xf1\x00DL3HMFC  AT KOR LHD 1.00 1.02 99210-L2000 200309',
    ],
    (Ecu.engine, 0x7E0, None): [
      b'\xf1\x87391162JLA0',
    ],
    (Ecu.transmission, 0x7E1, None): [
      b'\xf1\x00PSBG2323  E08\x00\x00\x00\x00\x00\x00\x00TDL2H20KA2\xe3\xc6cz',
    ],
  },
  CAR.KONA_EV: {
    (Ecu.abs, 0x7D1, None): [
      b'\xf1\x00OS IEB \r 105\x18\t\x18 58520-K4000',
      b'\xf1\x00OS IEB \x01 212 \x11\x13 58520-K4000',
      b'\xf1\x00OS IEB \x02 212 \x11\x13 58520-K4000',
      b'\xf1\x00OS IEB \x03 210 \x02\x14 58520-K4000',
      b'\xf1\x00OS IEB \x03 212 \x11\x13 58520-K4000',
    ],
    (Ecu.fwdCamera, 0x7C4, None): [
      b'\xf1\x00OE2 LKAS AT EUR LHD 1.00 1.00 95740-K4200 200',
      b'\xf1\x00OSE LKAS AT EUR LHD 1.00 1.00 95740-K4100 W40',
      b'\xf1\x00OSE LKAS AT EUR RHD 1.00 1.00 95740-K4100 W40',
      b'\xf1\x00OSE LKAS AT KOR LHD 1.00 1.00 95740-K4100 W40',
      b'\xf1\x00OSE LKAS AT USA LHD 1.00 1.00 95740-K4300 W50',
    ],
    (Ecu.eps, 0x7D4, None): [
      b'\xf1\x00OS  MDPS C 1.00 1.03 56310/K4550 4OEDC103',
      b'\xf1\x00OS  MDPS C 1.00 1.04 56310K4000\x00 4OEDC104',
      b'\xf1\x00OS  MDPS C 1.00 1.04 56310K4050\x00 4OEDC104',
    ],
    (Ecu.fwdRadar, 0x7D0, None): [
      b'\xf1\x00OSev SCC F-CUP      1.00 1.00 99110-K4000         ',
      b'\xf1\x00OSev SCC F-CUP      1.00 1.00 99110-K4100         ',
      b'\xf1\x00OSev SCC F-CUP      1.00 1.01 99110-K4000         ',
      b'\xf1\x00OSev SCC FNCUP      1.00 1.01 99110-K4000         ',
    ],
  },
  CAR.KONA_EV_2022: {
    (Ecu.abs, 0x7D1, None): [
      b'\xf1\x8758520-K4010\xf1\x00OS IEB \x02 101 \x11\x13 58520-K4010',
      b'\xf1\x8758520-K4010\xf1\x00OS IEB \x04 101 \x11\x13 58520-K4010',
      b'\xf1\x8758520-K4010\xf1\x00OS IEB \x03 101 \x11\x13 58520-K4010',
      b'\xf1\x00OS IEB \r 102"\x05\x16 58520-K4010',
      # TODO: these return from the MULTI request, above return from LONG
      b'\x01\x04\x7f\xff\xff\xf8\xff\xff\x00\x00\x01\xd3\x00\x00\x00\x00\xff\xb7\xff\xee\xff\xe0\x00\xc0\xc0\xfc\xd5\xfc\x00\x00U\x10\xffP\xf5\xff\xfd\x00\x00\x00\x00\xfc\x00\x01',
      b'\x01\x04\x7f\xff\xff\xf8\xff\xff\x00\x00\x01\xdb\x00\x00\x00\x00\xff\xb1\xff\xd9\xff\xd2\x00\xc0\xc0\xfc\xd5\xfc\x00\x00U\x10\xff\xd6\xf5\x00\x06\x00\x00\x00\x14\xfd\x00\x04',
      b'\x01\x04\x7f\xff\xff\xf8\xff\xff\x00\x00\x01\xd3\x00\x00\x00\x00\xff\xb7\xff\xf4\xff\xd9\x00\xc0',
    ],
    (Ecu.fwdCamera, 0x7C4, None): [
      b'\xf1\x00OSP LKA  AT CND LHD 1.00 1.02 99211-J9110 802',
      b'\xf1\x00OSP LKA  AT EUR RHD 1.00 1.02 99211-J9110 802',
      b'\xf1\x00OSP LKA  AT AUS RHD 1.00 1.04 99211-J9200 904',
      b'\xf1\x00OSP LKA  AT EUR LHD 1.00 1.04 99211-J9200 904',
    ],
    (Ecu.eps, 0x7D4, None): [
      b'\xf1\x00OSP MDPS C 1.00 1.02 56310K4260\x00 4OEPC102',
      b'\xf1\x00OSP MDPS C 1.00 1.02 56310/K4970 4OEPC102',
      b'\xf1\x00OSP MDPS C 1.00 1.02 56310/K4271 4OEPC102',
    ],
    (Ecu.fwdRadar, 0x7D0, None): [
      b'\xf1\x00YB__ FCA -----      1.00 1.01 99110-K4500      \x00\x00\x00',
    ],
  },
  CAR.KIA_NIRO_EV: {
    (Ecu.fwdRadar, 0x7D0, None): [
      b'\xf1\x00DEev SCC F-CUP      1.00 1.00 99110-Q4000         ',
      b'\xf1\x00DEev SCC F-CUP      1.00 1.02 96400-Q4000         ',
      b'\xf1\x00DEev SCC F-CUP      1.00 1.02 96400-Q4100         ',
      b'\xf1\x00DEev SCC F-CUP      1.00 1.03 96400-Q4100         ',
      b'\xf1\x00DEev SCC FHCUP      1.00 1.03 96400-Q4000         ',
      b'\xf1\x8799110Q4000\xf1\x00DEev SCC F-CUP      1.00 1.00 99110-Q4000         ',
      b'\xf1\x8799110Q4100\xf1\x00DEev SCC F-CUP      1.00 1.00 99110-Q4100         ',
      b'\xf1\x8799110Q4500\xf1\x00DEev SCC F-CUP      1.00 1.00 99110-Q4500         ',
      b'\xf1\x8799110Q4600\xf1\x00DEev SCC F-CUP      1.00 1.00 99110-Q4600         ',
      b'\xf1\x8799110Q4600\xf1\x00DEev SCC FNCUP      1.00 1.00 99110-Q4600         ',
      b'\xf1\x8799110Q4600\xf1\x00DEev SCC FHCUP      1.00 1.00 99110-Q4600         ',
    ],
    (Ecu.eps, 0x7D4, None): [
      b'\xf1\x00DE  MDPS C 1.00 1.05 56310Q4000\x00 4DEEC105',
      b'\xf1\x00DE  MDPS C 1.00 1.05 56310Q4100\x00 4DEEC105',
      b'\xf1\x00DE  MDPS C 1.00 1.04 56310Q4100\x00 4DEEC104',
    ],
    (Ecu.fwdCamera, 0x7C4, None): [
      b'\xf1\x00DEE MFC  AT EUR LHD 1.00 1.00 99211-Q4100 200706',
      b'\xf1\x00DEE MFC  AT EUR LHD 1.00 1.00 99211-Q4000 191211',
      b'\xf1\x00DEE MFC  AT USA LHD 1.00 1.00 99211-Q4000 191211',
      b'\xf1\x00DEE MFC  AT USA LHD 1.00 1.03 95740-Q4000 180821',
      b'\xf1\x00DEE MFC  AT USA LHD 1.00 1.01 99211-Q4500 210428',
      b'\xf1\x00DEE MFC  AT EUR LHD 1.00 1.03 95740-Q4000 180821',
      b'\xf1\x00DEE MFC  AT KOR LHD 1.00 1.03 95740-Q4000 180821',
    ],
  },
  CAR.KIA_NIRO_EV_2ND_GEN: {
    (Ecu.fwdRadar, 0x7d0, None): [
      b'\xf1\x00SG2_ RDR -----      1.00 1.01 99110-AT000         ',
    ],
    (Ecu.fwdCamera, 0x7c4, None): [
      b'\xf1\x00SG2EMFC  AT EUR LHD 1.01 1.09 99211-AT000 220801',
      b'\xf1\x00SG2EMFC  AT USA LHD 1.01 1.09 99211-AT000 220801',
    ],
  },
  CAR.KIA_NIRO_PHEV: {
    (Ecu.engine, 0x7e0, None): [
      b'\xf1\x816H6F4051\x00\x00\x00\x00\x00\x00\x00\x00',
      b'\xf1\x816H6D1051\x00\x00\x00\x00\x00\x00\x00\x00',
      b'\xf1\x816H6F6051\x00\x00\x00\x00\x00\x00\x00\x00',
    ],
    (Ecu.transmission, 0x7e1, None): [
      b"\xf1\x816U3J2051\x00\x00\xf1\x006U3H0_C2\x00\x006U3J2051\x00\x00PDE0G16NS2\xf4'\\\x91",
      b'\xf1\x816U3J2051\x00\x00\xf1\x006U3H0_C2\x00\x006U3J2051\x00\x00PDE0G16NS2\x00\x00\x00\x00',
      b'\xf1\x816U3H3051\x00\x00\xf1\x006U3H0_C2\x00\x006U3H3051\x00\x00PDE0G16NS1\x00\x00\x00\x00',
      b'\xf1\x816U3H3051\x00\x00\xf1\x006U3H0_C2\x00\x006U3H3051\x00\x00PDE0G16NS1\x13\xcd\x88\x92',
      b'\xf1\x006U3H1_C2\x00\x006U3J9051\x00\x00PDE0G16NL2&[\xc3\x01',
    ],
    (Ecu.eps, 0x7D4, None): [
      b'\xf1\x00DE  MDPS C 1.00 1.09 56310G5301\x00 4DEHC109',
      b'\xf1\x00DE  MDPS C 1.00 1.01 56310G5520\x00 4DEPC101',
    ],
    (Ecu.fwdCamera, 0x7C4, None): [
      b'\xf1\x00DEP MFC  AT USA LHD 1.00 1.01 95740-G5010 170424',
      b'\xf1\x00DEP MFC  AT USA LHD 1.00 1.00 95740-G5010 170117',
      b'\xf1\x00DEP MFC  AT USA LHD 1.00 1.05 99211-G5000 190826',
    ],
    (Ecu.fwdRadar, 0x7D0, None): [
      b'\xf1\x00DEhe SCC H-CUP      1.01 1.02 96400-G5100         ',
      b'\xf1\x00DEhe SCC F-CUP      1.00 1.02 99110-G5100         ',
    ],
  },
  CAR.KIA_NIRO_HEV_2021: {
    (Ecu.engine, 0x7e0, None): [
      b'\xf1\x816H6G5051\x00\x00\x00\x00\x00\x00\x00\x00',
    ],
    (Ecu.transmission, 0x7e1, None): [
      b'\xf1\x816U3J9051\x00\x00\xf1\x006U3H1_C2\x00\x006U3J9051\x00\x00HDE0G16NL3\x00\x00\x00\x00',
      b'\xf1\x816U3J9051\x00\x00\xf1\x006U3H1_C2\x00\x006U3J9051\x00\x00HDE0G16NL3\xb9\xd3\xfaW',
    ],
    (Ecu.eps, 0x7d4, None): [
      b'\xf1\x00DE  MDPS C 1.00 1.01 56310G5520\x00 4DEPC101',
    ],
    (Ecu.fwdCamera, 0x7c4, None): [
      b'\xf1\x00DEH MFC  AT USA LHD 1.00 1.07 99211-G5000 201221',
      b'\xf1\x00DEH MFC  AT USA LHD 1.00 1.00 99211-G5500 210428',
    ],
    (Ecu.fwdRadar, 0x7d0, None): [
      b'\xf1\x00DEhe SCC FHCUP      1.00 1.00 99110-G5600         ',
    ],
  },
  CAR.KIA_SELTOS: {
    (Ecu.fwdRadar, 0x7d0, None): [b'\xf1\x8799110Q5100\xf1\000SP2_ SCC FHCUP      1.01 1.05 99110-Q5100         ',],
    (Ecu.abs, 0x7d1, None): [
      b'\xf1\x8758910-Q5450\xf1\000SP ESC \a 101\031\t\005 58910-Q5450',
      b'\xf1\x8758910-Q5450\xf1\000SP ESC \t 101\031\t\005 58910-Q5450',
    ],
    (Ecu.engine, 0x7e0, None): [
      b'\xf1\x81616D2051\000\000\000\000\000\000\000\000',
      b'\xf1\x81616D5051\000\000\000\000\000\000\000\000',
      b'\001TSP2KNL06F100J0K',
      b'\001TSP2KNL06F200J0K',
    ],
    (Ecu.eps, 0x7d4, None): [
      b'\xf1\000SP2 MDPS C 1.00 1.04 56300Q5200          ',
      b'\xf1\000SP2 MDPS C 1.01 1.05 56300Q5200          ',
    ],
    (Ecu.fwdCamera, 0x7c4, None): [
      b'\xf1\000SP2 MFC  AT USA LHD 1.00 1.04 99210-Q5000 191114',
      b'\xf1\000SP2 MFC  AT USA LHD 1.00 1.05 99210-Q5000 201012',
    ],
    (Ecu.transmission, 0x7e1, None): [
      b'\xf1\x87CZLUB49370612JF7h\xa8y\x87\x99\xa7hv\x99\x97fv\x88\x87x\x89x\x96O\xff\x88\xff\xff\xff.@\xf1\x816V2C2051\000\000\xf1\0006V2B0_C2\000\0006V2C2051\000\000CSP4N20NS3\000\000\000\000',
      b'\xf1\x87954A22D200\xf1\x81T01950A1  \xf1\000T0190XBL  T01950A1  DSP2T16X4X950NS6\xd30\xa5\xb9',
      b'\xf1\x87954A22D200\xf1\x81T01950A1  \xf1\000T0190XBL  T01950A1  DSP2T16X4X950NS8\r\xfe\x9c\x8b',
    ],
  },
  CAR.KIA_OPTIMA_G4: {
    (Ecu.fwdRadar, 0x7d0, None): [
      b'\xf1\x00JF__ SCC F-CUP      1.00 1.00 96400-D4100         ',
    ],
    (Ecu.abs, 0x7d1, None): [
      b'\xf1\x00JF ESC \x0f 16 \x16\x06\x17 58920-D5080',
    ],
    (Ecu.fwdCamera, 0x7c4, None): [
      b'\xf1\x00JFWGN LDWS AT USA LHD 1.00 1.02 95895-D4100 G21',
    ],
    (Ecu.transmission, 0x7e1, None): [
      b'\xf1\x87\xff\xff\xff\xff\xff\xff\xff\xff\xff\xff\xff\xff\xff\xff\xff\xff\xff\xff\xff\xff\xff\xff\xff\xff\xff\xff\xff\xff\xff\xff\xff\xff\xff\xff\xff\xff\xff\xff\xff\xff\xff\xff\xf1\x816T6J0051\x00\x00\xf1\x006T6J0_C2\x00\x006T6J0051\x00\x00TJF0T20NSB\x00\x00\x00\x00',
    ],
  },
  CAR.KIA_OPTIMA_G4_FL: {
    (Ecu.fwdRadar, 0x7d0, None): [
      b'\xf1\x00JF__ SCC F-CUP      1.00 1.00 96400-D4110         ',
    ],
    (Ecu.abs, 0x7d1, None): [
      b'\xf1\x00JF ESC \x0b 11 \x18\x030 58920-D5180',
      b"\xf1\x00JF ESC \t 11 \x18\x03' 58920-D5260",
    ],
    (Ecu.fwdCamera, 0x7c4, None): [
      b'\xf1\x00JFA LKAS AT USA LHD 1.00 1.00 95895-D5001 h32',
      b'\xf1\x00JFA LKAS AT USA LHD 1.00 1.00 95895-D5100 h32',
    ],
    (Ecu.transmission, 0x7e1, None): [
      b'\xf1\x006U2V0_C2\x00\x006U2V8051\x00\x00DJF0T16NL0\t\xd2GW',
      b'\xf1\x006U2V0_C2\x00\x006U2VA051\x00\x00DJF0T16NL1\xca3\xeb.',
      b'\xf1\x006U2V0_C2\x00\x006U2VC051\x00\x00DJF0T16NL2\x9eA\x80\x01',
      b'\xf1\x006U2V0_C2\x00\x006U2VA051\x00\x00DJF0T16NL1\x00\x00\x00\x00',
      b'\xf1\x816U2V8051\x00\x00\xf1\x006U2V0_C2\x00\x006U2V8051\x00\x00DJF0T16NL0\t\xd2GW',
      b'\xf1\x816U2VA051\x00\x00\xf1\x006U2V0_C2\x00\x006U2VA051\x00\x00DJF0T16NL1\xca3\xeb.',
      b'\xf1\x816U2VC051\x00\x00\xf1\x006U2V0_C2\x00\x006U2VC051\x00\x00DJF0T16NL2\x9eA\x80\x01',
      b'\xf1\x816U2VA051\x00\x00\xf1\x006U2V0_C2\x00\x006U2VA051\x00\x00DJF0T16NL1\x00\x00\x00\x00',
      b'\xf1\x87\xff\xff\xff\xff\xff\xff\xff\xff\xff\xff\xff\xff\xff\xff\xff\xff\xff\xff\xff\xff\xff\xff\xff\xff\xff\xff\xff\xff\xff\xff\xff\xff\xff\xff\xff\xff\xff\xff\xff\xff\xff\xff\xf1\x816T6B8051\x00\x00\xf1\x006T6H0_C2\x00\x006T6B8051\x00\x00TJFSG24NH27\xa7\xc2\xb4',
    ],
  },
  CAR.ELANTRA: {
    (Ecu.fwdCamera, 0x7c4, None): [
      b'\xf1\x00PD  LKAS AT USA LHD 1.01 1.01 95740-G3100 A54',
      b'\xf1\x00PD  LKAS AT KOR LHD 1.00 1.02 95740-G3000 A51',
    ],
    (Ecu.transmission, 0x7e1, None): [
      b'\xf1\x006U2V0_C2\x00\x006U2VA051\x00\x00DPD0H16NS0e\x0e\xcd\x8e',
      b'\xf1\x006U2U0_C2\x00\x006U2T0051\x00\x00DPD0D16KS0u\xce\x1fk',
    ],
    (Ecu.eps, 0x7d4, None): [
      b'\xf1\x00PD  MDPS C 1.00 1.04 56310/G3300 4PDDC104',
      b'\xf1\x00PD  MDPS C 1.00 1.00 56310G3300\x00 4PDDC100',
    ],
    (Ecu.abs, 0x7d1, None): [
      b'\xf1\x00PD ESC \x0b 104\x18\t\x03 58920-G3350',
      b'\xf1\x00PD ESC \t 104\x18\t\x03 58920-G3350',
    ],
    (Ecu.fwdRadar, 0x7d0, None): [
      b'\xf1\x00PD__ SCC F-CUP      1.00 1.00 96400-G3300         ',
      b'\xf1\x00PD__ SCC FNCUP      1.01 1.00 96400-G3000         ',
    ],
  },
  CAR.ELANTRA_2021: {
    (Ecu.fwdRadar, 0x7d0, None): [
      b'\xf1\x00CN7_ SCC F-CUP      1.00 1.01 99110-AA000         ',
      b'\xf1\x00CN7_ SCC FHCUP      1.00 1.01 99110-AA000         ',
      b'\xf1\x00CN7_ SCC FNCUP      1.00 1.01 99110-AA000         ',
      b'\xf1\x8799110AA000\xf1\x00CN7_ SCC FHCUP      1.00 1.01 99110-AA000         ',
      b'\xf1\x8799110AA000\xf1\x00CN7_ SCC F-CUP      1.00 1.01 99110-AA000         ',
    ],
    (Ecu.eps, 0x7d4, None): [
      b'\xf1\x87\x00\x00\x00\x00\x00\x00\x00\x00\x00\x00\x00\xf1\x00CN7 MDPS C 1.00 1.06 \x00\x00\x00\x00\x00\x00\x00\x00\x00\x00\x00 4CNDC106',
      b'\xf1\x8756310/AA070\xf1\x00CN7 MDPS C 1.00 1.06 56310/AA070 4CNDC106',
      b'\xf1\x8756310AA050\x00\xf1\x00CN7 MDPS C 1.00 1.06 56310AA050\x00 4CNDC106\xf1\xa01.06',
      b'\xf1\x00CN7 MDPS C 1.00 1.06 56310AA050\x00 4CNDC106',
    ],
    (Ecu.fwdCamera, 0x7c4, None): [
      b'\xf1\x00CN7 MFC  AT USA LHD 1.00 1.00 99210-AB000 200819',
      b'\xf1\x00CN7 MFC  AT USA LHD 1.00 1.03 99210-AA000 200819',
      b'\xf1\x00CN7 MFC  AT USA LHD 1.00 1.01 99210-AB000 210205',
      b'\xf1\x00CN7 MFC  AT USA LHD 1.00 1.06 99210-AA000 220111',
      b'\xf1\x00CN7 MFC  AT USA LHD 1.00 1.03 99210-AB000 220426',
    ],
    (Ecu.abs, 0x7d1, None): [
      b'\xf1\x00CN ESC \t 101 \x10\x03 58910-AB800',
      b'\xf1\x8758910-AA800\xf1\x00CN ESC \t 104 \x08\x03 58910-AA800',
      b'\xf1\x8758910-AA800\xf1\x00CN ESC \t 105 \x10\x03 58910-AA800',
      b'\xf1\x8758910-AB800\xf1\x00CN ESC \t 101 \x10\x03 58910-AB800\xf1\xa01.01',
    ],
    (Ecu.transmission, 0x7e1, None): [
      b'\xf1\x00HT6WA280BLHT6VA640A1CCN0N20NS5\x00\x00\x00\x00\x00\x00\x00\x00\x00\x00',
      b'\xf1\x00HT6WA280BLHT6VA640A1CCN0N20NS5\x00\x00\x00\x00\x00\x00\xe8\xba\xce\xfa',
      b'\xf1\x87CXMQFM2135005JB2E\xb9\x89\x98W\xa9y\x97h\xa9\x98\x99wxvwh\x87\177\xffx\xff\xff\xff,,\xf1\x89HT6VA640A1\xf1\x82CCN0N20NS5\x00\x00\x00\x00\x00\x00',
      b'\xf1\x87CXMQFM1916035JB2\x88vvgg\x87Wuwgev\xa9\x98\x88\x98h\x99\x9f\xffh\xff\xff\xff\xa5\xee\xf1\x89HT6VA640A1\xf1\x82CCN0N20NS5\x00\x00\x00\x00\x00\x00',
      b'\xf1\x87CXLQF40189012JL2f\x88\x86\x88\x88vUex\xb8\x88\x88\x88\x87\x88\x89fh?\xffz\xff\xff\xff\x08z\xf1\x89HT6VA640A1\xf1\x82CCN0N20NS5\x00\x00\x00\x00\x00\x00',
      b'\xf1\x87CXMQFM2728305JB2E\x97\x87xw\x87vwgw\x84x\x88\x88w\x89EI\xbf\xff{\xff\xff\xff\xe6\x0e\xf1\x89HT6VA640A1\xf1\x82CCN0N20NS5\x00\x00\x00\x00\x00\x00',
      b'\xf1\x87CXMQFM3806705JB2\x89\x87wwx\x88g\x86\x99\x87\x86xwwv\x88yv\x7f\xffz\xff\xff\xffV\x15\xf1\x89HT6VA640A1\xf1\x82CCN0N20NS5\x00\x00\x00\x00\x00\x00',
    ],
    (Ecu.engine, 0x7e0, None): [
      b'\xf1\x82CNCWD0AMFCXCSFFA',
      b'\xf1\x81HM6M2_0a0_FF0',
      b'\xf1\x82CNCVD0AMFCXCSFFB',
      b'\xf1\x870\x00\x00\x00\x00\x00\x00\x00\x00\x00\x00\xf1\x81HM6M2_0a0_G80',
      b'\xf1\x870\x00\x00\x00\x00\x00\x00\x00\x00\x00\x00\xf1\x81HM6M2_0a0_HC0',
    ],
  },
  CAR.ELANTRA_HEV_2021: {
    (Ecu.fwdCamera, 0x7c4, None): [
      b'\xf1\x00CN7HMFC  AT USA LHD 1.00 1.05 99210-AA000 210930',
      b'\xf1\000CN7HMFC  AT USA LHD 1.00 1.03 99210-AA000 200819',
      b'\xf1\x00CN7HMFC  AT USA LHD 1.00 1.07 99210-AA000 220426',
      b'\xf1\x00CN7HMFC  AT USA LHD 1.00 1.08 99210-AA000 220728',
      b'\xf1\x00CN7HMFC  AT USA LHD 1.00 1.09 99210-AA000 221108',
    ],
    (Ecu.fwdRadar, 0x7d0, None): [
      b'\xf1\x00CNhe SCC FHCUP      1.00 1.01 99110-BY000         ',
      b'\xf1\x8799110BY000\xf1\x00CNhe SCC FHCUP      1.00 1.01 99110-BY000         ',
    ],
    (Ecu.eps, 0x7d4, None): [
      b'\xf1\x00CN7 MDPS C 1.00 1.03 56310BY0500 4CNHC103',
      b'\xf1\x8756310/BY050\xf1\x00CN7 MDPS C 1.00 1.03 56310/BY050 4CNHC103',
      b'\xf1\x8756310/BY050\xf1\000CN7 MDPS C 1.00 1.02 56310/BY050 4CNHC102',
      b'\xf1\x00CN7 MDPS C 1.00 1.04 56310BY050\x00 4CNHC104',
    ],
    (Ecu.transmission, 0x7e1, None): [
      b'\xf1\0006U3L0_C2\000\0006U3K3051\000\000HCN0G16NS0\xb9?A\xaa',
      b'\xf1\0006U3L0_C2\000\0006U3K3051\000\000HCN0G16NS0\000\000\000\000',
      b'\xf1\x816U3K3051\000\000\xf1\0006U3L0_C2\000\0006U3K3051\000\000HCN0G16NS0\xb9?A\xaa',
      b'\xf1\x816U3K3051\x00\x00\xf1\x006U3L0_C2\x00\x006U3K3051\x00\x00HCN0G16NS0\x00\x00\x00\x00',
      b'\xf1\x006U3L0_C2\x00\x006U3K9051\x00\x00HCN0G16NS1\x00\x00\x00\x00',
    ],
    (Ecu.engine, 0x7e0, None): [
      b'\xf1\x816H6G5051\x00\x00\x00\x00\x00\x00\x00\x00',
      b'\xf1\x816H6G6051\x00\x00\x00\x00\x00\x00\x00\x00',
      b'\xf1\x816H6G8051\x00\x00\x00\x00\x00\x00\x00\x00',
    ]
  },
  CAR.KONA_HEV: {
    (Ecu.abs, 0x7d1, None): [
      b'\xf1\x00OS IEB \x01 104 \x11  58520-CM000',
    ],
    (Ecu.fwdRadar, 0x7d0, None): [
      b'\xf1\x00OShe SCC FNCUP      1.00 1.01 99110-CM000         ',
    ],
    (Ecu.eps, 0x7d4, None): [
      b'\xf1\x00OS  MDPS C 1.00 1.00 56310CM030\x00 4OHDC100',
    ],
    (Ecu.fwdCamera, 0x7c4, None): [
      b'\xf1\x00OSH LKAS AT KOR LHD 1.00 1.01 95740-CM000 l31',
    ],
    (Ecu.transmission, 0x7e1, None): [
      b'\xf1\x816U3J9051\x00\x00\xf1\x006U3H1_C2\x00\x006U3J9051\x00\x00HOS0G16DS1\x16\xc7\xb0\xd9',
    ],
    (Ecu.engine, 0x7e0, None): [
      b'\xf1\x816H6F6051\x00\x00\x00\x00\x00\x00\x00\x00',
    ]
  },
  CAR.SONATA_HYBRID: {
    (Ecu.fwdRadar, 0x7d0, None): [
      b'\xf1\000DNhe SCC FHCUP      1.00 1.02 99110-L5000         ',
      b'\xf1\x8799110L5000\xf1\000DNhe SCC FHCUP      1.00 1.02 99110-L5000         ',
      b'\xf1\000DNhe SCC F-CUP      1.00 1.02 99110-L5000         ',
      b'\xf1\x8799110L5000\xf1\000DNhe SCC F-CUP      1.00 1.02 99110-L5000         ',
    ],
    (Ecu.eps, 0x7d4, None): [
      b'\xf1\x8756310-L5500\xf1\x00DN8 MDPS C 1.00 1.02 56310-L5500 4DNHC102',
      b'\xf1\x8756310-L5450\xf1\x00DN8 MDPS C 1.00 1.02 56310-L5450 4DNHC102',
      b'\xf1\x8756310-L5450\xf1\000DN8 MDPS C 1.00 1.03 56310-L5450 4DNHC103',
    ],
    (Ecu.fwdCamera, 0x7c4, None): [
      b'\xf1\x00DN8HMFC  AT USA LHD 1.00 1.04 99211-L1000 191016',
      b'\xf1\x00DN8HMFC  AT USA LHD 1.00 1.05 99211-L1000 201109',
      b'\xf1\000DN8HMFC  AT USA LHD 1.00 1.06 99211-L1000 210325',
    ],
    (Ecu.transmission, 0x7e1, None): [
      b'\xf1\000PSBG2333  E14\x00\x00\x00\x00\x00\x00\x00TDN2H20SA6N\xc2\xeeW',
      b'\xf1\x87959102T250\x00\x00\x00\x00\x00\xf1\x81E09\x00\x00\x00\x00\x00\x00\x00\xf1\x00PSBG2323  E09\x00\x00\x00\x00\x00\x00\x00TDN2H20SA5\x97R\x88\x9e',
      b'\xf1\000PSBG2323  E09\000\000\000\000\000\000\000TDN2H20SA5\x97R\x88\x9e',
      b'\xf1\000PSBG2333  E16\000\000\000\000\000\000\000TDN2H20SA7\0323\xf9\xab',
      b'\xf1\x87PCU\000\000\000\000\000\000\000\000\000\xf1\x81E16\000\000\000\000\000\000\000\xf1\000PSBG2333  E16\000\000\000\000\000\000\000TDN2H20SA7\0323\xf9\xab',
      b'\xf1\x87959102T250\x00\x00\x00\x00\x00\xf1\x81E14\x00\x00\x00\x00\x00\x00\x00\xf1\x00PSBG2333  E14\x00\x00\x00\x00\x00\x00\x00TDN2H20SA6N\xc2\xeeW',
    ],
    (Ecu.engine, 0x7e0, None): [
      b'\xf1\x87391162J012',
      b'\xf1\x87391162J013',
      b'\xf1\x87391062J002',
    ],
  },
  CAR.KIA_SORENTO: {
    (Ecu.fwdCamera, 0x7c4, None): [
      b'\xf1\x00UMP LKAS AT USA LHD 1.01 1.01 95740-C6550 d01'
    ],
    (Ecu.abs, 0x7d1, None): [
      b'\xf1\x00UM ESC \x0c 12 \x18\x05\x06 58910-C6330'
    ],
    (Ecu.fwdRadar, 0x7D0, None): [
      b'\xf1\x00UM__ SCC F-CUP      1.00 1.00 96400-C6500         '
    ],
    (Ecu.transmission, 0x7e1, None): [
      b'\xf1\x87LDKUAA0348164HE3\x87www\x87www\x88\x88\xa8\x88w\x88\x97xw\x88\x97x\x86o\xf8\xff\x87f\x7f\xff\x15\xe0\xf1\x81U811\x00\x00\x00\x00\x00\x00\xf1\x00bcsh8p54  U811\x00\x00\x00\x00\x00\x00TUM4G33NL3V|DG'
    ],
    (Ecu.engine, 0x7e0, None): [
      b'\xf1\x81640F0051\x00\x00\x00\x00\x00\x00\x00\x00'
    ],
  },
  CAR.KIA_SORENTO_PHEV_4TH_GEN: {
    (Ecu.fwdRadar, 0x7d0, None): [
      b'\xf1\x00MQhe SCC FHCUP      1.00 1.06 99110-P4000         ',
    ],
    (Ecu.fwdCamera, 0x7c4, None): [
      b'\xf1\x00MQ4HMFC  AT USA LHD 1.00 1.11 99210-P2000 211217',
    ]
  },
  CAR.KIA_EV6: {
    (Ecu.fwdRadar, 0x7d0, None): [
      b'\xf1\x00CV1_ RDR -----      1.00 1.01 99110-CV000         ',
    ],
    (Ecu.fwdCamera, 0x7c4, None): [
      b'\xf1\x00CV1 MFC  AT USA LHD 1.00 1.05 99210-CV000 211027',
      b'\xf1\x00CV1 MFC  AT USA LHD 1.00 1.06 99210-CV000 220328',
      b'\xf1\x00CV1 MFC  AT EUR LHD 1.00 1.05 99210-CV000 211027',
      b'\xf1\x00CV1 MFC  AT EUR LHD 1.00 1.06 99210-CV000 220328',
      b'\xf1\x00CV1 MFC  AT EUR RHD 1.00 1.00 99210-CV100 220630',
      b'\xf1\x00CV1 MFC  AT USA LHD 1.00 1.00 99210-CV100 220630',
      b'\xf1\x00CV1 MFC  AT KOR LHD 1.00 1.04 99210-CV000 210823',
      b'\xf1\x00CV1 MFC  AT KOR LHD 1.00 1.05 99210-CV000 211027',
      b'\xf1\x00CV1 MFC  AT KOR LHD 1.00 1.06 99210-CV000 220328',
    ],
  },
  CAR.IONIQ_5: {
    (Ecu.fwdRadar, 0x7d0, None): [
      b'\xf1\x00NE1_ RDR -----      1.00 1.00 99110-GI000         ',
    ],
    (Ecu.fwdCamera, 0x7c4, None): [
      b'\xf1\x00NE1 MFC  AT USA LHD 1.00 1.02 99211-GI010 211206',
      b'\xf1\x00NE1 MFC  AT EUR LHD 1.00 1.06 99211-GI000 210813',
      b'\xf1\x00NE1 MFC  AT USA LHD 1.00 1.05 99211-GI010 220614',
      b'\xf1\x00NE1 MFC  AT KOR LHD 1.00 1.05 99211-GI010 220614',
      b'\xf1\x00NE1 MFC  AT EUR RHD 1.00 1.01 99211-GI010 211007',
      b'\xf1\x00NE1 MFC  AT USA LHD 1.00 1.01 99211-GI010 211007',
      b'\xf1\x00NE1 MFC  AT EUR RHD 1.00 1.02 99211-GI010 211206',
      b'\xf1\x00NE1 MFC  AT USA LHD 1.00 1.03 99211-GI010 220401',
    ],
  },
  CAR.TUCSON_4TH_GEN: {
    (Ecu.fwdCamera, 0x7c4, None): [
      b'\xf1\x00NX4 FR_CMR AT USA LHD 1.00 1.00 99211-N9210 14G',
      b'\xf1\x00NX4 FR_CMR AT USA LHD 1.00 1.01 99211-N9240 14T',
      b'\xf1\x00NX4 FR_CMR AT USA LHD 1.00 1.00 99211-CW010 14X',
    ],
    (Ecu.fwdRadar, 0x7d0, None): [
      b'\xf1\x00NX4__               1.00 1.00 99110-N9100         ',
      b'\xf1\x00NX4__               1.01 1.00 99110-N9100         ',
    ],
  },
  CAR.TUCSON_HYBRID_4TH_GEN: {
    (Ecu.fwdCamera, 0x7c4, None): [
      b'\xf1\x00NX4 FR_CMR AT USA LHD 1.00 1.00 99211-N9240 14Q',
      b'\xf1\x00NX4 FR_CMR AT USA LHD 1.00 1.00 99211-N9220 14K',
      b'\xf1\x00NX4 FR_CMR AT USA LHD 1.00 1.01 99211-N9100 14A',
      b'\xf1\x00NX4 FR_CMR AT USA LHD 1.00 1.00 99211-N9250 14W',
    ],
    (Ecu.fwdRadar, 0x7d0, None): [
      b'\xf1\x00NX4__               1.00 1.00 99110-N9100         ',
      b'\xf1\x00NX4__               1.01 1.00 99110-N9100         ',
    ],
  },
  CAR.KIA_SPORTAGE_HYBRID_5TH_GEN: {
    (Ecu.fwdCamera, 0x7c4, None): [
      b'\xf1\x00NQ5 FR_CMR AT GEN LHD 1.00 1.00 99211-P1060 665',
      b'\xf1\x00NQ5 FR_CMR AT USA LHD 1.00 1.00 99211-P1060 665',
    ],
    (Ecu.fwdRadar, 0x7d0, None): [
      b'\xf1\x00NQ5__               1.01 1.03 99110-CH000         ',
    ],
  },
  CAR.SANTA_CRUZ_1ST_GEN: {
    (Ecu.fwdCamera, 0x7c4, None): [
      b'\xf1\x00NX4 FR_CMR AT USA LHD 1.00 1.00 99211-CW000 14M',
      b'\xf1\x00NX4 FR_CMR AT USA LHD 1.00 1.00 99211-CW010 14X',
    ],
    (Ecu.fwdRadar, 0x7d0, None): [
      b'\xf1\x00NX4__               1.00 1.00 99110-K5000         ',
      b'\xf1\x00NX4__               1.01 1.00 99110-K5000         ',
    ],
  },
  CAR.KIA_SPORTAGE_5TH_GEN: {
    (Ecu.fwdCamera, 0x7c4, None): [
      b'\xf1\x00NQ5 FR_CMR AT USA LHD 1.00 1.00 99211-P1030 662',
      b'\xf1\x00NQ5 FR_CMR AT USA LHD 1.00 1.00 99211-P1040 663',
    ],
    (Ecu.fwdRadar, 0x7d0, None): [
      b'\xf1\x00NQ5__               1.00 1.02 99110-P1000         ',
      b'\xf1\x00NQ5__               1.00 1.03 99110-P1000         ',
      b'\xf1\x00NQ5__               1.01 1.03 99110-P1000         ',
    ],
  },
  CAR.GENESIS_GV70_1ST_GEN: {
    (Ecu.fwdCamera, 0x7c4, None): [
      b'\xf1\x00JK1 MFC  AT USA LHD 1.00 1.04 99211-AR000 210204',
      b'\xf1\x00JK1 MFC  AT USA LHD 1.00 1.01 99211-AR200 220125',
      b'\xf1\x00JK1 MFC  AT USA LHD 1.00 1.01 99211-AR300 220125',
    ],
    (Ecu.fwdRadar, 0x7d0, None): [
      b'\xf1\x00JK1_ SCC FHCUP      1.00 1.02 99110-AR000         ',
      b'\xf1\x00JK1_ SCC FHCUP      1.00 1.00 99110-AR200         ',
      b'\xf1\x00JK1_ SCC FHCUP      1.00 1.00 99110-AR300         ',
    ],
  },
  CAR.GENESIS_GV60_EV_1ST_GEN: {
    (Ecu.fwdCamera, 0x7c4, None): [
      b'\xf1\x00JW1 MFC  AT USA LHD 1.00 1.02 99211-CU100 211215',
      b'\xf1\x00JW1 MFC  AT USA LHD 1.00 1.02 99211-CU000 211215',
      b'\xf1\x00JW1 MFC  AT USA LHD 1.00 1.03 99211-CU000 221118',
    ],
    (Ecu.fwdRadar, 0x7d0, None): [
      b'\xf1\x00JW1_ RDR -----      1.00 1.00 99110-CU000         ',
    ],
  },
  CAR.KIA_SORENTO_4TH_GEN: {
    (Ecu.fwdCamera, 0x7c4, None): [
      b'\xf1\x00MQ4 MFC  AT USA LHD 1.00 1.05 99210-R5000 210623',
      b'\xf1\x00MQ4 MFC  AT USA LHD 1.00 1.03 99210-R5000 200903',
    ],
    (Ecu.fwdRadar, 0x7d0, None): [
      b'\xf1\x00MQ4_ SCC FHCUP      1.00 1.06 99110-P2000         ',
      b'\xf1\x00MQ4_ SCC F-CUP      1.00 1.06 99110-P2000         ',
    ],
  },
  CAR.KIA_NIRO_HEV_2ND_GEN: {
    (Ecu.fwdCamera, 0x7c4, None): [
      b'\xf1\x00SG2HMFC  AT USA LHD 1.01 1.08 99211-AT000 220531',
      b'\xf1\x00SG2HMFC  AT USA LHD 1.01 1.09 99211-AT000 220801',
    ],
    (Ecu.fwdRadar, 0x7d0, None): [
      b'\xf1\x00SG2_ RDR -----      1.00 1.01 99110-AT000         ',
    ],
  },
  CAR.GENESIS_GV80: {
    (Ecu.fwdCamera, 0x7c4, None): [
      b'\xf1\x00JX1 MFC  AT USA LHD 1.00 1.02 99211-T6110 220513',
    ],
    (Ecu.fwdRadar, 0x7d0, None): [
      b'\xf1\x00JX1_ SCC FHCUP      1.00 1.01 99110-T6100         ',
    ],
  },
}

CHECKSUM = {
  "crc8": [CAR.SANTA_FE, CAR.SONATA, CAR.PALISADE, CAR.KIA_SELTOS, CAR.ELANTRA_2021, CAR.ELANTRA_HEV_2021, CAR.SONATA_HYBRID, CAR.SANTA_FE_2022, CAR.KIA_K5_2021, CAR.SANTA_FE_HEV_2022, CAR.SANTA_FE_PHEV_2022, CAR.KIA_K5_HEV_2020],
  "6B": [CAR.KIA_SORENTO, CAR.HYUNDAI_GENESIS],
}

CAN_GEARS = {
  # which message has the gear
  "use_cluster_gears": {CAR.ELANTRA, CAR.KONA},
  "use_tcu_gears": {CAR.KIA_OPTIMA_G4, CAR.KIA_OPTIMA_G4_FL, CAR.SONATA_LF, CAR.VELOSTER, CAR.TUCSON},
  "use_elect_gears": {CAR.KIA_NIRO_EV, CAR.KIA_NIRO_PHEV, CAR.KIA_NIRO_HEV_2021, CAR.KIA_OPTIMA_H, CAR.IONIQ_EV_LTD, CAR.KONA_EV, CAR.IONIQ, CAR.IONIQ_EV_2020, CAR.IONIQ_PHEV, CAR.ELANTRA_HEV_2021, CAR.SONATA_HYBRID, CAR.KONA_HEV, CAR.IONIQ_HEV_2022, CAR.SANTA_FE_HEV_2022, CAR.SANTA_FE_PHEV_2022, CAR.IONIQ_PHEV_2019, CAR.KONA_EV_2022, CAR.KIA_K5_HEV_2020},
}

CANFD_CAR = {CAR.KIA_EV6, CAR.IONIQ_5, CAR.TUCSON_4TH_GEN, CAR.TUCSON_HYBRID_4TH_GEN, CAR.KIA_SPORTAGE_HYBRID_5TH_GEN, CAR.SANTA_CRUZ_1ST_GEN, CAR.KIA_SPORTAGE_5TH_GEN, CAR.GENESIS_GV70_1ST_GEN, CAR.KIA_SORENTO_PHEV_4TH_GEN, CAR.GENESIS_GV60_EV_1ST_GEN, CAR.KIA_SORENTO_4TH_GEN, CAR.KIA_NIRO_HEV_2ND_GEN, CAR.KIA_NIRO_EV_2ND_GEN, CAR.GENESIS_GV80}

# The radar does SCC on these cars when HDA I, rather than the camera
CANFD_RADAR_SCC_CAR = {CAR.GENESIS_GV70_1ST_GEN, CAR.KIA_SORENTO_PHEV_4TH_GEN, CAR.KIA_SORENTO_4TH_GEN, CAR.GENESIS_GV80}

# The camera does SCC on these cars, rather than the radar
CAMERA_SCC_CAR = {CAR.KONA_EV_2022, }

HYBRID_CAR = {CAR.IONIQ_PHEV, CAR.ELANTRA_HEV_2021, CAR.KIA_NIRO_PHEV, CAR.KIA_NIRO_HEV_2021, CAR.SONATA_HYBRID, CAR.KONA_HEV, CAR.IONIQ, CAR.IONIQ_HEV_2022, CAR.SANTA_FE_HEV_2022, CAR.SANTA_FE_PHEV_2022, CAR.IONIQ_PHEV_2019, CAR.TUCSON_HYBRID_4TH_GEN, CAR.KIA_SPORTAGE_HYBRID_5TH_GEN, CAR.KIA_SORENTO_PHEV_4TH_GEN, CAR.KIA_K5_HEV_2020, CAR.KIA_NIRO_HEV_2ND_GEN}  # these cars use a different gas signal
EV_CAR = {CAR.IONIQ_EV_2020, CAR.IONIQ_EV_LTD, CAR.KONA_EV, CAR.KIA_NIRO_EV, CAR.KIA_NIRO_EV_2ND_GEN, CAR.KONA_EV_2022, CAR.KIA_EV6, CAR.IONIQ_5, CAR.GENESIS_GV60_EV_1ST_GEN}

# these cars require a special panda safety mode due to missing counters and checksums in the messages
LEGACY_SAFETY_MODE_CAR = {CAR.HYUNDAI_GENESIS, CAR.IONIQ_EV_2020, CAR.IONIQ_EV_LTD, CAR.IONIQ_PHEV, CAR.IONIQ, CAR.KONA_EV, CAR.KIA_SORENTO, CAR.SONATA_LF, CAR.KIA_OPTIMA_G4, CAR.KIA_OPTIMA_G4_FL, CAR.VELOSTER,
                          CAR.GENESIS_G70, CAR.GENESIS_G80, CAR.KIA_CEED, CAR.ELANTRA, CAR.IONIQ_HEV_2022}

# If 0x500 is present on bus 1 it probably has a Mando radar outputting radar points.
# If no points are outputted by default it might be possible to turn it on using  selfdrive/debug/hyundai_enable_radar_points.py
DBC = {
  CAR.ELANTRA: dbc_dict('hyundai_kia_generic', None),
  CAR.ELANTRA_2021: dbc_dict('hyundai_kia_generic', None),
  CAR.ELANTRA_HEV_2021: dbc_dict('hyundai_kia_generic', None),
  CAR.GENESIS_G70: dbc_dict('hyundai_kia_generic', None),
  CAR.GENESIS_G70_2020: dbc_dict('hyundai_kia_generic', 'hyundai_kia_mando_front_radar_generated'),
  CAR.GENESIS_G80: dbc_dict('hyundai_kia_generic', None),
  CAR.GENESIS_G90: dbc_dict('hyundai_kia_generic', None),
  CAR.HYUNDAI_GENESIS: dbc_dict('hyundai_kia_generic', None),
  CAR.IONIQ_PHEV_2019: dbc_dict('hyundai_kia_generic', None),
  CAR.IONIQ_PHEV: dbc_dict('hyundai_kia_generic', None),
  CAR.IONIQ_EV_2020: dbc_dict('hyundai_kia_generic', None),
  CAR.IONIQ_EV_LTD: dbc_dict('hyundai_kia_generic', 'hyundai_kia_mando_front_radar_generated'),
  CAR.IONIQ: dbc_dict('hyundai_kia_generic', None),
  CAR.IONIQ_HEV_2022: dbc_dict('hyundai_kia_generic', None),
  CAR.KIA_FORTE: dbc_dict('hyundai_kia_generic', None),
  CAR.KIA_K5_2021: dbc_dict('hyundai_kia_generic', None),
  CAR.KIA_K5_HEV_2020: dbc_dict('hyundai_kia_generic', 'hyundai_kia_mando_front_radar_generated'),
  CAR.KIA_NIRO_EV: dbc_dict('hyundai_kia_generic', 'hyundai_kia_mando_front_radar_generated'),
  CAR.KIA_NIRO_PHEV: dbc_dict('hyundai_kia_generic', 'hyundai_kia_mando_front_radar_generated'),
  CAR.KIA_NIRO_HEV_2021: dbc_dict('hyundai_kia_generic', None),
  CAR.KIA_OPTIMA_G4: dbc_dict('hyundai_kia_generic', None),
  CAR.KIA_OPTIMA_G4_FL: dbc_dict('hyundai_kia_generic', None),
  CAR.KIA_OPTIMA_H: dbc_dict('hyundai_kia_generic', None),
  CAR.KIA_SELTOS: dbc_dict('hyundai_kia_generic', None),
  CAR.KIA_SORENTO: dbc_dict('hyundai_kia_generic', None), # Has 0x5XX messages, but different format
  CAR.KIA_STINGER: dbc_dict('hyundai_kia_generic', None),
  CAR.KIA_STINGER_2022: dbc_dict('hyundai_kia_generic', None),
  CAR.KONA: dbc_dict('hyundai_kia_generic', None),
  CAR.KONA_EV: dbc_dict('hyundai_kia_generic', None),
  CAR.KONA_EV_2022: dbc_dict('hyundai_kia_generic', None),
  CAR.KONA_HEV: dbc_dict('hyundai_kia_generic', None),
  CAR.SANTA_FE: dbc_dict('hyundai_kia_generic', 'hyundai_kia_mando_front_radar_generated'),
  CAR.SANTA_FE_2022: dbc_dict('hyundai_kia_generic', None),
  CAR.SANTA_FE_HEV_2022: dbc_dict('hyundai_kia_generic', None),
  CAR.SANTA_FE_PHEV_2022: dbc_dict('hyundai_kia_generic', None),
  CAR.SONATA: dbc_dict('hyundai_kia_generic', 'hyundai_kia_mando_front_radar_generated'),
  CAR.SONATA_LF: dbc_dict('hyundai_kia_generic', None), # Has 0x5XX messages, but different format
  CAR.TUCSON: dbc_dict('hyundai_kia_generic', None),
  CAR.PALISADE: dbc_dict('hyundai_kia_generic', 'hyundai_kia_mando_front_radar_generated'),
  CAR.VELOSTER: dbc_dict('hyundai_kia_generic', None),
  CAR.KIA_CEED: dbc_dict('hyundai_kia_generic', None),
  CAR.KIA_EV6: dbc_dict('hyundai_canfd', None),
  CAR.SONATA_HYBRID: dbc_dict('hyundai_kia_generic', 'hyundai_kia_mando_front_radar_generated'),
  CAR.TUCSON_4TH_GEN: dbc_dict('hyundai_canfd', None),
  CAR.TUCSON_HYBRID_4TH_GEN: dbc_dict('hyundai_canfd', None),
  CAR.IONIQ_5: dbc_dict('hyundai_canfd', None),
  CAR.SANTA_CRUZ_1ST_GEN: dbc_dict('hyundai_canfd', None),
  CAR.KIA_SPORTAGE_5TH_GEN: dbc_dict('hyundai_canfd', None),
  CAR.KIA_SPORTAGE_HYBRID_5TH_GEN: dbc_dict('hyundai_canfd', None),
  CAR.GENESIS_GV70_1ST_GEN: dbc_dict('hyundai_canfd', None),
  CAR.KIA_SORENTO_PHEV_4TH_GEN: dbc_dict('hyundai_canfd', None),
  CAR.GENESIS_GV60_EV_1ST_GEN: dbc_dict('hyundai_canfd', None),
  CAR.KIA_SORENTO_4TH_GEN: dbc_dict('hyundai_canfd', None),
  CAR.KIA_NIRO_HEV_2ND_GEN: dbc_dict('hyundai_canfd', None),
  CAR.KIA_NIRO_EV_2ND_GEN: dbc_dict('hyundai_canfd', None),
  CAR.GENESIS_GV80: dbc_dict('hyundai_canfd', None),
}<|MERGE_RESOLUTION|>--- conflicted
+++ resolved
@@ -449,16 +449,10 @@
     (Ecu.hvac, 0x7b3, None),         # HVAC Control Assembly
     (Ecu.cornerRadar, 0x7b7, None),
   ],
-<<<<<<< HEAD
   # Custom fuzzy fingerprinting config using platform codes + FW dates:
-  fuzzy_get_platform_codes=get_platform_codes,
-  # Hyundai works best with camera and radar (which have standardized platform codes)
-  fuzzy_ecus=[Ecu.fwdRadar, Ecu.fwdCamera],
-=======
   fuzzy_get_platform_codes=get_platform_codes,
   # Camera and radar should exist on all cars
   platform_code_ecus=[Ecu.fwdRadar, Ecu.fwdCamera, Ecu.eps],
->>>>>>> f5e032b6
 )
 
 FW_VERSIONS = {
