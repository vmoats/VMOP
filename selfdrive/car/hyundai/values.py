# ruff: noqa: E501
import re
from dataclasses import dataclass
from enum import Enum, IntFlag
from typing import Dict, List, Optional, Set, Tuple, Union

from cereal import car
from panda.python import uds
from openpilot.common.conversions import Conversions as CV
from openpilot.selfdrive.car import dbc_dict
from openpilot.selfdrive.car.docs_definitions import CarFootnote, CarHarness, CarInfo, CarParts, Column
from openpilot.selfdrive.car.fw_query_definitions import FwQueryConfig, Request, p16

Ecu = car.CarParams.Ecu


class CarControllerParams:
  ACCEL_MIN = -3.5 # m/s
  ACCEL_MAX = 2.0 # m/s

  def __init__(self, CP):
    self.STEER_DELTA_UP = 3
    self.STEER_DELTA_DOWN = 7
    self.STEER_DRIVER_ALLOWANCE = 50
    self.STEER_DRIVER_MULTIPLIER = 2
    self.STEER_DRIVER_FACTOR = 1
    self.STEER_THRESHOLD = 150
    self.STEER_STEP = 1  # 100 Hz

    if CP.carFingerprint in CANFD_CAR:
      self.STEER_MAX = 270
      self.STEER_DRIVER_ALLOWANCE = 250
      self.STEER_DRIVER_MULTIPLIER = 2
      self.STEER_THRESHOLD = 250
      self.STEER_DELTA_UP = 2
      self.STEER_DELTA_DOWN = 3

    # To determine the limit for your car, find the maximum value that the stock LKAS will request.
    # If the max stock LKAS request is <384, add your car to this list.
    elif CP.carFingerprint in (CAR.GENESIS_G80, CAR.GENESIS_G90, CAR.ELANTRA, CAR.IONIQ,
                               CAR.IONIQ_EV_LTD, CAR.SANTA_FE_PHEV_2022, CAR.SONATA_LF, CAR.KIA_FORTE, CAR.KIA_NIRO_PHEV,
                               CAR.KIA_OPTIMA_H, CAR.KIA_SORENTO):
      self.STEER_MAX = 255

    # these cars have significantly more torque than most HKG; limit to 70% of max
    elif CP.flags & HyundaiFlags.ALT_LIMITS:
      self.STEER_MAX = 270
      self.STEER_DELTA_UP = 2
      self.STEER_DELTA_DOWN = 3

    # Default for most HKG
    else:
      self.STEER_MAX = 384


class HyundaiFlags(IntFlag):
  CANFD_HDA2 = 1
  CANFD_ALT_BUTTONS = 2
  CANFD_ALT_GEARS = 4
  CANFD_CAMERA_SCC = 8

  ALT_LIMITS = 16
  ENABLE_BLINKERS = 32
  CANFD_ALT_GEARS_2 = 64
  SEND_LFA = 128
  USE_FCA = 256
  CANFD_HDA2_ALT_STEERING = 512


class CAR:
  # Hyundai
  ELANTRA = "HYUNDAI ELANTRA 2017"
  ELANTRA_2021 = "HYUNDAI ELANTRA 2021"
  ELANTRA_HEV_2021 = "HYUNDAI ELANTRA HYBRID 2021"
  HYUNDAI_GENESIS = "HYUNDAI GENESIS 2015-2016"
  IONIQ = "HYUNDAI IONIQ HYBRID 2017-2019"
  IONIQ_HEV_2022 = "HYUNDAI IONIQ HYBRID 2020-2022"
  IONIQ_EV_LTD = "HYUNDAI IONIQ ELECTRIC LIMITED 2019"
  IONIQ_EV_2020 = "HYUNDAI IONIQ ELECTRIC 2020"
  IONIQ_PHEV_2019 = "HYUNDAI IONIQ PLUG-IN HYBRID 2019"
  IONIQ_PHEV = "HYUNDAI IONIQ PHEV 2020"
  KONA = "HYUNDAI KONA 2020"
  KONA_EV = "HYUNDAI KONA ELECTRIC 2019"
  KONA_EV_2022 = "HYUNDAI KONA ELECTRIC 2022"
  KONA_EV_2ND_GEN = "HYUNDAI KONA ELECTRIC 2ND GEN"
  KONA_HEV = "HYUNDAI KONA HYBRID 2020"
  SANTA_FE = "HYUNDAI SANTA FE 2019"
  SANTA_FE_2022 = "HYUNDAI SANTA FE 2022"
  SANTA_FE_HEV_2022 = "HYUNDAI SANTA FE HYBRID 2022"
  SANTA_FE_PHEV_2022 = "HYUNDAI SANTA FE PlUG-IN HYBRID 2022"
  SONATA = "HYUNDAI SONATA 2020"
  SONATA_LF = "HYUNDAI SONATA 2019"
  TUCSON = "HYUNDAI TUCSON 2019"
  PALISADE = "HYUNDAI PALISADE 2020"
  VELOSTER = "HYUNDAI VELOSTER 2019"
  SONATA_HYBRID = "HYUNDAI SONATA HYBRID 2021"
  IONIQ_5 = "HYUNDAI IONIQ 5 2022"
  IONIQ_6 = "HYUNDAI IONIQ 6 2023"
  TUCSON_4TH_GEN = "HYUNDAI TUCSON 4TH GEN"
  TUCSON_HYBRID_4TH_GEN = "HYUNDAI TUCSON HYBRID 4TH GEN"
  SANTA_CRUZ_1ST_GEN = "HYUNDAI SANTA CRUZ 1ST GEN"

  # Kia
  KIA_FORTE = "KIA FORTE E 2018 & GT 2021"
  KIA_K5_2021 = "KIA K5 2021"
  KIA_K5_HEV_2020 = "KIA K5 HYBRID 2020"
  KIA_NIRO_EV = "KIA NIRO EV 2020"
  KIA_NIRO_EV_2ND_GEN = "KIA NIRO EV 2ND GEN"
  KIA_NIRO_PHEV = "KIA NIRO HYBRID 2019"
  KIA_NIRO_HEV_2021 = "KIA NIRO HYBRID 2021"
  KIA_NIRO_HEV_2ND_GEN = "KIA NIRO HYBRID 2ND GEN"
  KIA_OPTIMA_G4 = "KIA OPTIMA 4TH GEN"
  KIA_OPTIMA_G4_FL = "KIA OPTIMA 4TH GEN FACELIFT"
  KIA_OPTIMA_H = "KIA OPTIMA HYBRID 2017 & SPORTS 2019"
  KIA_SELTOS = "KIA SELTOS 2021"
  KIA_SPORTAGE_5TH_GEN = "KIA SPORTAGE 5TH GEN"
  KIA_SORENTO = "KIA SORENTO GT LINE 2018"
  KIA_SORENTO_4TH_GEN = "KIA SORENTO 4TH GEN"
  KIA_SORENTO_HEV_4TH_GEN = "KIA SORENTO HYBRID 4TH GEN"
  KIA_SORENTO_PHEV_4TH_GEN = "KIA SORENTO PLUG-IN HYBRID 4TH GEN"
  KIA_SPORTAGE_HYBRID_5TH_GEN = "KIA SPORTAGE HYBRID 5TH GEN"
  KIA_STINGER = "KIA STINGER GT2 2018"
  KIA_STINGER_2022 = "KIA STINGER 2022"
  KIA_CEED = "KIA CEED INTRO ED 2019"
  KIA_EV6 = "KIA EV6 2022"
  KIA_CARNIVAL_4TH_GEN = "KIA CARNIVAL 4TH GEN"

  # Genesis
  GENESIS_GV60_EV_1ST_GEN = "GENESIS GV60 ELECTRIC 1ST GEN"
  GENESIS_G70 = "GENESIS G70 2018"
  GENESIS_G70_2020 = "GENESIS G70 2020"
  GENESIS_GV70_1ST_GEN = "GENESIS GV70 1ST GEN"
  GENESIS_G80 = "GENESIS G80 2017"
  GENESIS_G90 = "GENESIS G90 2017"
  GENESIS_GV80 = "GENESIS GV80 2023"


class Footnote(Enum):
  CANFD = CarFootnote(
    "Requires a comma 3X or <a href=\"https://comma.ai/shop/can-fd-panda-kit\" target=\"_blank\">CAN FD panda kit</a> " +
    "for this <a href=\"https://en.wikipedia.org/wiki/CAN_FD\" target=\"_blank\">CAN FD car</a>.",
    Column.MODEL, shop_footnote=True)


@dataclass
class HyundaiCarInfo(CarInfo):
  package: str = "Smart Cruise Control (SCC)"

  def init_make(self, CP: car.CarParams):
    if CP.carFingerprint in CANFD_CAR:
      self.footnotes.insert(0, Footnote.CANFD)


CAR_INFO: Dict[str, Optional[Union[HyundaiCarInfo, List[HyundaiCarInfo]]]] = {
  CAR.ELANTRA: [
    HyundaiCarInfo("Hyundai Elantra 2017-19", min_enable_speed=19 * CV.MPH_TO_MS, car_parts=CarParts.common([CarHarness.hyundai_b])),
    HyundaiCarInfo("Hyundai Elantra GT 2017-19", car_parts=CarParts.common([CarHarness.hyundai_e])),
    HyundaiCarInfo("Hyundai i30 2017-19", car_parts=CarParts.common([CarHarness.hyundai_e])),
  ],
  CAR.ELANTRA_2021: HyundaiCarInfo("Hyundai Elantra 2021-23", video_link="https://youtu.be/_EdYQtV52-c", car_parts=CarParts.common([CarHarness.hyundai_k])),
  CAR.ELANTRA_HEV_2021: HyundaiCarInfo("Hyundai Elantra Hybrid 2021-23", video_link="https://youtu.be/_EdYQtV52-c",
                                       car_parts=CarParts.common([CarHarness.hyundai_k])),
  CAR.HYUNDAI_GENESIS: [
    # TODO: check 2015 packages
    HyundaiCarInfo("Hyundai Genesis 2015-16", min_enable_speed=19 * CV.MPH_TO_MS, car_parts=CarParts.common([CarHarness.hyundai_j])),
    HyundaiCarInfo("Genesis G80 2017", "All", min_enable_speed=19 * CV.MPH_TO_MS, car_parts=CarParts.common([CarHarness.hyundai_j])),
  ],
  CAR.IONIQ: HyundaiCarInfo("Hyundai Ioniq Hybrid 2017-19", car_parts=CarParts.common([CarHarness.hyundai_c])),
  CAR.IONIQ_HEV_2022: HyundaiCarInfo("Hyundai Ioniq Hybrid 2020-22", car_parts=CarParts.common([CarHarness.hyundai_h])),  # TODO: confirm 2020-21 harness
  CAR.IONIQ_EV_LTD: HyundaiCarInfo("Hyundai Ioniq Electric 2019", car_parts=CarParts.common([CarHarness.hyundai_c])),
  CAR.IONIQ_EV_2020: HyundaiCarInfo("Hyundai Ioniq Electric 2020", "All", car_parts=CarParts.common([CarHarness.hyundai_h])),
  CAR.IONIQ_PHEV_2019: HyundaiCarInfo("Hyundai Ioniq Plug-in Hybrid 2019", car_parts=CarParts.common([CarHarness.hyundai_c])),
  CAR.IONIQ_PHEV: HyundaiCarInfo("Hyundai Ioniq Plug-in Hybrid 2020-22", "All", car_parts=CarParts.common([CarHarness.hyundai_h])),
  CAR.KONA: HyundaiCarInfo("Hyundai Kona 2020", car_parts=CarParts.common([CarHarness.hyundai_b])),
  CAR.KONA_EV: HyundaiCarInfo("Hyundai Kona Electric 2018-21", car_parts=CarParts.common([CarHarness.hyundai_g])),
  CAR.KONA_EV_2022: HyundaiCarInfo("Hyundai Kona Electric 2022", car_parts=CarParts.common([CarHarness.hyundai_o])),
  CAR.KONA_HEV: HyundaiCarInfo("Hyundai Kona Hybrid 2020", video_link="https://youtu.be/0dwpAHiZgFo",
                                                                      car_parts=CarParts.common([CarHarness.hyundai_i])),  # TODO: check packages
  CAR.KONA_EV_2ND_GEN: HyundaiCarInfo("Hyundai Kona Electric (with HDA II, Korea only) 2023", car_parts=CarParts.common([CarHarness.hyundai_r])),
  CAR.SANTA_FE: HyundaiCarInfo("Hyundai Santa Fe 2019-20", "All", car_parts=CarParts.common([CarHarness.hyundai_d])),
  CAR.SANTA_FE_2022: HyundaiCarInfo("Hyundai Santa Fe 2021-23", "All", video_link="https://youtu.be/VnHzSTygTS4",
                                                                      car_parts=CarParts.common([CarHarness.hyundai_l])),
  CAR.SANTA_FE_HEV_2022: HyundaiCarInfo("Hyundai Santa Fe Hybrid 2022-23", "All", car_parts=CarParts.common([CarHarness.hyundai_l])),
  CAR.SANTA_FE_PHEV_2022: HyundaiCarInfo("Hyundai Santa Fe Plug-in Hybrid 2022", "All", car_parts=CarParts.common([CarHarness.hyundai_l])),
  CAR.SONATA: HyundaiCarInfo("Hyundai Sonata 2020-23", "All", video_link="https://www.youtube.com/watch?v=ix63r9kE3Fw",
                                                                      car_parts=CarParts.common([CarHarness.hyundai_a])),
  CAR.SONATA_LF: HyundaiCarInfo("Hyundai Sonata 2018-19", car_parts=CarParts.common([CarHarness.hyundai_e])),
  CAR.TUCSON: [
    HyundaiCarInfo("Hyundai Tucson 2021", min_enable_speed=19 * CV.MPH_TO_MS, car_parts=CarParts.common([CarHarness.hyundai_l])),
    HyundaiCarInfo("Hyundai Tucson Diesel 2019", car_parts=CarParts.common([CarHarness.hyundai_l])),
  ],
  CAR.PALISADE: [
    HyundaiCarInfo("Hyundai Palisade 2020-22", "All", video_link="https://youtu.be/TAnDqjF4fDY?t=456", car_parts=CarParts.common([CarHarness.hyundai_h])),
    HyundaiCarInfo("Kia Telluride 2020-22", "All", car_parts=CarParts.common([CarHarness.hyundai_h])),
  ],
  CAR.VELOSTER: HyundaiCarInfo("Hyundai Veloster 2019-20", min_enable_speed=5. * CV.MPH_TO_MS, car_parts=CarParts.common([CarHarness.hyundai_e])),
  CAR.SONATA_HYBRID: HyundaiCarInfo("Hyundai Sonata Hybrid 2020-23", "All", car_parts=CarParts.common([CarHarness.hyundai_a])),
  CAR.IONIQ_5: [
    HyundaiCarInfo("Hyundai Ioniq 5 (Southeast Asia only) 2022-23", "All", car_parts=CarParts.common([CarHarness.hyundai_q])),
    HyundaiCarInfo("Hyundai Ioniq 5 (without HDA II) 2022-23", "Highway Driving Assist", car_parts=CarParts.common([CarHarness.hyundai_k])),
    HyundaiCarInfo("Hyundai Ioniq 5 (with HDA II) 2022-23", "Highway Driving Assist II", car_parts=CarParts.common([CarHarness.hyundai_q])),
  ],
  CAR.IONIQ_6: [
    HyundaiCarInfo("Hyundai Ioniq 6 (with HDA II) 2023", "Highway Driving Assist II", car_parts=CarParts.common([CarHarness.hyundai_p])),
  ],
  CAR.TUCSON_4TH_GEN: [
    HyundaiCarInfo("Hyundai Tucson 2022", car_parts=CarParts.common([CarHarness.hyundai_n])),
    HyundaiCarInfo("Hyundai Tucson 2023", "All", car_parts=CarParts.common([CarHarness.hyundai_n])),
  ],
  CAR.TUCSON_HYBRID_4TH_GEN: HyundaiCarInfo("Hyundai Tucson Hybrid 2022-23", "All", car_parts=CarParts.common([CarHarness.hyundai_n])),
  CAR.SANTA_CRUZ_1ST_GEN: HyundaiCarInfo("Hyundai Santa Cruz 2022-23", car_parts=CarParts.common([CarHarness.hyundai_n])),

  # Kia
  CAR.KIA_FORTE: [
    HyundaiCarInfo("Kia Forte 2019-21", car_parts=CarParts.common([CarHarness.hyundai_g])),
    HyundaiCarInfo("Kia Forte 2023", car_parts=CarParts.common([CarHarness.hyundai_e])),
  ],
  CAR.KIA_K5_2021: HyundaiCarInfo("Kia K5 2021-22", car_parts=CarParts.common([CarHarness.hyundai_a])),
  CAR.KIA_K5_HEV_2020: HyundaiCarInfo("Kia K5 Hybrid 2020", car_parts=CarParts.common([CarHarness.hyundai_a])),
  CAR.KIA_NIRO_EV: [
    HyundaiCarInfo("Kia Niro EV 2019", "All", video_link="https://www.youtube.com/watch?v=lT7zcG6ZpGo", car_parts=CarParts.common([CarHarness.hyundai_h])),
    HyundaiCarInfo("Kia Niro EV 2020", "All", video_link="https://www.youtube.com/watch?v=lT7zcG6ZpGo", car_parts=CarParts.common([CarHarness.hyundai_f])),
    HyundaiCarInfo("Kia Niro EV 2021", "All", video_link="https://www.youtube.com/watch?v=lT7zcG6ZpGo", car_parts=CarParts.common([CarHarness.hyundai_c])),
    HyundaiCarInfo("Kia Niro EV 2022", "All", video_link="https://www.youtube.com/watch?v=lT7zcG6ZpGo", car_parts=CarParts.common([CarHarness.hyundai_h])),
  ],
  CAR.KIA_NIRO_EV_2ND_GEN: HyundaiCarInfo("Kia Niro EV 2023", "All", car_parts=CarParts.common([CarHarness.hyundai_a])),
  CAR.KIA_NIRO_PHEV: [
    HyundaiCarInfo("Kia Niro Plug-in Hybrid 2018-19", "All", min_enable_speed=10. * CV.MPH_TO_MS, car_parts=CarParts.common([CarHarness.hyundai_c])),
    HyundaiCarInfo("Kia Niro Plug-in Hybrid 2020", "All", car_parts=CarParts.common([CarHarness.hyundai_d])),
  ],
  CAR.KIA_NIRO_HEV_2021: [
    HyundaiCarInfo("Kia Niro Hybrid 2021-22", car_parts=CarParts.common([CarHarness.hyundai_f])),  # TODO: 2021 could be hyundai_d, verify
  ],
  CAR.KIA_NIRO_HEV_2ND_GEN: HyundaiCarInfo("Kia Niro Hybrid 2023", car_parts=CarParts.common([CarHarness.hyundai_a])),
  CAR.KIA_OPTIMA_G4: HyundaiCarInfo("Kia Optima 2017", "Advanced Smart Cruise Control",
                                              car_parts=CarParts.common([CarHarness.hyundai_b])),  # TODO: may support 2016, 2018
  CAR.KIA_OPTIMA_G4_FL: HyundaiCarInfo("Kia Optima 2019-20", car_parts=CarParts.common([CarHarness.hyundai_g])),
  CAR.KIA_OPTIMA_H: [
    HyundaiCarInfo("Kia Optima Hybrid 2017", "Advanced Smart Cruise Control"),  # TODO: may support adjacent years
    HyundaiCarInfo("Kia Optima Hybrid 2019"),
  ],
  CAR.KIA_SELTOS: HyundaiCarInfo("Kia Seltos 2021", car_parts=CarParts.common([CarHarness.hyundai_a])),
  CAR.KIA_SPORTAGE_5TH_GEN: HyundaiCarInfo("Kia Sportage 2023", car_parts=CarParts.common([CarHarness.hyundai_n])),
  CAR.KIA_SORENTO: [
    HyundaiCarInfo("Kia Sorento 2018", "Advanced Smart Cruise Control", video_link="https://www.youtube.com/watch?v=Fkh3s6WHJz8",
                    car_parts=CarParts.common([CarHarness.hyundai_c])),
    HyundaiCarInfo("Kia Sorento 2019", video_link="https://www.youtube.com/watch?v=Fkh3s6WHJz8", car_parts=CarParts.common([CarHarness.hyundai_e])),
  ],
  CAR.KIA_SORENTO_4TH_GEN: HyundaiCarInfo("Kia Sorento 2021-23", car_parts=CarParts.common([CarHarness.hyundai_k])),
  CAR.KIA_SORENTO_HEV_4TH_GEN: HyundaiCarInfo("Kia Sorento Hybrid 2023", "All", car_parts=CarParts.common([CarHarness.hyundai_a])),
  CAR.KIA_SORENTO_PHEV_4TH_GEN: HyundaiCarInfo("Kia Sorento Plug-in Hybrid 2022-23", "All", car_parts=CarParts.common([CarHarness.hyundai_a])),
  CAR.KIA_SPORTAGE_HYBRID_5TH_GEN: HyundaiCarInfo("Kia Sportage Hybrid 2023", car_parts=CarParts.common([CarHarness.hyundai_n])),
  CAR.KIA_STINGER: HyundaiCarInfo("Kia Stinger 2018-20", video_link="https://www.youtube.com/watch?v=MJ94qoofYw0",
                                  car_parts=CarParts.common([CarHarness.hyundai_c])),
  CAR.KIA_STINGER_2022: HyundaiCarInfo("Kia Stinger 2022", "All", car_parts=CarParts.common([CarHarness.hyundai_k])),
  CAR.KIA_CEED: HyundaiCarInfo("Kia Ceed 2019", car_parts=CarParts.common([CarHarness.hyundai_e])),
  CAR.KIA_EV6: [
    HyundaiCarInfo("Kia EV6 (Southeast Asia only) 2022-23", "All", car_parts=CarParts.common([CarHarness.hyundai_p])),
    HyundaiCarInfo("Kia EV6 (without HDA II) 2022-23", "Highway Driving Assist", car_parts=CarParts.common([CarHarness.hyundai_l])),
    HyundaiCarInfo("Kia EV6 (with HDA II) 2022-23", "Highway Driving Assist II", car_parts=CarParts.common([CarHarness.hyundai_p]))
  ],
  CAR.KIA_CARNIVAL_4TH_GEN: [
    HyundaiCarInfo("Kia Carnival 2023", car_parts=CarParts.common([CarHarness.hyundai_a])),
    HyundaiCarInfo("Kia Carnival (China only) 2023", car_parts=CarParts.common([CarHarness.hyundai_k]))
  ],

  # Genesis
  CAR.GENESIS_GV60_EV_1ST_GEN: [
    HyundaiCarInfo("Genesis GV60 (Advanced Trim) 2023", "All", car_parts=CarParts.common([CarHarness.hyundai_a])),
    HyundaiCarInfo("Genesis GV60 (Performance Trim) 2023", "All", car_parts=CarParts.common([CarHarness.hyundai_k])),
  ],
  CAR.GENESIS_G70: HyundaiCarInfo("Genesis G70 2018-19", "All", car_parts=CarParts.common([CarHarness.hyundai_f])),
  CAR.GENESIS_G70_2020: HyundaiCarInfo("Genesis G70 2020", "All", car_parts=CarParts.common([CarHarness.hyundai_f])),
  CAR.GENESIS_GV70_1ST_GEN: [
    HyundaiCarInfo("Genesis GV70 (2.5T Trim) 2022-23", "All", car_parts=CarParts.common([CarHarness.hyundai_l])),
    HyundaiCarInfo("Genesis GV70 (3.5T Trim) 2022-23", "All", car_parts=CarParts.common([CarHarness.hyundai_m])),
  ],
  CAR.GENESIS_G80: HyundaiCarInfo("Genesis G80 2018-19", "All", car_parts=CarParts.common([CarHarness.hyundai_h])),
  CAR.GENESIS_G90: HyundaiCarInfo("Genesis G90 2017-18", "All", car_parts=CarParts.common([CarHarness.hyundai_c])),
  CAR.GENESIS_GV80: HyundaiCarInfo("Genesis GV80 2023", "All", car_parts=CarParts.common([CarHarness.hyundai_m])),
}

class Buttons:
  NONE = 0
  RES_ACCEL = 1
  SET_DECEL = 2
  GAP_DIST = 3
  CANCEL = 4  # on newer models, this is a pause/resume button

FINGERPRINTS = {
  CAR.ELANTRA: [{
    66: 8, 67: 8, 68: 8, 127: 8, 273: 8, 274: 8, 275: 8, 339: 8, 356: 4, 399: 8, 512: 6, 544: 8, 593: 8, 608: 8, 688: 5, 790: 8, 809: 8, 897: 8, 832: 8, 899: 8, 902: 8, 903: 8, 905: 8, 909: 8, 916: 8, 1040: 8, 1056: 8, 1057: 8, 1078: 4, 1170: 8, 1265: 4, 1280: 1, 1282: 4, 1287: 4, 1290: 8, 1292: 8, 1294: 8, 1312: 8, 1314: 8, 1322: 8, 1345: 8, 1349: 8, 1351: 8, 1353: 8, 1363: 8, 1366: 8, 1367: 8, 1369: 8, 1407: 8, 1415: 8, 1419: 8, 1425: 2, 1427: 6, 1440: 8, 1456: 4, 1472: 8, 1486: 8, 1487: 8, 1491: 8, 1530: 8, 1532: 5, 2001: 8, 2003: 8, 2004: 8, 2009: 8, 2012: 8, 2016: 8, 2017: 8, 2024: 8, 2025: 8
  }],
  CAR.HYUNDAI_GENESIS: [{
    67: 8, 68: 8, 304: 8, 320: 8, 339: 8, 356: 4, 544: 7, 593: 8, 608: 8, 688: 5, 809: 8, 832: 8, 854: 7, 870: 7, 871: 8, 872: 5, 897: 8, 902: 8, 903: 6, 916: 8, 1024: 2, 1040: 8, 1056: 8, 1057: 8, 1078: 4, 1107: 5, 1136: 8, 1151: 6, 1168: 7, 1170: 8, 1173: 8, 1184: 8, 1265: 4, 1280: 1, 1287: 4, 1292: 8, 1312: 8, 1322: 8, 1331: 8, 1332: 8, 1333: 8, 1334: 8, 1335: 8, 1342: 6, 1345: 8, 1363: 8, 1369: 8, 1370: 8, 1371: 8, 1378: 4, 1384: 5, 1407: 8, 1419: 8, 1427: 6, 1434: 2, 1456: 4
  },
  {
    67: 8, 68: 8, 304: 8, 320: 8, 339: 8, 356: 4, 544: 7, 593: 8, 608: 8, 688: 5, 809: 8, 832: 8, 854: 7, 870: 7, 871: 8, 872: 5, 897: 8, 902: 8, 903: 6, 916: 8, 1024: 2, 1040: 8, 1056: 8, 1057: 8, 1078: 4, 1107: 5, 1136: 8, 1151: 6, 1168: 7, 1170: 8, 1173: 8, 1184: 8, 1265: 4, 1280: 1, 1281: 3, 1287: 4, 1292: 8, 1312: 8, 1322: 8, 1331: 8, 1332: 8, 1333: 8, 1334: 8, 1335: 8, 1345: 8, 1363: 8, 1369: 8, 1370: 8, 1378: 4, 1379: 8, 1384: 5, 1407: 8, 1419: 8, 1427: 6, 1434: 2, 1456: 4
  },
  {
    67: 8, 68: 8, 304: 8, 320: 8, 339: 8, 356: 4, 544: 7, 593: 8, 608: 8, 688: 5, 809: 8, 854: 7, 870: 7, 871: 8, 872: 5, 897: 8, 902: 8, 903: 6, 912: 7, 916: 8, 1040: 8, 1056: 8, 1057: 8, 1078: 4, 1107: 5, 1136: 8, 1151: 6, 1168: 7, 1170: 8, 1173: 8, 1184: 8, 1265: 4, 1268: 8, 1280: 1, 1281: 3, 1287: 4, 1292: 8, 1312: 8, 1322: 8, 1331: 8, 1332: 8, 1333: 8, 1334: 8, 1335: 8, 1345: 8, 1363: 8, 1369: 8, 1370: 8, 1371: 8, 1378: 4, 1384: 5, 1407: 8, 1419: 8, 1427: 6, 1434: 2, 1437: 8, 1456: 4
  },
  {
    67: 8, 68: 8, 304: 8, 320: 8, 339: 8, 356: 4, 544: 7, 593: 8, 608: 8, 688: 5, 809: 8, 832: 8, 854: 7, 870: 7, 871: 8, 872: 5, 897: 8, 902: 8, 903: 6, 916: 8, 1040: 8, 1056: 8, 1057: 8, 1078: 4, 1107: 5, 1136: 8, 1151: 6, 1168: 7, 1170: 8, 1173: 8, 1184: 8, 1265: 4, 1280: 1, 1287: 4, 1292: 8, 1312: 8, 1322: 8, 1331: 8, 1332: 8, 1333: 8, 1334: 8, 1335: 8, 1345: 8, 1363: 8, 1369: 8, 1370: 8, 1378: 4, 1379: 8, 1384: 5, 1407: 8, 1425: 2, 1427: 6, 1437: 8, 1456: 4
  },
  {
    67: 8, 68: 8, 304: 8, 320: 8, 339: 8, 356: 4, 544: 7, 593: 8, 608: 8, 688: 5, 809: 8, 832: 8, 854: 7, 870: 7, 871: 8, 872: 5, 897: 8, 902: 8, 903: 6, 916: 8, 1040: 8, 1056: 8, 1057: 8, 1078: 4, 1107: 5, 1136: 8, 1151: 6, 1168: 7, 1170: 8, 1173: 8, 1184: 8, 1265: 4, 1280: 1, 1287: 4, 1292: 8, 1312: 8, 1322: 8, 1331: 8, 1332: 8, 1333: 8, 1334: 8, 1335: 8, 1345: 8, 1363: 8, 1369: 8, 1370: 8, 1371: 8, 1378: 4, 1384: 5, 1407: 8, 1419: 8, 1425: 2, 1427: 6, 1437: 8, 1456: 4
  }],
  CAR.SANTA_FE: [{
    67: 8, 127: 8, 304: 8, 320: 8, 339: 8, 356: 4, 544: 8, 593: 8, 608: 8, 688: 6, 809: 8, 832: 8, 854: 7, 870: 7, 871: 8, 872: 8, 897: 8, 902: 8, 903: 8, 905: 8, 909: 8, 916: 8, 1040: 8, 1042: 8, 1056: 8, 1057: 8, 1078: 4, 1107: 5, 1136: 8, 1151: 6, 1155: 8, 1156: 8, 1162: 8, 1164: 8, 1168: 7, 1170: 8, 1173: 8, 1183: 8, 1186: 2, 1191: 2, 1227: 8, 1265: 4, 1280: 1, 1287: 4, 1290: 8, 1292: 8, 1294: 8, 1312: 8, 1322: 8, 1342: 6, 1345: 8, 1348: 8, 1363: 8, 1369: 8, 1379: 8, 1384: 8, 1407: 8, 1414: 3, 1419: 8, 1427: 6, 1456: 4, 1470: 8
  },
  {
    67: 8, 127: 8, 304: 8, 320: 8, 339: 8, 356: 4, 544: 8, 593: 8, 608: 8, 688: 6, 764: 8, 809: 8, 854: 7, 870: 7, 871: 8, 872: 8, 897: 8, 902: 8, 903: 8, 905: 8, 909: 8, 916: 8, 1040: 8, 1042: 8, 1056: 8, 1057: 8, 1064: 8, 1078: 4, 1107: 5, 1136: 8, 1151: 6, 1155: 8, 1162: 8, 1164: 8, 1168: 7, 1170: 8, 1173: 8, 1180: 8, 1183: 8, 1186: 2, 1227: 8, 1265: 4, 1280: 1, 1287: 4, 1290: 8, 1292: 8, 1294: 8, 1312: 8, 1322: 8, 1345: 8, 1348: 8, 1363: 8, 1369: 8, 1371: 8, 1378: 8, 1384: 8, 1407: 8, 1414: 3, 1419: 8, 1427: 6, 1456: 4, 1470: 8, 1988: 8, 2000: 8, 2004: 8, 2008: 8, 2012: 8
  },
  {
    67: 8, 68: 8, 80: 4, 160: 8, 161: 8, 272: 8, 288: 4, 339: 8, 356: 8, 357: 8, 399: 8, 544: 8, 608: 8, 672: 8, 688: 5, 704: 1, 790: 8, 809: 8, 848: 8, 880: 8, 898: 8, 900: 8, 901: 8, 904: 8, 1056: 8, 1064: 8, 1065: 8, 1072: 8, 1075: 8, 1087: 8, 1088: 8, 1151: 8, 1200: 8, 1201: 8, 1232: 4, 1264: 8, 1265: 8, 1266: 8, 1296: 8, 1306: 8, 1312: 8, 1322: 8, 1331: 8, 1332: 8, 1333: 8, 1348: 8, 1349: 8, 1369: 8, 1370: 8, 1371: 8, 1407: 8, 1415: 8, 1419: 8, 1440: 8, 1442: 4, 1461: 8, 1470: 8
  }],
  CAR.SONATA: [
    {67: 8, 68: 8, 127: 8, 304: 8, 320: 8, 339: 8, 356: 4, 544: 8, 546: 8, 549: 8, 550: 8, 576: 8, 593: 8, 608: 8, 688: 6, 809: 8, 832: 8, 854: 8, 865: 8, 870: 7, 871: 8, 872: 8, 897: 8, 902: 8, 903: 8, 905: 8, 908: 8, 909: 8, 912: 7, 913: 8, 916: 8, 1040: 8, 1042: 8, 1056: 8, 1057: 8, 1078: 4, 1089: 5, 1096: 8, 1107: 5, 1108: 8, 1114: 8, 1136: 8, 1145: 8, 1151: 8, 1155: 8, 1156: 8, 1157: 4, 1162: 8, 1164: 8, 1168: 8, 1170: 8, 1173: 8, 1180: 8, 1183: 8, 1184: 8, 1186: 2, 1191: 2, 1193: 8, 1210: 8, 1225: 8, 1227: 8, 1265: 4, 1268: 8, 1280: 8, 1287: 4, 1290: 8, 1292: 8, 1294: 8, 1312: 8, 1322: 8, 1330: 8, 1339: 8, 1342: 6, 1343: 8, 1345: 8, 1348: 8, 1363: 8, 1369: 8, 1371: 8, 1378: 8, 1379: 8, 1384: 8, 1394: 8, 1407: 8, 1419: 8, 1427: 6, 1446: 8, 1456: 4, 1460: 8, 1470: 8, 1485: 8, 1504: 3, 1988: 8, 1996: 8, 2000: 8, 2004: 8, 2008: 8, 2012: 8, 2015: 8},
  ],
  CAR.SONATA_LF: [
    {66: 8, 67: 8, 68: 8, 127: 8, 273: 8, 274: 8, 275: 8, 339: 8, 356: 4, 399: 8, 447: 8, 512: 6, 544: 8, 593: 8, 608: 8, 688: 5, 790: 8, 809: 8, 832: 8, 884: 8, 897: 8, 899: 8, 902: 8, 903: 6, 916: 8, 1040: 8, 1056: 8, 1057: 8, 1078: 4, 1151: 6, 1168: 7, 1170: 8, 1253: 8, 1254: 8, 1255: 8, 1265: 4, 1280: 1, 1287: 4, 1290: 8, 1292: 8, 1294: 8, 1312: 8, 1314: 8, 1322: 8, 1331: 8, 1332: 8, 1333: 8, 1342: 6, 1345: 8, 1348: 8, 1349: 8, 1351: 8, 1353: 8, 1363: 8, 1365: 8, 1366: 8, 1367: 8, 1369: 8, 1397: 8, 1407: 8, 1415: 8, 1419: 8, 1425: 2, 1427: 6, 1440: 8, 1456: 4, 1470: 8, 1472: 8, 1486: 8, 1487: 8, 1491: 8, 1530: 8, 1532: 5, 2000: 8, 2001: 8, 2004: 8, 2005: 8, 2008: 8, 2009: 8, 2012: 8, 2013: 8, 2014: 8, 2016: 8, 2017: 8, 2024: 8, 2025: 8},
  ],
  CAR.KIA_SORENTO: [{
    67: 8, 68: 8, 127: 8, 304: 8, 320: 8, 339: 8, 356: 4, 544: 8, 593: 8, 608: 8, 688: 5, 809: 8, 832: 8, 854: 7, 870: 7, 871: 8, 872: 8, 897: 8, 902: 8, 903: 8, 916: 8, 1040: 8, 1042: 8, 1056: 8, 1057: 8, 1064: 8, 1078: 4, 1107: 5, 1136: 8, 1151: 6, 1168: 7, 1170: 8, 1173: 8, 1265: 4, 1280: 1, 1287: 4, 1290: 8, 1292: 8, 1294: 8, 1312: 8, 1322: 8, 1331: 8, 1332: 8, 1333: 8, 1342: 6, 1345: 8, 1348: 8, 1363: 8, 1369: 8, 1370: 8, 1371: 8, 1384: 8, 1407: 8, 1411: 8, 1419: 8, 1425: 2, 1427: 6, 1444: 8, 1456: 4, 1470: 8, 1489: 1
  }],
  CAR.KIA_STINGER: [{
    67: 8, 127: 8, 304: 8, 320: 8, 339: 8, 356: 4, 358: 6, 359: 8, 544: 8, 576: 8, 593: 8, 608: 8, 688: 5, 809: 8, 832: 8, 854: 7, 870: 7, 871: 8, 872: 8, 897: 8, 902: 8, 909: 8, 916: 8, 1040: 8, 1042: 8, 1056: 8, 1057: 8, 1064: 8, 1078: 4, 1107: 5, 1136: 8, 1151: 6, 1168: 7, 1170: 8, 1173: 8, 1184: 8, 1265: 4, 1280: 1, 1281: 4, 1287: 4, 1290: 8, 1292: 8, 1294: 8, 1312: 8, 1322: 8, 1342: 6, 1345: 8, 1348: 8, 1363: 8, 1369: 8, 1371: 8, 1378: 4, 1379: 8, 1384: 8, 1407: 8, 1419: 8, 1425: 2, 1427: 6, 1456: 4, 1470: 8
  }],
  CAR.GENESIS_G80: [{
    67: 8, 68: 8, 127: 8, 304: 8, 320: 8, 339: 8, 356: 4, 358: 6, 544: 8, 593: 8, 608: 8, 688: 5, 809: 8, 832: 8, 854: 7, 870: 7, 871: 8, 872: 8, 897: 8, 902: 8, 903: 8, 916: 8, 1024: 2, 1040: 8, 1042: 8, 1056: 8, 1057: 8, 1078: 4, 1107: 5, 1136: 8, 1151: 6, 1156: 8, 1168: 7, 1170: 8, 1173: 8, 1184: 8, 1191: 2, 1265: 4, 1280: 1, 1287: 4, 1290: 8, 1292: 8, 1294: 8, 1312: 8, 1322: 8, 1342: 6, 1345: 8, 1348: 8, 1363: 8, 1369: 8, 1370: 8, 1371: 8, 1378: 4, 1384: 8, 1407: 8, 1419: 8, 1425: 2, 1427: 6, 1434: 2, 1456: 4, 1470: 8
  },
  {
    67: 8, 68: 8, 127: 8, 304: 8, 320: 8, 339: 8, 356: 4, 358: 6, 359: 8, 544: 8, 546: 8, 593: 8, 608: 8, 688: 5, 809: 8, 832: 8, 854: 7, 870: 7, 871: 8, 872: 8, 897: 8, 902: 8, 903: 8, 916: 8, 1040: 8, 1042: 8, 1056: 8, 1057: 8, 1064: 8, 1078: 4, 1107: 5, 1136: 8, 1151: 6, 1156: 8, 1157: 4, 1168: 7, 1170: 8, 1173: 8, 1184: 8, 1265: 4, 1280: 1, 1281: 3, 1287: 4, 1290: 8, 1292: 8, 1294: 8, 1312: 8, 1322: 8, 1342: 6, 1345: 8, 1348: 8, 1363: 8, 1369: 8, 1370: 8, 1371: 8, 1378: 4, 1384: 8, 1407: 8, 1419: 8, 1425: 2, 1427: 6, 1434: 2, 1437: 8, 1456: 4, 1470: 8
  },
  {
    67: 8, 68: 8, 127: 8, 304: 8, 320: 8, 339: 8, 356: 4, 358: 6, 544: 8, 593: 8, 608: 8, 688: 5, 809: 8, 832: 8, 854: 7, 870: 7, 871: 8, 872: 8, 897: 8, 902: 8, 903: 8, 916: 8, 1040: 8, 1042: 8, 1056: 8, 1057: 8, 1064: 8, 1078: 4, 1107: 5, 1136: 8, 1151: 6, 1156: 8, 1157: 4, 1162: 8, 1168: 7, 1170: 8, 1173: 8, 1184: 8, 1193: 8, 1265: 4, 1280: 1, 1287: 4, 1290: 8, 1292: 8, 1294: 8, 1312: 8, 1322: 8, 1342: 6, 1345: 8, 1348: 8, 1363: 8, 1369: 8, 1371: 8, 1378: 4, 1384: 8, 1407: 8, 1419: 8, 1425: 2, 1427: 6, 1437: 8, 1456: 4, 1470: 8
  }],
  CAR.GENESIS_G90: [{
    67: 8, 68: 8, 127: 8, 304: 8, 320: 8, 339: 8, 356: 4, 358: 6, 359: 8, 544: 8, 593: 8, 608: 8, 688: 5, 809: 8, 854: 7, 870: 7, 871: 8, 872: 8, 897: 8, 902: 8, 903: 8, 916: 8, 1040: 8, 1056: 8, 1057: 8, 1078: 4, 1107: 5, 1136: 8, 1151: 6, 1162: 4, 1168: 7, 1170: 8, 1173: 8, 1184: 8, 1265: 4, 1280: 1, 1281: 3, 1287: 4, 1290: 8, 1292: 8, 1294: 8, 1312: 8, 1322: 8, 1345: 8, 1348: 8, 1363: 8, 1369: 8, 1370: 8, 1371: 8, 1378: 4, 1384: 8, 1407: 8, 1419: 8, 1425: 2, 1427: 6, 1434: 2, 1456: 4, 1470: 8, 1988: 8, 2000: 8, 2003: 8, 2004: 8, 2005: 8, 2008: 8, 2011: 8, 2012: 8, 2013: 8
  }],
  CAR.IONIQ_EV_2020: [{
    127: 8, 304: 8, 320: 8, 339: 8, 352: 8, 356: 4, 524: 8, 544: 7, 593: 8, 688: 5, 832: 8, 881: 8, 882: 8, 897: 8, 902: 8, 903: 8, 905: 8, 909: 8, 916: 8, 1040: 8, 1042: 8, 1056: 8, 1057: 8, 1078: 4, 1136: 8, 1151: 6, 1155: 8, 1156: 8, 1157: 4, 1164: 8, 1168: 7, 1173: 8, 1183: 8, 1186: 2, 1191: 2, 1225: 8, 1265: 4, 1280: 1, 1287: 4, 1290: 8, 1291: 8, 1292: 8, 1294: 8, 1312: 8, 1322: 8, 1342: 6, 1345: 8, 1348: 8, 1355: 8, 1363: 8, 1369: 8, 1379: 8, 1407: 8, 1419: 8, 1426: 8, 1427: 6, 1429: 8, 1430: 8, 1456: 4, 1470: 8, 1473: 8, 1507: 8, 1535: 8, 1988: 8, 1996: 8, 2000: 8, 2004: 8, 2005: 8, 2008: 8, 2012: 8, 2013: 8
  }],
  CAR.IONIQ: [{
    68:8, 127: 8, 304: 8, 320: 8, 339: 8, 352: 8, 356: 4, 524: 8, 544: 8, 576:8, 593: 8, 688: 5, 832: 8, 881: 8, 882: 8, 897: 8, 902: 8, 903: 8, 905: 8, 909: 8, 916: 8, 1040: 8, 1042: 8, 1056: 8, 1057: 8, 1078: 4, 1136: 6, 1151: 6, 1155: 8, 1156: 8, 1157: 4, 1164: 8, 1168: 7, 1173: 8, 1183: 8, 1186: 2, 1191: 2, 1225: 8, 1265: 4, 1280: 1, 1287: 4, 1290: 8, 1291: 8, 1292: 8, 1294: 8, 1312: 8, 1322: 8, 1342: 6, 1345: 8, 1348: 8, 1355: 8, 1363: 8, 1369: 8, 1379: 8, 1407: 8, 1419: 8, 1426: 8, 1427: 6, 1429: 8, 1430: 8, 1448: 8, 1456: 4, 1470: 8, 1473: 8, 1476: 8, 1507: 8, 1535: 8, 1988: 8, 1996: 8, 2000: 8, 2004: 8, 2005: 8, 2008: 8, 2012: 8, 2013: 8
  }],
  CAR.KONA_EV: [{
    127: 8, 304: 8, 320: 8, 339: 8, 352: 8, 356: 4, 544: 8, 549: 8, 593: 8, 688: 5, 832: 8, 881: 8, 882: 8, 897: 8, 902: 8, 903: 8, 905: 8, 909: 8, 916: 8, 1040: 8, 1042: 8, 1056: 8, 1057: 8, 1078: 4, 1136: 8, 1151: 6, 1168: 7, 1173: 8, 1183: 8, 1186: 2, 1191: 2, 1225: 8, 1265: 4, 1280: 1, 1287: 4, 1290: 8, 1291: 8, 1292: 8, 1294: 8, 1307: 8, 1312: 8, 1322: 8, 1342: 6, 1345: 8, 1348: 8, 1355: 8, 1363: 8, 1369: 8, 1378: 4, 1407: 8, 1419: 8, 1426: 8, 1427: 6, 1429: 8, 1430: 8, 1456: 4, 1470: 8, 1473: 8, 1507: 8, 1535: 8, 2000: 8, 2004: 8, 2008: 8, 2012: 8, 1157: 4, 1193: 8, 1379: 8, 1988: 8, 1996: 8
  }],
  CAR.KONA_EV_2022: [{
    127: 8, 304: 8, 320: 8, 339: 8, 352: 8, 356: 4, 544: 8, 593: 8, 688: 5, 832: 8, 881: 8, 882: 8, 897: 8, 902: 8, 903: 8, 905: 8, 909: 8, 913: 8, 916: 8, 1040: 8, 1042: 8, 1056: 8, 1057: 8, 1069: 8, 1078: 4, 1136: 8, 1145: 8, 1151: 8, 1155: 8, 1156: 8, 1157: 4, 1162: 8, 1164: 8, 1168: 8, 1173: 8, 1183: 8, 1188: 8, 1191: 2, 1193: 8, 1225: 8, 1227: 8, 1265: 4, 1280: 1, 1287: 4, 1290: 8, 1291: 8, 1292: 8, 1294: 8, 1312: 8, 1322: 8, 1339: 8, 1342: 8, 1343: 8, 1345: 8, 1348: 8, 1355: 8, 1363: 8, 1369: 8, 1379: 8, 1407: 8, 1419: 8, 1426: 8, 1427: 6, 1429: 8, 1430: 8, 1446: 8, 1456: 4, 1470: 8, 1473: 8, 1485: 8, 1507: 8, 1535: 8, 1990: 8, 1998: 8
  }],
  CAR.KIA_NIRO_EV: [{
    127: 8, 304: 8, 320: 8, 339: 8, 352: 8, 356: 4, 516: 8, 544: 8, 593: 8, 688: 5, 832: 8, 881: 8, 882: 8, 897: 8, 902: 8, 903: 8, 905: 8, 909: 8, 916: 8, 1040: 8, 1042: 8, 1056: 8, 1057: 8, 1078: 4, 1136: 8, 1151: 6, 1156: 8, 1157: 4, 1168: 7, 1173: 8, 1183: 8, 1186: 2, 1191: 2, 1193: 8, 1225: 8, 1260: 8, 1265: 4, 1280: 1, 1287: 4, 1290: 8, 1291: 8, 1292: 8, 1294: 8, 1312: 8, 1322: 8, 1342: 6, 1345: 8, 1348: 8, 1355: 8, 1363: 8, 1369: 8, 1407: 8, 1419: 8, 1426: 8, 1427: 6, 1429: 8, 1430: 8, 1456: 4, 1470: 8, 1473: 8, 1507: 8, 1535: 8, 1990: 8, 1998: 8, 1996: 8, 2000: 8, 2004: 8, 2008: 8, 2012: 8, 2015: 8
  }],
  CAR.KIA_OPTIMA_H: [{
    68: 8, 127: 8, 304: 8, 320: 8, 339: 8, 352: 8, 356: 4, 544: 8, 593: 8, 688: 5, 832: 8, 881: 8, 882: 8, 897: 8, 902: 8, 903: 6, 916: 8, 1040: 8, 1056: 8, 1057: 8, 1078: 4, 1136: 6, 1151: 6, 1168: 7, 1173: 8, 1236: 2, 1265: 4, 1280: 1, 1287: 4, 1290: 8, 1291: 8, 1292: 8, 1322: 8, 1331: 8, 1332: 8, 1333: 8, 1342: 6, 1345: 8, 1348: 8, 1355: 8, 1363: 8, 1369: 8, 1371: 8, 1407: 8, 1419: 8, 1427: 6, 1429: 8, 1430: 8, 1448: 8, 1456: 4, 1470: 8, 1476: 8, 1535: 8
  },
  {
    68: 8, 127: 8, 304: 8, 320: 8, 339: 8, 352: 8, 356: 4, 544: 8, 576: 8, 593: 8, 688: 5, 881: 8, 882: 8, 897: 8, 902: 8, 903: 8, 909: 8, 912: 7, 916: 8, 1040: 8, 1056: 8, 1057: 8, 1078: 4, 1136: 6, 1151: 6, 1168: 7, 1173: 8, 1180: 8, 1186: 2, 1191: 2, 1265: 4, 1268: 8, 1280: 1, 1287: 4, 1290: 8, 1291: 8, 1292: 8, 1294: 8, 1312: 8, 1322: 8, 1342: 6, 1345: 8, 1348: 8, 1355: 8, 1363: 8, 1369: 8, 1371: 8, 1407: 8, 1419: 8, 1420: 8, 1425: 2, 1427: 6, 1429: 8, 1430: 8, 1448: 8, 1456: 4, 1470: 8, 1476: 8, 1535: 8
  }],
  CAR.PALISADE: [{
    67: 8, 127: 8, 304: 8, 320: 8, 339: 8, 356: 4, 544: 8, 546: 8, 547: 8, 548: 8, 549: 8, 576: 8, 593: 8, 608: 8, 688: 6, 809: 8, 832: 8, 854: 7, 870: 7, 871: 8, 872: 8, 897: 8, 902: 8, 903: 8, 905: 8, 909: 8, 913: 8, 916: 8, 1040: 8, 1042: 8, 1056: 8, 1057: 8, 1064: 8, 1078: 4, 1107: 5, 1123: 8, 1136: 8, 1151: 6, 1155: 8, 1156: 8, 1157: 4, 1162: 8, 1164: 8, 1168: 7, 1170: 8, 1173: 8, 1180: 8, 1186: 2, 1191: 2, 1193: 8, 1210: 8, 1225: 8, 1227: 8, 1265: 4, 1280: 8, 1287: 4, 1290: 8, 1292: 8, 1294: 8, 1312: 8, 1322: 8, 1342: 6, 1345: 8, 1348: 8, 1363: 8, 1369: 8, 1371: 8, 1378: 8, 1384: 8, 1407: 8, 1419: 8, 1427: 6, 1456: 4, 1470: 8, 1988: 8, 1996: 8, 2000: 8, 2004: 8, 2005: 8, 2008: 8, 2012: 8
  }],
}


def get_platform_codes(fw_versions: List[bytes]) -> Set[Tuple[bytes, Optional[bytes]]]:
  # Returns unique, platform-specific identification codes for a set of versions
  codes = set()  # (code-Optional[part], date)
  for fw in fw_versions:
    code_match = PLATFORM_CODE_FW_PATTERN.search(fw)
    part_match = PART_NUMBER_FW_PATTERN.search(fw)
    date_match = DATE_FW_PATTERN.search(fw)
    if code_match is not None:
      code: bytes = code_match.group()
      part = part_match.group() if part_match else None
      date = date_match.group() if date_match else None
      if part is not None:
        # part number starts with generic ECU part type, add what is specific to platform
        code += b"-" + part[-5:]

      codes.add((code, date))
  return codes


def match_fw_to_car_fuzzy(live_fw_versions) -> Set[str]:
  # Non-electric CAN FD platforms often do not have platform code specifiers needed
  # to distinguish between hybrid and ICE. All EVs so far are either exclusively
  # electric or specify electric in the platform code.
  # TODO: whitelist platforms that we've seen hybrid and ICE versions of that have these specifiers
  fuzzy_platform_blacklist = set(CANFD_CAR - EV_CAR)
  candidates = set()

  for candidate, fws in FW_VERSIONS.items():
    # Keep track of ECUs which pass all checks (platform codes, within date range)
    valid_found_ecus = set()
    valid_expected_ecus = {ecu[1:] for ecu in fws if ecu[0] in PLATFORM_CODE_ECUS}
    for ecu, expected_versions in fws.items():
      addr = ecu[1:]
      # Only check ECUs expected to have platform codes
      if ecu[0] not in PLATFORM_CODE_ECUS:
        continue

      # Expected platform codes & dates
      codes = get_platform_codes(expected_versions)
      expected_platform_codes = {code for code, _ in codes}
      expected_dates = {date for _, date in codes if date is not None}

      # Found platform codes & dates
      codes = get_platform_codes(live_fw_versions.get(addr, set()))
      found_platform_codes = {code for code, _ in codes}
      found_dates = {date for _, date in codes if date is not None}

      # Check platform code + part number matches for any found versions
      if not any(found_platform_code in expected_platform_codes for found_platform_code in found_platform_codes):
        break

      if ecu[0] in DATE_FW_ECUS:
        # If ECU can have a FW date, require it to exist
        # (this excludes candidates in the database without dates)
        if not len(expected_dates) or not len(found_dates):
          break

        # Check any date within range in the database, format is %y%m%d
        if not any(min(expected_dates) <= found_date <= max(expected_dates) for found_date in found_dates):
          break

      valid_found_ecus.add(addr)

    # If all live ECUs pass all checks for candidate, add it as a match
    if valid_expected_ecus.issubset(valid_found_ecus):
      candidates.add(candidate)

  return candidates - fuzzy_platform_blacklist


HYUNDAI_VERSION_REQUEST_LONG = bytes([uds.SERVICE_TYPE.READ_DATA_BY_IDENTIFIER]) + \
  p16(0xf100)  # Long description

HYUNDAI_VERSION_REQUEST_ALT = bytes([uds.SERVICE_TYPE.READ_DATA_BY_IDENTIFIER]) + \
  p16(0xf110)  # Alt long description

HYUNDAI_VERSION_REQUEST_MULTI = bytes([uds.SERVICE_TYPE.READ_DATA_BY_IDENTIFIER]) + \
  p16(uds.DATA_IDENTIFIER_TYPE.VEHICLE_MANUFACTURER_SPARE_PART_NUMBER) + \
  p16(uds.DATA_IDENTIFIER_TYPE.APPLICATION_SOFTWARE_IDENTIFICATION) + \
  p16(0xf100)

HYUNDAI_VERSION_RESPONSE = bytes([uds.SERVICE_TYPE.READ_DATA_BY_IDENTIFIER + 0x40])

# Regex patterns for parsing platform code, FW date, and part number from FW versions
PLATFORM_CODE_FW_PATTERN = re.compile(b'((?<=' + HYUNDAI_VERSION_REQUEST_LONG[1:] +
                                      b')[A-Z]{2}[A-Za-z0-9]{0,2})')
DATE_FW_PATTERN = re.compile(b'(?<=[ -])([0-9]{6}$)')
PART_NUMBER_FW_PATTERN = re.compile(b'(?<=[0-9][.,][0-9]{2} )([0-9]{5}[-/]?[A-Z][A-Z0-9]{3}[0-9])')

# List of ECUs expected to have platform codes, camera and radar should exist on all cars
# TODO: use abs, it has the platform code and part number on many platforms
PLATFORM_CODE_ECUS = [Ecu.fwdRadar, Ecu.fwdCamera, Ecu.eps]
# So far we've only seen dates in fwdCamera
DATE_FW_ECUS = [Ecu.fwdCamera]

FW_QUERY_CONFIG = FwQueryConfig(
  requests=[
    # TODO: minimize shared whitelists for CAN and cornerRadar for CAN-FD
    # CAN queries (OBD-II port)
    Request(
      [HYUNDAI_VERSION_REQUEST_LONG],
      [HYUNDAI_VERSION_RESPONSE],
      whitelist_ecus=[Ecu.transmission, Ecu.eps, Ecu.abs, Ecu.fwdRadar, Ecu.fwdCamera],
    ),
    Request(
      [HYUNDAI_VERSION_REQUEST_MULTI],
      [HYUNDAI_VERSION_RESPONSE],
      whitelist_ecus=[Ecu.engine, Ecu.transmission, Ecu.eps, Ecu.abs, Ecu.fwdRadar],
    ),

    # CAN-FD queries (from camera)
    # TODO: combine shared whitelists with CAN requests
    Request(
      [HYUNDAI_VERSION_REQUEST_LONG],
      [HYUNDAI_VERSION_RESPONSE],
      whitelist_ecus=[Ecu.fwdCamera, Ecu.fwdRadar, Ecu.cornerRadar, Ecu.hvac],
      bus=0,
      auxiliary=True,
    ),
    Request(
      [HYUNDAI_VERSION_REQUEST_LONG],
      [HYUNDAI_VERSION_RESPONSE],
      whitelist_ecus=[Ecu.fwdCamera, Ecu.adas, Ecu.cornerRadar, Ecu.hvac],
      bus=1,
      auxiliary=True,
      obd_multiplexing=False,
    ),

    # CAN-FD debugging queries
    Request(
      [HYUNDAI_VERSION_REQUEST_ALT],
      [HYUNDAI_VERSION_RESPONSE],
      whitelist_ecus=[Ecu.parkingAdas, Ecu.hvac],
      bus=0,
      auxiliary=True,
    ),
    Request(
      [HYUNDAI_VERSION_REQUEST_ALT],
      [HYUNDAI_VERSION_RESPONSE],
      whitelist_ecus=[Ecu.parkingAdas, Ecu.hvac],
      bus=1,
      auxiliary=True,
      obd_multiplexing=False,
    ),
  ],
  extra_ecus=[
    (Ecu.adas, 0x730, None),         # ADAS Driving ECU on HDA2 platforms
    (Ecu.parkingAdas, 0x7b1, None),  # ADAS Parking ECU (may exist on all platforms)
    (Ecu.hvac, 0x7b3, None),         # HVAC Control Assembly
    (Ecu.cornerRadar, 0x7b7, None),
  ],
  # Custom fuzzy fingerprinting function using platform codes, part numbers + FW dates:
  match_fw_to_car_fuzzy=match_fw_to_car_fuzzy,
)

FW_VERSIONS = {
  CAR.HYUNDAI_GENESIS: {
    (Ecu.fwdCamera, 0x7c4, None): [
      b'\xf1\x00DH LKAS 1.1 -150210',
      b'\xf1\x00DH LKAS 1.4 -140110',
      b'\xf1\x00DH LKAS 1.5 -140425',
    ],
  },
  CAR.IONIQ: {
    (Ecu.fwdRadar, 0x7d0, None): [
      b'\xf1\x00AEhe SCC H-CUP      1.01 1.01 96400-G2000         ',
    ],
    (Ecu.eps, 0x7d4, None): [
      b'\xf1\x00AE  MDPS C 1.00 1.07 56310/G2301 4AEHC107',
    ],
    (Ecu.fwdCamera, 0x7c4, None): [
      b'\xf1\x00AEH MFC  AT EUR LHD 1.00 1.00 95740-G2400 180222',
    ],
    (Ecu.engine, 0x7e0, None): [
      b'\xf1\x816H6F2051\x00\x00\x00\x00\x00\x00\x00\x00',
    ],
    (Ecu.transmission, 0x7e1, None): [
      b'\xf1\x816U3H1051\x00\x00\xf1\x006U3H0_C2\x00\x006U3H1051\x00\x00HAE0G16US2\x00\x00\x00\x00',
    ],
  },
  CAR.IONIQ_PHEV_2019: {
    (Ecu.fwdRadar, 0x7d0, None): [
      b'\xf1\x00AEhe SCC H-CUP      1.01 1.01 96400-G2100         ',
    ],
    (Ecu.eps, 0x7d4, None): [
      b'\xf1\x00AE  MDPS C 1.00 1.07 56310/G2501 4AEHC107',
    ],
    (Ecu.fwdCamera, 0x7c4, None): [
      b'\xf1\x00AEP MFC  AT USA LHD 1.00 1.00 95740-G2400 180222',
    ],
    (Ecu.engine, 0x7e0, None): [
      b'\xf1\x816H6F6051\x00\x00\x00\x00\x00\x00\x00\x00',
    ],
    (Ecu.transmission, 0x7e1, None): [
      b'\xf1\x816U3J2051\x00\x00\xf1\x006U3H0_C2\x00\x006U3J2051\x00\x00PAE0G16NS1\xdbD\r\x81',
      b'\xf1\x816U3J2051\x00\x00\xf1\x006U3H0_C2\x00\x006U3J2051\x00\x00PAE0G16NS1\x00\x00\x00\x00',
    ],
  },
  CAR.IONIQ_PHEV: {
    (Ecu.fwdRadar, 0x7d0, None): [
      b'\xf1\x00AEhe SCC FHCUP      1.00 1.02 99110-G2100         ',
      b'\xf1\x00AEhe SCC F-CUP      1.00 1.00 99110-G2200         ',
      b'\xf1\x00AEhe SCC F-CUP      1.00 1.00 99110-G2600         ',
      b'\xf1\x00AEhe SCC F-CUP      1.00 1.02 99110-G2100         ',
      b'\xf1\x00AEhe SCC FHCUP      1.00 1.00 99110-G2600         ',
    ],
    (Ecu.eps, 0x7d4, None): [
      b'\xf1\x00AE  MDPS C 1.00 1.01 56310/G2510 4APHC101',
      b'\xf1\x00AE  MDPS C 1.00 1.01 56310/G2560 4APHC101',
      b'\xf1\x00AE  MDPS C 1.00 1.01 56310G2510\x00 4APHC101',
    ],
    (Ecu.fwdCamera, 0x7c4, None): [
      b'\xf1\x00AEP MFC  AT USA LHD 1.00 1.01 95740-G2600 190819',
      b'\xf1\x00AEP MFC  AT EUR RHD 1.00 1.01 95740-G2600 190819',
      b'\xf1\x00AEP MFC  AT USA LHD 1.00 1.00 95740-G2700 201027',
    ],
    (Ecu.engine, 0x7e0, None): [
      b'\xf1\x816H6F6051\x00\x00\x00\x00\x00\x00\x00\x00',
      b'\xf1\x816H6G6051\x00\x00\x00\x00\x00\x00\x00\x00',
      b'\xf1\x816H6G5051\x00\x00\x00\x00\x00\x00\x00\x00',
    ],
    (Ecu.transmission, 0x7e1, None): [
      b'\xf1\x816U3J9051\000\000\xf1\0006U3H1_C2\000\0006U3J9051\000\000PAE0G16NL0\x82zT\xd2',
      b'\xf1\x816U3J8051\x00\x00\xf1\x006U3H1_C2\x00\x006U3J8051\x00\x00PAETG16UL0\x00\x00\x00\x00',
      b'\xf1\x816U3J9051\x00\x00\xf1\x006U3H1_C2\x00\x006U3J9051\x00\x00PAE0G16NL2\x00\x00\x00\x00',
      b'\xf1\x006U3H1_C2\x00\x006U3J9051\x00\x00PAE0G16NL0\x00\x00\x00\x00',
      b'\xf1\x006U3H1_C2\x00\x006U3J9051\x00\x00PAE0G16NL2\xad\xeb\xabt',
    ],
  },
  CAR.IONIQ_EV_2020: {
    (Ecu.fwdRadar, 0x7d0, None): [
      b'\xf1\x00AEev SCC F-CUP      1.00 1.01 99110-G7000         ',
      b'\xf1\x00AEev SCC F-CUP      1.00 1.00 99110-G7200         ',
    ],
    (Ecu.eps, 0x7d4, None): [
      b'\xf1\x00AE  MDPS C 1.00 1.01 56310/G7310 4APEC101',
      b'\xf1\x00AE  MDPS C 1.00 1.01 56310/G7560 4APEC101',
    ],
    (Ecu.fwdCamera, 0x7c4, None): [
      b'\xf1\x00AEE MFC  AT EUR LHD 1.00 1.01 95740-G2600 190819',
      b'\xf1\x00AEE MFC  AT EUR LHD 1.00 1.03 95740-G2500 190516',
      b'\xf1\x00AEE MFC  AT EUR RHD 1.00 1.01 95740-G2600 190819',
      b'\xf1\x00AEE MFC  AT EUR LHD 1.00 1.00 95740-G2600 190730',
    ],
  },
  CAR.IONIQ_EV_LTD: {
    (Ecu.fwdRadar, 0x7d0, None): [
      b'\xf1\x00AEev SCC F-CUP      1.00 1.00 96400-G7000         ',
      b'\xf1\x00AEev SCC F-CUP      1.00 1.00 96400-G7100         ',
    ],
    (Ecu.eps, 0x7d4, None): [
      b'\xf1\x00AE  MDPS C 1.00 1.02 56310G7300\x00 4AEEC102',
      b'\xf1\x00AE  MDPS C 1.00 1.04 56310/G7501 4AEEC104',
      b'\xf1\x00AE  MDPS C 1.00 1.03 56310/G7300 4AEEC103',
      b'\xf1\x00AE  MDPS C 1.00 1.03 56310G7300\x00 4AEEC103',
      b'\xf1\x00AE  MDPS C 1.00 1.04 56310/G7301 4AEEC104',
    ],
    (Ecu.fwdCamera, 0x7c4, None): [
      b'\xf1\x00AEE MFC  AT EUR LHD 1.00 1.00 95740-G7200 160418',
      b'\xf1\x00AEE MFC  AT USA LHD 1.00 1.00 95740-G2400 180222',
      b'\xf1\x00AEE MFC  AT EUR LHD 1.00 1.00 95740-G2300 170703',
      b'\xf1\x00AEE MFC  AT EUR LHD 1.00 1.00 95740-G2400 180222',
    ],
  },
  CAR.IONIQ_HEV_2022: {
    (Ecu.fwdRadar, 0x7d0, None): [
      b'\xf1\x00AEhe SCC F-CUP      1.00 1.00 99110-G2600         ',
      b'\xf1\x00AEhe SCC FHCUP      1.00 1.00 99110-G2600         ',
    ],
    (Ecu.eps, 0x7d4, None): [
      b'\xf1\x00AE  MDPS C 1.00 1.01 56310G2510\x00 4APHC101',
    ],
    (Ecu.fwdCamera, 0x7c4, None): [
      b'\xf1\x00AEH MFC  AT USA LHD 1.00 1.00 95740-G2700 201027',
    ],
    (Ecu.engine, 0x7e0, None): [
      b'\xf1\x816H6G5051\x00\x00\x00\x00\x00\x00\x00\x00',
    ],
    (Ecu.transmission, 0x7e1, None): [
      b'\xf1\x816U3J9051\x00\x00\xf1\x006U3H1_C2\x00\x006U3J9051\x00\x00HAE0G16NL2\x00\x00\x00\x00',
      b'\xf1\x006U3H1_C2\x00\x006U3J9051\x00\x00HAE0G16NL2\x96\xda\xd4\xee',
    ],
  },
  CAR.SONATA: {
    (Ecu.fwdRadar, 0x7d0, None): [
      b'\xf1\x00DN8_ SCC F-CU-      1.00 1.00 99110-L0000         ',
      b'\xf1\x00DN8_ SCC F-CUP      1.00 1.00 99110-L0000         ',
      b'\xf1\x00DN8_ SCC F-CUP      1.00 1.02 99110-L1000         ',
      b'\xf1\x00DN8_ SCC FHCUP      1.00 1.00 99110-L0000         ',
      b'\xf1\x00DN8_ SCC FHCUP      1.00 1.01 99110-L1000         ',
      b'\xf1\x00DN8_ SCC FHCUP      1.00 1.02 99110-L1000         ',
    ],
    (Ecu.abs, 0x7d1, None): [
      b'\xf1\x00DN ESC \x07 106 \x07\x01 58910-L0100',
      b'\xf1\x00DN ESC \x01 102\x19\x04\x13 58910-L1300',
      b'\xf1\x00DN ESC \x03 100 \x08\x01 58910-L0300',
      b'\xf1\x00DN ESC \x06 104\x19\x08\x01 58910-L0100',
      b'\xf1\x00DN ESC \x07 104\x19\x08\x01 58910-L0100',
      b'\xf1\x00DN ESC \x08 103\x19\x06\x01 58910-L1300',
      b'\xf1\x00DN ESC \x07 107"\x08\x07 58910-L0100',
      b'\xf1\x8758910-L0100\xf1\x00DN ESC \x07 106 \x07\x01 58910-L0100',
      b'\xf1\x8758910-L0100\xf1\x00DN ESC \x06 104\x19\x08\x01 58910-L0100',
      b'\xf1\x8758910-L0100\xf1\x00DN ESC \x06 106 \x07\x01 58910-L0100',
      b'\xf1\x8758910-L0100\xf1\x00DN ESC \x07 104\x19\x08\x01 58910-L0100',
      b'\xf1\x00DN ESC \x06 106 \x07\x01 58910-L0100',
      b'\xf1\x00DN ESC \x06 107 \x07\x03 58910-L1300',
    ],
    (Ecu.engine, 0x7e0, None): [
      b'\xf1\x81HM6M1_0a0_F00',
      b'\xf1\x82DNBVN5GMCCXXXDCA',
      b'\xf1\x82DNBVN5GMCCXXXG2F',
      b'\xf1\x82DNBWN5TMDCXXXG2E',
      b'\xf1\x82DNCVN5GMCCXXXF0A',
      b'\xf1\x82DNCVN5GMCCXXXG2B',
      b'\xf1\x870\x00\x00\x00\x00\x00\x00\x00\x00\x00\x00\xf1\x81HM6M1_0a0_J10',
      b'\xf1\x870\x00\x00\x00\x00\x00\x00\x00\x00\x00\x00\xf1\x82DNDWN5TMDCXXXJ1A',
      b'\xf1\x8739110-2S041\xf1\x81HM6M1_0a0_M10',
      b'\xf1\x87391162M003',
      b'\xf1\x87391162M013',
      b'\xf1\x87391162M023',
      b'\xf1\x87391162M010',
      b'HM6M1_0a0_F00',
      b'HM6M1_0a0_G20',
      b'HM6M2_0a0_BD0',
      b'\xf1\x8739110-2S278\xf1\x82DNDVD5GMCCXXXL5B',
      b'\xf1\x8739110-2S041\xf1\x81HM6M1_0a0_M00',
      b'\xf1\x8739110-2S042\xf1\x81HM6M1_0a0_M00',
      b'\xf1\x81HM6M1_0a0_G20',
    ],
    (Ecu.eps, 0x7d4, None): [
      b'\xf1\x00DN8 MDPS C 1,00 1,01 56310L0010\x00 4DNAC101',  # modified firmware
      b'\xf1\x00DN8 MDPS C 1.00 1.01 56310L0210\x00 4DNAC102',
      b'\xf1\x8756310L0010\x00\xf1\x00DN8 MDPS C 1,00 1,01 56310L0010\x00 4DNAC101',  # modified firmware
      b'\xf1\x00DN8 MDPS C 1.00 1.01 56310-L0010 4DNAC101',
      b'\xf1\x00DN8 MDPS C 1.00 1.01 56310L0010\x00 4DNAC101',
      b'\xf1\x00DN8 MDPS R 1.00 1.00 57700-L0000 4DNAP100',
      b'\xf1\x8756310-L0010\xf1\x00DN8 MDPS C 1.00 1.01 56310-L0010 4DNAC101',
      b'\xf1\x8756310-L0210\xf1\x00DN8 MDPS C 1.00 1.01 56310-L0210 4DNAC101',
      b'\xf1\x8756310-L1010\xf1\x00DN8 MDPS C 1.00 1.03 56310-L1010 4DNDC103',
      b'\xf1\x8756310-L1030\xf1\x00DN8 MDPS C 1.00 1.03 56310-L1030 4DNDC103',
      b'\xf1\x8756310L0010\x00\xf1\x00DN8 MDPS C 1.00 1.01 56310L0010\x00 4DNAC101',
      b'\xf1\x8756310L0210\x00\xf1\x00DN8 MDPS C 1.00 1.01 56310L0210\x00 4DNAC101',
      b'\xf1\x8757700-L0000\xf1\x00DN8 MDPS R 1.00 1.00 57700-L0000 4DNAP100',
      b'\xf1\x00DN8 MDPS R 1.00 1.00 57700-L0000 4DNAP101',
      b'\xf1\x00DN8 MDPS R 1.00 1.02 57700-L1000 4DNDP105',
      b'\xf1\x00DN8 MDPS C 1.00 1.01 56310-L0210 4DNAC102',
      b'\xf1\x00DN8 MDPS C 1.00 1.01 56310L0200\x00 4DNAC102',
    ],
    (Ecu.fwdCamera, 0x7c4, None): [
      b'\xf1\x00DN8 MFC  AT KOR LHD 1.00 1.02 99211-L1000 190422',
      b'\xf1\x00DN8 MFC  AT KOR LHD 1.00 1.04 99211-L1000 191016',
      b'\xf1\x00DN8 MFC  AT RUS LHD 1.00 1.03 99211-L1000 190705',
      b'\xf1\x00DN8 MFC  AT USA LHD 1.00 1.00 99211-L0000 190716',
      b'\xf1\x00DN8 MFC  AT USA LHD 1.00 1.01 99211-L0000 191016',
      b'\xf1\x00DN8 MFC  AT USA LHD 1.00 1.03 99211-L0000 210603',
      b'\xf1\x00DN8 MFC  AT USA LHD 1.00 1.05 99211-L1000 201109',
      b'\xf1\x00DN8 MFC  AT USA LHD 1.00 1.06 99211-L1000 210325',
      b'\xf1\x00DN8 MFC  AT USA LHD 1.00 1.07 99211-L1000 211223',
    ],
    (Ecu.transmission, 0x7e1, None): [
      b'\xf1\x00bcsh8p54  U903\x00\x00\x00\x00\x00\x00SDN8T16NB0z{\xd4v',
      b'\xf1\x00bcsh8p54  U913\x00\x00\x00\x00\x00\x00SDN8T16NB1\xe3\xc10\xa1',
      b'\xf1\x00bcsh8p54  U913\x00\x00\x00\x00\x00\x00SDN8T16NB2\n\xdd^\xbc',
      b'\xf1\x00bcsh8p54  U903\x00\x00\x00\x00\x00\x00SDN8T16KB05\x95h%',
      b'\xf1\x00HT6TA260BLHT6TA800A1TDN8C20KS4\x00\x00\x00\x00\x00\x00\x00\x00\x00\x00',
      b'\xf1\x00HT6TA260BLHT6TA810A1TDN8M25GS0\x00\x00\x00\x00\x00\x00\xaa\x8c\xd9p',
      b'\xf1\x00HT6WA250BLHT6WA910A1SDN8G25NB1\x00\x00\x00\x00\x00\x00\x00\x00\x00\x00',
      b'\xf1\x00HT6WA250BLHT6WA910A1SDN8G25NB1\x00\x00\x00\x00\x00\x00\x96\xa1\xf1\x92',
      b'\xf1\x00HT6WA280BLHT6WAD10A1SDN8G25NB2\x00\x00\x00\x00\x00\x00\x08\xc9O:',
      b'\xf1\x00HT6WA280BLHT6WAD10A1SDN8G25NB4\x00\x00\x00\x00\x00\x00g!l[',
      b'\xf1\x00HT6WA280BLHT6WAE10A1SDN8G25NB5\x00\x00\x00\x00\x00\x00\xe0t\xa9\xba',
      b'\xf1\x00T02601BL  T02730A1  VDN8T25XXX730NS5\xf7_\x92\xf5',
      b'\xf1\x00T02601BL  T02832A1  VDN8T25XXX832NS8G\x0e\xfeE',
      b'\xf1\x00T02601BL  T02900A1  VDN8T25XXX900NSCF\xe4!Y',
      b'\xf1\x87954A02N060\x00\x00\x00\x00\x00\xf1\x81T02730A1  \xf1\x00T02601BL  T02730A1  VDN8T25XXX730NS5\xf7_\x92\xf5',
      b'\xf1\x87SAKFBA2926554GJ2VefVww\x87xwwwww\x88\x87xww\x87wTo\xfb\xffvUo\xff\x8d\x16\xf1\x81U903\x00\x00\x00\x00\x00\x00\xf1\x00bcsh8p54  U903\x00\x00\x00\x00\x00\x00SDN8T16NB0z{\xd4v',
      b'\xf1\x87SAKFBA3030524GJ2UVugww\x97yx\x88\x87\x88vw\x87gww\x87wto\xf9\xfffUo\xff\xa2\x0c\xf1\x81U903\x00\x00\x00\x00\x00\x00\xf1\x00bcsh8p54  U903\x00\x00\x00\x00\x00\x00SDN8T16NB0z{\xd4v',
      b'\xf1\x87SAKFBA3356084GJ2\x86fvgUUuWgw\x86www\x87wffvf\xb6\xcf\xfc\xffeUO\xff\x12\x19\xf1\x81U903\x00\x00\x00\x00\x00\x00\xf1\x00bcsh8p54  U903\x00\x00\x00\x00\x00\x00SDN8T16NB0z{\xd4v',
      b'\xf1\x87SAKFBA3474944GJ2ffvgwwwwg\x88\x86x\x88\x88\x98\x88ffvfeo\xfa\xff\x86fo\xff\t\xae\xf1\x81U903\x00\x00\x00\x00\x00\x00\xf1\x00bcsh8p54  U903\x00\x00\x00\x00\x00\x00SDN8T16NB0z{\xd4v',
      b'\xf1\x87SAKFBA3475714GJ2Vfvgvg\x96yx\x88\x97\x88ww\x87ww\x88\x87xs_\xfb\xffvUO\xff\x0f\xff\xf1\x81U903\x00\x00\x00\x00\x00\x00\xf1\x00bcsh8p54  U903\x00\x00\x00\x00\x00\x00SDN8T16NB0z{\xd4v',
      b'\xf1\x87SALDBA3510954GJ3ww\x87xUUuWx\x88\x87\x88\x87w\x88wvfwfc_\xf9\xff\x98wO\xffl\xe0\xf1\x89HT6WA910A1\xf1\x82SDN8G25NB1\x00\x00\x00\x00\x00\x00',
      b'\xf1\x87SALDBA3573534GJ3\x89\x98\x89\x88EUuWgwvwwwwww\x88\x87xTo\xfa\xff\x86f\x7f\xffo\x0e\xf1\x89HT6WA910A1\xf1\x82SDN8G25NB1\x00\x00\x00\x00\x00\x00',
      b'\xf1\x87SALDBA3601464GJ3\x88\x88\x88\x88ffvggwvwvw\x87gww\x87wvo\xfb\xff\x98\x88\x7f\xffjJ\xf1\x89HT6WA910A1\xf1\x82SDN8G25NB1\x00\x00\x00\x00\x00\x00',
      b'\xf1\x87SALDBA3753044GJ3UUeVff\x86hwwwwvwwgvfgfvo\xf9\xfffU_\xffC\xae\xf1\x89HT6WA910A1\xf1\x82SDN8G25NB1\x00\x00\x00\x00\x00\x00',
      b'\xf1\x87SALDBA3862294GJ3vfvgvefVxw\x87\x87w\x88\x87xwwwwc_\xf9\xff\x87w\x9f\xff\xd5\xdc\xf1\x89HT6WA910A1\xf1\x82SDN8G25NB1\x00\x00\x00\x00\x00\x00',
      b'\xf1\x87SALDBA3873834GJ3fefVwuwWx\x88\x97\x88w\x88\x97xww\x87wU_\xfb\xff\x86f\x8f\xffN\x04\xf1\x89HT6WA910A1\xf1\x82SDN8G25NB1\x00\x00\x00\x00\x00\x00',
      b'\xf1\x87SALDBA4525334GJ3\x89\x99\x99\x99fevWh\x88\x86\x88fwvgw\x88\x87xfo\xfa\xffuDo\xff\xd1>\xf1\x89HT6WA910A1\xf1\x82SDN8G25NB1\x00\x00\x00\x00\x00\x00',
      b'\xf1\x87SALDBA4626804GJ3wwww\x88\x87\x88xx\x88\x87\x88wwgw\x88\x88\x98\x88\x95_\xf9\xffuDo\xff|\xe7\xf1\x89HT6WA910A1\xf1\x82SDN8G25NB1\x00\x00\x00\x00\x00\x00',
      b'\xf1\x87SALDBA4803224GJ3wwwwwvwg\x88\x88\x98\x88wwww\x87\x88\x88xu\x9f\xfc\xff\x87f\x8f\xff\xea\xea\xf1\x89HT6WA910A1\xf1\x82SDN8G25NB1\x00\x00\x00\x00\x00\x00',
      b'\xf1\x87SALDBA6212564GJ3\x87wwwUTuGg\x88\x86xx\x88\x87\x88\x87\x88\x98xu?\xf9\xff\x97f\x7f\xff\xb8\n\xf1\x89HT6WA910A1\xf1\x82SDN8G25NB1\x00\x00\x00\x00\x00\x00',
      b'\xf1\x87SALDBA6347404GJ3wwwwff\x86hx\x88\x97\x88\x88\x88\x88\x88vfgf\x88?\xfc\xff\x86Uo\xff\xec/\xf1\x89HT6WA910A1\xf1\x82SDN8G25NB1\x00\x00\x00\x00\x00\x00',
      b'\xf1\x87SALDBA6901634GJ3UUuWVeVUww\x87wwwwwvUge\x86/\xfb\xff\xbb\x99\x7f\xff]2\xf1\x89HT6WA910A1\xf1\x82SDN8G25NB1\x00\x00\x00\x00\x00\x00',
      b'\xf1\x87SALDBA7077724GJ3\x98\x88\x88\x88ww\x97ygwvwww\x87ww\x88\x87x\x87_\xfd\xff\xba\x99o\xff\x99\x01\xf1\x89HT6WA910A1\xf1\x82SDN8G25NB1\x00\x00\x00\x00\x00\x00',
      b'\xf1\x87SALFBA3525114GJ2wvwgvfvggw\x86wffvffw\x86g\x85_\xf9\xff\xa8wo\xffv\xcd\xf1\x81U903\x00\x00\x00\x00\x00\x00\xf1\x00bcsh8p54  U903\x00\x00\x00\x00\x00\x00SDN8T16NB0z{\xd4v',
      b'\xf1\x87SALFBA3624024GJ2\x88\x88\x88\x88wv\x87hx\x88\x97\x88x\x88\x97\x88ww\x87w\x86o\xfa\xffvU\x7f\xff\xd1\xec\xf1\x81U903\x00\x00\x00\x00\x00\x00\xf1\x00bcsh8p54  U903\x00\x00\x00\x00\x00\x00SDN8T16NB0z{\xd4v',
      b'\xf1\x87SALFBA3960824GJ2wwwwff\x86hffvfffffvfwfg_\xf9\xff\xa9\x88\x8f\xffb\x99\xf1\x81U903\x00\x00\x00\x00\x00\x00\xf1\x00bcsh8p54  U903\x00\x00\x00\x00\x00\x00SDN8T16NB0z{\xd4v',
      b'\xf1\x87SALFBA4011074GJ2fgvwwv\x87hw\x88\x87xww\x87wwfgvu_\xfa\xffefo\xff\x87\xc0\xf1\x81U903\x00\x00\x00\x00\x00\x00\xf1\x00bcsh8p54  U903\x00\x00\x00\x00\x00\x00SDN8T16NB0z{\xd4v',
      b'\xf1\x87SALFBA4121304GJ2x\x87xwff\x86hwwwwww\x87wwwww\x84_\xfc\xff\x98\x88\x9f\xffi\xa6\xf1\x81U903\x00\x00\x00\x00\x00\x00\xf1\x00bcsh8p54  U903\x00\x00\x00\x00\x00\x00SDN8T16NB0z{\xd4v',
      b'\xf1\x87SALFBA4195874GJ2EVugvf\x86hgwvwww\x87wgw\x86wc_\xfb\xff\x98\x88\x8f\xff\xe23\xf1\x81U903\x00\x00\x00\x00\x00\x00\xf1\x00bcsh8p54  U903\x00\x00\x00\x00\x00\x00SDN8T16NB0z{\xd4v',
      b'\xf1\x87SALFBA4625294GJ2eVefeUeVx\x88\x97\x88wwwwwwww\xa7o\xfb\xffvw\x9f\xff\xee.\xf1\x81U903\x00\x00\x00\x00\x00\x00\xf1\x00bcsh8p54  U903\x00\x00\x00\x00\x00\x00SDN8T16NB0z{\xd4v',
      b'\xf1\x87SALFBA4728774GJ2vfvg\x87vwgww\x87ww\x88\x97xww\x87w\x86_\xfb\xffeD?\xffk0\xf1\x81U903\x00\x00\x00\x00\x00\x00\xf1\x00bcsh8p54  U903\x00\x00\x00\x00\x00\x00SDN8T16NB0z{\xd4v',
      b'\xf1\x87SALFBA5129064GJ2vfvgwv\x87hx\x88\x87\x88ww\x87www\x87wd_\xfa\xffvfo\xff\x1d\x00\xf1\x81U903\x00\x00\x00\x00\x00\x00\xf1\x00bcsh8p54  U903\x00\x00\x00\x00\x00\x00SDN8T16NB0z{\xd4v',
      b'\xf1\x87SALFBA5454914GJ2\x98\x88\x88\x88\x87vwgx\x88\x87\x88xww\x87ffvf\xa7\x7f\xf9\xff\xa8w\x7f\xff\x1b\x90\xf1\x81U903\x00\x00\x00\x00\x00\x00\xf1\x00bcsh8p54  U903\x00\x00\x00\x00\x00\x00SDN8T16NB0z{\xd4v',
      b'\xf1\x87SALFBA5987784GJ2UVugDDtGx\x88\x87\x88w\x88\x87xwwwwd/\xfb\xff\x97fO\xff\xb0h\xf1\x81U903\x00\x00\x00\x00\x00\x00\xf1\x00bcsh8p54  U903\x00\x00\x00\x00\x00\x00SDN8T16NB0z{\xd4v',
      b'\xf1\x87SALFBA5987864GJ2fgvwUUuWgwvw\x87wxwwwww\x84/\xfc\xff\x97w\x7f\xff\xdf\x1d\xf1\x81U903\x00\x00\x00\x00\x00\x00\xf1\x00bcsh8p54  U903\x00\x00\x00\x00\x00\x00SDN8T16NB0z{\xd4v',
      b'\xf1\x87SALFBA6337644GJ2vgvwwv\x87hgffvwwwwwwww\x85O\xfa\xff\xa7w\x7f\xff\xc5\xfc\xf1\x81U903\x00\x00\x00\x00\x00\x00\xf1\x00bcsh8p54  U903\x00\x00\x00\x00\x00\x00SDN8T16NB0z{\xd4v',
      b'\xf1\x87SALFBA6802004GJ2UUuWUUuWgw\x86www\x87www\x87w\x96?\xf9\xff\xa9\x88\x7f\xff\x9fK\xf1\x81U903\x00\x00\x00\x00\x00\x00\xf1\x00bcsh8p54  U903\x00\x00\x00\x00\x00\x00SDN8T16NB0z{\xd4v',
      b'\xf1\x87SALFBA6892284GJ233S5\x87w\x87xx\x88\x87\x88vwwgww\x87w\x84?\xfb\xff\x98\x88\x8f\xff*\x9e\xf1\x81U903\x00\x00\x00\x00\x00\x00\xf1\x00bcsh8p54  U903\x00\x00\x00\x00\x00\x00SDN8T16NB0z{\xd4v',
      b'\xf1\x87SALFBA7005534GJ2eUuWfg\x86xxww\x87x\x88\x87\x88\x88w\x88\x87\x87O\xfc\xffuUO\xff\xa3k\xf1\x81U913\x00\x00\x00\x00\x00\x00\xf1\x00bcsh8p54  U913\x00\x00\x00\x00\x00\x00SDN8T16NB1\xe3\xc10\xa1',
      b'\xf1\x87SALFBA7152454GJ2gvwgFf\x86hx\x88\x87\x88vfWfffffd?\xfa\xff\xba\x88o\xff,\xcf\xf1\x81U913\x00\x00\x00\x00\x00\x00\xf1\x00bcsh8p54  U913\x00\x00\x00\x00\x00\x00SDN8T16NB1\xe3\xc10\xa1',
      b'\xf1\x87SALFBA7485034GJ2ww\x87xww\x87xfwvgwwwwvfgf\xa5/\xfc\xff\xa9w_\xff40\xf1\x81U913\x00\x00\x00\x00\x00\x00\xf1\x00bcsh8p54  U913\x00\x00\x00\x00\x00\x00SDN8T16NB2\n\xdd^\xbc',
      b'\xf1\x87SAMDBA7743924GJ3wwwwww\x87xgwvw\x88\x88\x88\x88wwww\x85_\xfa\xff\x86f\x7f\xff0\x9d\xf1\x89HT6WAD10A1\xf1\x82SDN8G25NB2\x00\x00\x00\x00\x00\x00',
      b'\xf1\x87SAMDBA7817334GJ3Vgvwvfvgww\x87wwwwwwfgv\x97O\xfd\xff\x88\x88o\xff\x8e\xeb\xf1\x89HT6WAD10A1\xf1\x82SDN8G25NB2\x00\x00\x00\x00\x00\x00',
      b'\xf1\x87SAMDBA8054504GJ3gw\x87xffvgffffwwwweUVUf?\xfc\xffvU_\xff\xddl\xf1\x89HT6WAD10A1\xf1\x82SDN8G25NB2\x00\x00\x00\x00\x00\x00',
      b'\xf1\x87SAMFB41553621GC7ww\x87xUU\x85Xvwwg\x88\x88\x88\x88wwgw\x86\xaf\xfb\xffuDo\xff\xaa\x8f\xf1\x81U913\x00\x00\x00\x00\x00\x00\xf1\x00bcsh8p54  U913\x00\x00\x00\x00\x00\x00SDN8T16NB2\n\xdd^\xbc',
      b'\xf1\x87SAMFB42555421GC7\x88\x88\x88\x88wvwgx\x88\x87\x88wwgw\x87wxw3\x8f\xfc\xff\x98f\x8f\xffga\xf1\x81U913\x00\x00\x00\x00\x00\x00\xf1\x00bcsh8p54  U913\x00\x00\x00\x00\x00\x00SDN8T16NB2\n\xdd^\xbc',
      b'\xf1\x87SAMFBA7978674GJ2gw\x87xgw\x97ywwwwvUGeUUeU\x87O\xfb\xff\x98w\x8f\xfffF\xf1\x81U913\x00\x00\x00\x00\x00\x00\xf1\x00bcsh8p54  U913\x00\x00\x00\x00\x00\x00SDN8T16NB2\n\xdd^\xbc',
      b'\xf1\x87SAMFBA9283024GJ2wwwwEUuWwwgwwwwwwwww\x87/\xfb\xff\x98w\x8f\xff<\xd3\xf1\x81U913\x00\x00\x00\x00\x00\x00\xf1\x00bcsh8p54  U913\x00\x00\x00\x00\x00\x00SDN8T16NB2\n\xdd^\xbc',
      b'\xf1\x87SAMFBA9708354GJ2wwwwVf\x86h\x88wx\x87xww\x87\x88\x88\x88\x88w/\xfa\xff\x97w\x8f\xff\x86\xa0\xf1\x81U913\x00\x00\x00\x00\x00\x00\xf1\x00bcsh8p54  U913\x00\x00\x00\x00\x00\x00SDN8T16NB2\n\xdd^\xbc',
      b'\xf1\x87SANDB45316691GC6\x99\x99\x99\x99\x88\x88\xa8\x8avfwfwwww\x87wxwT\x9f\xfd\xff\x88wo\xff\x1c\xfa\xf1\x89HT6WAD10A1\xf1\x82SDN8G25NB3\x00\x00\x00\x00\x00\x00',
      b'\xf1\x87SALFBA7460044GJ2gx\x87\x88Vf\x86hx\x88\x87\x88wwwwgw\x86wd?\xfa\xff\x86U_\xff\xaf\x1f\xf1\x81U913\x00\x00\x00\x00\x00\x00\xf1\x00bcsh8p54  U913\x00\x00\x00\x00\x00\x00SDN8T16NB2\n\xdd^\xbc',
      b'\xf1\x87SAMFBA8105254GJ2wx\x87\x88Vf\x86hx\x88\x87\x88wwwwwwww\x86O\xfa\xff\x99\x88\x7f\xffZG\xf1\x81U913\x00\x00\x00\x00\x00\x00\xf1\x00bcsh8p54  U913\x00\x00\x00\x00\x00\x00SDN8T16NB2\n\xdd^\xbc',
      b'\xf1\x87SANFB45889451GC7wx\x87\x88gw\x87x\x88\x88x\x88\x87wxw\x87wxw\x87\x8f\xfc\xffeU\x8f\xff+Q\xf1\x81U913\x00\x00\x00\x00\x00\x00\xf1\x00bcsh8p54  U913\x00\x00\x00\x00\x00\x00SDN8T16NB2\n\xdd^\xbc',
      b'\xf1\x00T02601BL  T02900A1  VDN8T25XXX900NSA\xb9\x13\xf9p',
    ],
  },
  CAR.SONATA_LF: {
    (Ecu.fwdRadar, 0x7d0, None): [
      b'\xf1\x00LF__ SCC F-CUP      1.00 1.00 96401-C2200         ',
    ],
    (Ecu.abs, 0x7d1, None): [
      b'\xf1\x00LF ESC \f 11 \x17\x01\x13 58920-C2610',
      b'\xf1\x00LF ESC \t 11 \x17\x01\x13 58920-C2610',
    ],
    (Ecu.engine, 0x7e0, None): [
      b'\xf1\x81606D5051\x00\x00\x00\x00\x00\x00\x00\x00',
      b'\xf1\x81606D5K51\x00\x00\x00\x00\x00\x00\x00\x00',
      b'\xf1\x81606G1051\x00\x00\x00\x00\x00\x00\x00\x00',
    ],
    (Ecu.fwdCamera, 0x7c4, None): [
      b'\xf1\x00LFF LKAS AT USA LHD 1.00 1.01 95740-C1000 E51',
      b'\xf1\x00LFF LKAS AT USA LHD 1.01 1.02 95740-C1000 E52',
    ],
    (Ecu.transmission, 0x7e1, None): [
      b'\xf1\x006T6H0_C2\x00\x006T6B4051\x00\x00TLF0G24NL1\xb0\x9f\xee\xf5',
      b'\xf1\x87\xff\xff\xff\xff\xff\xff\xff\xff\xff\xff\xff\xff\xff\xff\xff\xff\xff\xff\xff\xff\xff\xff\xff\xff\xff\xff\xff\xff\xff\xff\xff\xff\xff\xff\xff\xff\xff\xff\xff\xff\xff\xff\xf1\x816T6B4051\x00\x00\xf1\x006T6H0_C2\x00\x006T6B4051\x00\x00TLF0G24NL1\x00\x00\x00\x00',
      b'\xf1\x87\xff\xff\xff\xff\xff\xff\xff\xff\xff\xff\xff\xff\xff\xff\xff\xff\xff\xff\xff\xff\xff\xff\xff\xff\xff\xff\xff\xff\xff\xff\xff\xff\xff\xff\xff\xff\xff\xff\xff\xff\xff\xff\xf1\x816T6B4051\x00\x00\xf1\x006T6H0_C2\x00\x006T6B4051\x00\x00TLF0G24NL1\xb0\x9f\xee\xf5',
      b'\xf1\x87\xff\xff\xff\xff\xff\xff\xff\xff\xff\xff\xff\xff\xff\xff\xff\xff\xff\xff\xff\xff\xff\xff\xff\xff\xff\xff\xff\xff\xff\xff\xff\xff\xff\xff\xff\xff\xff\xff\xff\xff\xff\xff\xf1\x816T6B4051\x00\x00\xf1\x006T6H0_C2\x00\x006T6B4051\x00\x00TLF0G24SL2n\x8d\xbe\xd8',
      b'\xf1\x87LAHSGN012918KF10\x98\x88x\x87\x88\x88x\x87\x88\x88\x98\x88\x87w\x88w\x88\x88\x98\x886o\xf6\xff\x98w\x7f\xff3\x00\xf1\x816W3B1051\x00\x00\xf1\x006W351_C2\x00\x006W3B1051\x00\x00TLF0T20NL2\x00\x00\x00\x00',
      b'\xf1\x87LAHSGN012918KF10\x98\x88x\x87\x88\x88x\x87\x88\x88\x98\x88\x87w\x88w\x88\x88\x98\x886o\xf6\xff\x98w\x7f\xff3\x00\xf1\x816W3B1051\x00\x00\xf1\x006W351_C2\x00\x006W3B1051\x00\x00TLF0T20NL2H\r\xbdm',
      b'\xf1\x87LAJSG49645724HF0\x87x\x87\x88\x87www\x88\x99\xa8\x89\x88\x99\xa8\x89\x88\x99\xa8\x89S_\xfb\xff\x87f\x7f\xff^2\xf1\x816W3B1051\x00\x00\xf1\x006W351_C2\x00\x006W3B1051\x00\x00TLF0T20NL2H\r\xbdm',
    ],
  },
  CAR.TUCSON: {
    (Ecu.fwdRadar, 0x7d0, None): [
      b'\xf1\x00TL__ FCA F-CUP      1.00 1.01 99110-D3500         ',
      b'\xf1\x00TL__ FCA F-CUP      1.00 1.02 99110-D3510         ',
    ],
    (Ecu.engine, 0x7e0, None): [
      b'\xf1\x8971TLC2NAIDDIR002\xf1\x8271TLC2NAIDDIR002',
      b'\xf1\x81606G3051\x00\x00\x00\x00\x00\x00\x00\x00',
    ],
    (Ecu.fwdCamera, 0x7c4, None): [
      b'\xf1\x00TL  MFC  AT KOR LHD 1.00 1.02 95895-D3800 180719',
      b'\xf1\x00TL  MFC  AT USA LHD 1.00 1.06 95895-D3800 190107',
    ],
    (Ecu.transmission, 0x7e1, None): [
      b'\xf1\x87LBJXAN202299KF22\x87x\x87\x88ww\x87xx\x88\x97\x88\x87\x88\x98x\x88\x99\x98\x89\x87o\xf6\xff\x87w\x7f\xff\x12\x9a\xf1\x81U083\x00\x00\x00\x00\x00\x00\xf1\x00bcsh8p54  U083\x00\x00\x00\x00\x00\x00TTL2V20KL1\x8fRn\x8a',
      b'\xf1\x87KMLDCU585233TJ20wx\x87\x88x\x88\x98\x89vfwfwwww\x87f\x9f\xff\x98\xff\x7f\xf9\xf7s\xf1\x816T6G4051\x00\x00\xf1\x006T6J0_C2\x00\x006T6G4051\x00\x00TTL4G24NH2\x00\x00\x00\x00',
    ],
  },
  CAR.SANTA_FE: {
    (Ecu.fwdRadar, 0x7d0, None): [
      b'\xf1\x00TM__ SCC F-CUP      1.00 1.00 99110-S1210         ',
      b'\xf1\x00TM__ SCC F-CUP      1.00 1.01 99110-S2000         ',
      b'\xf1\x00TM__ SCC F-CUP      1.00 1.02 99110-S2000         ',
      b'\xf1\x00TM__ SCC F-CUP      1.00 1.03 99110-S2000         ',
    ],
    (Ecu.abs, 0x7d1, None): [
      b'\xf1\x00TM ESC \r 100\x18\x031 58910-S2650',
      b'\xf1\x00TM ESC \r 105\x19\x05# 58910-S1500',
      b'\xf1\x00TM ESC \r 103\x18\x11\x08 58910-S2650',
      b'\xf1\x00TM ESC \r 104\x19\x07\x08 58910-S2650',
      b'\xf1\x00TM ESC \x02 100\x18\x030 58910-S2600',
      b'\xf1\x00TM ESC \x02 102\x18\x07\x01 58910-S2600',
      b'\xf1\x00TM ESC \x02 103\x18\x11\x07 58910-S2600',
      b'\xf1\x00TM ESC \x02 104\x19\x07\x07 58910-S2600',
      b'\xf1\x00TM ESC \x03 103\x18\x11\x07 58910-S2600',
      b'\xf1\x00TM ESC \x0c 103\x18\x11\x08 58910-S2650',
    ],
    (Ecu.engine, 0x7e0, None): [
      b'\xf1\x81606EA051\x00\x00\x00\x00\x00\x00\x00\x00',
      b'\xf1\x81606G1051\x00\x00\x00\x00\x00\x00\x00\x00',
      b'\xf1\x81606G3051\x00\x00\x00\x00\x00\x00\x00\x00',
    ],
    (Ecu.eps, 0x7d4, None): [
      b'\xf1\x00TM  MDPS C 1.00 1.00 56340-S2000 8409',
      b'\xf1\x00TM  MDPS C 1.00 1.00 56340-S2000 8A12',
      b'\xf1\x00TM  MDPS C 1.00 1.01 56340-S2000 9129',
      b'\xf1\x00TM  MDPS R 1.00 1.02 57700-S1100 4TMDP102',
    ],
    (Ecu.fwdCamera, 0x7c4, None): [
      b'\xf1\x00TM  MFC  AT EUR LHD 1.00 1.01 99211-S1010 181207',
      b'\xf1\x00TM  MFC  AT USA LHD 1.00 1.00 99211-S2000 180409',
    ],
    (Ecu.transmission, 0x7e1, None): [
      b'\xf1\x00bcsh8p54  U833\x00\x00\x00\x00\x00\x00TTM4V22US3_<]\xf1',
      b'\xf1\x006W351_C2\x00\x006W3E1051\x00\x00TTM4T20NS5\x00\x00\x00\x00',
      b'\xf1\x87LBJSGA7082574HG0\x87www\x98\x88\x88\x88\x99\xaa\xb9\x9afw\x86gx\x99\xa7\x89co\xf8\xffvU_\xffR\xaf\xf1\x816W3C2051\x00\x00\xf1\x006W351_C2\x00\x006W3C2051\x00\x00TTM2T20NS1\x00\xa6\xe0\x91',
      b'\xf1\x87LBKSGA0458404HG0vfvg\x87www\x89\x99\xa8\x99y\xaa\xa7\x9ax\x88\xa7\x88t_\xf9\xff\x86w\x8f\xff\x15x\xf1\x816W3C2051\x00\x00\xf1\x006W351_C2\x00\x006W3C2051\x00\x00TTM2T20NS1\x00\x00\x00\x00',
      b'\xf1\x87LDJUEA6010814HG1\x87w\x87x\x86gvw\x88\x88\x98\x88gw\x86wx\x88\x97\x88\x85o\xf8\xff\x86f_\xff\xd37\xf1\x816W3C2051\x00\x00\xf1\x006W351_C2\x00\x006W3C2051\x00\x00TTM4T20NS0\xf8\x19\x92g',
      b'\xf1\x87LDJUEA6458264HG1ww\x87x\x97x\x87\x88\x88\x99\x98\x89g\x88\x86xw\x88\x97x\x86o\xf7\xffvw\x8f\xff3\x9a\xf1\x816W3C2051\x00\x00\xf1\x006W351_C2\x00\x006W3C2051\x00\x00TTM4T20NS0\xf8\x19\x92g',
      b'\xf1\x87LDKUEA2045844HG1wwww\x98\x88x\x87\x88\x88\xa8\x88x\x99\x97\x89x\x88\xa7\x88U\x7f\xf8\xffvfO\xffC\x1e\xf1\x816W3E0051\x00\x00\xf1\x006W351_C2\x00\x006W3E0051\x00\x00TTM4T20NS3\x00\x00\x00\x00',
      b'\xf1\x87LDKUEA9993304HG1\x87www\x97x\x87\x88\x99\x99\xa9\x99x\x99\xa7\x89w\x88\x97x\x86_\xf7\xffwwO\xffl#\xf1\x816W3C2051\x00\x00\xf1\x006W351_C2\x00\x006W3C2051\x00\x00TTM4T20NS1R\x7f\x90\n',
      b'\xf1\x87LDLUEA6061564HG1\xa9\x99\x89\x98\x87wwwx\x88\x97\x88x\x99\xa7\x89x\x99\xa7\x89sO\xf9\xffvU_\xff<\xde\xf1\x816W3E1051\x00\x00\xf1\x006W351_C2\x00\x006W3E1051\x00\x00TTM4T20NS50\xcb\xc3\xed',
      b'\xf1\x87LDLUEA6159884HG1\x88\x87hv\x99\x99y\x97\x89\xaa\xb8\x9ax\x99\x87\x89y\x99\xb7\x99\xa7?\xf7\xff\x97wo\xff\xf3\x05\xf1\x816W3E1051\x00\x00\xf1\x006W351_C2\x00\x006W3E1051\x00\x00TTM4T20NS5\x00\x00\x00\x00',
      b'\xf1\x87LDLUEA6852664HG1\x97wWu\x97www\x89\xaa\xc8\x9ax\x99\x97\x89x\x99\xa7\x89SO\xf7\xff\xa8\x88\x7f\xff\x03z\xf1\x816W3E1051\x00\x00\xf1\x006W351_C2\x00\x006W3E1051\x00\x00TTM4T20NS50\xcb\xc3\xed',
      b'\xf1\x87LDLUEA6898374HG1fevW\x87wwwx\x88\x97\x88h\x88\x96\x88x\x88\xa7\x88ao\xf9\xff\x98\x99\x7f\xffD\xe2\xf1\x816W3E1051\x00\x00\xf1\x006W351_C2\x00\x006W3E1051\x00\x00TTM4T20NS5\x00\x00\x00\x00',
      b'\xf1\x87LDLUEA6898374HG1fevW\x87wwwx\x88\x97\x88h\x88\x96\x88x\x88\xa7\x88ao\xf9\xff\x98\x99\x7f\xffD\xe2\xf1\x816W3E1051\x00\x00\xf1\x006W351_C2\x00\x006W3E1051\x00\x00TTM4T20NS50\xcb\xc3\xed',
      b'\xf1\x87SBJWAA5842214GG0\x88\x87\x88xww\x87x\x89\x99\xa8\x99\x88\x99\x98\x89w\x88\x87xw_\xfa\xfffU_\xff\xd1\x8d\xf1\x816W3C2051\x00\x00\xf1\x006W351_C2\x00\x006W3C2051\x00\x00TTM2G24NS1\x98{|\xe3',
      b'\xf1\x87SBJWAA5890864GG0\xa9\x99\x89\x98\x98\x87\x98y\x89\x99\xa8\x99w\x88\x87xww\x87wvo\xfb\xffuD_\xff\x9f\xb5\xf1\x816W3C2051\x00\x00\xf1\x006W351_C2\x00\x006W3C2051\x00\x00TTM2G24NS1\x98{|\xe3',
      b'\xf1\x87SBJWAA6562474GG0ffvgeTeFx\x88\x97\x88ww\x87www\x87w\x84o\xfa\xff\x87fO\xff\xc2 \xf1\x816W3C2051\x00\x00\xf1\x006W351_C2\x00\x006W3C2051\x00\x00TTM2G24NS1\x00\x00\x00\x00',
      b'\xf1\x87SBJWAA6562474GG0ffvgeTeFx\x88\x97\x88ww\x87www\x87w\x84o\xfa\xff\x87fO\xff\xc2 \xf1\x816W3C2051\x00\x00\xf1\x006W351_C2\x00\x006W3C2051\x00\x00TTM2G24NS1\x98{|\xe3',
      b'\xf1\x87SBJWAA7780564GG0wvwgUUeVwwwwx\x88\x87\x88wwwwd_\xfc\xff\x86f\x7f\xff\xd7*\xf1\x816W3C2051\x00\x00\xf1\x006W351_C2\x00\x006W3C2051\x00\x00TTM2G24NS2F\x84<\xc0',
      b'\xf1\x87SBJWAA8278284GG0ffvgUU\x85Xx\x88\x87\x88x\x88w\x88ww\x87w\x96o\xfd\xff\xa7U_\xff\xf2\xa0\xf1\x816W3C2051\x00\x00\xf1\x006W351_C2\x00\x006W3C2051\x00\x00TTM2G24NS2F\x84<\xc0',
      b'\xf1\x87SBLWAA4363244GG0wvwgwv\x87hgw\x86ww\x88\x87xww\x87wdo\xfb\xff\x86f\x7f\xff3$\xf1\x816W3E1051\x00\x00\xf1\x006W351_C2\x00\x006W3E1051\x00\x00TTM2G24NS6\x00\x00\x00\x00',
      b'\xf1\x87SBLWAA4363244GG0wvwgwv\x87hgw\x86ww\x88\x87xww\x87wdo\xfb\xff\x86f\x7f\xff3$\xf1\x816W3E1051\x00\x00\xf1\x006W351_C2\x00\x006W3E1051\x00\x00TTM2G24NS6x0\x17\xfe',
      b'\xf1\x87SBLWAA4899564GG0VfvgUU\x85Xx\x88\x87\x88vfgf\x87wxwvO\xfb\xff\x97f\xb1\xffSB\xf1\x816W3E1051\x00\x00\xf1\x006W351_C2\x00\x006W3E1051\x00\x00TTM2G24NS7\x00\x00\x00\x00',
      b'\xf1\x87SBLWAA6622844GG0wwwwff\x86hwwwwx\x88\x87\x88\x88\x88\x88\x88\x98?\xfd\xff\xa9\x88\x7f\xffn\xe5\xf1\x816W3E1051\x00\x00\xf1\x006W351_C2\x00\x006W3E1051\x00\x00TTM2G24NS7u\x1e{\x1c',
      b'\xf1\x87SDJXAA7656854GG1DEtWUU\x85X\x88\x88\x98\x88w\x88\x87xx\x88\x87\x88\x96o\xfb\xff\x86f\x7f\xff.\xca\xf1\x816W3C2051\x00\x00\xf1\x006W351_C2\x00\x006W3C2051\x00\x00TTM4G24NS2\x00\x00\x00\x00',
      b'\xf1\x87SDJXAA7656854GG1DEtWUU\x85X\x88\x88\x98\x88w\x88\x87xx\x88\x87\x88\x96o\xfb\xff\x86f\x7f\xff.\xca\xf1\x816W3C2051\x00\x00\xf1\x006W351_C2\x00\x006W3C2051\x00\x00TTM4G24NS2K\xdaV0',
      b'\xf1\x87SDKXAA2443414GG1vfvgwv\x87h\x88\x88\x88\x88ww\x87wwwww\x99_\xfc\xffvD?\xffl\xd2\xf1\x816W3E1051\x00\x00\xf1\x006W351_C2\x00\x006W3E1051\x00\x00TTM4G24NS6\x00\x00\x00\x00',
    ],
  },
  CAR.SANTA_FE_2022: {
    (Ecu.fwdRadar, 0x7d0, None): [
      b'\xf1\x00TM__ SCC F-CUP      1.00 1.00 99110-S1500         ',
      b'\xf1\x00TM__ SCC FHCUP      1.00 1.00 99110-S1500         ',
    ],
    (Ecu.abs, 0x7d1, None): [
      b'\xf1\x00TM ESC \x01 102!\x04\x03 58910-S2DA0',
      b'\xf1\x00TM ESC \x02 101 \x08\x04 58910-S2GA0',
      b'\xf1\x00TM ESC \x03 101 \x08\x02 58910-S2DA0',
      b'\xf1\x8758910-S2DA0\xf1\x00TM ESC \x03 101 \x08\x02 58910-S2DA0',
      b'\xf1\x8758910-S2GA0\xf1\x00TM ESC \x02 101 \x08\x04 58910-S2GA0',
      b'\xf1\x8758910-S1DA0\xf1\x00TM ESC \x1e 102 \x08\x08 58910-S1DA0',
      b'\xf1\x8758910-S2GA0\xf1\x00TM ESC \x04 102!\x04\x05 58910-S2GA0',
      b'\xf1\x00TM ESC \x04 102!\x04\x05 58910-S2GA0',
      b'\xf1\x00TM ESC \x04 101 \x08\x04 58910-S2GA0',
      b'\xf1\x00TM ESC \x02 103"\x07\x08 58910-S2GA0',
    ],
    (Ecu.engine, 0x7e0, None): [
      b'\xf1\x870\x00\x00\x00\x00\x00\x00\x00\x00\x00\x00\xf1\x81HM6M1_0a0_L50',
      b'\xf1\x81HM6M1_0a0_H00',
      b'\xf1\x82TACVN5GMI3XXXH0A',
      b'\xf1\x82TMBZN5TMD3XXXG2E',
      b'\xf1\x82TACVN5GSI3XXXH0A',
      b'\xf1\x82TMCFD5MMCXXXXG0A',
      b'\xf1\x81HM6M1_0a0_G20',
      b'\xf1\x870\x00\x00\x00\x00\x00\x00\x00\x00\x00\x00\xf1\x82TMDWN5TMD3TXXJ1A',
      b'\xf1\x81HM6M2_0a0_G00',
      b'\xf1\x870\x00\x00\x00\x00\x00\x00\x00\x00\x00\x00\xf1\x81HM6M1_0a0_J10',
      b'\xf1\x8739101-2STN8\xf1\x81HM6M1_0a0_M00',
    ],
    (Ecu.eps, 0x7d4, None): [
      b'\xf1\x00TM  MDPS C 1.00 1.02 56370-S2AA0 0B19',
      b'\xf1\x00TM  MDPS C 1.00 1.01 56310-S1AB0 4TSDC101',
    ],
    (Ecu.fwdCamera, 0x7c4, None): [
      b'\xf1\x00TMA MFC  AT MEX LHD 1.00 1.01 99211-S2500 210205',
      b'\xf1\x00TMA MFC  AT USA LHD 1.00 1.00 99211-S2500 200720',
      b'\xf1\x00TM  MFC  AT EUR LHD 1.00 1.03 99211-S1500 210224',
      b'\xf1\x00TMA MFC  AT USA LHD 1.00 1.01 99211-S2500 210205',
      b'\xf1\x00TMA MFC  AT USA LHD 1.00 1.03 99211-S2500 220414',
    ],
    (Ecu.transmission, 0x7e1, None): [
      b'\xf1\x00HT6WA280BLHT6WAD00A1STM2G25NH2\x00\x00\x00\x00\x00\x00\xf8\xc0\xc3\xaa',
      b'\xf1\x00HT6WA280BLHT6WAD00A1STM4G25NH1\x00\x00\x00\x00\x00\x00\x9cl\x04\xbc',
      b'\xf1\x00T02601BL  T02900A1  VTMPT25XXX900NSA\xf3\xf4Uj',
      b'\xf1\x87SDMXCA9087684GN1VfvgUUeVwwgwwwwwffffU?\xfb\xff\x97\x88\x7f\xff+\xa4\xf1\x89HT6WAD00A1\xf1\x82STM4G25NH1\x00\x00\x00\x00\x00\x00',
      b'\xf1\x00T02601BL  T02730A1  VTMPT25XXX730NS2\xa6\x06\x88\xf7',
      b'\xf1\x87SDMXCA8653204GN1EVugEUuWwwwwww\x87wwwwwv/\xfb\xff\xa8\x88\x9f\xff\xa5\x9c\xf1\x89HT6WAD00A1\xf1\x82STM4G25NH1\x00\x00\x00\x00\x00\x00',
      b'\xf1\x87954A02N250\x00\x00\x00\x00\x00\xf1\x81T02730A1  \xf1\x00T02601BL  T02730A1  VTMPT25XXX730NS2\xa6\x06\x88\xf7',
      b'\xf1\x87KMMYBU034207SB72x\x89\x88\x98h\x88\x98\x89\x87fhvvfWf33_\xff\x87\xff\x8f\xfa\x81\xe5\xf1\x89HT6TAF00A1\xf1\x82STM0M25GS1\x00\x00\x00\x00\x00\x00',
      b'\xf1\x87954A02N250\x00\x00\x00\x00\x00\xf1\x81T02730A1  \xf1\x00T02601BL  T02730A1  VTMPT25XXX730NS2\xa6',
      b'\xf1\x00HT6TA290BLHT6TAF00A1STM0M25GS1\x00\x00\x00\x00\x00\x006\xd8\x97\x15',
      b'\xf1\x00T02601BL  T02900A1  VTMPT25XXX900NS8\xb7\xaa\xfe\xfc',
      b'\xf1\x87954A02N250\x00\x00\x00\x00\x00\xf1\x81T02900A1  \xf1\x00T02601BL  T02900A1  VTMPT25XXX900NS8\xb7\xaa\xfe\xfc',
      b'\xf1\x00T02601BL  T02800A1  VTMPT25XXX800NS4\xed\xaf\xed\xf5',
      b'\xf1\x00T02601BL  T02900A1  VTMPT25XXW900NS1c\x918\xc5',
    ],
  },
  CAR.SANTA_FE_HEV_2022: {
    (Ecu.fwdRadar, 0x7d0, None): [
      b'\xf1\x00TMhe SCC FHCUP      1.00 1.00 99110-CL500         ',
    ],
    (Ecu.eps, 0x7d4, None): [
      b'\xf1\x00TM  MDPS C 1.00 1.02 56310-CLAC0 4TSHC102',
      b'\xf1\x00TM  MDPS C 1.00 1.02 56310-CLEC0 4TSHC102',
      b'\xf1\x00TM  MDPS R 1.00 1.05 57700-CL000 4TSHP105',
      b'\xf1\x00TM  MDPS C 1.00 1.02 56310-GA000 4TSHA100',
    ],
    (Ecu.fwdCamera, 0x7c4, None): [
      b'\xf1\x00TMH MFC  AT EUR LHD 1.00 1.06 99211-S1500 220727',
      b'\xf1\x00TMH MFC  AT USA LHD 1.00 1.03 99211-S1500 210224',
      b'\xf1\x00TMH MFC  AT USA LHD 1.00 1.06 99211-S1500 220727',
      b'\xf1\x00TMA MFC  AT USA LHD 1.00 1.03 99211-S2500 220414',
    ],
    (Ecu.transmission, 0x7e1, None): [
      b'\xf1\x00PSBG2333  E16\x00\x00\x00\x00\x00\x00\x00TTM2H16SA3\xa3\x1b\xe14',
      b'\xf1\x00PSBG2333  E16\x00\x00\x00\x00\x00\x00\x00TTM2H16UA3I\x94\xac\x8f',
      b'\xf1\x87959102T250\x00\x00\x00\x00\x00\xf1\x81E14\x00\x00\x00\x00\x00\x00\x00\xf1\x00PSBG2333  E14\x00\x00\x00\x00\x00\x00\x00TTM2H16SA2\x80\xd7l\xb2',
    ],
    (Ecu.engine, 0x7e0, None): [
      b'\xf1\x87391312MTC1',
      b'\xf1\x87391312MTE0',
      b'\xf1\x87391312MTL0',
    ],
  },
  CAR.SANTA_FE_PHEV_2022: {
    (Ecu.fwdRadar, 0x7d0, None): [
      b'\xf1\x8799110CL500\xf1\x00TMhe SCC FHCUP      1.00 1.00 99110-CL500         ',
    ],
    (Ecu.eps, 0x7d4, None): [
      b'\xf1\x00TM  MDPS C 1.00 1.02 56310-CLAC0 4TSHC102',
      b'\xf1\x00TM  MDPS C 1.00 1.02 56310-CLEC0 4TSHC102',
    ],
    (Ecu.fwdCamera, 0x7c4, None): [
      b'\xf1\x00TMP MFC  AT USA LHD 1.00 1.03 99211-S1500 210224',
    ],
    (Ecu.transmission, 0x7e1, None): [
      b'\xf1\x8795441-3D121\x00\xf1\x81E16\x00\x00\x00\x00\x00\x00\x00\xf1\x00PSBG2333  E16\x00\x00\x00\x00\x00\x00\x00TTM2P16SA0o\x88^\xbe',
      b'\xf1\x8795441-3D121\x00\xf1\x81E16\x00\x00\x00\x00\x00\x00\x00\xf1\x00PSBG2333  E16\x00\x00\x00\x00\x00\x00\x00TTM2P16SA1\x0b\xc5\x0f\xea',
    ],
    (Ecu.engine, 0x7e0, None): [
      b'\xf1\x87391312MTF0',
    ],
  },
  CAR.KIA_STINGER: {
    (Ecu.fwdRadar, 0x7d0, None): [
      b'\xf1\x00CK__ SCC F_CUP      1.00 1.01 96400-J5100         ',
      b'\xf1\x00CK__ SCC F_CUP      1.00 1.03 96400-J5100         ',
      b'\xf1\x00CK__ SCC F_CUP      1.00 1.01 96400-J5000         ',
      b'\xf1\x00CK__ SCC F_CUP      1.00 1.02 96400-J5100         ',
    ],
    (Ecu.engine, 0x7e0, None): [
      b'\xf1\x81606DE051\x00\x00\x00\x00\x00\x00\x00\x00',
      b'\xf1\x81640E0051\x00\x00\x00\x00\x00\x00\x00\x00',
      b'\xf1\x82CKJN3TMSDE0B\x00\x00\x00\x00',
      b'\xf1\x82CKKN3TMD_H0A\x00\x00\x00\x00',
      b'\xe0\x19\xff\xe7\xe7g\x01\xa2\x00\x0f\x00\x9e\x00\x06\x00\xff\xff\xff\xff\xff\xff\x00\x00\xff\xff\xff\xff\xff\xff\x00\x00\x0f\x0e\x0f\x0f\x0e\r\x00\x00\x7f\x02.\xff\x00\x00~p\x00\x00\x00\x00u\xff\xf9\xff\x00\x00\x00\x00V\t\xd5\x01\xc0\x00\x00\x00\x007\xfb\xfc\x0b\x8d\x00',
      b'\xf1\x81640H0051\x00\x00\x00\x00\x00\x00\x00\x00',
    ],
    (Ecu.eps, 0x7d4, None): [
      b'\xf1\x00CK  MDPS R 1.00 1.04 57700-J5200 4C2CL104',
      b'\xf1\x00CK  MDPS R 1.00 1.04 57700-J5220 4C2VL104',
      b'\xf1\x00CK  MDPS R 1.00 1.04 57700-J5420 4C4VL104',
      b'\xf1\x00CK  MDPS R 1.00 1.06 57700-J5420 4C4VL106',
      b'\xf1\x00CK  MDPS R 1.00 1.07 57700-J5220 4C2VL107',
      b'\xf1\x00CK  MDPS R 1.00 1.06 57700-J5220 4C2VL106',
    ],
    (Ecu.fwdCamera, 0x7c4, None): [
      b'\xf1\x00CK  MFC  AT USA LHD 1.00 1.03 95740-J5000 170822',
      b'\xf1\x00CK  MFC  AT USA LHD 1.00 1.04 95740-J5000 180504',
      b'\xf1\x00CK  MFC  AT EUR LHD 1.00 1.03 95740-J5000 170822',
    ],
    (Ecu.transmission, 0x7e1, None): [
      b'\xf1\x00bcsh8p54  E25\x00\x00\x00\x00\x00\x00\x00SCK0T33NB2\xb3\xee\xba\xdc',
      b'\xf1\x87VCJLE17622572DK0vd6D\x99\x98y\x97vwVffUfvfC%CuT&Dx\x87o\xff{\x1c\xf1\x81E21\x00\x00\x00\x00\x00\x00\x00\xf1\x00bcsh8p54  E21\x00\x00\x00\x00\x00\x00\x00SCK0T33NB0\x88\xa2\xe6\xf0',
      b'\xf1\x87VDHLG17000192DK2xdFffT\xa5VUD$DwT\x86wveVeeD&T\x99\xba\x8f\xff\xcc\x99\xf1\x81E21\x00\x00\x00\x00\x00\x00\x00\xf1\x00bcsh8p54  E21\x00\x00\x00\x00\x00\x00\x00SCK0T33NB0\x88\xa2\xe6\xf0',
      b'\xf1\x87VDHLG17000192DK2xdFffT\xa5VUD$DwT\x86wveVeeD&T\x99\xba\x8f\xff\xcc\x99\xf1\x89E21\x00\x00\x00\x00\x00\x00\x00\xf1\x82SCK0T33NB0',
      b'\xf1\x87VDHLG17034412DK2vD6DfVvVTD$D\x99w\x88\x98EDEDeT6DgfO\xff\xc3=\xf1\x81E21\x00\x00\x00\x00\x00\x00\x00\xf1\x00bcsh8p54  E21\x00\x00\x00\x00\x00\x00\x00SCK0T33NB0\x88\xa2\xe6\xf0',
      b'\xf1\x87VDHLG17118862DK2\x8awWwgu\x96wVfUVwv\x97xWvfvUTGTx\x87o\xff\xc9\xed\xf1\x81E21\x00\x00\x00\x00\x00\x00\x00\xf1\x00bcsh8p54  E21\x00\x00\x00\x00\x00\x00\x00SCK0T33NB0\x88\xa2\xe6\xf0',
      b'\xf1\x87VDKLJ18675252DK6\x89vhgwwwwveVU\x88w\x87w\x99vgf\x97vXfgw_\xff\xc2\xfb\xf1\x89E25\x00\x00\x00\x00\x00\x00\x00\xf1\x82TCK0T33NB2',
      b'\xf1\x87WAJTE17552812CH4vfFffvfVeT5DwvvVVdFeegeg\x88\x88o\xff\x1a]\xf1\x81E21\x00\x00\x00\x00\x00\x00\x00\xf1\x00bcsh8p54  E21\x00\x00\x00\x00\x00\x00\x00TCK2T20NB1\x19\xd2\x00\x94',
      b'\xf1\x87VDHLG17274082DK2wfFf\x89x\x98wUT5T\x88v\x97xgeGefTGTVvO\xff\x1c\x14\xf1\x81E19\x00\x00\x00\x00\x00\x00\x00\xf1\x00bcsh8p54  E19\x00\x00\x00\x00\x00\x00\x00SCK0T33UB2\xee[\x97S',
      b'\xf1\x87VDHLG17000192DK2xdFffT\xa5VUD$DwT\x86wveVeeD&T\x99\xba\x8f\xff\xcc\x99\xf1\x81E21\x00\x00\x00\x00\x00\x00\x00\xf1\x00bcsh8p54  E21\x00\x00\x00\x00\x00\x00\x00SCK0T33NB0\t\xb7\x17\xf5',
      b'\xf1\x00bcsh8p54  E21\x00\x00\x00\x00\x00\x00\x00SCK0T33NB0\t\xb7\x17\xf5',
      b'\xf1\x00bcsh8p54  E21\x00\x00\x00\x00\x00\x00\x00SCK0T33NB0\x88\xa2\xe6\xf0',
    ],
  },
  CAR.KIA_STINGER_2022: {
    (Ecu.fwdRadar, 0x7d0, None): [
      b'\xf1\x00CK__ SCC F-CUP      1.00 1.00 99110-J5500         ',
      b'\xf1\x00CK__ SCC FHCUP      1.00 1.00 99110-J5500         ',
    ],
    (Ecu.engine, 0x7e0, None): [
      b'\xf1\x81640R0051\x00\x00\x00\x00\x00\x00\x00\x00',
      b'\xf1\x81HM6M1_0a0_H00',
    ],
    (Ecu.eps, 0x7d4, None): [
      b'\xf1\x00CK  MDPS R 1.00 5.03 57700-J5380 4C2VR503',
      b'\xf1\x00CK  MDPS R 1.00 5.03 57700-J5300 4C2CL503',
    ],
    (Ecu.fwdCamera, 0x7c4, None): [
      b'\xf1\x00CK  MFC  AT AUS RHD 1.00 1.00 99211-J5500 210622',
      b'\xf1\x00CK  MFC  AT KOR LHD 1.00 1.00 99211-J5500 210622',
    ],
    (Ecu.transmission, 0x7e1, None): [
      b'\xf1\x87VCNLF11383972DK1vffV\x99\x99\x89\x98\x86eUU\x88wg\x89vfff\x97fff\x99\x87o\xff"\xc1\xf1\x81E30\x00\x00\x00\x00\x00\x00\x00\xf1\x00bcsh8p54  E30\x00\x00\x00\x00\x00\x00\x00SCK0T33GH0\xbe`\xfb\xc6',
      b'\xf1\x00bcsh8p54  E31\x00\x00\x00\x00\x00\x00\x00SCK0T25KH2B\xfbI\xe2',
    ],
  },
  CAR.PALISADE: {
    (Ecu.fwdRadar, 0x7d0, None): [
      b'\xf1\x00LX2_ SCC F-CUP      1.00 1.04 99110-S8100         ',
      b'\xf1\x00LX2_ SCC F-CUP      1.00 1.05 99110-S8100         ',
      b'\xf1\x00LX2 SCC FHCUP      1.00 1.04 99110-S8100         ',
      b'\xf1\x00LX2_ SCC FHCU-      1.00 1.05 99110-S8100         ',
      b'\xf1\x00LX2_ SCC FHCUP      1.00 1.00 99110-S8110         ',
      b'\xf1\x00LX2_ SCC FHCUP      1.00 1.04 99110-S8100         ',
      b'\xf1\x00LX2_ SCC FHCUP      1.00 1.05 99110-S8100         ',
      b'\xf1\x00ON__ FCA FHCUP      1.00 1.02 99110-S9100         ',
      b'\xf1\x00ON__ FCA FHCUP      1.00 1.01 99110-S9110         ',
    ],
    (Ecu.abs, 0x7d1, None): [
      b'\xf1\x00LX ESC \x01 103\x19\t\x10 58910-S8360',
      b'\xf1\x00LX ESC \x01 1031\t\x10 58910-S8360',
      b'\xf1\x00LX ESC \x0b 101\x19\x03\x17 58910-S8330',
      b'\xf1\x00LX ESC \x0b 102\x19\x05\x07 58910-S8330',
      b'\xf1\x00LX ESC \x0b 103\x19\t\t 58910-S8350',
      b'\xf1\x00LX ESC \x0b 103\x19\t\x07 58910-S8330',
      b'\xf1\x00LX ESC \x0b 103\x19\t\x10 58910-S8360',
      b'\xf1\x00LX ESC \x0b 104 \x10\x16 58910-S8360',
      b'\xf1\x00ON ESC \x0b 100\x18\x12\x18 58910-S9360',
      b'\xf1\x00ON ESC \x0b 101\x19\t\x08 58910-S9360',
      b'\xf1\x00ON ESC \x0b 101\x19\t\x05 58910-S9320',
      b'\xf1\x00ON ESC \x01 101\x19\t\x08 58910-S9360',
    ],
    (Ecu.engine, 0x7e0, None): [
      b'\xf1\x81640J0051\x00\x00\x00\x00\x00\x00\x00\x00',
      b'\xf1\x81640K0051\x00\x00\x00\x00\x00\x00\x00\x00',
      b'\xf1\x81640S1051\x00\x00\x00\x00\x00\x00\x00\x00',
    ],
    (Ecu.eps, 0x7d4, None): [
      b'\xf1\x00LX2 MDPS C 1,00 1,03 56310-S8020 4LXDC103',
      b'\xf1\x00LX2 MDPS C 1.00 1.03 56310-S8000 4LXDC103',
      b'\xf1\x00LX2 MDPS C 1.00 1.03 56310-S8020 4LXDC103',
      b'\xf1\x00LX2 MDPS C 1.00 1.04 56310-S8020 4LXDC104',
      b'\xf1\x00ON  MDPS C 1.00 1.00 56340-S9000 8B13',
      b'\xf1\x00ON  MDPS C 1.00 1.01 56340-S9000 9201',
    ],
    (Ecu.fwdCamera, 0x7c4, None): [
      b'\xf1\x00LX2 MFC  AT USA LHD 1.00 1.03 99211-S8100 190125',
      b'\xf1\x00LX2 MFC  AT USA LHD 1.00 1.05 99211-S8100 190909',
      b'\xf1\x00LX2 MFC  AT USA LHD 1.00 1.07 99211-S8100 200422',
      b'\xf1\x00LX2 MFC  AT USA LHD 1.00 1.08 99211-S8100 200903',
      b'\xf1\x00ON  MFC  AT USA LHD 1.00 1.01 99211-S9100 181105',
      b'\xf1\x00ON  MFC  AT USA LHD 1.00 1.03 99211-S9100 200720',
      b'\xf1\x00LX2 MFC  AT USA LHD 1.00 1.00 99211-S8110 210226',
      b'\xf1\x00ON  MFC  AT USA LHD 1.00 1.04 99211-S9100 211227',
    ],
    (Ecu.transmission, 0x7e1, None): [
      b'\xf1\x00bcsh8p54  U872\x00\x00\x00\x00\x00\x00TON4G38NB1\x96z28',
      b'\xf1\x00bcsh8p54  U891\x00\x00\x00\x00\x00\x00SLX4G38NB3X\xa8\xc08',
      b'\xf1\x00bcsh8p54  U903\x00\x00\x00\x00\x00\x00TON4G38NB2[v\\\xb6',
      b'\xf1\x00bcsh8p54  U922\x00\x00\x00\x00\x00\x00TON2G38NB5j\x94.\xde',
      b'\xf1\x87LBLUFN591307KF25vgvw\x97wwwy\x99\xa7\x99\x99\xaa\xa9\x9af\x88\x96h\x95o\xf7\xff\x99f/\xff\xe4c\xf1\x81U891\x00\x00\x00\x00\x00\x00\xf1\x00bcsh8p54  U891\x00\x00\x00\x00\x00\x00SLX2G38NB2\xd7\xc1/\xd1',
      b'\xf1\x87LBLUFN650868KF36\xa9\x98\x89\x88\xa8\x88\x88\x88h\x99\xa6\x89fw\x86gw\x88\x97x\xaa\x7f\xf6\xff\xbb\xbb\x8f\xff+\x82\xf1\x81U891\x00\x00\x00\x00\x00\x00\xf1\x00bcsh8p54  U891\x00\x00\x00\x00\x00\x00SLX2G38NB3\xd1\xc3\xf8\xa8',
      b'\xf1\x87LBLUFN655162KF36\x98\x88\x88\x88\x98\x88\x88\x88x\x99\xa7\x89x\x99\xa7\x89x\x99\x97\x89g\x7f\xf7\xffwU_\xff\xe9!\xf1\x81U891\x00\x00\x00\x00\x00\x00\xf1\x00bcsh8p54  U891\x00\x00\x00\x00\x00\x00SLX2G38NB3\xd1\xc3\xf8\xa8',
      b'\xf1\x87LBLUFN731381KF36\xb9\x99\x89\x98\x98\x88\x88\x88\x89\x99\xa8\x99\x88\x99\xa8\x89\x88\x88\x98\x88V\x7f\xf6\xff\x99w\x8f\xff\xad\xd8\xf1\x81U891\x00\x00\x00\x00\x00\x00\xf1\x00bcsh8p54  U891\x00\x00\x00\x00\x00\x00SLX2G38NB3\xd1\xc3\xf8\xa8',
      b'\xf1\x87LDKVAA0028604HH1\xa8\x88x\x87vgvw\x88\x99\xa8\x89gw\x86ww\x88\x97x\x97o\xf9\xff\x97w\x7f\xffo\x02\xf1\x81U872\x00\x00\x00\x00\x00\x00\xf1\x00bcsh8p54  U872\x00\x00\x00\x00\x00\x00TON4G38NB1\x96z28',
      b'\xf1\x87LDKVAA3068374HH1wwww\x87xw\x87y\x99\xa7\x99w\x88\x87xw\x88\x97x\x85\xaf\xfa\xffvU/\xffU\xdc\xf1\x81U872\x00\x00\x00\x00\x00\x00\xf1\x00bcsh8p54  U872\x00\x00\x00\x00\x00\x00TON4G38NB1\x96z28',
      b'\xf1\x87LDKVBN382172KF26\x98\x88\x88\x88\xa8\x88\x88\x88x\x99\xa7\x89\x87\x88\x98x\x98\x99\xa9\x89\xa5_\xf6\xffDDO\xff\xcd\x16\xf1\x81U891\x00\x00\x00\x00\x00\x00\xf1\x00bcsh8p54  U891\x00\x00\x00\x00\x00\x00SLX4G38NB2\xafL]\xe7',
      b'\xf1\x87LDKVBN424201KF26\xba\xaa\x9a\xa9\x99\x99\x89\x98\x89\x99\xa8\x99\x88\x99\x98\x89\x88\x99\xa8\x89v\x7f\xf7\xffwf_\xffq\xa6\xf1\x81U891\x00\x00\x00\x00\x00\x00\xf1\x00bcsh8p54  U891\x00\x00\x00\x00\x00\x00SLX4G38NB2\xafL]\xe7',
      b'\xf1\x87LDKVBN540766KF37\x87wgv\x87w\x87xx\x99\x97\x89v\x88\x97h\x88\x88\x88\x88x\x7f\xf6\xffvUo\xff\xd3\x01\xf1\x81U891\x00\x00\x00\x00\x00\x00\xf1\x00bcsh8p54  U891\x00\x00\x00\x00\x00\x00SLX4G38NB2\xafL]\xe7',
      b'\xf1\x87LDLVAA4225634HH1\x98\x88\x88\x88eUeVx\x88\x87\x88g\x88\x86xx\x88\x87\x88\x86o\xf9\xff\x87w\x7f\xff\xf2\xf7\xf1\x81U903\x00\x00\x00\x00\x00\x00\xf1\x00bcsh8p54  U903\x00\x00\x00\x00\x00\x00TON4G38NB2[v\\\xb6',
      b'\xf1\x87LDLVAA4777834HH1\x98\x88x\x87\x87wwwx\x88\x87\x88x\x99\x97\x89x\x88\x97\x88\x86o\xfa\xff\x86fO\xff\x1d9\xf1\x81U903\x00\x00\x00\x00\x00\x00\xf1\x00bcsh8p54  U903\x00\x00\x00\x00\x00\x00TON4G38NB2[v\\\xb6',
      b'\xf1\x87LDLVAA5194534HH1ffvguUUUx\x88\xa7\x88h\x99\x96\x89x\x88\x97\x88ro\xf9\xff\x98wo\xff\xaaM\xf1\x81U903\x00\x00\x00\x00\x00\x00\xf1\x00bcsh8p54  U903\x00\x00\x00\x00\x00\x00TON4G38NB2[v\\\xb6',
      b'\xf1\x87LDLVAA5949924HH1\xa9\x99y\x97\x87wwwx\x99\x97\x89x\x99\xa7\x89x\x99\xa7\x89\x87_\xfa\xffeD?\xff\xf1\xfd\xf1\x81U903\x00\x00\x00\x00\x00\x00\xf1\x00bcsh8p54  U903\x00\x00\x00\x00\x00\x00TON4G38NB2[v\\\xb6',
      b'\xf1\x87LDLVBN560098KF26\x86fff\x87vgfg\x88\x96xfw\x86gfw\x86g\x95\xf6\xffeU_\xff\x92c\xf1\x81U891\x00\x00\x00\x00\x00\x00\xf1\x00bcsh8p54  U891\x00\x00\x00\x00\x00\x00SLX4G38NB2\xafL]\xe7',
      b'\xf1\x87LDLVBN602045KF26\xb9\x99\x89\x98\x97vwgy\xaa\xb7\x9af\x88\x96hw\x99\xa7y\xa9\x7f\xf5\xff\x99w\x7f\xff,\xd3\xf1\x81U891\x00\x00\x00\x00\x00\x00\xf1\x00bcsh8p54  U891\x00\x00\x00\x00\x00\x00SLX4G38NB3X\xa8\xc08',
      b'\xf1\x87LDLVBN628911KF26\xa9\x99\x89\x98\x98\x88\x88\x88y\x99\xa7\x99fw\x86gw\x88\x87x\x83\x7f\xf6\xff\x98wo\xff2\xda\xf1\x81U891\x00\x00\x00\x00\x00\x00\xf1\x00bcsh8p54  U891\x00\x00\x00\x00\x00\x00SLX4G38NB3X\xa8\xc08',
      b'\xf1\x87LDLVBN645817KF37\x87www\x98\x87xwx\x99\x97\x89\x99\x99\x99\x99g\x88\x96x\xb6_\xf7\xff\x98fo\xff\xe2\x86\xf1\x81U891\x00\x00\x00\x00\x00\x00\xf1\x00bcsh8p54  U891\x00\x00\x00\x00\x00\x00SLX4G38NB3X\xa8\xc08',
      b'\xf1\x87LDLVBN662115KF37\x98\x88\x88\x88\xa8\x88\x88\x88x\x99\x97\x89x\x99\xa7\x89\x88\x99\xa8\x89\x88\x7f\xf7\xfffD_\xff\xdc\x84\xf1\x81U891\x00\x00\x00\x00\x00\x00\xf1\x00bcsh8p54  U891\x00\x00\x00\x00\x00\x00SLX4G38NB3X\xa8\xc08',
      b'\xf1\x87LDLVBN667933KF37\xb9\x99\x89\x98\xb9\x99\x99\x99x\x88\x87\x88w\x88\x87x\x88\x88\x98\x88\xcbo\xf7\xffe3/\xffQ!\xf1\x81U891\x00\x00\x00\x00\x00\x00\xf1\x00bcsh8p54  U891\x00\x00\x00\x00\x00\x00SLX4G38NB3X\xa8\xc08',
      b'\xf1\x87LDLVBN673087KF37\x97www\x86fvgx\x99\x97\x89\x99\xaa\xa9\x9ag\x88\x86x\xe9_\xf8\xff\x98w\x7f\xff"\xad\xf1\x81U891\x00\x00\x00\x00\x00\x00\xf1\x00bcsh8p54  U891\x00\x00\x00\x00\x00\x00SLX4G38NB3X\xa8\xc08',
      b'\xf1\x87LDLVBN673841KF37\x98\x88x\x87\x86g\x86xy\x99\xa7\x99\x88\x99\xa8\x89w\x88\x97xdo\xf5\xff\x98\x88\x8f\xffT\xec\xf1\x81U891\x00\x00\x00\x00\x00\x00\xf1\x00bcsh8p54  U891\x00\x00\x00\x00\x00\x00SLX4G38NB3X\xa8\xc08',
      b'\xf1\x87LDLVBN681363KF37\x98\x88\x88\x88\x97x\x87\x88y\xaa\xa7\x9a\x88\x88\x98\x88\x88\x88\x88\x88vo\xf6\xffvD\x7f\xff%v\xf1\x81U891\x00\x00\x00\x00\x00\x00\xf1\x00bcsh8p54  U891\x00\x00\x00\x00\x00\x00SLX4G38NB3X\xa8\xc08',
      b'\xf1\x87LDLVBN713782KF37\x99\x99y\x97\x98\x88\x88\x88x\x88\x97\x88\x88\x99\x98\x89\x88\x99\xa8\x89\x87o\xf7\xffeU?\xff7,\xf1\x81U891\x00\x00\x00\x00\x00\x00\xf1\x00bcsh8p54  U891\x00\x00\x00\x00\x00\x00SLX4G38NB3X\xa8\xc08',
      b'\xf1\x87LDLVBN713890KF26\xb9\x99\x89\x98\xa9\x99\x99\x99x\x99\x97\x89\x88\x99\xa8\x89\x88\x99\xb8\x89Do\xf7\xff\xa9\x88o\xffs\r\xf1\x81U891\x00\x00\x00\x00\x00\x00\xf1\x00bcsh8p54  U891\x00\x00\x00\x00\x00\x00SLX4G38NB3X\xa8\xc08',
      b'\xf1\x87LDLVBN733215KF37\x99\x98y\x87\x97wwwi\x99\xa6\x99x\x99\xa7\x89V\x88\x95h\x86o\xf7\xffeDO\xff\x12\xe7\xf1\x81U891\x00\x00\x00\x00\x00\x00\xf1\x00bcsh8p54  U891\x00\x00\x00\x00\x00\x00SLX4G38NB3X\xa8\xc08',
      b'\xf1\x87LDLVBN750044KF37\xca\xa9\x8a\x98\xa7wwwy\xaa\xb7\x9ag\x88\x96x\x88\x99\xa8\x89\xb9\x7f\xf6\xff\xa8w\x7f\xff\xbe\xde\xf1\x81U891\x00\x00\x00\x00\x00\x00\xf1\x00bcsh8p54  U891\x00\x00\x00\x00\x00\x00SLX4G38NB3X\xa8\xc08',
      b'\xf1\x87LDLVBN752612KF37\xba\xaa\x8a\xa8\x87w\x87xy\xaa\xa7\x9a\x88\x99\x98\x89x\x88\x97\x88\x96o\xf6\xffvU_\xffh\x1b\xf1\x81U891\x00\x00\x00\x00\x00\x00\xf1\x00bcsh8p54  U891\x00\x00\x00\x00\x00\x00SLX4G38NB3X\xa8\xc08',
      b'\xf1\x87LDLVBN755553KF37\x87xw\x87\x97w\x87xy\x99\xa7\x99\x99\x99\xa9\x99Vw\x95gwo\xf6\xffwUO\xff\xb5T\xf1\x81U891\x00\x00\x00\x00\x00\x00\xf1\x00bcsh8p54  U891\x00\x00\x00\x00\x00\x00SLX4G38NB3X\xa8\xc08',
      b'\xf1\x87LDLVBN757883KF37\x98\x87xw\x98\x87\x88xy\xaa\xb7\x9ag\x88\x96x\x89\x99\xa8\x99e\x7f\xf6\xff\xa9\x88o\xff5\x15\xf1\x81U922\x00\x00\x00\x00\x00\x00\xf1\x00bcsh8p54  U922\x00\x00\x00\x00\x00\x00SLX4G38NB4\xd6\xe8\xd7\xa6',
      b'\xf1\x87LDMVBN778156KF37\x87vWe\xa9\x99\x99\x99y\x99\xb7\x99\x99\x99\x99\x99x\x99\x97\x89\xa8\x7f\xf8\xffwf\x7f\xff\x82_\xf1\x81U922\x00\x00\x00\x00\x00\x00\xf1\x00bcsh8p54  U922\x00\x00\x00\x00\x00\x00SLX4G38NB4\xd6\xe8\xd7\xa6',
      b'\xf1\x87LDMVBN780576KF37\x98\x87hv\x97x\x97\x89x\x99\xa7\x89\x88\x99\x98\x89w\x88\x97x\x98\x7f\xf7\xff\xba\x88\x8f\xff\x1e0\xf1\x81U922\x00\x00\x00\x00\x00\x00\xf1\x00bcsh8p54  U922\x00\x00\x00\x00\x00\x00SLX4G38NB4\xd6\xe8\xd7\xa6',
      b'\xf1\x87LDMVBN783485KF37\x87www\x87vwgy\x99\xa7\x99\x99\x99\xa9\x99Vw\x95g\x89_\xf6\xff\xa9w_\xff\xc5\xd6\xf1\x81U922\x00\x00\x00\x00\x00\x00\xf1\x00bcsh8p54  U922\x00\x00\x00\x00\x00\x00SLX4G38NB4\xd6\xe8\xd7\xa6',
      b'\xf1\x87LDMVBN811844KF37\x87vwgvfffx\x99\xa7\x89Vw\x95gg\x88\xa6xe\x8f\xf6\xff\x97wO\xff\t\x80\xf1\x81U922\x00\x00\x00\x00\x00\x00\xf1\x00bcsh8p54  U922\x00\x00\x00\x00\x00\x00SLX4G38NB4\xd6\xe8\xd7\xa6',
      b'\xf1\x87LDMVBN830601KF37\xa7www\xa8\x87xwx\x99\xa7\x89Uw\x85Ww\x88\x97x\x88o\xf6\xff\x8a\xaa\x7f\xff\xe2:\xf1\x81U922\x00\x00\x00\x00\x00\x00\xf1\x00bcsh8p54  U922\x00\x00\x00\x00\x00\x00SLX4G38NB4\xd6\xe8\xd7\xa6',
      b'\xf1\x87LDMVBN848789KF37\x87w\x87x\x87w\x87xy\x99\xb7\x99\x87\x88\x98x\x88\x99\xa8\x89\x87\x7f\xf6\xfffUo\xff\xe3!\xf1\x81U922\x00\x00\x00\x00\x00\x00\xf1\x00bcsh8p54  U922\x00\x00\x00\x00\x00\x00SLX4G38NB5\xb9\x94\xe8\x89',
      b'\xf1\x87LDMVBN851595KF37\x97wgvvfffx\x99\xb7\x89\x88\x99\x98\x89\x87\x88\x98x\x99\x7f\xf7\xff\x97w\x7f\xff@\xf3\xf1\x81U922\x00\x00\x00\x00\x00\x00\xf1\x00bcsh8p54  U922\x00\x00\x00\x00\x00\x00SLX4G38NB5\xb9\x94\xe8\x89',
      b'\xf1\x87LDMVBN873175KF26\xa8\x88\x88\x88vfVex\x99\xb7\x89\x88\x99\x98\x89x\x88\x97\x88f\x7f\xf7\xff\xbb\xaa\x8f\xff,\x04\xf1\x81U922\x00\x00\x00\x00\x00\x00\xf1\x00bcsh8p54  U922\x00\x00\x00\x00\x00\x00SLX4G38NB5\xb9\x94\xe8\x89',
      b'\xf1\x87LDMVBN879401KF26veVU\xa8\x88\x88\x88g\x88\xa6xVw\x95gx\x88\xa7\x88v\x8f\xf9\xff\xdd\xbb\xbf\xff\xb3\x99\xf1\x81U922\x00\x00\x00\x00\x00\x00\xf1\x00bcsh8p54  U922\x00\x00\x00\x00\x00\x00SLX4G38NB5\xb9\x94\xe8\x89',
      b'\xf1\x87LDMVBN881314KF37\xa8\x88h\x86\x97www\x89\x99\xa8\x99w\x88\x97xx\x99\xa7\x89\xca\x7f\xf8\xff\xba\x99\x8f\xff\xd8v\xf1\x81U922\x00\x00\x00\x00\x00\x00\xf1\x00bcsh8p54  U922\x00\x00\x00\x00\x00\x00SLX4G38NB5\xb9\x94\xe8\x89',
      b'\xf1\x87LDMVBN888651KF37\xa9\x99\x89\x98vfff\x88\x99\x98\x89w\x99\xa7y\x88\x88\x98\x88D\x8f\xf9\xff\xcb\x99\x8f\xff\xa5\x1e\xf1\x81U922\x00\x00\x00\x00\x00\x00\xf1\x00bcsh8p54  U922\x00\x00\x00\x00\x00\x00SLX4G38NB5\xb9\x94\xe8\x89',
      b'\xf1\x87LDMVBN889419KF37\xa9\x99y\x97\x87w\x87xx\x88\x97\x88w\x88\x97x\x88\x99\x98\x89e\x9f\xf9\xffeUo\xff\x901\xf1\x81U922\x00\x00\x00\x00\x00\x00\xf1\x00bcsh8p54  U922\x00\x00\x00\x00\x00\x00SLX4G38NB5\xb9\x94\xe8\x89',
      b'\xf1\x87LDMVBN895969KF37vefV\x87vgfx\x99\xa7\x89\x99\x99\xb9\x99f\x88\x96he_\xf7\xffxwo\xff\x14\xf9\xf1\x81U922\x00\x00\x00\x00\x00\x00\xf1\x00bcsh8p54  U922\x00\x00\x00\x00\x00\x00SLX4G38NB5\xb9\x94\xe8\x89',
      b'\xf1\x87LDMVBN899222KF37\xa8\x88x\x87\x97www\x98\x99\x99\x89\x88\x99\x98\x89f\x88\x96hdo\xf7\xff\xbb\xaa\x9f\xff\xe2U\xf1\x81U922\x00\x00\x00\x00\x00\x00\xf1\x00bcsh8p54  U922\x00\x00\x00\x00\x00\x00SLX4G38NB5\xb9\x94\xe8\x89',
      b"\xf1\x87LBLUFN622950KF36\xa8\x88\x88\x88\x87w\x87xh\x99\x96\x89\x88\x99\x98\x89\x88\x99\x98\x89\x87o\xf6\xff\x98\x88o\xffx'\xf1\x81U891\x00\x00\x00\x00\x00\x00\xf1\x00bcsh8p54  U891\x00\x00\x00\x00\x00\x00SLX2G38NB3\xd1\xc3\xf8\xa8",
      b'\xf1\x87LDMVBN950669KF37\x97www\x96fffy\x99\xa7\x99\xa9\x99\xaa\x99g\x88\x96x\xb8\x8f\xf9\xffTD/\xff\xa7\xcb\xf1\x81U922\x00\x00\x00\x00\x00\x00\xf1\x00bcsh8p54  U922\x00\x00\x00\x00\x00\x00SLX4G38NB5\xb9\x94\xe8\x89',
      b'\xf1\x87LDLVAA4478824HH1\x87wwwvfvg\x89\x99\xa8\x99w\x88\x87x\x89\x99\xa8\x99\xa6o\xfa\xfffU/\xffu\x92\xf1\x81U903\x00\x00\x00\x00\x00\x00\xf1\x00bcsh8p54  U903\x00\x00\x00\x00\x00\x00TON4G38NB2[v\\\xb6',
      b'\xf1\x87LDMVBN871852KF37\xb9\x99\x99\x99\xa8\x88\x88\x88y\x99\xa7\x99x\x99\xa7\x89\x88\x88\x98\x88\x89o\xf7\xff\xaa\x88o\xff\x0e\xed\xf1\x81U922\x00\x00\x00\x00\x00\x00\xf1\x00bcsh8p54  U922\x00\x00\x00\x00\x00\x00SLX4G38NB5\xb9\x94\xe8\x89',
    ],
  },
  CAR.VELOSTER: {
    (Ecu.fwdRadar, 0x7d0, None): [
      b'\xf1\x00JS__ SCC H-CUP      1.00 1.02 95650-J3200         ',
      b'\xf1\x00JS__ SCC HNCUP      1.00 1.02 95650-J3100         ',
    ],
    (Ecu.abs, 0x7d1, None): [
      b'\xf1\x00\x00\x00\x00\x00\x00\x00',
      b'\xf1\x816V8RAC00121.ELF\xf1\x00\x00\x00\x00\x00\x00\x00',
    ],
    (Ecu.engine, 0x7e0, None): [
      b'\x01TJS-JNU06F200H0A',
      b'\x01TJS-JDK06F200H0A',
      b'391282BJF5 ',
    ],
    (Ecu.eps, 0x7d4, None): [b'\xf1\x00JSL MDPS C 1.00 1.03 56340-J3000 8308', ],
    (Ecu.fwdCamera, 0x7c4, None): [
      b'\xf1\x00JS  LKAS AT USA LHD 1.00 1.02 95740-J3000 K32',
      b'\xf1\x00JS  LKAS AT KOR LHD 1.00 1.03 95740-J3000 K33',
    ],
    (Ecu.transmission, 0x7e1, None): [
      b'\xf1\x816U2V8051\x00\x00\xf1\x006U2V0_C2\x00\x006U2V8051\x00\x00DJS0T16NS1\xba\x02\xb8\x80',
      b'\xf1\x816U2V8051\x00\x00\xf1\x006U2V0_C2\x00\x006U2V8051\x00\x00DJS0T16NS1\x00\x00\x00\x00',
      b'\xf1\x816U2V8051\x00\x00\xf1\x006U2V0_C2\x00\x006U2V8051\x00\x00DJS0T16KS2\016\xba\036\xa2',
    ],
  },
  CAR.GENESIS_G70: {
    (Ecu.fwdRadar, 0x7d0, None): [
      b'\xf1\x00IK__ SCC F-CUP      1.00 1.02 96400-G9100         ',
      b'\xf1\x00IK__ SCC F-CUP      1.00 1.01 96400-G9100         ',
    ],
    (Ecu.engine, 0x7e0, None): [
      b'\xf1\x81640F0051\x00\x00\x00\x00\x00\x00\x00\x00',
    ],
    (Ecu.eps, 0x7d4, None): [
      b'\xf1\x00IK  MDPS R 1.00 1.06 57700-G9420 4I4VL106',
    ],
    (Ecu.fwdCamera, 0x7c4, None): [
      b'\xf1\x00IK  MFC  AT USA LHD 1.00 1.01 95740-G9000 170920',
    ],
    (Ecu.transmission, 0x7e1, None): [
      b'\xf1\x00bcsh8p54  E25\x00\x00\x00\x00\x00\x00\x00SIK0T33NB2\x11\x1am\xda',
      b'\xf1\x87VDJLT17895112DN4\x88fVf\x99\x88\x88\x88\x87fVe\x88vhwwUFU\x97eFex\x99\xff\xb7\x82\xf1\x81E25\x00\x00\x00\x00\x00\x00\x00\xf1\x00bcsh8p54  E25\x00\x00\x00\x00\x00\x00\x00SIK0T33NB2\x11\x1am\xda',
    ],
  },
  CAR.GENESIS_G70_2020: {
    (Ecu.eps, 0x7d4, None): [
      b'\xf1\x00IK  MDPS R 1.00 1.07 57700-G9220 4I2VL107',
      b'\xf1\x00IK  MDPS R 1.00 1.07 57700-G9420 4I4VL107',
      b'\xf1\x00IK  MDPS R 1.00 1.08 57700-G9420 4I4VL108',
      b'\xf1\x00IK  MDPS R 1.00 1.08 57700-G9200 4I2CL108',
    ],
    (Ecu.transmission, 0x7e1, None): [
      b'\xf1\x87VCJLP18407832DN3\x88vXfvUVT\x97eFU\x87d7v\x88eVeveFU\x89\x98\x7f\xff\xb2\xb0\xf1\x81E25\x00\x00\x00',
      b'\x00\x00\x00\x00\xf1\x00bcsh8p54  E25\x00\x00\x00\x00\x00\x00\x00SIK0T33NB4\xecE\xefL',
      b'\xf1\x87VDKLT18912362DN4wfVfwefeveVUwfvw\x88vWfvUFU\x89\xa9\x8f\xff\x87w\xf1\x81E25\x00\x00\x00\x00\x00\x00\x00\xf1\x00bcsh8p54  E25\x00\x00\x00\x00\x00\x00\x00SIK0T33NB4\xecE\xefL',
      b'\xf1\x87VDJLC18480772DK9\x88eHfwfff\x87eFUeDEU\x98eFe\x86T5DVyo\xff\x87s\xf1\x81E25\x00\x00\x00\x00\x00\x00\x00\xf1\x00bcsh8p54  E25\x00\x00\x00\x00\x00\x00\x00SIK0T33KB5\x9f\xa5&\x81',
      b'\xf1\x00bcsh8p54  E25\x00\x00\x00\x00\x00\x00\x00SIK0T20KB3Wuvz',
    ],
    (Ecu.fwdRadar, 0x7d0, None): [
      b'\xf1\x00IK__ SCC F-CUP      1.00 1.02 96400-G9100         ',
      b'\xf1\x00IK__ SCC F-CUP      1.00 1.02 96400-G9100         \xf1\xa01.02',
      b'\xf1\x00IK__ SCC FHCUP      1.00 1.02 96400-G9000         ',
    ],
    (Ecu.fwdCamera, 0x7c4, None): [
      b'\xf1\x00IK  MFC  AT USA LHD 1.00 1.01 95740-G9000 170920',
      b'\xf1\x00IK  MFC  AT KOR LHD 1.00 1.01 95740-G9000 170920',
    ],
    (Ecu.engine, 0x7e0, None): [
      b'\xf1\x81640J0051\x00\x00\x00\x00\x00\x00\x00\x00',
      b'\xf1\x81640H0051\x00\x00\x00\x00\x00\x00\x00\x00',
      b'\xf1\x81606G2051\x00\x00\x00\x00\x00\x00\x00\x00',
    ],
  },
  CAR.GENESIS_G80: {
    (Ecu.fwdRadar, 0x7d0, None): [
      b'\xf1\x00DH__ SCC F-CUP      1.00 1.01 96400-B1120         ',
    ],
    (Ecu.fwdCamera, 0x7c4, None): [
      b'\xf1\x00DH  LKAS AT USA LHD 1.01 1.03 95895-B1500 180713',
      b'\xf1\x00DH  LKAS AT USA LHD 1.01 1.02 95895-B1500 170810',
      b'\xf1\x00DH  LKAS AT USA LHD 1.01 1.01 95895-B1500 161014',
    ],
    (Ecu.transmission, 0x7e1, None): [
      b'\xf1\x00bcsh8p54  E21\x00\x00\x00\x00\x00\x00\x00SDH0T33NH4\xd7O\x9e\xc9',
      b'\xf1\x00bcsh8p54  E18\x00\x00\x00\x00\x00\x00\x00TDH0G38NH3:-\xa9n',
      b'\xf1\x00bcsh8p54  E18\x00\x00\x00\x00\x00\x00\x00SDH0G38NH2j\x9dA\x1c',
      b'\xf1\x00bcsh8p54  E18\x00\x00\x00\x00\x00\x00\x00SDH0T33NH3\x97\xe6\xbc\xb8',
    ],
    (Ecu.engine, 0x7e0, None): [
      b'\xf1\x81640F0051\x00\x00\x00\x00\x00\x00\x00\x00',
    ],
  },
  CAR.GENESIS_G90: {
    (Ecu.transmission, 0x7e1, None): [
      b'\xf1\x87VDGMD15352242DD3w\x87gxwvgv\x87wvw\x88wXwffVfffUfw\x88o\xff\x06J\xf1\x81E14\x00\x00\x00\x00\x00\x00\x00\xf1\x00bcshcm49  E14\x00\x00\x00\x00\x00\x00\x00SHI0G50NB1tc5\xb7',
      b'\xf1\x87VDGMD15866192DD3x\x88x\x89wuFvvfUf\x88vWwgwwwvfVgx\x87o\xff\xbc^\xf1\x81E14\x00\x00\x00\x00\x00\x00\x00\xf1\x00bcshcm49  E14\x00\x00\x00\x00\x00\x00\x00SHI0G50NB1tc5\xb7',
    ],
    (Ecu.fwdRadar, 0x7d0, None): [b'\xf1\x00HI__ SCC F-CUP      1.00 1.01 96400-D2100         '],
    (Ecu.fwdCamera, 0x7c4, None): [b'\xf1\x00HI  LKAS AT USA LHD 1.00 1.00 95895-D2020 160302'],
    (Ecu.engine, 0x7e0, None): [b'\xf1\x810000000000\x00'],
  },
  CAR.KONA: {
    (Ecu.fwdRadar, 0x7d0, None): [b'\xf1\x00OS__ SCC F-CUP      1.00 1.00 95655-J9200         ', ],
    (Ecu.abs, 0x7d1, None): [b'\xf1\x816V5RAK00018.ELF\xf1\x00\x00\x00\x00\x00\x00\x00', ],
    (Ecu.engine, 0x7e0, None): [b'"\x01TOS-0NU06F301J02', ],
    (Ecu.eps, 0x7d4, None): [b'\xf1\x00OS  MDPS C 1.00 1.05 56310J9030\x00 4OSDC105', ],
    (Ecu.fwdCamera, 0x7c4, None): [b'\xf1\x00OS9 LKAS AT USA LHD 1.00 1.00 95740-J9300 g21', ],
    (Ecu.transmission, 0x7e1, None): [b'\xf1\x816U2VE051\x00\x00\xf1\x006U2V0_C2\x00\x006U2VE051\x00\x00DOS4T16NS3\x00\x00\x00\x00', ],
  },
  CAR.KIA_CEED:  {
    (Ecu.fwdRadar, 0x7D0, None): [b'\xf1\000CD__ SCC F-CUP      1.00 1.02 99110-J7000         ', ],
    (Ecu.eps, 0x7D4, None): [b'\xf1\000CD  MDPS C 1.00 1.06 56310-XX000 4CDEC106', ],
    (Ecu.fwdCamera, 0x7C4, None): [b'\xf1\000CD  LKAS AT EUR LHD 1.00 1.01 99211-J7000 B40', ],
    (Ecu.engine, 0x7E0, None): [b'\001TCD-JECU4F202H0K', ],
    (Ecu.transmission, 0x7E1, None): [
      b'\xf1\x816U2V7051\000\000\xf1\0006U2V0_C2\000\0006U2V7051\000\000DCD0T14US1\000\000\000\000',
      b'\xf1\x816U2V7051\x00\x00\xf1\x006U2V0_C2\x00\x006U2V7051\x00\x00DCD0T14US1U\x867Z',
    ],
    (Ecu.abs, 0x7D1, None): [b'\xf1\000CD ESC \003 102\030\b\005 58920-J7350', ],
  },
  CAR.KIA_FORTE: {
    (Ecu.eps, 0x7D4, None): [
      b'\xf1\x00BD  MDPS C 1.00 1.02 56310-XX000 4BD2C102',
      b'\xf1\x00BD  MDPS C 1.00 1.08 56310/M6300 4BDDC108',
      b'\xf1\x00BD  MDPS C 1.00 1.08 56310M6300\x00 4BDDC108',
      b'\xf1\x00BDm MDPS C A.01 1.03 56310M7800\x00 4BPMC103',
    ],
    (Ecu.fwdCamera, 0x7C4, None): [
      b'\xf1\x00BD  LKAS AT USA LHD 1.00 1.04 95740-M6000 J33',
      b'\xf1\x00BDP LKAS AT USA LHD 1.00 1.05 99211-M6500 744',
    ],
    (Ecu.fwdRadar, 0x7D0, None): [
      b'\xf1\x00BD__ SCC H-CUP      1.00 1.02 99110-M6000         ',
      b'\xf1\x00BDPE_SCC FHCUPC     1.00 1.04 99110-M6500\x00\x00\x00\x00\x00\x00\x00\x00\x00',
    ],
    (Ecu.engine, 0x7e0, None): [
      b'\x01TBDM1NU06F200H01',
      b'391182B945\x00',
      b'\xf1\x81616F2051\x00\x00\x00\x00\x00\x00\x00\x00',
    ],
    (Ecu.abs, 0x7d1, None): [
      b'\xf1\x816VGRAH00018.ELF\xf1\x00\x00\x00\x00\x00\x00\x00',
      b'\xf1\x8758900-M7AB0 \xf1\x816VQRAD00127.ELF\xf1\x00\x00\x00\x00\x00\x00\x00',
    ],
    (Ecu.transmission, 0x7e1, None): [
      b'\xf1\x006V2B0_C2\x00\x006V2C6051\x00\x00CBD0N20NL1\x00\x00\x00\x00',
      b'\xf1\x816U2VC051\x00\x00\xf1\x006U2V0_C2\x00\x006U2VC051\x00\x00DBD0T16SS0\x00\x00\x00\x00',
      b"\xf1\x816U2VC051\x00\x00\xf1\x006U2V0_C2\x00\x006U2VC051\x00\x00DBD0T16SS0\xcf\x1e'\xc3",
    ],
  },
  CAR.KIA_K5_2021: {
    (Ecu.fwdRadar, 0x7D0, None): [
      b'\xf1\000DL3_ SCC FHCUP      1.00 1.03 99110-L2000         ',
      b'\xf1\x8799110L2000\xf1\000DL3_ SCC FHCUP      1.00 1.03 99110-L2000         ',
      b'\xf1\x8799110L2100\xf1\x00DL3_ SCC F-CUP      1.00 1.03 99110-L2100         ',
      b'\xf1\x8799110L2100\xf1\x00DL3_ SCC FHCUP      1.00 1.03 99110-L2100         ',
      b'\xf1\x00DL3_ SCC F-CUP      1.00 1.03 99110-L2100         ',
    ],
    (Ecu.eps, 0x7D4, None): [
      b'\xf1\x8756310-L3110\xf1\000DL3 MDPS C 1.00 1.01 56310-L3110 4DLAC101',
      b'\xf1\x8756310-L3220\xf1\x00DL3 MDPS C 1.00 1.01 56310-L3220 4DLAC101',
      b'\xf1\x8757700-L3000\xf1\x00DL3 MDPS R 1.00 1.02 57700-L3000 4DLAP102',
      b'\xf1\x00DL3 MDPS C 1.00 1.01 56310-L3220 4DLAC101',
    ],
    (Ecu.fwdCamera, 0x7C4, None): [
      b'\xf1\x00DL3 MFC  AT USA LHD 1.00 1.03 99210-L3000 200915',
      b'\xf1\x00DL3 MFC  AT USA LHD 1.00 1.04 99210-L3000 210208',
    ],
    (Ecu.abs, 0x7D1, None): [
      b'\xf1\000DL ESC \006 101 \004\002 58910-L3200',
      b'\xf1\x8758910-L3200\xf1\000DL ESC \006 101 \004\002 58910-L3200',
      b'\xf1\x8758910-L3800\xf1\x00DL ESC \t 101 \x07\x02 58910-L3800',
      b'\xf1\x8758910-L3600\xf1\x00DL ESC \x03 100 \x08\x02 58910-L3600',
      b'\xf1\x00DL ESC \t 100 \x06\x02 58910-L3800',
    ],
    (Ecu.engine, 0x7E0, None): [
      b'\xf1\x87391212MKT0',
      b'\xf1\x87391212MKV0',
      b'\xf1\x870\x00\x00\x00\x00\x00\x00\x00\x00\x00\x00\xf1\x82DLDWN5TMDCXXXJ1B',
    ],
    (Ecu.transmission, 0x7E1, None): [
      b'\xf1\000bcsh8p54  U913\000\000\000\000\000\000TDL2T16NB1ia\v\xb8',
      b'\xf1\x87SALFEA5652514GK2UUeV\x88\x87\x88xxwg\x87ww\x87wwfwvd/\xfb\xffvU_\xff\x93\xd3\xf1\x81U913\000\000\000\000\000\000\xf1\000bcsh8p54  U913\000\000\000\000\000\000TDL2T16NB1ia\v\xb8',
      b'\xf1\x87SALFEA6046104GK2wvwgeTeFg\x88\x96xwwwwffvfe?\xfd\xff\x86fo\xff\x97A\xf1\x81U913\x00\x00\x00\x00\x00\x00\xf1\x00bcsh8p54  U913\x00\x00\x00\x00\x00\x00TDL2T16NB1ia\x0b\xb8',
      b'\xf1\x87SCMSAA8572454GK1\x87x\x87\x88Vf\x86hgwvwvwwgvwwgT?\xfb\xff\x97fo\xffH\xb8\xf1\x81U913\x00\x00\x00\x00\x00\x00\xf1\x00bcsh8p54  U913\x00\x00\x00\x00\x00\x00TDL4T16NB05\x94t\x18',
      b'\xf1\x87954A02N300\x00\x00\x00\x00\x00\xf1\x81T02730A1  \xf1\x00T02601BL  T02730A1  WDL3T25XXX730NS2b\x1f\xb8%',
      b'\xf1\x00bcsh8p54  U913\x00\x00\x00\x00\x00\x00TDL4T16NB05\x94t\x18',
    ],
  },
  CAR.KIA_K5_HEV_2020: {
    (Ecu.fwdRadar, 0x7D0, None): [
      b'\xf1\x00DLhe SCC FHCUP      1.00 1.02 99110-L7000         ',
    ],
    (Ecu.eps, 0x7D4, None): [
      b'\xf1\x00DL3 MDPS C 1.00 1.02 56310-L7000 4DLHC102',
    ],
    (Ecu.fwdCamera, 0x7C4, None): [
      b'\xf1\x00DL3HMFC  AT KOR LHD 1.00 1.02 99210-L2000 200309',
    ],
    (Ecu.engine, 0x7E0, None): [
      b'\xf1\x87391162JLA0',
    ],
    (Ecu.transmission, 0x7E1, None): [
      b'\xf1\x00PSBG2323  E08\x00\x00\x00\x00\x00\x00\x00TDL2H20KA2\xe3\xc6cz',
    ],
  },
  CAR.KONA_EV: {
    (Ecu.abs, 0x7D1, None): [
      b'\xf1\x00OS IEB \r 105\x18\t\x18 58520-K4000',
      b'\xf1\x00OS IEB \x01 212 \x11\x13 58520-K4000',
      b'\xf1\x00OS IEB \x02 212 \x11\x13 58520-K4000',
      b'\xf1\x00OS IEB \x03 210 \x02\x14 58520-K4000',
      b'\xf1\x00OS IEB \x03 212 \x11\x13 58520-K4000',
    ],
    (Ecu.fwdCamera, 0x7C4, None): [
      b'\xf1\x00OE2 LKAS AT EUR LHD 1.00 1.00 95740-K4200 200',
      b'\xf1\x00OSE LKAS AT EUR LHD 1.00 1.00 95740-K4100 W40',
      b'\xf1\x00OSE LKAS AT EUR RHD 1.00 1.00 95740-K4100 W40',
      b'\xf1\x00OSE LKAS AT KOR LHD 1.00 1.00 95740-K4100 W40',
      b'\xf1\x00OSE LKAS AT USA LHD 1.00 1.00 95740-K4300 W50',
    ],
    (Ecu.eps, 0x7D4, None): [
      b'\xf1\x00OS  MDPS C 1.00 1.03 56310/K4550 4OEDC103',
      b'\xf1\x00OS  MDPS C 1.00 1.04 56310K4000\x00 4OEDC104',
      b'\xf1\x00OS  MDPS C 1.00 1.04 56310K4050\x00 4OEDC104',
    ],
    (Ecu.fwdRadar, 0x7D0, None): [
      b'\xf1\x00OSev SCC F-CUP      1.00 1.00 99110-K4000         ',
      b'\xf1\x00OSev SCC F-CUP      1.00 1.00 99110-K4100         ',
      b'\xf1\x00OSev SCC F-CUP      1.00 1.01 99110-K4000         ',
      b'\xf1\x00OSev SCC FNCUP      1.00 1.01 99110-K4000         ',
    ],
  },
  CAR.KONA_EV_2022: {
    (Ecu.abs, 0x7D1, None): [
      b'\xf1\x8758520-K4010\xf1\x00OS IEB \x02 101 \x11\x13 58520-K4010',
      b'\xf1\x8758520-K4010\xf1\x00OS IEB \x04 101 \x11\x13 58520-K4010',
      b'\xf1\x8758520-K4010\xf1\x00OS IEB \x03 101 \x11\x13 58520-K4010',
      b'\xf1\x00OS IEB \r 102"\x05\x16 58520-K4010',
      # TODO: these return from the MULTI request, above return from LONG
      b'\x01\x04\x7f\xff\xff\xf8\xff\xff\x00\x00\x01\xd3\x00\x00\x00\x00\xff\xb7\xff\xee\xff\xe0\x00\xc0\xc0\xfc\xd5\xfc\x00\x00U\x10\xffP\xf5\xff\xfd\x00\x00\x00\x00\xfc\x00\x01',
      b'\x01\x04\x7f\xff\xff\xf8\xff\xff\x00\x00\x01\xdb\x00\x00\x00\x00\xff\xb1\xff\xd9\xff\xd2\x00\xc0\xc0\xfc\xd5\xfc\x00\x00U\x10\xff\xd6\xf5\x00\x06\x00\x00\x00\x14\xfd\x00\x04',
      b'\x01\x04\x7f\xff\xff\xf8\xff\xff\x00\x00\x01\xd3\x00\x00\x00\x00\xff\xb7\xff\xf4\xff\xd9\x00\xc0',
    ],
    (Ecu.fwdCamera, 0x7C4, None): [
      b'\xf1\x00OSP LKA  AT CND LHD 1.00 1.02 99211-J9110 802',
      b'\xf1\x00OSP LKA  AT EUR RHD 1.00 1.02 99211-J9110 802',
      b'\xf1\x00OSP LKA  AT AUS RHD 1.00 1.04 99211-J9200 904',
      b'\xf1\x00OSP LKA  AT EUR LHD 1.00 1.04 99211-J9200 904',
      b'\xf1\x00OSP LKA  AT EUR RHD 1.00 1.04 99211-J9200 904',
    ],
    (Ecu.eps, 0x7D4, None): [
      b'\xf1\x00OSP MDPS C 1.00 1.02 56310K4260\x00 4OEPC102',
      b'\xf1\x00OSP MDPS C 1.00 1.02 56310/K4970 4OEPC102',
      b'\xf1\x00OSP MDPS C 1.00 1.02 56310/K4271 4OEPC102',
      b'\xf1\x00OSP MDPS C 1.00 1.02 56310K4971\x00 4OEPC102',
    ],
    (Ecu.fwdRadar, 0x7D0, None): [
      b'\xf1\x00YB__ FCA -----      1.00 1.01 99110-K4500      \x00\x00\x00',
    ],
  },
  CAR.KONA_EV_2ND_GEN: {
    (Ecu.fwdRadar, 0x7d0, None): [
      b'\xf1\x00SXev RDR -----      1.00 1.00 99110-BF000         ',
    ],
    (Ecu.fwdCamera, 0x7c4, None): [
      b'\xf1\x00SX2EMFC  AT KOR LHD 1.00 1.00 99211-BF000 230410',
    ],
  },
  CAR.KIA_NIRO_EV: {
    (Ecu.fwdRadar, 0x7D0, None): [
      b'\xf1\x00DEev SCC F-CUP      1.00 1.00 99110-Q4000         ',
      b'\xf1\x00DEev SCC F-CUP      1.00 1.02 96400-Q4000         ',
      b'\xf1\x00DEev SCC F-CUP      1.00 1.02 96400-Q4100         ',
      b'\xf1\x00DEev SCC F-CUP      1.00 1.03 96400-Q4100         ',
      b'\xf1\x00DEev SCC FHCUP      1.00 1.03 96400-Q4000         ',
      b'\xf1\x8799110Q4000\xf1\x00DEev SCC F-CUP      1.00 1.00 99110-Q4000         ',
      b'\xf1\x8799110Q4100\xf1\x00DEev SCC F-CUP      1.00 1.00 99110-Q4100         ',
      b'\xf1\x8799110Q4500\xf1\x00DEev SCC F-CUP      1.00 1.00 99110-Q4500         ',
      b'\xf1\x8799110Q4600\xf1\x00DEev SCC F-CUP      1.00 1.00 99110-Q4600         ',
      b'\xf1\x8799110Q4600\xf1\x00DEev SCC FNCUP      1.00 1.00 99110-Q4600         ',
      b'\xf1\x8799110Q4600\xf1\x00DEev SCC FHCUP      1.00 1.00 99110-Q4600         ',
    ],
    (Ecu.eps, 0x7D4, None): [
      b'\xf1\x00DE  MDPS C 1.00 1.05 56310Q4000\x00 4DEEC105',
      b'\xf1\x00DE  MDPS C 1.00 1.05 56310Q4100\x00 4DEEC105',
      b'\xf1\x00DE  MDPS C 1.00 1.04 56310Q4100\x00 4DEEC104',
    ],
    (Ecu.fwdCamera, 0x7C4, None): [
      b'\xf1\x00DEE MFC  AT EUR LHD 1.00 1.00 99211-Q4100 200706',
      b'\xf1\x00DEE MFC  AT EUR LHD 1.00 1.00 99211-Q4000 191211',
      b'\xf1\x00DEE MFC  AT USA LHD 1.00 1.00 99211-Q4000 191211',
      b'\xf1\x00DEE MFC  AT USA LHD 1.00 1.03 95740-Q4000 180821',
      b'\xf1\x00DEE MFC  AT USA LHD 1.00 1.01 99211-Q4500 210428',
      b'\xf1\x00DEE MFC  AT EUR LHD 1.00 1.03 95740-Q4000 180821',
      b'\xf1\x00DEE MFC  AT KOR LHD 1.00 1.03 95740-Q4000 180821',
    ],
  },
  CAR.KIA_NIRO_EV_2ND_GEN: {
    (Ecu.fwdRadar, 0x7d0, None): [
      b'\xf1\x00SG2_ RDR -----      1.00 1.01 99110-AT000         ',
    ],
    (Ecu.fwdCamera, 0x7c4, None): [
      b'\xf1\x00SG2EMFC  AT EUR LHD 1.01 1.09 99211-AT000 220801',
      b'\xf1\x00SG2EMFC  AT USA LHD 1.01 1.09 99211-AT000 220801',
    ],
  },
  CAR.KIA_NIRO_PHEV: {
    (Ecu.engine, 0x7e0, None): [
      b'\xf1\x816H6F4051\x00\x00\x00\x00\x00\x00\x00\x00',
      b'\xf1\x816H6D1051\x00\x00\x00\x00\x00\x00\x00\x00',
      b'\xf1\x816H6F6051\x00\x00\x00\x00\x00\x00\x00\x00',
    ],
    (Ecu.transmission, 0x7e1, None): [
      b"\xf1\x816U3J2051\x00\x00\xf1\x006U3H0_C2\x00\x006U3J2051\x00\x00PDE0G16NS2\xf4'\\\x91",
      b'\xf1\x816U3J2051\x00\x00\xf1\x006U3H0_C2\x00\x006U3J2051\x00\x00PDE0G16NS2\x00\x00\x00\x00',
      b'\xf1\x816U3H3051\x00\x00\xf1\x006U3H0_C2\x00\x006U3H3051\x00\x00PDE0G16NS1\x00\x00\x00\x00',
      b'\xf1\x816U3H3051\x00\x00\xf1\x006U3H0_C2\x00\x006U3H3051\x00\x00PDE0G16NS1\x13\xcd\x88\x92',
      b'\xf1\x006U3H1_C2\x00\x006U3J9051\x00\x00PDE0G16NL2&[\xc3\x01',
    ],
    (Ecu.eps, 0x7D4, None): [
      b'\xf1\x00DE  MDPS C 1.00 1.09 56310G5301\x00 4DEHC109',
      b'\xf1\x00DE  MDPS C 1.00 1.01 56310G5520\x00 4DEPC101',
    ],
    (Ecu.fwdCamera, 0x7C4, None): [
      b'\xf1\x00DEP MFC  AT USA LHD 1.00 1.01 95740-G5010 170424',
      b'\xf1\x00DEP MFC  AT USA LHD 1.00 1.00 95740-G5010 170117',
      b'\xf1\x00DEP MFC  AT USA LHD 1.00 1.05 99211-G5000 190826',
    ],
    (Ecu.fwdRadar, 0x7D0, None): [
      b'\xf1\x00DEhe SCC H-CUP      1.01 1.02 96400-G5100         ',
      b'\xf1\x00DEhe SCC F-CUP      1.00 1.02 99110-G5100         ',
    ],
  },
  CAR.KIA_NIRO_HEV_2021: {
    (Ecu.engine, 0x7e0, None): [
      b'\xf1\x816H6G5051\x00\x00\x00\x00\x00\x00\x00\x00',
    ],
    (Ecu.transmission, 0x7e1, None): [
      b'\xf1\x816U3J9051\x00\x00\xf1\x006U3H1_C2\x00\x006U3J9051\x00\x00HDE0G16NL3\x00\x00\x00\x00',
      b'\xf1\x816U3J9051\x00\x00\xf1\x006U3H1_C2\x00\x006U3J9051\x00\x00HDE0G16NL3\xb9\xd3\xfaW',
    ],
    (Ecu.eps, 0x7d4, None): [
      b'\xf1\x00DE  MDPS C 1.00 1.01 56310G5520\x00 4DEPC101',
    ],
    (Ecu.fwdCamera, 0x7c4, None): [
      b'\xf1\x00DEH MFC  AT USA LHD 1.00 1.07 99211-G5000 201221',
      b'\xf1\x00DEH MFC  AT USA LHD 1.00 1.00 99211-G5500 210428',
    ],
    (Ecu.fwdRadar, 0x7d0, None): [
      b'\xf1\x00DEhe SCC FHCUP      1.00 1.00 99110-G5600         ',
    ],
  },
  CAR.KIA_SELTOS: {
    (Ecu.fwdRadar, 0x7d0, None): [b'\xf1\x8799110Q5100\xf1\000SP2_ SCC FHCUP      1.01 1.05 99110-Q5100         ',],
    (Ecu.abs, 0x7d1, None): [
      b'\xf1\x8758910-Q5450\xf1\000SP ESC \a 101\031\t\005 58910-Q5450',
      b'\xf1\x8758910-Q5450\xf1\000SP ESC \t 101\031\t\005 58910-Q5450',
    ],
    (Ecu.engine, 0x7e0, None): [
      b'\xf1\x81616D2051\000\000\000\000\000\000\000\000',
      b'\xf1\x81616D5051\000\000\000\000\000\000\000\000',
      b'\001TSP2KNL06F100J0K',
      b'\001TSP2KNL06F200J0K',
    ],
    (Ecu.eps, 0x7d4, None): [
      b'\xf1\000SP2 MDPS C 1.00 1.04 56300Q5200          ',
      b'\xf1\000SP2 MDPS C 1.01 1.05 56300Q5200          ',
    ],
    (Ecu.fwdCamera, 0x7c4, None): [
      b'\xf1\000SP2 MFC  AT USA LHD 1.00 1.04 99210-Q5000 191114',
      b'\xf1\000SP2 MFC  AT USA LHD 1.00 1.05 99210-Q5000 201012',
    ],
    (Ecu.transmission, 0x7e1, None): [
      b'\xf1\x87CZLUB49370612JF7h\xa8y\x87\x99\xa7hv\x99\x97fv\x88\x87x\x89x\x96O\xff\x88\xff\xff\xff.@\xf1\x816V2C2051\000\000\xf1\0006V2B0_C2\000\0006V2C2051\000\000CSP4N20NS3\000\000\000\000',
      b'\xf1\x87954A22D200\xf1\x81T01950A1  \xf1\000T0190XBL  T01950A1  DSP2T16X4X950NS6\xd30\xa5\xb9',
      b'\xf1\x87954A22D200\xf1\x81T01950A1  \xf1\000T0190XBL  T01950A1  DSP2T16X4X950NS8\r\xfe\x9c\x8b',
    ],
  },
  CAR.KIA_OPTIMA_G4: {
    (Ecu.fwdRadar, 0x7d0, None): [
      b'\xf1\x00JF__ SCC F-CUP      1.00 1.00 96400-D4100         ',
    ],
    (Ecu.abs, 0x7d1, None): [
      b'\xf1\x00JF ESC \x0f 16 \x16\x06\x17 58920-D5080',
    ],
    (Ecu.fwdCamera, 0x7c4, None): [
      b'\xf1\x00JFWGN LDWS AT USA LHD 1.00 1.02 95895-D4100 G21',
    ],
    (Ecu.transmission, 0x7e1, None): [
      b'\xf1\x87\xff\xff\xff\xff\xff\xff\xff\xff\xff\xff\xff\xff\xff\xff\xff\xff\xff\xff\xff\xff\xff\xff\xff\xff\xff\xff\xff\xff\xff\xff\xff\xff\xff\xff\xff\xff\xff\xff\xff\xff\xff\xff\xf1\x816T6J0051\x00\x00\xf1\x006T6J0_C2\x00\x006T6J0051\x00\x00TJF0T20NSB\x00\x00\x00\x00',
    ],
  },
  CAR.KIA_OPTIMA_G4_FL: {
    (Ecu.fwdRadar, 0x7d0, None): [
      b'\xf1\x00JF__ SCC F-CUP      1.00 1.00 96400-D4110         ',
    ],
    (Ecu.abs, 0x7d1, None): [
      b'\xf1\x00JF ESC \x0b 11 \x18\x030 58920-D5180',
      b"\xf1\x00JF ESC \t 11 \x18\x03' 58920-D5260",
    ],
    (Ecu.fwdCamera, 0x7c4, None): [
      b'\xf1\x00JFA LKAS AT USA LHD 1.00 1.00 95895-D5001 h32',
      b'\xf1\x00JFA LKAS AT USA LHD 1.00 1.00 95895-D5100 h32',
    ],
    (Ecu.transmission, 0x7e1, None): [
      b'\xf1\x006U2V0_C2\x00\x006U2V8051\x00\x00DJF0T16NL0\t\xd2GW',
      b'\xf1\x006U2V0_C2\x00\x006U2VA051\x00\x00DJF0T16NL1\xca3\xeb.',
      b'\xf1\x006U2V0_C2\x00\x006U2VC051\x00\x00DJF0T16NL2\x9eA\x80\x01',
      b'\xf1\x006U2V0_C2\x00\x006U2VA051\x00\x00DJF0T16NL1\x00\x00\x00\x00',
      b'\xf1\x816U2V8051\x00\x00\xf1\x006U2V0_C2\x00\x006U2V8051\x00\x00DJF0T16NL0\t\xd2GW',
      b'\xf1\x816U2VA051\x00\x00\xf1\x006U2V0_C2\x00\x006U2VA051\x00\x00DJF0T16NL1\xca3\xeb.',
      b'\xf1\x816U2VC051\x00\x00\xf1\x006U2V0_C2\x00\x006U2VC051\x00\x00DJF0T16NL2\x9eA\x80\x01',
      b'\xf1\x816U2VA051\x00\x00\xf1\x006U2V0_C2\x00\x006U2VA051\x00\x00DJF0T16NL1\x00\x00\x00\x00',
      b'\xf1\x87\xff\xff\xff\xff\xff\xff\xff\xff\xff\xff\xff\xff\xff\xff\xff\xff\xff\xff\xff\xff\xff\xff\xff\xff\xff\xff\xff\xff\xff\xff\xff\xff\xff\xff\xff\xff\xff\xff\xff\xff\xff\xff\xf1\x816T6B8051\x00\x00\xf1\x006T6H0_C2\x00\x006T6B8051\x00\x00TJFSG24NH27\xa7\xc2\xb4',
    ],
  },
  CAR.KIA_OPTIMA_H: {
    (Ecu.fwdRadar, 0x7d0, None): [
      b'\xf1\x00JFhe SCC FNCUP      1.00 1.00 96400-A8000         ',
    ],
    (Ecu.fwdCamera, 0x7c4, None): [
      b'\xf1\x00JFP LKAS AT EUR LHD 1.00 1.03 95895-A8100 160711',
    ],
  },
  CAR.ELANTRA: {
    (Ecu.fwdCamera, 0x7c4, None): [
      b'\xf1\x00PD  LKAS AT USA LHD 1.01 1.01 95740-G3100 A54',
      b'\xf1\x00PD  LKAS AT KOR LHD 1.00 1.02 95740-G3000 A51',
    ],
    (Ecu.transmission, 0x7e1, None): [
      b'\xf1\x006U2V0_C2\x00\x006U2VA051\x00\x00DPD0H16NS0e\x0e\xcd\x8e',
      b'\xf1\x006U2U0_C2\x00\x006U2T0051\x00\x00DPD0D16KS0u\xce\x1fk',
    ],
    (Ecu.eps, 0x7d4, None): [
      b'\xf1\x00PD  MDPS C 1.00 1.04 56310/G3300 4PDDC104',
      b'\xf1\x00PD  MDPS C 1.00 1.00 56310G3300\x00 4PDDC100',
    ],
    (Ecu.abs, 0x7d1, None): [
      b'\xf1\x00PD ESC \x0b 104\x18\t\x03 58920-G3350',
      b'\xf1\x00PD ESC \t 104\x18\t\x03 58920-G3350',
    ],
    (Ecu.fwdRadar, 0x7d0, None): [
      b'\xf1\x00PD__ SCC F-CUP      1.00 1.00 96400-G3300         ',
      b'\xf1\x00PD__ SCC FNCUP      1.01 1.00 96400-G3000         ',
    ],
  },
  CAR.ELANTRA_2021: {
    (Ecu.fwdRadar, 0x7d0, None): [
      b'\xf1\x00CN7_ SCC F-CUP      1.00 1.01 99110-AA000         ',
      b'\xf1\x00CN7_ SCC FHCUP      1.00 1.01 99110-AA000         ',
      b'\xf1\x00CN7_ SCC FNCUP      1.00 1.01 99110-AA000         ',
      b'\xf1\x8799110AA000\xf1\x00CN7_ SCC FHCUP      1.00 1.01 99110-AA000         ',
      b'\xf1\x8799110AA000\xf1\x00CN7_ SCC F-CUP      1.00 1.01 99110-AA000         ',
    ],
    (Ecu.eps, 0x7d4, None): [
      b'\xf1\x00CN7 MDPS C 1.00 1.06 56310AA050\x00 4CNDC106',
      b'\xf1\x00CN7 MDPS C 1.00 1.06 56310/AA070 4CNDC106',
    ],
    (Ecu.fwdCamera, 0x7c4, None): [
      b'\xf1\x00CN7 MFC  AT USA LHD 1.00 1.00 99210-AB000 200819',
      b'\xf1\x00CN7 MFC  AT USA LHD 1.00 1.03 99210-AA000 200819',
      b'\xf1\x00CN7 MFC  AT USA LHD 1.00 1.01 99210-AB000 210205',
      b'\xf1\x00CN7 MFC  AT USA LHD 1.00 1.06 99210-AA000 220111',
      b'\xf1\x00CN7 MFC  AT USA LHD 1.00 1.03 99210-AB000 220426',
    ],
    (Ecu.abs, 0x7d1, None): [
      b'\xf1\x00CN ESC \t 101 \x10\x03 58910-AB800',
      b'\xf1\x8758910-AA800\xf1\x00CN ESC \t 104 \x08\x03 58910-AA800',
      b'\xf1\x8758910-AA800\xf1\x00CN ESC \t 105 \x10\x03 58910-AA800',
      b'\xf1\x8758910-AB800\xf1\x00CN ESC \t 101 \x10\x03 58910-AB800\xf1\xa01.01',
    ],
    (Ecu.transmission, 0x7e1, None): [
      b'\xf1\x00HT6WA280BLHT6VA640A1CCN0N20NS5\x00\x00\x00\x00\x00\x00\x00\x00\x00\x00',
      b'\xf1\x00HT6WA280BLHT6VA640A1CCN0N20NS5\x00\x00\x00\x00\x00\x00\xe8\xba\xce\xfa',
      b'\xf1\x87CXMQFM2135005JB2E\xb9\x89\x98W\xa9y\x97h\xa9\x98\x99wxvwh\x87\177\xffx\xff\xff\xff,,\xf1\x89HT6VA640A1\xf1\x82CCN0N20NS5\x00\x00\x00\x00\x00\x00',
      b'\xf1\x87CXMQFM1916035JB2\x88vvgg\x87Wuwgev\xa9\x98\x88\x98h\x99\x9f\xffh\xff\xff\xff\xa5\xee\xf1\x89HT6VA640A1\xf1\x82CCN0N20NS5\x00\x00\x00\x00\x00\x00',
      b'\xf1\x87CXLQF40189012JL2f\x88\x86\x88\x88vUex\xb8\x88\x88\x88\x87\x88\x89fh?\xffz\xff\xff\xff\x08z\xf1\x89HT6VA640A1\xf1\x82CCN0N20NS5\x00\x00\x00\x00\x00\x00',
      b'\xf1\x87CXMQFM2728305JB2E\x97\x87xw\x87vwgw\x84x\x88\x88w\x89EI\xbf\xff{\xff\xff\xff\xe6\x0e\xf1\x89HT6VA640A1\xf1\x82CCN0N20NS5\x00\x00\x00\x00\x00\x00',
      b'\xf1\x87CXMQFM3806705JB2\x89\x87wwx\x88g\x86\x99\x87\x86xwwv\x88yv\x7f\xffz\xff\xff\xffV\x15\xf1\x89HT6VA640A1\xf1\x82CCN0N20NS5\x00\x00\x00\x00\x00\x00',
    ],
    (Ecu.engine, 0x7e0, None): [
      b'\xf1\x82CNCWD0AMFCXCSFFA',
      b'\xf1\x81HM6M2_0a0_FF0',
      b'\xf1\x82CNCVD0AMFCXCSFFB',
      b'\xf1\x870\x00\x00\x00\x00\x00\x00\x00\x00\x00\x00\xf1\x81HM6M2_0a0_G80',
      b'\xf1\x870\x00\x00\x00\x00\x00\x00\x00\x00\x00\x00\xf1\x81HM6M2_0a0_HC0',
    ],
  },
  CAR.ELANTRA_HEV_2021: {
    (Ecu.fwdCamera, 0x7c4, None): [
      b'\xf1\x00CN7HMFC  AT USA LHD 1.00 1.05 99210-AA000 210930',
      b'\xf1\000CN7HMFC  AT USA LHD 1.00 1.03 99210-AA000 200819',
      b'\xf1\x00CN7HMFC  AT USA LHD 1.00 1.07 99210-AA000 220426',
      b'\xf1\x00CN7HMFC  AT USA LHD 1.00 1.08 99210-AA000 220728',
      b'\xf1\x00CN7HMFC  AT USA LHD 1.00 1.09 99210-AA000 221108',
    ],
    (Ecu.fwdRadar, 0x7d0, None): [
      b'\xf1\x00CNhe SCC FHCUP      1.00 1.01 99110-BY000         ',
      b'\xf1\x8799110BY000\xf1\x00CNhe SCC FHCUP      1.00 1.01 99110-BY000         ',
    ],
    (Ecu.eps, 0x7d4, None): [
      b'\xf1\x00CN7 MDPS C 1.00 1.03 56310BY0500 4CNHC103',
      b'\xf1\x8756310/BY050\xf1\x00CN7 MDPS C 1.00 1.03 56310/BY050 4CNHC103',
      b'\xf1\x8756310/BY050\xf1\000CN7 MDPS C 1.00 1.02 56310/BY050 4CNHC102',
      b'\xf1\x00CN7 MDPS C 1.00 1.04 56310BY050\x00 4CNHC104',
    ],
    (Ecu.transmission, 0x7e1, None): [
      b'\xf1\0006U3L0_C2\000\0006U3K3051\000\000HCN0G16NS0\xb9?A\xaa',
      b'\xf1\0006U3L0_C2\000\0006U3K3051\000\000HCN0G16NS0\000\000\000\000',
      b'\xf1\x816U3K3051\000\000\xf1\0006U3L0_C2\000\0006U3K3051\000\000HCN0G16NS0\xb9?A\xaa',
      b'\xf1\x816U3K3051\x00\x00\xf1\x006U3L0_C2\x00\x006U3K3051\x00\x00HCN0G16NS0\x00\x00\x00\x00',
      b'\xf1\x006U3L0_C2\x00\x006U3K9051\x00\x00HCN0G16NS1\x00\x00\x00\x00',
    ],
    (Ecu.engine, 0x7e0, None): [
      b'\xf1\x816H6G5051\x00\x00\x00\x00\x00\x00\x00\x00',
      b'\xf1\x816H6G6051\x00\x00\x00\x00\x00\x00\x00\x00',
      b'\xf1\x816H6G8051\x00\x00\x00\x00\x00\x00\x00\x00',
    ]
  },
  CAR.KONA_HEV: {
    (Ecu.abs, 0x7d1, None): [
      b'\xf1\x00OS IEB \x01 104 \x11  58520-CM000',
    ],
    (Ecu.fwdRadar, 0x7d0, None): [
      b'\xf1\x00OShe SCC FNCUP      1.00 1.01 99110-CM000         ',
    ],
    (Ecu.eps, 0x7d4, None): [
      b'\xf1\x00OS  MDPS C 1.00 1.00 56310CM030\x00 4OHDC100',
    ],
    (Ecu.fwdCamera, 0x7c4, None): [
      b'\xf1\x00OSH LKAS AT KOR LHD 1.00 1.01 95740-CM000 l31',
    ],
    (Ecu.transmission, 0x7e1, None): [
      b'\xf1\x816U3J9051\x00\x00\xf1\x006U3H1_C2\x00\x006U3J9051\x00\x00HOS0G16DS1\x16\xc7\xb0\xd9',
    ],
    (Ecu.engine, 0x7e0, None): [
      b'\xf1\x816H6F6051\x00\x00\x00\x00\x00\x00\x00\x00',
    ]
  },
  CAR.SONATA_HYBRID: {
    (Ecu.fwdRadar, 0x7d0, None): [
      b'\xf1\x00DNhe SCC FHCUP      1.00 1.02 99110-L5000         ',
      b'\xf1\x8799110L5000\xf1\x00DNhe SCC FHCUP      1.00 1.02 99110-L5000         ',
      b'\xf1\000DNhe SCC F-CUP      1.00 1.02 99110-L5000         ',
      b'\xf1\x8799110L5000\xf1\000DNhe SCC F-CUP      1.00 1.02 99110-L5000         ',
    ],
    (Ecu.eps, 0x7d4, None): [
      b'\xf1\x8756310-L5500\xf1\x00DN8 MDPS C 1.00 1.02 56310-L5500 4DNHC102',
      b'\xf1\x8756310-L5450\xf1\x00DN8 MDPS C 1.00 1.02 56310-L5450 4DNHC102',
      b'\xf1\x8756310-L5450\xf1\000DN8 MDPS C 1.00 1.03 56310-L5450 4DNHC103',
      b'\xf1\x00DN8 MDPS C 1.00 1.03 56310L5450\x00 4DNHC104',
      b'\xf1\x8756310L5450\x00\xf1\x00DN8 MDPS C 1.00 1.03 56310L5450\x00 4DNHC104',
    ],
    (Ecu.fwdCamera, 0x7c4, None): [
      b'\xf1\x00DN8HMFC  AT USA LHD 1.00 1.04 99211-L1000 191016',
      b'\xf1\x00DN8HMFC  AT USA LHD 1.00 1.05 99211-L1000 201109',
      b'\xf1\000DN8HMFC  AT USA LHD 1.00 1.06 99211-L1000 210325',
      b'\xf1\x00DN8HMFC  AT USA LHD 1.00 1.07 99211-L1000 211223',
    ],
    (Ecu.transmission, 0x7e1, None): [
      b'\xf1\000PSBG2333  E14\x00\x00\x00\x00\x00\x00\x00TDN2H20SA6N\xc2\xeeW',
      b'\xf1\x87959102T250\x00\x00\x00\x00\x00\xf1\x81E09\x00\x00\x00\x00\x00\x00\x00\xf1\x00PSBG2323  E09\x00\x00\x00\x00\x00\x00\x00TDN2H20SA5\x97R\x88\x9e',
      b'\xf1\000PSBG2323  E09\000\000\000\000\000\000\000TDN2H20SA5\x97R\x88\x9e',
      b'\xf1\x00PSBG2333  E16\x00\x00\x00\x00\x00\x00\x00TDN2H20SA7\x1a3\xf9\xab',
      b'\xf1\x87PCU\x00\x00\x00\x00\x00\x00\x00\x00\x00\xf1\x81E16\x00\x00\x00\x00\x00\x00\x00\xf1\x00PSBG2333  E16\x00\x00\x00\x00\x00\x00\x00TDN2H20SA7\x1a3\xf9\xab',
      b'\xf1\x87959102T250\x00\x00\x00\x00\x00\xf1\x81E14\x00\x00\x00\x00\x00\x00\x00\xf1\x00PSBG2333  E14\x00\x00\x00\x00\x00\x00\x00TDN2H20SA6N\xc2\xeeW',
    ],
    (Ecu.engine, 0x7e0, None): [
      b'\xf1\x87391162J012',
      b'\xf1\x87391162J013',
      b'\xf1\x87391162J014',
      b'\xf1\x87391062J002',
    ],
  },
  CAR.KIA_SORENTO: {
    (Ecu.fwdCamera, 0x7c4, None): [
      b'\xf1\x00UMP LKAS AT USA LHD 1.01 1.01 95740-C6550 d01'
    ],
    (Ecu.abs, 0x7d1, None): [
      b'\xf1\x00UM ESC \x0c 12 \x18\x05\x06 58910-C6330'
    ],
    (Ecu.fwdRadar, 0x7D0, None): [
      b'\xf1\x00UM__ SCC F-CUP      1.00 1.00 96400-C6500         '
    ],
    (Ecu.transmission, 0x7e1, None): [
      b'\xf1\x87LDKUAA0348164HE3\x87www\x87www\x88\x88\xa8\x88w\x88\x97xw\x88\x97x\x86o\xf8\xff\x87f\x7f\xff\x15\xe0\xf1\x81U811\x00\x00\x00\x00\x00\x00\xf1\x00bcsh8p54  U811\x00\x00\x00\x00\x00\x00TUM4G33NL3V|DG'
    ],
    (Ecu.engine, 0x7e0, None): [
      b'\xf1\x81640F0051\x00\x00\x00\x00\x00\x00\x00\x00'
    ],
  },
  CAR.KIA_SORENTO_PHEV_4TH_GEN: {
    (Ecu.fwdRadar, 0x7d0, None): [
      b'\xf1\x00MQhe SCC FHCUP      1.00 1.06 99110-P4000         ',
    ],
    (Ecu.fwdCamera, 0x7c4, None): [
      b'\xf1\x00MQ4HMFC  AT USA LHD 1.00 1.11 99210-P2000 211217',
    ]
  },
  CAR.KIA_EV6: {
    (Ecu.fwdRadar, 0x7d0, None): [
      b'\xf1\x00CV1_ RDR -----      1.00 1.01 99110-CV000         ',
    ],
    (Ecu.fwdCamera, 0x7c4, None): [
      b'\xf1\x00CV1 MFC  AT USA LHD 1.00 1.05 99210-CV000 211027',
      b'\xf1\x00CV1 MFC  AT USA LHD 1.00 1.06 99210-CV000 220328',
      b'\xf1\x00CV1 MFC  AT EUR LHD 1.00 1.05 99210-CV000 211027',
      b'\xf1\x00CV1 MFC  AT EUR LHD 1.00 1.06 99210-CV000 220328',
      b'\xf1\x00CV1 MFC  AT EUR RHD 1.00 1.00 99210-CV100 220630',
      b'\xf1\x00CV1 MFC  AT USA LHD 1.00 1.00 99210-CV100 220630',
      b'\xf1\x00CV1 MFC  AT KOR LHD 1.00 1.04 99210-CV000 210823',
      b'\xf1\x00CV1 MFC  AT KOR LHD 1.00 1.05 99210-CV000 211027',
      b'\xf1\x00CV1 MFC  AT KOR LHD 1.00 1.06 99210-CV000 220328',
    ],
  },
  CAR.IONIQ_5: {
    (Ecu.fwdRadar, 0x7d0, None): [
      b'\xf1\x00NE1_ RDR -----      1.00 1.00 99110-GI000         ',
    ],
    (Ecu.fwdCamera, 0x7c4, None): [
      b'\xf1\x00NE1 MFC  AT USA LHD 1.00 1.02 99211-GI010 211206',
      b'\xf1\x00NE1 MFC  AT EUR LHD 1.00 1.06 99211-GI000 210813',
      b'\xf1\x00NE1 MFC  AT USA LHD 1.00 1.05 99211-GI010 220614',
      b'\xf1\x00NE1 MFC  AT KOR LHD 1.00 1.05 99211-GI010 220614',
      b'\xf1\x00NE1 MFC  AT EUR RHD 1.00 1.01 99211-GI010 211007',
      b'\xf1\x00NE1 MFC  AT USA LHD 1.00 1.01 99211-GI010 211007',
      b'\xf1\x00NE1 MFC  AT EUR RHD 1.00 1.02 99211-GI010 211206',
      b'\xf1\x00NE1 MFC  AT USA LHD 1.00 1.03 99211-GI010 220401',
      b'\xf1\x00NE1 MFC  AT USA LHD 1.00 1.06 99211-GI010 230110',
    ],
  },
  CAR.IONIQ_6: {
    (Ecu.fwdRadar, 0x7d0, None): [
      b'\xf1\x00CE__ RDR -----      1.00 1.01 99110-KL000         ',
    ],
    (Ecu.fwdCamera, 0x7c4, None): [
      b'\xf1\x00CE  MFC  AT USA LHD 1.00 1.04 99211-KL000 221213',
    ],
  },
  CAR.TUCSON_4TH_GEN: {
    (Ecu.fwdCamera, 0x7c4, None): [
      b'\xf1\x00NX4 FR_CMR AT USA LHD 1.00 1.00 99211-N9210 14G',
      b'\xf1\x00NX4 FR_CMR AT USA LHD 1.00 1.01 99211-N9240 14T',
    ],
    (Ecu.fwdRadar, 0x7d0, None): [
      b'\xf1\x00NX4__               1.00 1.00 99110-N9100         ',
      b'\xf1\x00NX4__               1.01 1.00 99110-N9100         ',
    ],
  },
  CAR.TUCSON_HYBRID_4TH_GEN: {
    (Ecu.fwdCamera, 0x7c4, None): [
      b'\xf1\x00NX4 FR_CMR AT USA LHD 1.00 1.00 99211-N9240 14Q',
      b'\xf1\x00NX4 FR_CMR AT USA LHD 1.00 1.00 99211-N9220 14K',
      b'\xf1\x00NX4 FR_CMR AT USA LHD 1.00 1.01 99211-N9100 14A',
      b'\xf1\x00NX4 FR_CMR AT USA LHD 1.00 1.00 99211-N9250 14W',
      b'\xf1\x00NX4 FR_CMR AT EUR LHD 1.00 2.02 99211-N9000 14E',
    ],
    (Ecu.fwdRadar, 0x7d0, None): [
      b'\xf1\x00NX4__               1.00 1.00 99110-N9100         ',
      b'\xf1\x00NX4__               1.01 1.00 99110-N9100         ',
      b'\xf1\x00NX4__               1.00 1.01 99110-N9000         ',
    ],
  },
  CAR.KIA_SPORTAGE_HYBRID_5TH_GEN: {
    (Ecu.fwdCamera, 0x7c4, None): [
      b'\xf1\x00NQ5 FR_CMR AT GEN LHD 1.00 1.00 99211-P1060 665',
      b'\xf1\x00NQ5 FR_CMR AT USA LHD 1.00 1.00 99211-P1060 665',
    ],
    (Ecu.fwdRadar, 0x7d0, None): [
      b'\xf1\x00NQ5__               1.01 1.03 99110-CH000         ',
    ],
  },
  CAR.SANTA_CRUZ_1ST_GEN: {
    (Ecu.fwdCamera, 0x7c4, None): [
      b'\xf1\x00NX4 FR_CMR AT USA LHD 1.00 1.00 99211-CW000 14M',
      b'\xf1\x00NX4 FR_CMR AT USA LHD 1.00 1.00 99211-CW010 14X',
    ],
    (Ecu.fwdRadar, 0x7d0, None): [
      b'\xf1\x00NX4__               1.00 1.00 99110-K5000         ',
      b'\xf1\x00NX4__               1.01 1.00 99110-K5000         ',
    ],
  },
  CAR.KIA_SPORTAGE_5TH_GEN: {
    (Ecu.fwdCamera, 0x7c4, None): [
      b'\xf1\x00NQ5 FR_CMR AT USA LHD 1.00 1.00 99211-P1030 662',
      b'\xf1\x00NQ5 FR_CMR AT USA LHD 1.00 1.00 99211-P1040 663',
    ],
    (Ecu.fwdRadar, 0x7d0, None): [
      b'\xf1\x00NQ5__               1.00 1.02 99110-P1000         ',
      b'\xf1\x00NQ5__               1.00 1.03 99110-P1000         ',
      b'\xf1\x00NQ5__               1.01 1.03 99110-P1000         ',
    ],
  },
  CAR.GENESIS_GV70_1ST_GEN: {
    (Ecu.fwdCamera, 0x7c4, None): [
      b'\xf1\x00JK1 MFC  AT USA LHD 1.00 1.04 99211-AR000 210204',
      b'\xf1\x00JK1 MFC  AT USA LHD 1.00 1.01 99211-AR200 220125',
      b'\xf1\x00JK1 MFC  AT USA LHD 1.00 1.01 99211-AR300 220125',
    ],
    (Ecu.fwdRadar, 0x7d0, None): [
      b'\xf1\x00JK1_ SCC FHCUP      1.00 1.02 99110-AR000         ',
      b'\xf1\x00JK1_ SCC FHCUP      1.00 1.00 99110-AR200         ',
      b'\xf1\x00JK1_ SCC FHCUP      1.00 1.00 99110-AR300         ',
    ],
  },
  CAR.GENESIS_GV60_EV_1ST_GEN: {
    (Ecu.fwdCamera, 0x7c4, None): [
      b'\xf1\x00JW1 MFC  AT USA LHD 1.00 1.02 99211-CU100 211215',
      b'\xf1\x00JW1 MFC  AT USA LHD 1.00 1.02 99211-CU000 211215',
      b'\xf1\x00JW1 MFC  AT USA LHD 1.00 1.03 99211-CU000 221118',
    ],
    (Ecu.fwdRadar, 0x7d0, None): [
      b'\xf1\x00JW1_ RDR -----      1.00 1.00 99110-CU000         ',
    ],
  },
  CAR.KIA_SORENTO_4TH_GEN: {
    (Ecu.fwdCamera, 0x7c4, None): [
      b'\xf1\x00MQ4 MFC  AT USA LHD 1.00 1.05 99210-R5000 210623',
      b'\xf1\x00MQ4 MFC  AT USA LHD 1.00 1.03 99210-R5000 200903',
      b'\xf1\x00MQ4 MFC  AT USA LHD 1.00 1.00 99210-R5100 221019',
    ],
    (Ecu.fwdRadar, 0x7d0, None): [
      b'\xf1\x00MQ4_ SCC FHCUP      1.00 1.06 99110-P2000         ',
      b'\xf1\x00MQ4_ SCC F-CUP      1.00 1.06 99110-P2000         ',
      b'\xf1\x00MQ4_ SCC FHCUP      1.00 1.08 99110-P2000         ',
    ],
  },
  CAR.KIA_NIRO_HEV_2ND_GEN: {
    (Ecu.fwdCamera, 0x7c4, None): [
      b'\xf1\x00SG2HMFC  AT USA LHD 1.01 1.08 99211-AT000 220531',
      b'\xf1\x00SG2HMFC  AT USA LHD 1.01 1.09 99211-AT000 220801',
    ],
    (Ecu.fwdRadar, 0x7d0, None): [
      b'\xf1\x00SG2_ RDR -----      1.00 1.01 99110-AT000         ',
    ],
  },
  CAR.GENESIS_GV80: {
    (Ecu.fwdCamera, 0x7c4, None): [
      b'\xf1\x00JX1 MFC  AT USA LHD 1.00 1.02 99211-T6110 220513',
    ],
    (Ecu.fwdRadar, 0x7d0, None): [
      b'\xf1\x00JX1_ SCC FHCUP      1.00 1.01 99110-T6100         ',
    ],
  },
  CAR.KIA_CARNIVAL_4TH_GEN: {
    (Ecu.fwdCamera, 0x7c4, None): [
      b'\xf1\x00KA4 MFC  AT USA LHD 1.00 1.06 99210-R0000 220221',
      b'\xf1\x00KA4CMFC  AT CHN LHD 1.00 1.01 99211-I4000 210525',
    ],
    (Ecu.fwdRadar, 0x7d0, None): [
      b'\xf1\x00KA4_ SCC FHCUP      1.00 1.03 99110-R0000         ',
      b'\xf1\x00KA4c SCC FHCUP      1.00 1.01 99110-I4000         ',
    ],
  },
  CAR.KIA_SORENTO_HEV_4TH_GEN: {
    (Ecu.fwdCamera, 0x7c4, None): [
      b'\xf1\x00MQ4HMFC  AT KOR LHD 1.00 1.12 99210-P2000 230331',
    ],
    (Ecu.fwdRadar, 0x7d0, None): [
      b'\xf1\x00MQhe SCC FHCUP      1.00 1.07 99110-P4000         ',
    ],
  },
}

CHECKSUM = {
  "crc8": [CAR.SANTA_FE, CAR.SONATA, CAR.PALISADE, CAR.KIA_SELTOS, CAR.ELANTRA_2021, CAR.ELANTRA_HEV_2021,
           CAR.SONATA_HYBRID, CAR.SANTA_FE_2022, CAR.KIA_K5_2021, CAR.SANTA_FE_HEV_2022, CAR.SANTA_FE_PHEV_2022, CAR.KIA_K5_HEV_2020],
  "6B": [CAR.KIA_SORENTO, CAR.HYUNDAI_GENESIS],
}

CAN_GEARS = {
  # which message has the gear
  "use_cluster_gears": {CAR.ELANTRA, CAR.KONA},
  "use_tcu_gears": {CAR.KIA_OPTIMA_G4, CAR.KIA_OPTIMA_G4_FL, CAR.SONATA_LF, CAR.VELOSTER, CAR.TUCSON},
  "use_elect_gears": {CAR.KIA_NIRO_EV, CAR.KIA_NIRO_PHEV, CAR.KIA_NIRO_HEV_2021, CAR.KIA_OPTIMA_H, CAR.IONIQ_EV_LTD,
                      CAR.KONA_EV, CAR.IONIQ, CAR.IONIQ_EV_2020, CAR.IONIQ_PHEV, CAR.ELANTRA_HEV_2021, CAR.SONATA_HYBRID,
                      CAR.KONA_HEV, CAR.IONIQ_HEV_2022, CAR.SANTA_FE_HEV_2022, CAR.SANTA_FE_PHEV_2022, CAR.IONIQ_PHEV_2019,
                      CAR.KONA_EV_2022, CAR.KIA_K5_HEV_2020},
}

CANFD_CAR = {CAR.KIA_EV6, CAR.IONIQ_5, CAR.IONIQ_6, CAR.TUCSON_4TH_GEN, CAR.TUCSON_HYBRID_4TH_GEN, CAR.KIA_SPORTAGE_HYBRID_5TH_GEN,
             CAR.SANTA_CRUZ_1ST_GEN, CAR.KIA_SPORTAGE_5TH_GEN, CAR.GENESIS_GV70_1ST_GEN, CAR.KIA_SORENTO_PHEV_4TH_GEN,
             CAR.GENESIS_GV60_EV_1ST_GEN, CAR.KIA_SORENTO_4TH_GEN, CAR.KIA_NIRO_HEV_2ND_GEN, CAR.KIA_NIRO_EV_2ND_GEN,
             CAR.GENESIS_GV80, CAR.KIA_CARNIVAL_4TH_GEN, CAR.KIA_SORENTO_HEV_4TH_GEN, CAR.KONA_EV_2ND_GEN}

# The radar does SCC on these cars when HDA I, rather than the camera
CANFD_RADAR_SCC_CAR = {CAR.GENESIS_GV70_1ST_GEN, CAR.KIA_SORENTO_PHEV_4TH_GEN, CAR.KIA_SORENTO_4TH_GEN, CAR.GENESIS_GV80,
<<<<<<< HEAD
                       CAR.KIA_CARNIVAL_4TH_GEN, CAR.KIA_SORENTO_HEV_4TH_GEN, CAR.IONIQ_6}
=======
                       CAR.KIA_CARNIVAL_4TH_GEN, CAR.KIA_SORENTO_HEV_4TH_GEN, CAR.KONA_EV_2ND_GEN}
>>>>>>> c6502763

# The camera does SCC on these cars, rather than the radar
CAMERA_SCC_CAR = {CAR.KONA_EV_2022, }

# these cars use a different gas signal
HYBRID_CAR = {CAR.IONIQ_PHEV, CAR.ELANTRA_HEV_2021, CAR.KIA_NIRO_PHEV, CAR.KIA_NIRO_HEV_2021, CAR.SONATA_HYBRID, CAR.KONA_HEV, CAR.IONIQ,
              CAR.IONIQ_HEV_2022, CAR.SANTA_FE_HEV_2022, CAR.SANTA_FE_PHEV_2022, CAR.IONIQ_PHEV_2019, CAR.TUCSON_HYBRID_4TH_GEN,
              CAR.KIA_SPORTAGE_HYBRID_5TH_GEN, CAR.KIA_SORENTO_PHEV_4TH_GEN, CAR.KIA_K5_HEV_2020, CAR.KIA_NIRO_HEV_2ND_GEN,
              CAR.KIA_SORENTO_HEV_4TH_GEN, CAR.KIA_OPTIMA_H}

EV_CAR = {CAR.IONIQ_EV_2020, CAR.IONIQ_EV_LTD, CAR.KONA_EV, CAR.KIA_NIRO_EV, CAR.KIA_NIRO_EV_2ND_GEN, CAR.KONA_EV_2022,
          CAR.KIA_EV6, CAR.IONIQ_5, CAR.IONIQ_6, CAR.GENESIS_GV60_EV_1ST_GEN, CAR.KONA_EV_2ND_GEN}

# these cars require a special panda safety mode due to missing counters and checksums in the messages
LEGACY_SAFETY_MODE_CAR = {CAR.HYUNDAI_GENESIS, CAR.IONIQ_EV_LTD, CAR.IONIQ_PHEV, CAR.IONIQ, CAR.KONA_EV, CAR.KIA_OPTIMA_G4,
                          CAR.VELOSTER, CAR.GENESIS_G70, CAR.GENESIS_G80, CAR.KIA_CEED, CAR.ELANTRA, CAR.IONIQ_HEV_2022,
                          CAR.KIA_OPTIMA_H}

# these cars have not been verified to work with longitudinal yet - radar disable, sending correct messages, etc.
UNSUPPORTED_LONGITUDINAL_CAR = LEGACY_SAFETY_MODE_CAR | {CAR.KIA_NIRO_PHEV, CAR.KIA_SORENTO, CAR.SONATA_LF, CAR.KIA_OPTIMA_G4_FL}

# If 0x500 is present on bus 1 it probably has a Mando radar outputting radar points.
# If no points are outputted by default it might be possible to turn it on using  selfdrive/debug/hyundai_enable_radar_points.py
DBC = {
  CAR.ELANTRA: dbc_dict('hyundai_kia_generic', None),
  CAR.ELANTRA_2021: dbc_dict('hyundai_kia_generic', None),
  CAR.ELANTRA_HEV_2021: dbc_dict('hyundai_kia_generic', None),
  CAR.GENESIS_G70: dbc_dict('hyundai_kia_generic', None),
  CAR.GENESIS_G70_2020: dbc_dict('hyundai_kia_generic', 'hyundai_kia_mando_front_radar_generated'),
  CAR.GENESIS_G80: dbc_dict('hyundai_kia_generic', None),
  CAR.GENESIS_G90: dbc_dict('hyundai_kia_generic', None),
  CAR.HYUNDAI_GENESIS: dbc_dict('hyundai_kia_generic', None),
  CAR.IONIQ_PHEV_2019: dbc_dict('hyundai_kia_generic', None),
  CAR.IONIQ_PHEV: dbc_dict('hyundai_kia_generic', None),
  CAR.IONIQ_EV_2020: dbc_dict('hyundai_kia_generic', None),
  CAR.IONIQ_EV_LTD: dbc_dict('hyundai_kia_generic', 'hyundai_kia_mando_front_radar_generated'),
  CAR.IONIQ: dbc_dict('hyundai_kia_generic', None),
  CAR.IONIQ_HEV_2022: dbc_dict('hyundai_kia_generic', None),
  CAR.KIA_FORTE: dbc_dict('hyundai_kia_generic', None),
  CAR.KIA_K5_2021: dbc_dict('hyundai_kia_generic', None),
  CAR.KIA_K5_HEV_2020: dbc_dict('hyundai_kia_generic', 'hyundai_kia_mando_front_radar_generated'),
  CAR.KIA_NIRO_EV: dbc_dict('hyundai_kia_generic', 'hyundai_kia_mando_front_radar_generated'),
  CAR.KIA_NIRO_PHEV: dbc_dict('hyundai_kia_generic', 'hyundai_kia_mando_front_radar_generated'),
  CAR.KIA_NIRO_HEV_2021: dbc_dict('hyundai_kia_generic', None),
  CAR.KIA_OPTIMA_G4: dbc_dict('hyundai_kia_generic', None),
  CAR.KIA_OPTIMA_G4_FL: dbc_dict('hyundai_kia_generic', None),
  CAR.KIA_OPTIMA_H: dbc_dict('hyundai_kia_generic', None),
  CAR.KIA_SELTOS: dbc_dict('hyundai_kia_generic', None),
  CAR.KIA_SORENTO: dbc_dict('hyundai_kia_generic', None), # Has 0x5XX messages, but different format
  CAR.KIA_STINGER: dbc_dict('hyundai_kia_generic', None),
  CAR.KIA_STINGER_2022: dbc_dict('hyundai_kia_generic', None),
  CAR.KONA: dbc_dict('hyundai_kia_generic', None),
  CAR.KONA_EV: dbc_dict('hyundai_kia_generic', None),
  CAR.KONA_EV_2022: dbc_dict('hyundai_kia_generic', None),
  CAR.KONA_HEV: dbc_dict('hyundai_kia_generic', None),
  CAR.SANTA_FE: dbc_dict('hyundai_kia_generic', 'hyundai_kia_mando_front_radar_generated'),
  CAR.SANTA_FE_2022: dbc_dict('hyundai_kia_generic', None),
  CAR.SANTA_FE_HEV_2022: dbc_dict('hyundai_kia_generic', None),
  CAR.SANTA_FE_PHEV_2022: dbc_dict('hyundai_kia_generic', None),
  CAR.SONATA: dbc_dict('hyundai_kia_generic', 'hyundai_kia_mando_front_radar_generated'),
  CAR.SONATA_LF: dbc_dict('hyundai_kia_generic', None), # Has 0x5XX messages, but different format
  CAR.TUCSON: dbc_dict('hyundai_kia_generic', None),
  CAR.PALISADE: dbc_dict('hyundai_kia_generic', 'hyundai_kia_mando_front_radar_generated'),
  CAR.VELOSTER: dbc_dict('hyundai_kia_generic', None),
  CAR.KIA_CEED: dbc_dict('hyundai_kia_generic', None),
  CAR.KIA_EV6: dbc_dict('hyundai_canfd', None),
  CAR.SONATA_HYBRID: dbc_dict('hyundai_kia_generic', 'hyundai_kia_mando_front_radar_generated'),
  CAR.TUCSON_4TH_GEN: dbc_dict('hyundai_canfd', None),
  CAR.TUCSON_HYBRID_4TH_GEN: dbc_dict('hyundai_canfd', None),
  CAR.IONIQ_5: dbc_dict('hyundai_canfd', None),
  CAR.IONIQ_6: dbc_dict('hyundai_canfd', None),
  CAR.SANTA_CRUZ_1ST_GEN: dbc_dict('hyundai_canfd', None),
  CAR.KIA_SPORTAGE_5TH_GEN: dbc_dict('hyundai_canfd', None),
  CAR.KIA_SPORTAGE_HYBRID_5TH_GEN: dbc_dict('hyundai_canfd', None),
  CAR.GENESIS_GV70_1ST_GEN: dbc_dict('hyundai_canfd', None),
  CAR.KIA_SORENTO_PHEV_4TH_GEN: dbc_dict('hyundai_canfd', None),
  CAR.GENESIS_GV60_EV_1ST_GEN: dbc_dict('hyundai_canfd', None),
  CAR.KIA_SORENTO_4TH_GEN: dbc_dict('hyundai_canfd', None),
  CAR.KIA_NIRO_HEV_2ND_GEN: dbc_dict('hyundai_canfd', None),
  CAR.KIA_NIRO_EV_2ND_GEN: dbc_dict('hyundai_canfd', None),
  CAR.GENESIS_GV80: dbc_dict('hyundai_canfd', None),
  CAR.KIA_CARNIVAL_4TH_GEN: dbc_dict('hyundai_canfd', None),
  CAR.KIA_SORENTO_HEV_4TH_GEN: dbc_dict('hyundai_canfd', None),
  CAR.KONA_EV_2ND_GEN: dbc_dict('hyundai_canfd', None),
}<|MERGE_RESOLUTION|>--- conflicted
+++ resolved
@@ -1960,11 +1960,7 @@
 
 # The radar does SCC on these cars when HDA I, rather than the camera
 CANFD_RADAR_SCC_CAR = {CAR.GENESIS_GV70_1ST_GEN, CAR.KIA_SORENTO_PHEV_4TH_GEN, CAR.KIA_SORENTO_4TH_GEN, CAR.GENESIS_GV80,
-<<<<<<< HEAD
-                       CAR.KIA_CARNIVAL_4TH_GEN, CAR.KIA_SORENTO_HEV_4TH_GEN, CAR.IONIQ_6}
-=======
-                       CAR.KIA_CARNIVAL_4TH_GEN, CAR.KIA_SORENTO_HEV_4TH_GEN, CAR.KONA_EV_2ND_GEN}
->>>>>>> c6502763
+                       CAR.KIA_CARNIVAL_4TH_GEN, CAR.KIA_SORENTO_HEV_4TH_GEN, CAR.KONA_EV_2ND_GEN, CAR.IONIQ_6}
 
 # The camera does SCC on these cars, rather than the radar
 CAMERA_SCC_CAR = {CAR.KONA_EV_2022, }
