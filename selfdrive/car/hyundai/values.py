--- conflicted
+++ resolved
@@ -42,7 +42,7 @@
   IONIQ_PHEV_2019 = "HYUNDAI IONIQ PLUG-IN HYBRID 2019"
   IONIQ_PHEV = "HYUNDAI IONIQ PHEV 2020"
   KONA = "HYUNDAI KONA 2020"
-  KONA_EV = "HYUNDAI KONA ELECTRIC 2018-2021"
+  KONA_EV = "HYUNDAI KONA ELECTRIC 2019"
   KONA_HEV = "HYUNDAI KONA HYBRID 2020"
   SANTA_FE = "HYUNDAI SANTA FE 2019"
   SANTA_FE_2022 = "HYUNDAI SANTA FE 2022"
@@ -93,13 +93,8 @@
   CAR.IONIQ_PHEV_2019: HyundaiCarInfo("Hyundai Ioniq Plug-in Hybrid 2019", "SCC + LKAS"),
   CAR.IONIQ_PHEV: HyundaiCarInfo("Hyundai Ioniq Plug-in Hybrid 2020-21"),
   CAR.KONA: HyundaiCarInfo("Hyundai Kona 2020"),
-<<<<<<< HEAD
   CAR.KONA_EV: HyundaiCarInfo("Hyundai Kona Electric 2018-21", "SCC + LKAS"),
-  CAR.KONA_HEV: HyundaiCarInfo("Hyundai Kona Hybrid 2020"),
-=======
-  CAR.KONA_EV: HyundaiCarInfo("Hyundai Kona Electric 2018-21"),
   CAR.KONA_HEV: HyundaiCarInfo("Hyundai Kona Hybrid 2020", video_link="https://youtu.be/_EdYQtV52-c"),
->>>>>>> d9683b63
   CAR.SANTA_FE: HyundaiCarInfo("Hyundai Santa Fe 2019-20", "All"),
   CAR.SANTA_FE_2022: HyundaiCarInfo("Hyundai Santa Fe 2021-22", "All"),
   CAR.SANTA_FE_HEV_2022: HyundaiCarInfo("Hyundai Santa Fe Hybrid 2022", "All"),
