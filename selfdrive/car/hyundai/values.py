--- conflicted
+++ resolved
@@ -632,17 +632,9 @@
       b'\xf1\x00DN8 MDPS C 1,00 1,01 56310L0010\x00 4DNAC101',  # modified firmware
       b'\xf1\x00DN8 MDPS C 1.00 1.01 56310L0210\x00 4DNAC102',
       b'\xf1\x8756310L0010\x00\xf1\x00DN8 MDPS C 1,00 1,01 56310L0010\x00 4DNAC101',  # modified firmware
-<<<<<<< HEAD
-      # b'\xf1\x00DN8 MDPS C 1.00 1.01 \x00\x00\x00\x00\x00\x00\x00\x00\x00\x00\x00 4DNAC101',
       b'\xf1\x00DN8 MDPS C 1.00 1.01 56310-L0010 4DNAC101',
       b'\xf1\x00DN8 MDPS C 1.00 1.01 56310L0010\x00 4DNAC101',
       b'\xf1\x00DN8 MDPS R 1.00 1.00 57700-L0000 4DNAP100',
-      # b'\xf1\x87\x00\x00\x00\x00\x00\x00\x00\x00\x00\x00\x00\xf1\x00DN8 MDPS C 1.00 1.01 \x00\x00\x00\x00\x00\x00\x00\x00\x00\x00\x00 4DNAC101',
-=======
-      b'\xf1\x00DN8 MDPS C 1.00 1.01 56310-L0010 4DNAC101',
-      b'\xf1\x00DN8 MDPS C 1.00 1.01 56310L0010\x00 4DNAC101',
-      b'\xf1\x00DN8 MDPS R 1.00 1.00 57700-L0000 4DNAP100',
->>>>>>> 7fffb892
       b'\xf1\x8756310-L0010\xf1\x00DN8 MDPS C 1.00 1.01 56310-L0010 4DNAC101',
       b'\xf1\x8756310-L0210\xf1\x00DN8 MDPS C 1.00 1.01 56310-L0210 4DNAC101',
       b'\xf1\x8756310-L1010\xf1\x00DN8 MDPS C 1.00 1.03 56310-L1010 4DNDC103',
