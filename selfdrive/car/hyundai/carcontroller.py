from cereal import car
from common.conversions import Conversions as CV
from common.numpy_fast import clip
from common.realtime import DT_CTRL
from opendbc.can.packer import CANPacker
from selfdrive.car import apply_driver_steer_torque_limits, common_fault_avoidance
from selfdrive.car.hyundai import hyundaicanfd, hyundaican
from selfdrive.car.hyundai.hyundaicanfd import CanBus
from selfdrive.car.hyundai.values import HyundaiFlags, Buttons, CarControllerParams, CANFD_CAR, CAR

VisualAlert = car.CarControl.HUDControl.VisualAlert
LongCtrlState = car.CarControl.Actuators.LongControlState

# EPS faults if you apply torque while the steering angle is above 90 degrees for more than 1 second
# All slightly below EPS thresholds to avoid fault
MAX_ANGLE = 85
MAX_ANGLE_FRAMES = 89
MAX_ANGLE_CONSECUTIVE_FRAMES = 2


def process_hud_alert(enabled, fingerprint, hud_control):
  sys_warning = (hud_control.visualAlert in (VisualAlert.steerRequired, VisualAlert.ldw))

  # initialize to no line visible
  # TODO: this is not accurate for all cars
  sys_state = 1
  if hud_control.leftLaneVisible and hud_control.rightLaneVisible or sys_warning:  # HUD alert only display when LKAS status is active
    sys_state = 3 if enabled or sys_warning else 4
  elif hud_control.leftLaneVisible:
    sys_state = 5
  elif hud_control.rightLaneVisible:
    sys_state = 6

  # initialize to no warnings
  left_lane_warning = 0
  right_lane_warning = 0
  if hud_control.leftLaneDepart:
    left_lane_warning = 1 if fingerprint in (CAR.GENESIS_G90, CAR.GENESIS_G80) else 2
  if hud_control.rightLaneDepart:
    right_lane_warning = 1 if fingerprint in (CAR.GENESIS_G90, CAR.GENESIS_G80) else 2

  return sys_warning, sys_state, left_lane_warning, right_lane_warning


class CarController:
  def __init__(self, dbc_name, CP, VM):
    self.CP = CP
    self.CAN = CanBus(CP)
    self.params = CarControllerParams(CP)
    self.packer = CANPacker(dbc_name)
    self.angle_limit_counter = 0
    self.frame = 0

    self.accel_last = 0
    self.apply_steer_last = 0
    self.car_fingerprint = CP.carFingerprint
    self.last_button_frame = 0

  def update(self, CC, CS, now_nanos):
    actuators = CC.actuators
    hud_control = CC.hudControl

    # steering torque
    new_steer = int(round(actuators.steer * self.params.STEER_MAX))
    apply_steer = apply_driver_steer_torque_limits(new_steer, self.apply_steer_last, CS.out.steeringTorque, self.params)

    # >90 degree steering fault prevention
    self.angle_limit_counter, apply_steer_req = common_fault_avoidance(abs(CS.out.steeringAngleDeg) >= MAX_ANGLE, CC.latActive,
                                                                       self.angle_limit_counter, MAX_ANGLE_FRAMES,
                                                                       MAX_ANGLE_CONSECUTIVE_FRAMES)

    if not CC.latActive:
      apply_steer = 0

    # Hold torque with induced temporary fault when cutting the actuation bit
    torque_fault = CC.latActive and not apply_steer_req

    self.apply_steer_last = apply_steer

    # accel + longitudinal
    accel = clip(actuators.accel, CarControllerParams.ACCEL_MIN, CarControllerParams.ACCEL_MAX)
    stopping = actuators.longControlState == LongCtrlState.stopping
    set_speed_in_units = hud_control.setSpeed * (CV.MS_TO_KPH if CS.is_metric else CV.MS_TO_MPH)

    # HUD messages
    sys_warning, sys_state, left_lane_warning, right_lane_warning = process_hud_alert(CC.enabled, self.car_fingerprint,
                                                                                      hud_control)

    can_sends = []

    # *** common hyundai stuff ***

    # tester present - w/ no response (keeps relevant ECU disabled)
    if self.frame % 100 == 0 and not (self.CP.flags & HyundaiFlags.CANFD_CAMERA_SCC.value) and self.CP.openpilotLongitudinalControl:
      # for longitudinal control, either radar or ADAS driving ECU
      addr, bus = 0x7d0, 0
      if self.CP.flags & HyundaiFlags.CANFD_HDA2.value:
        addr, bus = 0x730, self.CAN.ECAN
      can_sends.append([addr, 0, b"\x02\x3E\x80\x00\x00\x00\x00\x00", bus])

      # for blinkers
      if self.CP.flags & HyundaiFlags.ENABLE_BLINKERS:
        can_sends.append([0x7b1, 0, b"\x02\x3E\x80\x00\x00\x00\x00\x00", self.CAN.ECAN])

<<<<<<< HEAD
    # >90 degree steering fault prevention
    # Count up to MAX_ANGLE_FRAMES, at which point we need to cut torque to avoid a steering fault
    if CC.latActive and abs(CS.out.steeringAngleDeg) >= MAX_ANGLE:
      self.angle_limit_counter += 1
    else:
      self.angle_limit_counter = 0

    # Cut steer actuation bit for two frames and hold torque with induced temporary fault
    torque_fault = CC.latActive and self.angle_limit_counter > MAX_ANGLE_FRAMES
    lat_active = CC.latActive and not torque_fault

    if self.angle_limit_counter >= MAX_ANGLE_FRAMES + MAX_ANGLE_CONSECUTIVE_FRAMES:
      self.angle_limit_counter = 0

    can_canfd_hda2 = self.CP.flags & HyundaiFlags.CAN_CANFD_HDA2

=======
>>>>>>> 4cad0a03
    # CAN-FD platforms
    if self.CP.carFingerprint in CANFD_CAR or can_canfd_hda2:
      hda2 = self.CP.flags & HyundaiFlags.CANFD_HDA2
      hda2_long = hda2 and self.CP.openpilotLongitudinalControl

      # steering control
      can_sends.extend(hyundaicanfd.create_steering_messages(self.packer, self.CP, self.CAN, CC.enabled, apply_steer_req, apply_steer))

      # disable LFA on HDA2
      if self.frame % 5 == 0 and (hda2 or can_canfd_hda2):
        can_sends.append(hyundaicanfd.create_cam_0x2a4(self.packer, self.CAN, CS.cam_0x2a4))

      # LFA and HDA icons
      if self.frame % 5 == 0 and (not hda2 or hda2_long) and not can_canfd_hda2:
        can_sends.append(hyundaicanfd.create_lfahda_cluster(self.packer, self.CAN, CC.enabled))

      # blinkers
      if hda2 and self.CP.flags & HyundaiFlags.ENABLE_BLINKERS:
        can_sends.extend(hyundaicanfd.create_spas_messages(self.packer, self.CAN, self.frame, CC.leftBlinker, CC.rightBlinker))

      if self.CP.openpilotLongitudinalControl:
        if hda2:
          can_sends.extend(hyundaicanfd.create_adrv_messages(self.packer, self.CAN, self.frame))
        if self.frame % 2 == 0:
          can_sends.append(hyundaicanfd.create_acc_control(self.packer, self.CAN, CC.enabled, self.accel_last, accel, stopping, CC.cruiseControl.override,
                                                           set_speed_in_units))
          self.accel_last = accel
      else:
        # button presses
        if can_canfd_hda2:
          if CC.cruiseControl.cancel:
            can_sends.append(hyundaican.create_clu11(self.packer, self.frame, CS.clu11, Buttons.CANCEL, self.CP))
          elif CC.cruiseControl.resume:
            # send resume at a max freq of 10Hz
            if (self.frame - self.last_button_frame) * DT_CTRL > 0.1:
              # send 25 messages at a time to increases the likelihood of resume being accepted
              can_sends.extend([hyundaican.create_clu11(self.packer, self.frame, CS.clu11, Buttons.RES_ACCEL, self.CP)] * 25)
              if (self.frame - self.last_button_frame) * DT_CTRL >= 0.15:
                self.last_button_frame = self.frame
        else:
          if (self.frame - self.last_button_frame) * DT_CTRL > 0.25:
            # cruise cancel
            if CC.cruiseControl.cancel:
              if self.CP.flags & HyundaiFlags.CANFD_ALT_BUTTONS:
                can_sends.append(hyundaicanfd.create_acc_cancel(self.packer, self.CP, self.CAN, CS.cruise_info))
                self.last_button_frame = self.frame
              else:
                for _ in range(20):
                  can_sends.append(hyundaicanfd.create_buttons(self.packer, self.CP, self.CAN, CS.buttons_counter+1, Buttons.CANCEL))
                self.last_button_frame = self.frame

            # cruise standstill resume
            elif CC.cruiseControl.resume:
              if self.CP.flags & HyundaiFlags.CANFD_ALT_BUTTONS:
                # TODO: resume for alt button cars
                pass
              else:
                for _ in range(20):
                  can_sends.append(hyundaicanfd.create_buttons(self.packer, self.CP, self.CAN, CS.buttons_counter+1, Buttons.RES_ACCEL))
                self.last_button_frame = self.frame
    else:
      can_sends.append(hyundaican.create_lkas11(self.packer, self.frame, self.car_fingerprint, apply_steer, apply_steer_req,
                                                torque_fault, CS.lkas11, sys_warning, sys_state, CC.enabled,
                                                hud_control.leftLaneVisible, hud_control.rightLaneVisible,
                                                left_lane_warning, right_lane_warning))

      if not self.CP.openpilotLongitudinalControl:
        if CC.cruiseControl.cancel:
          can_sends.append(hyundaican.create_clu11(self.packer, self.frame, CS.clu11, Buttons.CANCEL, self.CP))
        elif CC.cruiseControl.resume:
          # send resume at a max freq of 10Hz
          if (self.frame - self.last_button_frame) * DT_CTRL > 0.1:
            # send 25 messages at a time to increases the likelihood of resume being accepted
            can_sends.extend([hyundaican.create_clu11(self.packer, self.frame, CS.clu11, Buttons.RES_ACCEL, self.CP)] * 25)
            if (self.frame - self.last_button_frame) * DT_CTRL >= 0.15:
              self.last_button_frame = self.frame

      if self.frame % 2 == 0 and self.CP.openpilotLongitudinalControl:
        # TODO: unclear if this is needed
        jerk = 3.0 if actuators.longControlState == LongCtrlState.pid else 1.0
        can_sends.extend(hyundaican.create_acc_commands(self.packer, CC.enabled, accel, jerk, int(self.frame / 2),
                                                        hud_control.leadVisible, set_speed_in_units, stopping, CC.cruiseControl.override))

      # 20 Hz LFA MFA message
      if self.frame % 5 == 0 and self.CP.flags & HyundaiFlags.SEND_LFA.value:
        can_sends.append(hyundaican.create_lfahda_mfc(self.packer, CC.enabled))

      # 5 Hz ACC options
      if self.frame % 20 == 0 and self.CP.openpilotLongitudinalControl:
        can_sends.extend(hyundaican.create_acc_opt(self.packer))

      # 2 Hz front radar options
      if self.frame % 50 == 0 and self.CP.openpilotLongitudinalControl:
        can_sends.append(hyundaican.create_frt_radar_opt(self.packer))

    new_actuators = actuators.copy()
    new_actuators.steer = apply_steer / self.params.STEER_MAX
    new_actuators.steerOutputCan = apply_steer
    new_actuators.accel = accel

    self.frame += 1
    return new_actuators, can_sends<|MERGE_RESOLUTION|>--- conflicted
+++ resolved
@@ -102,25 +102,8 @@
       if self.CP.flags & HyundaiFlags.ENABLE_BLINKERS:
         can_sends.append([0x7b1, 0, b"\x02\x3E\x80\x00\x00\x00\x00\x00", self.CAN.ECAN])
 
-<<<<<<< HEAD
-    # >90 degree steering fault prevention
-    # Count up to MAX_ANGLE_FRAMES, at which point we need to cut torque to avoid a steering fault
-    if CC.latActive and abs(CS.out.steeringAngleDeg) >= MAX_ANGLE:
-      self.angle_limit_counter += 1
-    else:
-      self.angle_limit_counter = 0
-
-    # Cut steer actuation bit for two frames and hold torque with induced temporary fault
-    torque_fault = CC.latActive and self.angle_limit_counter > MAX_ANGLE_FRAMES
-    lat_active = CC.latActive and not torque_fault
-
-    if self.angle_limit_counter >= MAX_ANGLE_FRAMES + MAX_ANGLE_CONSECUTIVE_FRAMES:
-      self.angle_limit_counter = 0
-
     can_canfd_hda2 = self.CP.flags & HyundaiFlags.CAN_CANFD_HDA2
 
-=======
->>>>>>> 4cad0a03
     # CAN-FD platforms
     if self.CP.carFingerprint in CANFD_CAR or can_canfd_hda2:
       hda2 = self.CP.flags & HyundaiFlags.CANFD_HDA2
