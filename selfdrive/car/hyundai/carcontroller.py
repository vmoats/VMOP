from cereal import car
from common.realtime import DT_CTRL
from selfdrive.car import apply_std_steer_torque_limits
from selfdrive.car.hyundai.hyundaican import create_lkas11, create_clu11, create_lfahda_mfc
from selfdrive.car.hyundai.values import Buttons, CarControllerParams, CAR
from opendbc.can.packer import CANPacker

VisualAlert = car.CarControl.HUDControl.VisualAlert


def process_hud_alert(enabled, fingerprint, visual_alert, left_lane,
                      right_lane, left_lane_depart, right_lane_depart):
  sys_warning = (visual_alert in [VisualAlert.steerRequired, VisualAlert.ldw])

  # initialize to no line visible
  sys_state = 1
  if left_lane and right_lane or sys_warning:  # HUD alert only display when LKAS status is active
    sys_state = 3 if enabled or sys_warning else 4
  elif left_lane:
    sys_state = 5
  elif right_lane:
    sys_state = 6

  # initialize to no warnings
  left_lane_warning = 0
  right_lane_warning = 0
  if left_lane_depart:
    left_lane_warning = 1 if fingerprint in [CAR.GENESIS_G90, CAR.GENESIS_G80] else 2
  if right_lane_depart:
    right_lane_warning = 1 if fingerprint in [CAR.GENESIS_G90, CAR.GENESIS_G80] else 2

  return sys_warning, sys_state, left_lane_warning, right_lane_warning


class CarController():
  def __init__(self, dbc_name, CP, VM):
    self.p = CarControllerParams(CP)
    self.packer = CANPacker(dbc_name)

    self.apply_steer_last = 0
    self.car_fingerprint = CP.carFingerprint
    self.steer_rate_limited = False
    self.last_resume_frame = 0

  def update(self, enabled, CS, frame, actuators, pcm_cancel_cmd, visual_alert,
             left_lane, right_lane, left_lane_depart, right_lane_depart):
    # Steering Torque
    new_steer = int(round(actuators.steer * self.p.STEER_MAX))
    apply_steer = apply_std_steer_torque_limits(new_steer, self.apply_steer_last, CS.out.steeringTorque, self.p)
    self.steer_rate_limited = new_steer != apply_steer

    # disable when temp fault is active, or below LKA minimum speed
    lkas_active = enabled and not CS.out.steerWarning and CS.out.vEgo >= CS.CP.minSteerSpeed

    if not lkas_active:
      apply_steer = 0

    self.apply_steer_last = apply_steer

    sys_warning, sys_state, left_lane_warning, right_lane_warning = \
      process_hud_alert(enabled, self.car_fingerprint, visual_alert,
                        left_lane, right_lane, left_lane_depart, right_lane_depart)

    can_sends = []
    can_sends.append(create_lkas11(self.packer, frame, self.car_fingerprint, apply_steer, lkas_active,
                                   CS.lkas11, sys_warning, sys_state, enabled,
                                   left_lane, right_lane,
                                   left_lane_warning, right_lane_warning))

    if pcm_cancel_cmd:
      can_sends.append(create_clu11(self.packer, frame, CS.clu11, Buttons.CANCEL))
    elif CS.out.cruiseState.standstill:
      # send resume at a max freq of 10Hz
      if (frame - self.last_resume_frame) * DT_CTRL > 0.1:
        # send 25 messages at a time to increases the likelihood of resume being accepted
        can_sends.extend([create_clu11(self.packer, frame, CS.clu11, Buttons.RES_ACCEL)] * 25)
        self.last_resume_frame = frame

    # 20 Hz LFA MFA message
    if frame % 5 == 0 and self.car_fingerprint in [CAR.SONATA, CAR.PALISADE, CAR.IONIQ, CAR.KIA_NIRO_EV, CAR.KONA_EV,
<<<<<<< HEAD
                                                   CAR.IONIQ_EV_2020, CAR.IONIQ_PHEV, CAR.KIA_CEED, CAR.KIA_SELTOS, CAR.ELANTRA_2021, CAR.ELANTRA_HEV_2021, CAR.KONA_HEV]:
=======
                                                   CAR.IONIQ_EV_2020, CAR.IONIQ_PHEV, CAR.KIA_CEED, CAR.KIA_SELTOS, CAR.ELANTRA_2021, CAR.ELANTRA_HEV_2021,CAR.SONATA_HYBRID]:
>>>>>>> e364084f
      can_sends.append(create_lfahda_mfc(self.packer, enabled))

    return can_sends<|MERGE_RESOLUTION|>--- conflicted
+++ resolved
@@ -78,11 +78,8 @@
 
     # 20 Hz LFA MFA message
     if frame % 5 == 0 and self.car_fingerprint in [CAR.SONATA, CAR.PALISADE, CAR.IONIQ, CAR.KIA_NIRO_EV, CAR.KONA_EV,
-<<<<<<< HEAD
-                                                   CAR.IONIQ_EV_2020, CAR.IONIQ_PHEV, CAR.KIA_CEED, CAR.KIA_SELTOS, CAR.ELANTRA_2021, CAR.ELANTRA_HEV_2021, CAR.KONA_HEV]:
-=======
-                                                   CAR.IONIQ_EV_2020, CAR.IONIQ_PHEV, CAR.KIA_CEED, CAR.KIA_SELTOS, CAR.ELANTRA_2021, CAR.ELANTRA_HEV_2021,CAR.SONATA_HYBRID]:
->>>>>>> e364084f
+                                                   CAR.IONIQ_EV_2020, CAR.IONIQ_PHEV, CAR.KIA_CEED, CAR.KIA_SELTOS,
+                                                   CAR.ELANTRA_2021, CAR.ELANTRA_HEV_2021, CAR.SONATA_HYBRID, CAR.KONA_HEV]:
       can_sends.append(create_lfahda_mfc(self.packer, enabled))
 
     return can_sends