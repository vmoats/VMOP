from cereal import car
from common.realtime import DT_CTRL
from common.numpy_fast import clip, interp
from common.conversions import Conversions as CV
from selfdrive.car import apply_std_steer_torque_limits
from selfdrive.car.hyundai import hda2can, hyundaican
from selfdrive.car.hyundai.values import Buttons, CarControllerParams, HDA2_CAR, CAR
from opendbc.can.packer import CANPacker

VisualAlert = car.CarControl.HUDControl.VisualAlert
LongCtrlState = car.CarControl.Actuators.LongControlState


def process_hud_alert(enabled, fingerprint, hud_control):
  sys_warning = (hud_control.visualAlert in (VisualAlert.steerRequired, VisualAlert.ldw))

  # initialize to no line visible
  sys_state = 1
  if hud_control.leftLaneVisible and hud_control.rightLaneVisible or sys_warning:  # HUD alert only display when LKAS status is active
    sys_state = 3 if enabled or sys_warning else 4
  elif hud_control.leftLaneVisible:
    sys_state = 5
  elif hud_control.rightLaneVisible:
    sys_state = 6

  # initialize to no warnings
  left_lane_warning = 0
  right_lane_warning = 0
  if hud_control.leftLaneDepart:
    left_lane_warning = 1 if fingerprint in (CAR.GENESIS_G90, CAR.GENESIS_G80) else 2
  if hud_control.rightLaneDepart:
    right_lane_warning = 1 if fingerprint in (CAR.GENESIS_G90, CAR.GENESIS_G80) else 2

  return sys_warning, sys_state, left_lane_warning, right_lane_warning


class CarController:
  def __init__(self, dbc_name, CP, VM):
    self.CP = CP
    self.params = CarControllerParams(CP)
    self.packer = CANPacker(dbc_name)
    self.frame = 0

    self.apply_steer_last = 0
    self.car_fingerprint = CP.carFingerprint
    self.steer_rate_limited = False
    self.last_button_frame = 0
    self.accel = 0

  def update(self, CC, CS):
    actuators = CC.actuators
    hud_control = CC.hudControl

    # Steering Torque
    new_steer = int(round(actuators.steer * self.params.STEER_MAX))
    apply_steer = apply_std_steer_torque_limits(new_steer, self.apply_steer_last, CS.out.steeringTorque, self.params)
    self.steer_rate_limited = new_steer != apply_steer

    if not CC.latActive:
      apply_steer = 0

    self.apply_steer_last = apply_steer

    sys_warning, sys_state, left_lane_warning, right_lane_warning = process_hud_alert(CC.enabled, self.car_fingerprint,
                                                                                      hud_control)

    can_sends = []

    if self.CP.carFingerprint in HDA2_CAR:
      # steering control
      can_sends.append(hda2can.create_lkas(self.packer, CC.enabled, self.frame, CC.latActive, apply_steer))

      # cruise cancel
      if (self.frame - self.last_button_frame) * DT_CTRL > 0.25:
        if CC.cruiseControl.cancel:
          for _ in range(20):
            can_sends.append(hda2can.create_buttons(self.packer, CS.buttons_counter+1, True, False))
          self.last_button_frame = self.frame

        # cruise standstill resume
        elif CC.enabled and CS.out.cruiseState.standstill:
          can_sends.append(hda2can.create_buttons(self.packer, CS.buttons_counter+1, False, True))
          self.last_button_frame = self.frame
    else:

      # tester present - w/ no response (keeps radar disabled)
      if self.CP.openpilotLongitudinalControl:
        if self.frame % 100 == 0:
          can_sends.append([0x7D0, 0, b"\x02\x3E\x80\x00\x00\x00\x00\x00", 0])

      can_sends.append(hyundaican.create_lkas11(self.packer, self.frame, self.car_fingerprint, apply_steer, CC.latActive,
                                     CS.lkas11, sys_warning, sys_state, CC.enabled,
                                     hud_control.leftLaneVisible, hud_control.rightLaneVisible,
                                     left_lane_warning, right_lane_warning))

      if not self.CP.openpilotLongitudinalControl:
        if CC.cruiseControl.cancel:
          can_sends.append(hyundaican.create_clu11(self.packer, self.frame, CS.clu11, Buttons.CANCEL))
        elif CS.out.cruiseState.standstill:
          # send resume at a max freq of 10Hz
          if (self.frame - self.last_button_frame) * DT_CTRL > 0.1:
            # send 25 messages at a time to increases the likelihood of resume being accepted
            can_sends.extend([hyundaican.create_clu11(self.packer, self.frame, CS.clu11, Buttons.RES_ACCEL)] * 25)
            self.last_button_frame = self.frame

      if self.frame % 2 == 0 and self.CP.openpilotLongitudinalControl:
        accel = actuators.accel
        accel_raw = accel

        if CC.longActive:
          # brake controller seems to respond well to providing a simulated future acceleration
          # clip to only increase ego accel to prevent oscillations
          accel_raw = accel + (accel - CS.out.aEgo) / 2
          accel_raw = min(accel_raw, accel) if accel < 0 else max(accel_raw, accel)

        accel = clip(accel, CarControllerParams.ACCEL_MIN, CarControllerParams.ACCEL_MAX)
        accel_raw = clip(accel_raw, CarControllerParams.ACCEL_MIN, CarControllerParams.ACCEL_MAX)

        stopping = actuators.longControlState == LongCtrlState.stopping
        set_speed_in_units = hud_control.setSpeed * (CV.MS_TO_MPH if CS.clu11["CF_Clu_SPEED_UNIT"] == 1 else CV.MS_TO_KPH)
<<<<<<< HEAD
        can_sends.extend(hyundaican.create_acc_commands(self.packer, CC.enabled, accel, accel_raw, int(self.frame / 2), lead_visible,
                                                        set_speed_in_units, stopping, CS.out.gasPressed))
=======
        can_sends.extend(hyundaican.create_acc_commands(self.packer, CC.enabled, accel, jerk, int(self.frame / 2),
                                                        hud_control.leadVisible, set_speed_in_units, stopping, CS.out.gasPressed))
>>>>>>> 5c5bb0be
        self.accel = accel

      # 20 Hz LFA MFA message
      if self.frame % 5 == 0 and self.car_fingerprint in (CAR.SONATA, CAR.PALISADE, CAR.IONIQ, CAR.KIA_NIRO_EV, CAR.KIA_NIRO_HEV_2021,
                                                          CAR.IONIQ_EV_2020, CAR.IONIQ_PHEV, CAR.KIA_CEED, CAR.KIA_SELTOS, CAR.KONA_EV,
                                                          CAR.ELANTRA_2021, CAR.ELANTRA_HEV_2021, CAR.SONATA_HYBRID, CAR.KONA_HEV, CAR.SANTA_FE_2022,
                                                          CAR.KIA_K5_2021, CAR.IONIQ_HEV_2022, CAR.SANTA_FE_HEV_2022, CAR.GENESIS_G70_2020, CAR.SANTA_FE_PHEV_2022):
        can_sends.append(hyundaican.create_lfahda_mfc(self.packer, CC.enabled))

      # 5 Hz ACC options
      if self.frame % 20 == 0 and self.CP.openpilotLongitudinalControl:
        can_sends.extend(hyundaican.create_acc_opt(self.packer))

      # 2 Hz front radar options
      if self.frame % 50 == 0 and self.CP.openpilotLongitudinalControl:
        can_sends.append(hyundaican.create_frt_radar_opt(self.packer))

    new_actuators = actuators.copy()
    new_actuators.steer = apply_steer / self.params.STEER_MAX
    new_actuators.accel = self.accel

    self.frame += 1
    return new_actuators, can_sends<|MERGE_RESOLUTION|>--- conflicted
+++ resolved
@@ -109,7 +109,8 @@
 
         if CC.longActive:
           # brake controller seems to respond well to providing a simulated future acceleration
-          # clip to only increase ego accel to prevent oscillations
+          # clip to only increase accel to prevent oscillations
+
           accel_raw = accel + (accel - CS.out.aEgo) / 2
           accel_raw = min(accel_raw, accel) if accel < 0 else max(accel_raw, accel)
 
@@ -118,13 +119,8 @@
 
         stopping = actuators.longControlState == LongCtrlState.stopping
         set_speed_in_units = hud_control.setSpeed * (CV.MS_TO_MPH if CS.clu11["CF_Clu_SPEED_UNIT"] == 1 else CV.MS_TO_KPH)
-<<<<<<< HEAD
-        can_sends.extend(hyundaican.create_acc_commands(self.packer, CC.enabled, accel, accel_raw, int(self.frame / 2), lead_visible,
-                                                        set_speed_in_units, stopping, CS.out.gasPressed))
-=======
-        can_sends.extend(hyundaican.create_acc_commands(self.packer, CC.enabled, accel, jerk, int(self.frame / 2),
+        can_sends.extend(hyundaican.create_acc_commands(self.packer, CC.enabled, accel, accel_raw, int(self.frame / 2),
                                                         hud_control.leadVisible, set_speed_in_units, stopping, CS.out.gasPressed))
->>>>>>> 5c5bb0be
         self.accel = accel
 
       # 20 Hz LFA MFA message
