--- conflicted
+++ resolved
@@ -54,12 +54,8 @@
     self.steer_rate_limited = new_steer != apply_steer
 
     # disable when temp fault is active, or below LKA minimum speed
-<<<<<<< HEAD
     # TODO: do these checks in controlsd
-    lkas_active = actuators.latActive and not CS.out.steerWarning and CS.out.vEgo >= CS.CP.minSteerSpeed
-=======
-    lkas_active = c.active and not CS.out.steerFaultTemporary and CS.out.vEgo >= CS.CP.minSteerSpeed
->>>>>>> 274885fc
+    lkas_active = actuators.latActive and not CS.out.steerFaultTemporary and CS.out.vEgo >= CS.CP.minSteerSpeed
 
     if not lkas_active:
       apply_steer = 0
