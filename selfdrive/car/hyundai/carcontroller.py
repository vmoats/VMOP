from cereal import car
from openpilot.common.conversions import Conversions as CV
from openpilot.common.numpy_fast import clip
from openpilot.common.realtime import DT_CTRL
from opendbc.can.packer import CANPacker
from openpilot.selfdrive.car import apply_driver_steer_torque_limits, common_fault_avoidance
from openpilot.selfdrive.car.hyundai import hyundaicanfd, hyundaican
from openpilot.selfdrive.car.hyundai.hyundaicanfd import CanBus
from openpilot.selfdrive.car.hyundai.values import HyundaiFlags, Buttons, CarControllerParams, CANFD_CAR, CAR, CAN_CANFD_CAR

VisualAlert = car.CarControl.HUDControl.VisualAlert
LongCtrlState = car.CarControl.Actuators.LongControlState

# EPS faults if you apply torque while the steering angle is above 90 degrees for more than 1 second
# All slightly below EPS thresholds to avoid fault
MAX_ANGLE = 85
MAX_ANGLE_FRAMES = 89
MAX_ANGLE_CONSECUTIVE_FRAMES = 2


def process_hud_alert(enabled, fingerprint, hud_control):
  sys_warning = (hud_control.visualAlert in (VisualAlert.steerRequired, VisualAlert.ldw))

  # initialize to no line visible
  # TODO: this is not accurate for all cars
  sys_state = 1
  if hud_control.leftLaneVisible and hud_control.rightLaneVisible or sys_warning:  # HUD alert only display when LKAS status is active
    sys_state = 3 if enabled or sys_warning else 4
  elif hud_control.leftLaneVisible:
    sys_state = 5
  elif hud_control.rightLaneVisible:
    sys_state = 6

  # initialize to no warnings
  left_lane_warning = 0
  right_lane_warning = 0
  if hud_control.leftLaneDepart:
    left_lane_warning = 1 if fingerprint in (CAR.GENESIS_G90, CAR.GENESIS_G80) else 2
  if hud_control.rightLaneDepart:
    right_lane_warning = 1 if fingerprint in (CAR.GENESIS_G90, CAR.GENESIS_G80) else 2

  return sys_warning, sys_state, left_lane_warning, right_lane_warning


class CarController:
  def __init__(self, dbc_name, CP, VM):
    self.CP = CP
    self.CAN = CanBus(CP)
    self.params = CarControllerParams(CP)
    self.packer = CANPacker(dbc_name)
    self.angle_limit_counter = 0
    self.frame = 0

    self.accel_last = 0
    self.apply_steer_last = 0
    self.car_fingerprint = CP.carFingerprint
    self.last_button_frame = 0

  def create_button_messages(self, CC, CS, can_sends, can=False, can_fd=False):
    if can:
      if CC.cruiseControl.cancel:
        can_sends.append(hyundaican.create_clu11(self.packer, self.frame, CS.clu11, Buttons.CANCEL, self.CP))
      elif CC.cruiseControl.resume:
        # send resume at a max freq of 10Hz
        if (self.frame - self.last_button_frame) * DT_CTRL > 0.1:
          # send 25 messages at a time to increases the likelihood of resume being accepted
          can_sends.extend([hyundaican.create_clu11(self.packer, self.frame, CS.clu11, Buttons.RES_ACCEL, self.CP)] * 25)
          if (self.frame - self.last_button_frame) * DT_CTRL >= 0.15:
            self.last_button_frame = self.frame
    elif can_fd:
      if (self.frame - self.last_button_frame) * DT_CTRL > 0.25:
        # cruise cancel
        if CC.cruiseControl.cancel:
          if self.CP.flags & HyundaiFlags.CANFD_ALT_BUTTONS:
            can_sends.append(hyundaicanfd.create_acc_cancel(self.packer, self.CP, self.CAN, CS.cruise_info))
            self.last_button_frame = self.frame
          else:
            for _ in range(20):
              can_sends.append(hyundaicanfd.create_buttons(self.packer, self.CP, self.CAN, CS.buttons_counter+1, Buttons.CANCEL))
            self.last_button_frame = self.frame

        # cruise standstill resume
        elif CC.cruiseControl.resume:
          if self.CP.flags & HyundaiFlags.CANFD_ALT_BUTTONS:
            # TODO: resume for alt button cars
            pass
          else:
            for _ in range(20):
              can_sends.append(hyundaicanfd.create_buttons(self.packer, self.CP, self.CAN, CS.buttons_counter+1, Buttons.RES_ACCEL))
            self.last_button_frame = self.frame

    return can_sends

  def update(self, CC, CS, now_nanos):
    actuators = CC.actuators
    hud_control = CC.hudControl

    # steering torque
    new_steer = int(round(actuators.steer * self.params.STEER_MAX))
    apply_steer = apply_driver_steer_torque_limits(new_steer, self.apply_steer_last, CS.out.steeringTorque, self.params)

    # >90 degree steering fault prevention
    self.angle_limit_counter, apply_steer_req = common_fault_avoidance(abs(CS.out.steeringAngleDeg) >= MAX_ANGLE, CC.latActive,
                                                                       self.angle_limit_counter, MAX_ANGLE_FRAMES,
                                                                       MAX_ANGLE_CONSECUTIVE_FRAMES)

    if not CC.latActive:
      apply_steer = 0

    # Hold torque with induced temporary fault when cutting the actuation bit
    torque_fault = CC.latActive and not apply_steer_req

    self.apply_steer_last = apply_steer

    # accel + longitudinal
    accel = clip(actuators.accel, CarControllerParams.ACCEL_MIN, CarControllerParams.ACCEL_MAX)
    stopping = actuators.longControlState == LongCtrlState.stopping
    set_speed_in_units = hud_control.setSpeed * (CV.MS_TO_KPH if CS.is_metric else CV.MS_TO_MPH)

    # HUD messages
    sys_warning, sys_state, left_lane_warning, right_lane_warning = process_hud_alert(CC.enabled, self.car_fingerprint,
                                                                                      hud_control)

    can_sends = []

    # *** common hyundai stuff ***

    # tester present - w/ no response (keeps relevant ECU disabled)
    if self.frame % 100 == 0 and not (self.CP.flags & HyundaiFlags.CANFD_CAMERA_SCC.value) and self.CP.openpilotLongitudinalControl:
      # for longitudinal control, either radar or ADAS driving ECU
      addr, bus = 0x7d0, 0
      if self.CP.flags & HyundaiFlags.CANFD_HDA2.value:
        addr, bus = 0x730, self.CAN.ECAN
      can_sends.append([addr, 0, b"\x02\x3E\x80\x00\x00\x00\x00\x00", bus])

      # for blinkers
      if self.CP.flags & HyundaiFlags.ENABLE_BLINKERS:
        can_sends.append([0x7b1, 0, b"\x02\x3E\x80\x00\x00\x00\x00\x00", self.CAN.ECAN])

    hda2 = self.CP.flags & HyundaiFlags.CANFD_HDA2
    hda2_can_canfd = hda2 and self.CP.flags & HyundaiFlags.CAN_CANFD

    # CAN-FD platforms
    if self.CP.carFingerprint in (CANFD_CAR - CAN_CANFD_CAR) or hda2_can_canfd:
      hda2_long = hda2 and self.CP.openpilotLongitudinalControl

      # steering control
      can_sends.extend(hyundaicanfd.create_steering_messages(self.packer, self.CP, self.CAN, CC.enabled, apply_steer_req, apply_steer))

      # disable LFA on HDA2
      if self.frame % 5 == 0 and hda2:
        can_sends.append(hyundaicanfd.create_cam_0x2a4(self.packer, self.CAN, CS.cam_0x2a4))

      # LFA and HDA icons
      if self.frame % 5 == 0 and (not hda2 or hda2_long):
        can_sends.append(hyundaicanfd.create_lfahda_cluster(self.packer, self.CAN, CC.enabled))

      # blinkers
      if hda2 and self.CP.flags & HyundaiFlags.ENABLE_BLINKERS:
        can_sends.extend(hyundaicanfd.create_spas_messages(self.packer, self.CAN, self.frame, CC.leftBlinker, CC.rightBlinker))

      if self.CP.openpilotLongitudinalControl:
        if hda2:
          can_sends.extend(hyundaicanfd.create_adrv_messages(self.packer, self.CAN, self.frame))
        if self.frame % 2 == 0:
          can_sends.append(hyundaicanfd.create_acc_control(self.packer, self.CAN, CC.enabled, self.accel_last, accel, stopping, CC.cruiseControl.override,
                                                           set_speed_in_units))
          self.accel_last = accel
      else:
        # button presses
<<<<<<< HEAD
        if hda2_can_canfd:
          if CC.cruiseControl.cancel:
            can_sends.append(hyundaican.create_clu11(self.packer, self.frame, CS.clu11, Buttons.CANCEL, self.CP))
          elif CC.cruiseControl.resume:
            # send resume at a max freq of 10Hz
            if (self.frame - self.last_button_frame) * DT_CTRL > 0.1:
              # send 25 messages at a time to increases the likelihood of resume being accepted
              can_sends.extend([hyundaican.create_clu11(self.packer, self.frame, CS.clu11, Buttons.RES_ACCEL, self.CP)] * 25)
              if (self.frame - self.last_button_frame) * DT_CTRL >= 0.15:
                self.last_button_frame = self.frame
        else:
          if (self.frame - self.last_button_frame) * DT_CTRL > 0.25:
            # cruise cancel
            if CC.cruiseControl.cancel:
              if self.CP.flags & HyundaiFlags.CANFD_ALT_BUTTONS:
                can_sends.append(hyundaicanfd.create_acc_cancel(self.packer, self.CP, self.CAN, CS.cruise_info))
                self.last_button_frame = self.frame
              else:
                for _ in range(20):
                  can_sends.append(hyundaicanfd.create_buttons(self.packer, self.CP, self.CAN, CS.buttons_counter+1, Buttons.CANCEL))
                self.last_button_frame = self.frame

            # cruise standstill resume
            elif CC.cruiseControl.resume:
              if self.CP.flags & HyundaiFlags.CANFD_ALT_BUTTONS:
                # TODO: resume for alt button cars
                pass
              else:
                for _ in range(20):
                  can_sends.append(hyundaicanfd.create_buttons(self.packer, self.CP, self.CAN, CS.buttons_counter+1, Buttons.RES_ACCEL))
                self.last_button_frame = self.frame
=======
        can_sends.extend(self.create_button_messages(CC, CS, use_clu11=False))
>>>>>>> 5aed2e01
    else:
      can_sends.append(hyundaican.create_lkas11(self.packer, self.frame, self.car_fingerprint, apply_steer, apply_steer_req,
                                                torque_fault, CS.lkas11, sys_warning, sys_state, CC.enabled,
                                                hud_control.leftLaneVisible, hud_control.rightLaneVisible,
                                                left_lane_warning, right_lane_warning))

      if not self.CP.openpilotLongitudinalControl:
<<<<<<< HEAD
        if CC.cruiseControl.cancel:
          can_sends.append(hyundaican.create_clu11(self.packer, self.frame, CS.clu11, Buttons.CANCEL, self.CP))
        elif CC.cruiseControl.resume:
          # send resume at a max freq of 10Hz
          if (self.frame - self.last_button_frame) * DT_CTRL > 0.1:
            # send 25 messages at a time to increases the likelihood of resume being accepted
            can_sends.extend([hyundaican.create_clu11(self.packer, self.frame, CS.clu11, Buttons.RES_ACCEL, self.CP)] * 25)
            if (self.frame - self.last_button_frame) * DT_CTRL >= 0.15:
              self.last_button_frame = self.frame
=======
        can_sends.extend(self.create_button_messages(CC, CS, use_clu11=True))
>>>>>>> 5aed2e01

      if self.frame % 2 == 0 and self.CP.openpilotLongitudinalControl:
        # TODO: unclear if this is needed
        jerk = 3.0 if actuators.longControlState == LongCtrlState.pid else 1.0
        use_fca = self.CP.flags & HyundaiFlags.USE_FCA.value
        can_sends.extend(hyundaican.create_acc_commands(self.packer, CC.enabled, accel, jerk, int(self.frame / 2),
                                                        hud_control.leadVisible, set_speed_in_units, stopping,
                                                        CC.cruiseControl.override, use_fca))

      # 20 Hz LFA MFA message
      if self.frame % 5 == 0 and self.CP.flags & HyundaiFlags.SEND_LFA.value:
        can_sends.append(hyundaican.create_lfahda_mfc(self.packer, CC.enabled))

      # 5 Hz ACC options
      if self.frame % 20 == 0 and self.CP.openpilotLongitudinalControl:
        can_sends.extend(hyundaican.create_acc_opt(self.packer))

      # 2 Hz front radar options
      if self.frame % 50 == 0 and self.CP.openpilotLongitudinalControl:
        can_sends.append(hyundaican.create_frt_radar_opt(self.packer))

    new_actuators = actuators.copy()
    new_actuators.steer = apply_steer / self.params.STEER_MAX
    new_actuators.steerOutputCan = apply_steer
    new_actuators.accel = accel

    self.frame += 1
    return new_actuators, can_sends

  def create_button_messages(self, CC: car.CarControl, CS: car.CarState, use_clu11: bool):
    can_sends = []
    if use_clu11:
      if CC.cruiseControl.cancel:
        can_sends.append(hyundaican.create_clu11(self.packer, self.frame, CS.clu11, Buttons.CANCEL, self.CP.carFingerprint))
      elif CC.cruiseControl.resume:
        # send resume at a max freq of 10Hz
        if (self.frame - self.last_button_frame) * DT_CTRL > 0.1:
          # send 25 messages at a time to increases the likelihood of resume being accepted
          can_sends.extend([hyundaican.create_clu11(self.packer, self.frame, CS.clu11, Buttons.RES_ACCEL, self.CP.carFingerprint)] * 25)
          if (self.frame - self.last_button_frame) * DT_CTRL >= 0.15:
            self.last_button_frame = self.frame
    else:
      if (self.frame - self.last_button_frame) * DT_CTRL > 0.25:
        # cruise cancel
        if CC.cruiseControl.cancel:
          if self.CP.flags & HyundaiFlags.CANFD_ALT_BUTTONS:
            can_sends.append(hyundaicanfd.create_acc_cancel(self.packer, self.CP, self.CAN, CS.cruise_info))
            self.last_button_frame = self.frame
          else:
            for _ in range(20):
              can_sends.append(hyundaicanfd.create_buttons(self.packer, self.CP, self.CAN, CS.buttons_counter+1, Buttons.CANCEL))
            self.last_button_frame = self.frame

        # cruise standstill resume
        elif CC.cruiseControl.resume:
          if self.CP.flags & HyundaiFlags.CANFD_ALT_BUTTONS:
            # TODO: resume for alt button cars
            pass
          else:
            for _ in range(20):
              can_sends.append(hyundaicanfd.create_buttons(self.packer, self.CP, self.CAN, CS.buttons_counter+1, Buttons.RES_ACCEL))
            self.last_button_frame = self.frame

    return can_sends<|MERGE_RESOLUTION|>--- conflicted
+++ resolved
@@ -168,41 +168,7 @@
           self.accel_last = accel
       else:
         # button presses
-<<<<<<< HEAD
-        if hda2_can_canfd:
-          if CC.cruiseControl.cancel:
-            can_sends.append(hyundaican.create_clu11(self.packer, self.frame, CS.clu11, Buttons.CANCEL, self.CP))
-          elif CC.cruiseControl.resume:
-            # send resume at a max freq of 10Hz
-            if (self.frame - self.last_button_frame) * DT_CTRL > 0.1:
-              # send 25 messages at a time to increases the likelihood of resume being accepted
-              can_sends.extend([hyundaican.create_clu11(self.packer, self.frame, CS.clu11, Buttons.RES_ACCEL, self.CP)] * 25)
-              if (self.frame - self.last_button_frame) * DT_CTRL >= 0.15:
-                self.last_button_frame = self.frame
-        else:
-          if (self.frame - self.last_button_frame) * DT_CTRL > 0.25:
-            # cruise cancel
-            if CC.cruiseControl.cancel:
-              if self.CP.flags & HyundaiFlags.CANFD_ALT_BUTTONS:
-                can_sends.append(hyundaicanfd.create_acc_cancel(self.packer, self.CP, self.CAN, CS.cruise_info))
-                self.last_button_frame = self.frame
-              else:
-                for _ in range(20):
-                  can_sends.append(hyundaicanfd.create_buttons(self.packer, self.CP, self.CAN, CS.buttons_counter+1, Buttons.CANCEL))
-                self.last_button_frame = self.frame
-
-            # cruise standstill resume
-            elif CC.cruiseControl.resume:
-              if self.CP.flags & HyundaiFlags.CANFD_ALT_BUTTONS:
-                # TODO: resume for alt button cars
-                pass
-              else:
-                for _ in range(20):
-                  can_sends.append(hyundaicanfd.create_buttons(self.packer, self.CP, self.CAN, CS.buttons_counter+1, Buttons.RES_ACCEL))
-                self.last_button_frame = self.frame
-=======
-        can_sends.extend(self.create_button_messages(CC, CS, use_clu11=False))
->>>>>>> 5aed2e01
+        can_sends.extend(self.create_button_messages(CC, CS, use_clu11=hda2_can_canfd))
     else:
       can_sends.append(hyundaican.create_lkas11(self.packer, self.frame, self.car_fingerprint, apply_steer, apply_steer_req,
                                                 torque_fault, CS.lkas11, sys_warning, sys_state, CC.enabled,
@@ -210,19 +176,7 @@
                                                 left_lane_warning, right_lane_warning))
 
       if not self.CP.openpilotLongitudinalControl:
-<<<<<<< HEAD
-        if CC.cruiseControl.cancel:
-          can_sends.append(hyundaican.create_clu11(self.packer, self.frame, CS.clu11, Buttons.CANCEL, self.CP))
-        elif CC.cruiseControl.resume:
-          # send resume at a max freq of 10Hz
-          if (self.frame - self.last_button_frame) * DT_CTRL > 0.1:
-            # send 25 messages at a time to increases the likelihood of resume being accepted
-            can_sends.extend([hyundaican.create_clu11(self.packer, self.frame, CS.clu11, Buttons.RES_ACCEL, self.CP)] * 25)
-            if (self.frame - self.last_button_frame) * DT_CTRL >= 0.15:
-              self.last_button_frame = self.frame
-=======
         can_sends.extend(self.create_button_messages(CC, CS, use_clu11=True))
->>>>>>> 5aed2e01
 
       if self.frame % 2 == 0 and self.CP.openpilotLongitudinalControl:
         # TODO: unclear if this is needed
