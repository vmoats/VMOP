--- conflicted
+++ resolved
@@ -116,15 +116,9 @@
       # steering control
       can_sends.extend(hyundaicanfd.create_steering_messages(self.packer, self.CP, self.CAN, CC.enabled, lat_active, apply_steer))
 
-<<<<<<< HEAD
       # # disable LFA on HDA2
       # if self.frame % 5 == 0 and hda2:
-      #   can_sends.append(hyundaicanfd.create_cam_0x2a4(self.packer, CS.cam_0x2a4))
-=======
-      # disable LFA on HDA2
-      if self.frame % 5 == 0 and hda2:
-        can_sends.append(hyundaicanfd.create_cam_0x2a4(self.packer, self.CAN, CS.cam_0x2a4))
->>>>>>> 49ccc086
+      #   can_sends.append(hyundaicanfd.create_cam_0x2a4(self.packer, self.CAN, CS.cam_0x2a4))
 
       # LFA and HDA icons
       if self.frame % 5 == 0 and (not hda2 or hda2_long):
