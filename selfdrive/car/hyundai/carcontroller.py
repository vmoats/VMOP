from cereal import car
<<<<<<< HEAD
from common.conversions import Conversions as CV
from common.numpy_fast import clip
from common.realtime import DT_CTRL
from selfdrive.car import apply_driver_steer_torque_limits, common_fault_avoidance
from selfdrive.car.hyundai import hyundaicanfd, hyundaican
from selfdrive.car.hyundai.carstate import CarState
from selfdrive.car.hyundai.hyundaicanfd import CanBus
from selfdrive.car.hyundai.values import HyundaiFlags, Buttons, CarControllerParams, CANFD_CAR, CAR
from selfdrive.car.interfaces import CarControllerBase
=======
from openpilot.common.conversions import Conversions as CV
from openpilot.common.numpy_fast import clip
from openpilot.common.realtime import DT_CTRL
from opendbc.can.packer import CANPacker
from openpilot.selfdrive.car import apply_driver_steer_torque_limits, common_fault_avoidance
from openpilot.selfdrive.car.hyundai import hyundaicanfd, hyundaican
from openpilot.selfdrive.car.hyundai.hyundaicanfd import CanBus
from openpilot.selfdrive.car.hyundai.values import HyundaiFlags, Buttons, CarControllerParams, CANFD_CAR, CAR
>>>>>>> 61653bf3

VisualAlert = car.CarControl.HUDControl.VisualAlert
LongCtrlState = car.CarControl.Actuators.LongControlState

# EPS faults if you apply torque while the steering angle is above 90 degrees for more than 1 second
# All slightly below EPS thresholds to avoid fault
MAX_ANGLE = 85
MAX_ANGLE_FRAMES = 89
MAX_ANGLE_CONSECUTIVE_FRAMES = 2


def process_hud_alert(enabled, fingerprint, hud_control):
  sys_warning = (hud_control.visualAlert in (VisualAlert.steerRequired, VisualAlert.ldw))

  # initialize to no line visible
  # TODO: this is not accurate for all cars
  sys_state = 1
  if hud_control.leftLaneVisible and hud_control.rightLaneVisible or sys_warning:  # HUD alert only display when LKAS status is active
    sys_state = 3 if enabled or sys_warning else 4
  elif hud_control.leftLaneVisible:
    sys_state = 5
  elif hud_control.rightLaneVisible:
    sys_state = 6

  # initialize to no warnings
  left_lane_warning = 0
  right_lane_warning = 0
  if hud_control.leftLaneDepart:
    left_lane_warning = 1 if fingerprint in (CAR.GENESIS_G90, CAR.GENESIS_G80) else 2
  if hud_control.rightLaneDepart:
    right_lane_warning = 1 if fingerprint in (CAR.GENESIS_G90, CAR.GENESIS_G80) else 2

  return sys_warning, sys_state, left_lane_warning, right_lane_warning


class CarController(CarControllerBase):
  CCP: CarControllerParams
  def __init__(self, dbc_name, CP, VM):
    super().__init__(dbc_name, CP, VM)
    self.CAN = CanBus(CP)
    self.CCP = CarControllerParams(CP)
    self.angle_limit_counter = 0

    self.accel_last = 0
    self.apply_steer_last = 0
    self.car_fingerprint = CP.carFingerprint
    self.last_button_frame = 0

  def update(self, CC, CS: CarState, now_nanos):
    actuators = CC.actuators
    hud_control = CC.hudControl

    # steering torque
    new_steer = int(round(actuators.steer * self.CCP.STEER_MAX))
    apply_steer = apply_driver_steer_torque_limits(new_steer, self.apply_steer_last, CS.out.steeringTorque, self.CCP)

    # >90 degree steering fault prevention
<<<<<<< HEAD
    self.angle_limit_counter, apply_steer_req = common_fault_avoidance(CS.out.steeringAngleDeg, MAX_ANGLE, CC.latActive,
                                                                      self.angle_limit_counter, MAX_ANGLE_FRAMES,
                                                                      MAX_ANGLE_CONSECUTIVE_FRAMES)
=======
    self.angle_limit_counter, apply_steer_req = common_fault_avoidance(abs(CS.out.steeringAngleDeg) >= MAX_ANGLE, CC.latActive,
                                                                       self.angle_limit_counter, MAX_ANGLE_FRAMES,
                                                                       MAX_ANGLE_CONSECUTIVE_FRAMES)
>>>>>>> 61653bf3

    if not CC.latActive:
      apply_steer = 0

    # Hold torque with induced temporary fault when cutting the actuation bit
    torque_fault = CC.latActive and not apply_steer_req

    self.apply_steer_last = apply_steer

    # accel + longitudinal
    accel = clip(actuators.accel, CarControllerParams.ACCEL_MIN, CarControllerParams.ACCEL_MAX)
    stopping = actuators.longControlState == LongCtrlState.stopping
    set_speed_in_units = hud_control.setSpeed * (CV.MS_TO_KPH if CS.is_metric else CV.MS_TO_MPH)

    # HUD messages
    sys_warning, sys_state, left_lane_warning, right_lane_warning = process_hud_alert(CC.enabled, self.car_fingerprint,
                                                                                      hud_control)

    can_sends = []

    # *** common hyundai stuff ***

    # tester present - w/ no response (keeps relevant ECU disabled)
    if self.frame % 100 == 0 and not (self.CP.flags & HyundaiFlags.CANFD_CAMERA_SCC.value) and self.CP.openpilotLongitudinalControl:
      # for longitudinal control, either radar or ADAS driving ECU
      addr, bus = 0x7d0, 0
      if self.CP.flags & HyundaiFlags.CANFD_HDA2.value:
        addr, bus = 0x730, self.CAN.ECAN
      can_sends.append([addr, 0, b"\x02\x3E\x80\x00\x00\x00\x00\x00", bus])

      # for blinkers
      if self.CP.flags & HyundaiFlags.ENABLE_BLINKERS:
        can_sends.append([0x7b1, 0, b"\x02\x3E\x80\x00\x00\x00\x00\x00", self.CAN.ECAN])

    # CAN-FD platforms
    if self.CP.carFingerprint in CANFD_CAR:
      hda2 = self.CP.flags & HyundaiFlags.CANFD_HDA2
      hda2_long = hda2 and self.CP.openpilotLongitudinalControl

      # steering control
      can_sends.extend(hyundaicanfd.create_steering_messages(self.packer, self.CP, self.CAN, CC.enabled, apply_steer_req, apply_steer))

      # disable LFA on HDA2
      if self.frame % 5 == 0 and hda2:
        can_sends.append(hyundaicanfd.create_cam_0x2a4(self.packer, self.CAN, CS.cam_0x2a4))

      # LFA and HDA icons
      if self.frame % 5 == 0 and (not hda2 or hda2_long):
        can_sends.append(hyundaicanfd.create_lfahda_cluster(self.packer, self.CAN, CC.enabled))

      # blinkers
      if hda2 and self.CP.flags & HyundaiFlags.ENABLE_BLINKERS:
        can_sends.extend(hyundaicanfd.create_spas_messages(self.packer, self.CAN, self.frame, CC.leftBlinker, CC.rightBlinker))

      if self.CP.openpilotLongitudinalControl:
        if hda2:
          can_sends.extend(hyundaicanfd.create_adrv_messages(self.packer, self.CAN, self.frame))
        if self.frame % 2 == 0:
          can_sends.append(hyundaicanfd.create_acc_control(self.packer, self.CAN, CC.enabled, self.accel_last, accel, stopping, CC.cruiseControl.override,
                                                           set_speed_in_units))
          self.accel_last = accel
      else:
        # button presses
        if (self.frame - self.last_button_frame) * DT_CTRL > 0.25:
          # cruise cancel
          if CC.cruiseControl.cancel:
            if self.CP.flags & HyundaiFlags.CANFD_ALT_BUTTONS:
              can_sends.append(hyundaicanfd.create_acc_cancel(self.packer, self.CP, self.CAN, CS.cruise_info))
              self.last_button_frame = self.frame
            else:
              for _ in range(20):
                can_sends.append(hyundaicanfd.create_buttons(self.packer, self.CP, self.CAN, CS.buttons_counter+1, Buttons.CANCEL))
              self.last_button_frame = self.frame

          # cruise standstill resume
          elif CC.cruiseControl.resume:
            if self.CP.flags & HyundaiFlags.CANFD_ALT_BUTTONS:
              # TODO: resume for alt button cars
              pass
            else:
              for _ in range(20):
                can_sends.append(hyundaicanfd.create_buttons(self.packer, self.CP, self.CAN, CS.buttons_counter+1, Buttons.RES_ACCEL))
              self.last_button_frame = self.frame
    else:
      can_sends.append(hyundaican.create_lkas11(self.packer, self.frame, self.car_fingerprint, apply_steer, apply_steer_req,
                                                torque_fault, CS.lkas11, sys_warning, sys_state, CC.enabled,
                                                hud_control.leftLaneVisible, hud_control.rightLaneVisible,
                                                left_lane_warning, right_lane_warning))

      if not self.CP.openpilotLongitudinalControl:
        if CC.cruiseControl.cancel:
          can_sends.append(hyundaican.create_clu11(self.packer, self.frame, CS.clu11, Buttons.CANCEL, self.CP.carFingerprint))
        elif CC.cruiseControl.resume:
          # send resume at a max freq of 10Hz
          if (self.frame - self.last_button_frame) * DT_CTRL > 0.1:
            # send 25 messages at a time to increases the likelihood of resume being accepted
            can_sends.extend([hyundaican.create_clu11(self.packer, self.frame, CS.clu11, Buttons.RES_ACCEL, self.CP.carFingerprint)] * 25)
            if (self.frame - self.last_button_frame) * DT_CTRL >= 0.15:
              self.last_button_frame = self.frame

      if self.frame % 2 == 0 and self.CP.openpilotLongitudinalControl:
        # TODO: unclear if this is needed
        jerk = 3.0 if actuators.longControlState == LongCtrlState.pid else 1.0
        use_fca = self.CP.flags & HyundaiFlags.USE_FCA.value
        can_sends.extend(hyundaican.create_acc_commands(self.packer, CC.enabled, accel, jerk, int(self.frame / 2),
                                                        hud_control.leadVisible, set_speed_in_units, stopping,
                                                        CC.cruiseControl.override, use_fca))

      # 20 Hz LFA MFA message
      if self.frame % 5 == 0 and self.CP.flags & HyundaiFlags.SEND_LFA.value:
        can_sends.append(hyundaican.create_lfahda_mfc(self.packer, CC.enabled))

      # 5 Hz ACC options
      if self.frame % 20 == 0 and self.CP.openpilotLongitudinalControl:
        can_sends.extend(hyundaican.create_acc_opt(self.packer))

      # 2 Hz front radar options
      if self.frame % 50 == 0 and self.CP.openpilotLongitudinalControl:
        can_sends.append(hyundaican.create_frt_radar_opt(self.packer))

    new_actuators = actuators.copy()
    new_actuators.steer = apply_steer / self.CCP.STEER_MAX
    new_actuators.steerOutputCan = apply_steer
    new_actuators.accel = accel

    self.frame += 1
    return new_actuators, can_sends<|MERGE_RESOLUTION|>--- conflicted
+++ resolved
@@ -1,24 +1,14 @@
 from cereal import car
-<<<<<<< HEAD
-from common.conversions import Conversions as CV
-from common.numpy_fast import clip
-from common.realtime import DT_CTRL
-from selfdrive.car import apply_driver_steer_torque_limits, common_fault_avoidance
-from selfdrive.car.hyundai import hyundaicanfd, hyundaican
-from selfdrive.car.hyundai.carstate import CarState
-from selfdrive.car.hyundai.hyundaicanfd import CanBus
-from selfdrive.car.hyundai.values import HyundaiFlags, Buttons, CarControllerParams, CANFD_CAR, CAR
-from selfdrive.car.interfaces import CarControllerBase
-=======
 from openpilot.common.conversions import Conversions as CV
 from openpilot.common.numpy_fast import clip
 from openpilot.common.realtime import DT_CTRL
 from opendbc.can.packer import CANPacker
 from openpilot.selfdrive.car import apply_driver_steer_torque_limits, common_fault_avoidance
 from openpilot.selfdrive.car.hyundai import hyundaicanfd, hyundaican
+from openpilot.selfdrive.car.hyundai.carstate import CarState
 from openpilot.selfdrive.car.hyundai.hyundaicanfd import CanBus
 from openpilot.selfdrive.car.hyundai.values import HyundaiFlags, Buttons, CarControllerParams, CANFD_CAR, CAR
->>>>>>> 61653bf3
+from openpilot.selfdrive.car.interfaces import CarControllerBase
 
 VisualAlert = car.CarControl.HUDControl.VisualAlert
 LongCtrlState = car.CarControl.Actuators.LongControlState
@@ -76,16 +66,9 @@
     apply_steer = apply_driver_steer_torque_limits(new_steer, self.apply_steer_last, CS.out.steeringTorque, self.CCP)
 
     # >90 degree steering fault prevention
-<<<<<<< HEAD
-    self.angle_limit_counter, apply_steer_req = common_fault_avoidance(CS.out.steeringAngleDeg, MAX_ANGLE, CC.latActive,
-                                                                      self.angle_limit_counter, MAX_ANGLE_FRAMES,
-                                                                      MAX_ANGLE_CONSECUTIVE_FRAMES)
-=======
     self.angle_limit_counter, apply_steer_req = common_fault_avoidance(abs(CS.out.steeringAngleDeg) >= MAX_ANGLE, CC.latActive,
                                                                        self.angle_limit_counter, MAX_ANGLE_FRAMES,
                                                                        MAX_ANGLE_CONSECUTIVE_FRAMES)
->>>>>>> 61653bf3
-
     if not CC.latActive:
       apply_steer = 0
 
