--- conflicted
+++ resolved
@@ -94,7 +94,7 @@
     lkas_active = enabled and abs(CS.out.steeringAngle) < 90. and self.lkas_button_on
 
     # fix for Genesis hard fault at low speed
-    if CS.out.vEgo < 16.7 and self.car_fingerprint == CAR.HYUNDAI_GENESIS and not CS.mdps_bus:
+    if CS.out.vEgo < 60 * CV.MS_TO_KPH and self.car_fingerprint == CAR.HYUNDAI_GENESIS and not CS.mdps_bus:
       lkas_active = 0
 
     # Disable steering while turning blinker on and speed below 60 kph
@@ -103,7 +103,7 @@
         self.turning_signal_timer = 100  # Disable for 1.0 Seconds after blinker turned off
       elif CS.left_blinker_flash or CS.right_blinker_flash: # Optima has blinker flash signal only
         self.turning_signal_timer = 100
-    if self.turning_signal_timer and CS.out.vEgo < 16.7:
+    if self.turning_signal_timer and CS.out.vEgo < 60 * CV.MS_TO_KPH:
       lkas_active = 0
     if self.turning_signal_timer:
       self.turning_signal_timer -= 1
@@ -123,10 +123,7 @@
     if clu11_speed > enabled_speed or not lkas_active:
       enabled_speed = clu11_speed
       
-    if CS.is_set_speed_in_mph:
-      self.op_set_speed = set_speed * CV.MS_TO_MPH
-    else:
-      self.op_set_speed = set_speed * CV.MS_TO_KPH
+    set_speed *= CV.MS_TO_MPH if CS.is_set_speed_in_mph else CV.MS_TO_KPH
 
     if frame == 0: # initialize counts from last received count signals
       self.lkas11_cnt = CS.lkas11["CF_Lkas_MsgCount"]
@@ -168,13 +165,8 @@
 
     # send scc to car if longcontrol enabled and SCC not on bus 0 or ont live
     if self.longcontrol and (CS.scc_bus or not self.scc_live) and frame % 2 == 0: 
-<<<<<<< HEAD
-      can_sends.append(create_scc12(self.packer, apply_accel, enabled, self.scc12_cnt, CS.scc12))
-      can_sends.append(create_scc11(self.packer, frame, enabled, self.op_set_speed, lead_visible, CS.scc11))
-=======
       can_sends.append(create_scc12(self.packer, apply_accel, enabled, self.scc12_cnt, self.scc_live, CS.scc12))
       can_sends.append(create_scc11(self.packer, frame, enabled, set_speed, lead_visible, self.scc_live, CS.scc11))
->>>>>>> 4a98d0ba
       if CS.has_scc13 and frame % 20 == 0:
         can_sends.append(create_scc13(self.packer, CS.scc13))
       if CS.has_scc14:
