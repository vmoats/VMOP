--- conflicted
+++ resolved
@@ -71,12 +71,8 @@
     self.last_lead_distance = 0
     self.turning_signal_timer = 0
     self.lkas_button_on = True
-<<<<<<< HEAD
-    self.longcontrol = True #TODO: make auto
-=======
     self.longcontrol = CP.openpilotLongitudinalControl
     self.scc_live = not CP.radarOffCan
->>>>>>> ed215103
 
   def update(self, enabled, CS, frame, actuators, pcm_cancel_cmd, visual_alert,
              left_lane, right_lane, left_lane_depart, right_lane_depart, set_speed, lead_visible):
