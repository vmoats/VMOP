from cereal import car
from openpilot.common.conversions import Conversions as CV
from openpilot.common.numpy_fast import clip
from openpilot.common.realtime import DT_CTRL
from opendbc.can.packer import CANPacker
from openpilot.selfdrive.car import apply_driver_steer_torque_limits, common_fault_avoidance
from openpilot.selfdrive.car.hyundai import hyundaicanfd, hyundaican
from openpilot.selfdrive.car.hyundai.hyundaicanfd import CanBus
<<<<<<< HEAD
from openpilot.selfdrive.car.hyundai.values import HyundaiFlags, Buttons, CarControllerParams, CANFD_CAR, CAR, CAN_CANFD_CAR
=======
from openpilot.selfdrive.car.hyundai.values import HyundaiFlags, Buttons, CarControllerParams, CANFD_CAR, CAR
from openpilot.selfdrive.car.interfaces import CarControllerBase
>>>>>>> 865b98a5

VisualAlert = car.CarControl.HUDControl.VisualAlert
LongCtrlState = car.CarControl.Actuators.LongControlState

# EPS faults if you apply torque while the steering angle is above 90 degrees for more than 1 second
# All slightly below EPS thresholds to avoid fault
MAX_ANGLE = 85
MAX_ANGLE_FRAMES = 89
MAX_ANGLE_CONSECUTIVE_FRAMES = 2


def process_hud_alert(enabled, fingerprint, hud_control):
  sys_warning = (hud_control.visualAlert in (VisualAlert.steerRequired, VisualAlert.ldw))

  # initialize to no line visible
  # TODO: this is not accurate for all cars
  sys_state = 1
  if hud_control.leftLaneVisible and hud_control.rightLaneVisible or sys_warning:  # HUD alert only display when LKAS status is active
    sys_state = 3 if enabled or sys_warning else 4
  elif hud_control.leftLaneVisible:
    sys_state = 5
  elif hud_control.rightLaneVisible:
    sys_state = 6

  # initialize to no warnings
  left_lane_warning = 0
  right_lane_warning = 0
  if hud_control.leftLaneDepart:
    left_lane_warning = 1 if fingerprint in (CAR.GENESIS_G90, CAR.GENESIS_G80) else 2
  if hud_control.rightLaneDepart:
    right_lane_warning = 1 if fingerprint in (CAR.GENESIS_G90, CAR.GENESIS_G80) else 2

  return sys_warning, sys_state, left_lane_warning, right_lane_warning


class CarController(CarControllerBase):
  def __init__(self, dbc_name, CP, VM):
    self.CP = CP
    self.CAN = CanBus(CP)
    self.params = CarControllerParams(CP)
    self.packer = CANPacker(dbc_name)
    self.angle_limit_counter = 0
    self.frame = 0

    self.accel_last = 0
    self.apply_steer_last = 0
    self.car_fingerprint = CP.carFingerprint
    self.last_button_frame = 0

  def update(self, CC, CS, now_nanos):
    actuators = CC.actuators
    hud_control = CC.hudControl

    # steering torque
    new_steer = int(round(actuators.steer * self.params.STEER_MAX))
    apply_steer = apply_driver_steer_torque_limits(new_steer, self.apply_steer_last, CS.out.steeringTorque, self.params)

    # >90 degree steering fault prevention
    self.angle_limit_counter, apply_steer_req = common_fault_avoidance(abs(CS.out.steeringAngleDeg) >= MAX_ANGLE, CC.latActive,
                                                                       self.angle_limit_counter, MAX_ANGLE_FRAMES,
                                                                       MAX_ANGLE_CONSECUTIVE_FRAMES)

    if not CC.latActive:
      apply_steer = 0

    # Hold torque with induced temporary fault when cutting the actuation bit
    torque_fault = CC.latActive and not apply_steer_req

    self.apply_steer_last = apply_steer

    # accel + longitudinal
    accel = clip(actuators.accel, CarControllerParams.ACCEL_MIN, CarControllerParams.ACCEL_MAX)
    stopping = actuators.longControlState == LongCtrlState.stopping
    set_speed_in_units = hud_control.setSpeed * (CV.MS_TO_KPH if CS.is_metric else CV.MS_TO_MPH)

    # HUD messages
    sys_warning, sys_state, left_lane_warning, right_lane_warning = process_hud_alert(CC.enabled, self.car_fingerprint,
                                                                                      hud_control)

    can_sends = []

    # *** common hyundai stuff ***

    # tester present - w/ no response (keeps relevant ECU disabled)
    if self.frame % 100 == 0 and not (self.CP.flags & HyundaiFlags.CANFD_CAMERA_SCC.value) and self.CP.openpilotLongitudinalControl:
      # for longitudinal control, either radar or ADAS driving ECU
      addr, bus = 0x7d0, 0
      if self.CP.flags & HyundaiFlags.CANFD_HDA2.value:
        addr, bus = 0x730, self.CAN.ECAN
      can_sends.append([addr, 0, b"\x02\x3E\x80\x00\x00\x00\x00\x00", bus])

      # for blinkers
      if self.CP.flags & HyundaiFlags.ENABLE_BLINKERS:
        can_sends.append([0x7b1, 0, b"\x02\x3E\x80\x00\x00\x00\x00\x00", self.CAN.ECAN])

    hda2 = self.CP.flags & HyundaiFlags.CANFD_HDA2
    hda2_can_canfd = hda2 and self.CP.flags & HyundaiFlags.CAN_CANFD

    # CAN-FD platforms
    if self.CP.carFingerprint in CANFD_CAR and (self.CP.carFingerprint not in CAN_CANFD_CAR or hda2_can_canfd):
      hda2_long = hda2 and self.CP.openpilotLongitudinalControl

      # steering control
      can_sends.extend(hyundaicanfd.create_steering_messages(self.packer, self.CP, self.CAN, CC.enabled, apply_steer_req, apply_steer))

      # prevent LFA from activating on HDA2 by sending "no lane lines detected" to ADAS ECU
      if self.frame % 5 == 0 and hda2:
        can_sends.append(hyundaicanfd.create_suppress_lfa(self.packer, self.CAN, CS.hda2_lfa_block_msg,
                                                          self.CP.flags & HyundaiFlags.CANFD_HDA2_ALT_STEERING))

      # LFA and HDA icons
      if self.frame % 5 == 0 and (not hda2 or hda2_long):
        can_sends.append(hyundaicanfd.create_lfahda_cluster(self.packer, self.CAN, CC.enabled))

      # blinkers
      if hda2 and self.CP.flags & HyundaiFlags.ENABLE_BLINKERS:
        can_sends.extend(hyundaicanfd.create_spas_messages(self.packer, self.CAN, self.frame, CC.leftBlinker, CC.rightBlinker))

      if self.CP.openpilotLongitudinalControl:
        if hda2:
          can_sends.extend(hyundaicanfd.create_adrv_messages(self.packer, self.CAN, self.frame))
        if self.frame % 2 == 0:
          can_sends.append(hyundaicanfd.create_acc_control(self.packer, self.CAN, CC.enabled, self.accel_last, accel, stopping, CC.cruiseControl.override,
                                                           set_speed_in_units, hud_control))
          self.accel_last = accel
      else:
        # button presses
        can_sends.extend(self.create_button_messages(CC, CS, use_clu11=False))
    else:
      can_sends.append(hyundaican.create_lkas11(self.packer, self.frame, self.CP, apply_steer, apply_steer_req,
                                                torque_fault, CS.lkas11, sys_warning, sys_state, CC.enabled,
                                                hud_control.leftLaneVisible, hud_control.rightLaneVisible,
                                                left_lane_warning, right_lane_warning, self.CP))

      if not self.CP.openpilotLongitudinalControl:
        can_sends.extend(self.create_button_messages(CC, CS, use_clu11=True))

      if self.frame % 2 == 0 and self.CP.openpilotLongitudinalControl:
        # TODO: unclear if this is needed
        jerk = 3.0 if actuators.longControlState == LongCtrlState.pid else 1.0
        use_fca = self.CP.flags & HyundaiFlags.USE_FCA.value
        can_sends.extend(hyundaican.create_acc_commands(self.packer, CC.enabled, accel, jerk, int(self.frame / 2),
                                                        hud_control, set_speed_in_units, stopping,
                                                        CC.cruiseControl.override, use_fca))

      # 20 Hz LFA MFA message
      if self.frame % 5 == 0 and self.CP.flags & HyundaiFlags.SEND_LFA.value:
        can_sends.append(hyundaican.create_lfahda_mfc(self.packer, self.frame, CC.enabled, self.CP))

      # 5 Hz ACC options
      if self.frame % 20 == 0 and self.CP.openpilotLongitudinalControl:
        can_sends.extend(hyundaican.create_acc_opt(self.packer))

      # 2 Hz front radar options
      if self.frame % 50 == 0 and self.CP.openpilotLongitudinalControl:
        can_sends.append(hyundaican.create_frt_radar_opt(self.packer))

    new_actuators = actuators.as_builder()
    new_actuators.steer = apply_steer / self.params.STEER_MAX
    new_actuators.steerOutputCan = apply_steer
    new_actuators.accel = accel

    self.frame += 1
    return new_actuators, can_sends

  def create_button_messages(self, CC: car.CarControl, CS: car.CarState, use_clu11: bool):
    can_sends = []
    if use_clu11:
      if CC.cruiseControl.cancel:
        can_sends.append(hyundaican.create_clu11(self.packer, self.frame, CS.clu11, Buttons.CANCEL, self.CP))
      elif CC.cruiseControl.resume:
        # send resume at a max freq of 10Hz
        if (self.frame - self.last_button_frame) * DT_CTRL > 0.1:
          # send 25 messages at a time to increases the likelihood of resume being accepted
          can_sends.extend([hyundaican.create_clu11(self.packer, self.frame, CS.clu11, Buttons.RES_ACCEL, self.CP)] * 25)
          if (self.frame - self.last_button_frame) * DT_CTRL >= 0.15:
            self.last_button_frame = self.frame
    else:
      if (self.frame - self.last_button_frame) * DT_CTRL > 0.25:
        # cruise cancel
        if CC.cruiseControl.cancel:
          if self.CP.flags & HyundaiFlags.CANFD_ALT_BUTTONS:
            can_sends.append(hyundaicanfd.create_acc_cancel(self.packer, self.CP, self.CAN, CS.cruise_info))
            self.last_button_frame = self.frame
          else:
            for _ in range(20):
              can_sends.append(hyundaicanfd.create_buttons(self.packer, self.CP, self.CAN, CS.buttons_counter+1, Buttons.CANCEL))
            self.last_button_frame = self.frame

        # cruise standstill resume
        elif CC.cruiseControl.resume:
          if self.CP.flags & HyundaiFlags.CANFD_ALT_BUTTONS:
            # TODO: resume for alt button cars
            pass
          else:
            for _ in range(20):
              can_sends.append(hyundaicanfd.create_buttons(self.packer, self.CP, self.CAN, CS.buttons_counter+1, Buttons.RES_ACCEL))
            self.last_button_frame = self.frame

    return can_sends<|MERGE_RESOLUTION|>--- conflicted
+++ resolved
@@ -6,12 +6,8 @@
 from openpilot.selfdrive.car import apply_driver_steer_torque_limits, common_fault_avoidance
 from openpilot.selfdrive.car.hyundai import hyundaicanfd, hyundaican
 from openpilot.selfdrive.car.hyundai.hyundaicanfd import CanBus
-<<<<<<< HEAD
-from openpilot.selfdrive.car.hyundai.values import HyundaiFlags, Buttons, CarControllerParams, CANFD_CAR, CAR, CAN_CANFD_CAR
-=======
-from openpilot.selfdrive.car.hyundai.values import HyundaiFlags, Buttons, CarControllerParams, CANFD_CAR, CAR
+from openpilot.selfdrive.car.hyundai.values import HyundaiFlags, Buttons, CarControllerParams, CANFD_CAR, CAR, CAN_CANFD_HYBRID_CAR
 from openpilot.selfdrive.car.interfaces import CarControllerBase
->>>>>>> 865b98a5
 
 VisualAlert = car.CarControl.HUDControl.VisualAlert
 LongCtrlState = car.CarControl.Actuators.LongControlState
@@ -108,10 +104,10 @@
         can_sends.append([0x7b1, 0, b"\x02\x3E\x80\x00\x00\x00\x00\x00", self.CAN.ECAN])
 
     hda2 = self.CP.flags & HyundaiFlags.CANFD_HDA2
-    hda2_can_canfd = hda2 and self.CP.flags & HyundaiFlags.CAN_CANFD
+    hda2_can_canfd_hybrid = hda2 and self.CP.flags & HyundaiFlags.CAN_CANFD_HYBRID
 
     # CAN-FD platforms
-    if self.CP.carFingerprint in CANFD_CAR and (self.CP.carFingerprint not in CAN_CANFD_CAR or hda2_can_canfd):
+    if self.CP.carFingerprint in CANFD_CAR and (self.CP.carFingerprint not in CAN_CANFD_HYBRID_CAR or hda2_can_canfd_hybrid):
       hda2_long = hda2 and self.CP.openpilotLongitudinalControl
 
       # steering control
@@ -144,7 +140,7 @@
       can_sends.append(hyundaican.create_lkas11(self.packer, self.frame, self.CP, apply_steer, apply_steer_req,
                                                 torque_fault, CS.lkas11, sys_warning, sys_state, CC.enabled,
                                                 hud_control.leftLaneVisible, hud_control.rightLaneVisible,
-                                                left_lane_warning, right_lane_warning, self.CP))
+                                                left_lane_warning, right_lane_warning))
 
       if not self.CP.openpilotLongitudinalControl:
         can_sends.extend(self.create_button_messages(CC, CS, use_clu11=True))
