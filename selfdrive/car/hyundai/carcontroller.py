from cereal import car
from common.numpy_fast import clip
from selfdrive.car import apply_std_steer_torque_limits
from selfdrive.car.hyundai.hyundaican import create_lkas11, create_clu11, create_lfa_mfa, \
                                             create_scc11, create_scc12, create_mdps12, \
                                             create_scc13, create_scc14
from selfdrive.car.hyundai.values import Buttons, SteerLimitParams, CAR
from opendbc.can.packer import CANPacker
from selfdrive.config import Conversions as CV

VisualAlert = car.CarControl.HUDControl.VisualAlert

# Accel limits
ACCEL_HYST_GAP = 0.02  # don't change accel command for small oscilalitons within this value
ACCEL_MAX = 1.5  # 1.5 m/s2
ACCEL_MIN = -3.0 # 3   m/s2
ACCEL_SCALE = max(ACCEL_MAX, -ACCEL_MIN)

def accel_hysteresis(accel, accel_steady):

  # for small accel oscillations within ACCEL_HYST_GAP, don't change the accel command
  if accel > accel_steady + ACCEL_HYST_GAP:
    accel_steady = accel - ACCEL_HYST_GAP
  elif accel < accel_steady - ACCEL_HYST_GAP:
    accel_steady = accel + ACCEL_HYST_GAP
  accel = accel_steady

  return accel, accel_steady

def process_hud_alert(enabled, fingerprint, visual_alert, left_lane,
                      right_lane, left_lane_depart, right_lane_depart, button_on):
  sys_warning = (visual_alert == VisualAlert.steerRequired)

  # initialize to no line visible
  sys_state = 1
  if not button_on:
    lane_visible = 0
  if left_lane and right_lane or sys_warning:  #HUD alert only display when LKAS status is active
    if enabled or sys_warning:
      sys_state = 3
    else:
      sys_state = 4
  elif left_lane:
    sys_state = 5
  elif right_lane:
    sys_state = 6

  # initialize to no warnings
  left_lane_warning = 0
  right_lane_warning = 0
  if left_lane_depart:
    left_lane_warning = 1 if fingerprint in [CAR.HYUNDAI_GENESIS, CAR.GENESIS_G90, CAR.GENESIS_G80] else 2
  if right_lane_depart:
    right_lane_warning = 1 if fingerprint in [CAR.HYUNDAI_GENESIS, CAR.GENESIS_G90, CAR.GENESIS_G80] else 2

  return sys_warning, sys_state, left_lane_warning, right_lane_warning


class CarController():
  def __init__(self, dbc_name, CP, VM):
    self.car_fingerprint = CP.carFingerprint
    self.packer = CANPacker(dbc_name)
    self.accel_steady = 0
    self.apply_steer_last = 0
    self.steer_rate_limited = False
    self.lkas11_cnt = 0
    self.scc12_cnt = 0
    self.resume_cnt = 0
    self.last_resume_frame = 0
    self.last_lead_distance = 0
    self.turning_signal_timer = 0
    self.lkas_button_on = True
    self.longcontrol = True #TODO: make auto
    self.scc_live = not CP.radarOffCan

  def update(self, enabled, CS, frame, actuators, pcm_cancel_cmd, visual_alert,
             left_lane, right_lane, left_lane_depart, right_lane_depart, set_speed, lead_visible):

    # *** compute control surfaces ***

    # gas and brake
    apply_accel = actuators.gas - actuators.brake

    apply_accel, self.accel_steady = accel_hysteresis(apply_accel, self.accel_steady)
    apply_accel = clip(apply_accel * ACCEL_SCALE, ACCEL_MIN, ACCEL_MAX)

    # Steering Torque
    new_steer = actuators.steer * SteerLimitParams.STEER_MAX
    apply_steer = apply_std_steer_torque_limits(new_steer, self.apply_steer_last, CS.out.steeringTorque, SteerLimitParams)
    self.steer_rate_limited = new_steer != apply_steer

    # disable if steer angle reach 90 deg, otherwise mdps fault in some models
    # temporarily disable steering when LKAS button off 
    lkas_active = enabled and abs(CS.out.steeringAngle) < 90. and self.lkas_button_on

    # fix for Genesis hard fault at low speed
    if CS.out.vEgo < 60 * CV.MS_TO_KPH and self.car_fingerprint == CAR.HYUNDAI_GENESIS and not CS.mdps_bus:
      lkas_active = 0

    # Disable steering while turning blinker on and speed below 60 kph
    if CS.out.leftBlinker or CS.out.rightBlinker:
      if self.car_fingerprint not in [CAR.KIA_OPTIMA, CAR.KIA_OPTIMA_H]:
        self.turning_signal_timer = 100  # Disable for 1.0 Seconds after blinker turned off
      elif CS.left_blinker_flash or CS.right_blinker_flash: # Optima has blinker flash signal only
        self.turning_signal_timer = 100
    if self.turning_signal_timer and CS.out.vEgo < 60 * CV.MS_TO_KPH:
      lkas_active = 0
    if self.turning_signal_timer:
      self.turning_signal_timer -= 1
    if not lkas_active:
      apply_steer = 0

    self.apply_accel_last = apply_accel
    self.apply_steer_last = apply_steer

    sys_warning, sys_state, left_lane_warning, right_lane_warning =\
      process_hud_alert(lkas_active, self.car_fingerprint, visual_alert,
                        left_lane, right_lane, left_lane_depart, right_lane_depart,
                        self.lkas_button_on)

    clu11_speed = CS.clu11["CF_Clu_Vanz"]
    enabled_speed = 38 if CS.is_set_speed_in_mph  else 60
    if clu11_speed > enabled_speed or not lkas_active:
      enabled_speed = clu11_speed
<<<<<<< HEAD
    set_speed *= 2.237 if CS.is_set_speed_in_mph else 3.6
=======
      
    set_speed *= CV.MS_TO_MPH if CS.is_set_speed_in_mph else CV.MS_TO_KPH
>>>>>>> 563b9ef8

    if frame == 0: # initialize counts from last received count signals
      self.lkas11_cnt = CS.lkas11["CF_Lkas_MsgCount"]
      self.scc12_cnt = CS.scc12["CR_VSM_Alive"] + 1 if not CS.no_radar else 0
      self.prev_scc_cnt = CS.scc11["AliveCounterACC"]
      self.scc_update_frame = frame

    # check if SCC on bus 0 is live
    if frame % 7 == 0 and not CS.no_radar:
      if CS.scc11["AliveCounterACC"] == self.prev_scc_cnt:
        if frame - self.scc_update_frame > 20 and self.scc_live:
          self.scc_live = False
      else:
        self.scc_live = True
        self.prev_scc_cnt = CS.scc11["AliveCounterACC"]
        self.scc_update_frame = frame

    self.prev_scc_cnt = CS.scc11["AliveCounterACC"]

    self.lkas11_cnt = (self.lkas11_cnt + 1) % 0x10
    self.scc12_cnt %= 0xF

    can_sends = []
    can_sends.append(create_lkas11(self.packer, frame, self.car_fingerprint, apply_steer, lkas_active,
                                   CS.lkas11, sys_warning, sys_state, enabled, left_lane, right_lane,
                                   left_lane_warning, right_lane_warning, 0))

    if CS.mdps_bus or CS.scc_bus == 1: # send lkas11 bus 1 if mdps or scc is on bus 1
      can_sends.append(create_lkas11(self.packer, frame, self.car_fingerprint, apply_steer, lkas_active,
                                   CS.lkas11, sys_warning, sys_state, enabled, left_lane, right_lane,
                                   left_lane_warning, right_lane_warning, 1))
    if frame % 2 and CS.mdps_bus: # send clu11 to mdps if it is not on bus 0
      can_sends.append(create_clu11(self.packer, frame, CS.mdps_bus, CS.clu11, Buttons.NONE, enabled_speed))

    if pcm_cancel_cmd and self.longcontrol:
      can_sends.append(create_clu11(self.packer, frame, CS.scc_bus, CS.clu11, Buttons.CANCEL, clu11_speed))
    elif CS.mdps_bus: # send mdps12 to LKAS to prevent LKAS error if no cancel cmd
      can_sends.append(create_mdps12(self.packer, frame, CS.mdps12))

    # send scc to car if longcontrol enabled and SCC not on bus 0 or ont live
    if self.longcontrol and (CS.scc_bus or not self.scc_live) and frame % 2 == 0: 
      can_sends.append(create_scc12(self.packer, apply_accel, enabled, self.scc12_cnt, self.scc_live, CS.scc12))
      can_sends.append(create_scc11(self.packer, frame, enabled, set_speed, lead_visible, self.scc_live, CS.scc11))
      if CS.has_scc13 and frame % 20 == 0:
        can_sends.append(create_scc13(self.packer, CS.scc13))
      if CS.has_scc14:
        can_sends.append(create_scc14(self.packer, enabled, CS.scc14))
      self.scc12_cnt += 1

    if CS.out.cruiseState.standstill:
      # run only first time when the car stopped
      if self.last_lead_distance == 0:
        # get the lead distance from the Radar
        self.last_lead_distance = CS.lead_distance
        self.resume_cnt = 0
      # when lead car starts moving, create 6 RES msgs
      elif CS.lead_distance != self.last_lead_distance and (frame - self.last_resume_frame) > 5:
        can_sends.append(create_clu11(self.packer, frame, CS.scc_bus, CS.clu11, Buttons.RES_ACCEL, clu11_speed))
        self.resume_cnt += 1
        # interval after 6 msgs
        if self.resume_cnt > 5:
          self.last_resume_frame = frame
          self.resume_cnt = 0
    # reset lead distnce after the car starts moving
    elif self.last_lead_distance != 0:
      self.last_lead_distance = 0  

    # 20 Hz LFA MFA message
    if frame % 5 == 0 and self.car_fingerprint in [CAR.SONATA, CAR.PALISADE, CAR.SONATA_H, CAR.SANTA_FE]:
      can_sends.append(create_lfa_mfa(self.packer, frame, enabled))

    return can_sends<|MERGE_RESOLUTION|>--- conflicted
+++ resolved
@@ -122,12 +122,8 @@
     enabled_speed = 38 if CS.is_set_speed_in_mph  else 60
     if clu11_speed > enabled_speed or not lkas_active:
       enabled_speed = clu11_speed
-<<<<<<< HEAD
-    set_speed *= 2.237 if CS.is_set_speed_in_mph else 3.6
-=======
       
     set_speed *= CV.MS_TO_MPH if CS.is_set_speed_in_mph else CV.MS_TO_KPH
->>>>>>> 563b9ef8
 
     if frame == 0: # initialize counts from last received count signals
       self.lkas11_cnt = CS.lkas11["CF_Lkas_MsgCount"]
