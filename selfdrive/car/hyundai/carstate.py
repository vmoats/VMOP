from collections import deque
import copy
import math

from cereal import car
from common.conversions import Conversions as CV
from opendbc.can.parser import CANParser
from opendbc.can.can_define import CANDefine
from selfdrive.car.hyundai.hyundaicanfd import CanBus
from selfdrive.car.hyundai.values import HyundaiFlags, CAR, DBC, CAN_GEARS, CAMERA_SCC_CAR, CANFD_CAR, EV_CAR, HYBRID_CAR, Buttons, CarControllerParams
from selfdrive.car.interfaces import CarStateBase

PREV_BUTTON_SAMPLES = 8
CLUSTER_SAMPLE_RATE = 20  # frames


class CarState(CarStateBase):
  def __init__(self, CP):
    super().__init__(CP)
    can_define = CANDefine(DBC[CP.carFingerprint]["pt"])

    self.cruise_buttons = deque([Buttons.NONE] * PREV_BUTTON_SAMPLES, maxlen=PREV_BUTTON_SAMPLES)
    self.main_buttons = deque([Buttons.NONE] * PREV_BUTTON_SAMPLES, maxlen=PREV_BUTTON_SAMPLES)

    self.gear_msg_canfd = "GEAR_ALT_2" if CP.flags & HyundaiFlags.CANFD_ALT_GEARS_2 else \
                          "GEAR_ALT" if CP.flags & HyundaiFlags.CANFD_ALT_GEARS else \
                          "GEAR_SHIFTER"
    if CP.carFingerprint in CANFD_CAR:
      self.shifter_values = can_define.dv[self.gear_msg_canfd]["GEAR"]
    elif self.CP.carFingerprint in CAN_GEARS["use_cluster_gears"]:
      self.shifter_values = can_define.dv["CLU15"]["CF_Clu_Gear"]
    elif self.CP.carFingerprint in CAN_GEARS["use_tcu_gears"]:
      self.shifter_values = can_define.dv["TCU12"]["CUR_GR"]
    else:  # preferred and elect gear methods use same definition
      self.shifter_values = can_define.dv["LVR12"]["CF_Lvr_Gear"]

    self.is_metric = False
    self.buttons_counter = 0

    self.cruise_info = {}

    # On some cars, CLU15->CF_Clu_VehicleSpeed can oscillate faster than the dash updates. Sample at 5 Hz
    self.cluster_speed = 0
    self.cluster_speed_counter = CLUSTER_SAMPLE_RATE

    self.params = CarControllerParams(CP)

  def update(self, cp, cp_cam):
    if self.CP.carFingerprint in CANFD_CAR:
      return self.update_canfd(cp, cp_cam)

    ret = car.CarState.new_message()
    cp_cruise = cp_cam if self.CP.carFingerprint in CAMERA_SCC_CAR else cp
    self.is_metric = cp.vl["CLU11"]["CF_Clu_SPEED_UNIT"] == 0
    speed_conv = CV.KPH_TO_MS if self.is_metric else CV.MPH_TO_MS

    ret.doorOpen = any([cp.vl["CGW1"]["CF_Gway_DrvDrSw"], cp.vl["CGW1"]["CF_Gway_AstDrSw"],
                        cp.vl["CGW2"]["CF_Gway_RLDrSw"], cp.vl["CGW2"]["CF_Gway_RRDrSw"]])

    ret.seatbeltUnlatched = cp.vl["CGW1"]["CF_Gway_DrvSeatBeltSw"] == 0

    ret.wheelSpeeds = self.get_wheel_speeds(
      cp.vl["WHL_SPD11"]["WHL_SPD_FL"],
      cp.vl["WHL_SPD11"]["WHL_SPD_FR"],
      cp.vl["WHL_SPD11"]["WHL_SPD_RL"],
      cp.vl["WHL_SPD11"]["WHL_SPD_RR"],
    )
    ret.vEgoRaw = (ret.wheelSpeeds.fl + ret.wheelSpeeds.fr + ret.wheelSpeeds.rl + ret.wheelSpeeds.rr) / 4.
    ret.vEgo, ret.aEgo = self.update_speed_kf(ret.vEgoRaw)
    ret.standstill = ret.vEgoRaw < 0.1

    self.cluster_speed_counter += 1
    if self.cluster_speed_counter > CLUSTER_SAMPLE_RATE:
      self.cluster_speed = cp.vl["CLU15"]["CF_Clu_VehicleSpeed"]
      self.cluster_speed_counter = 0

      # Mimic how dash converts to imperial.
      # Sorento is the only platform where CF_Clu_VehicleSpeed is already imperial when not is_metric
      # TODO: CGW_USM1->CF_Gway_DrLockSoundRValue may describe this
      if not self.is_metric and self.CP.carFingerprint not in (CAR.KIA_SORENTO,):
        self.cluster_speed = math.floor(self.cluster_speed * CV.KPH_TO_MPH + CV.KPH_TO_MPH)

    ret.vEgoCluster = self.cluster_speed * speed_conv

    ret.steeringAngleDeg = cp.vl["SAS11"]["SAS_Angle"]
    ret.steeringRateDeg = cp.vl["SAS11"]["SAS_Speed"]
    ret.yawRate = cp.vl["ESP12"]["YAW_RATE"]
    ret.leftBlinker, ret.rightBlinker = self.update_blinker_from_lamp(
      50, cp.vl["CGW1"]["CF_Gway_TurnSigLh"], cp.vl["CGW1"]["CF_Gway_TurnSigRh"])
    ret.steeringTorque = cp.vl["MDPS12"]["CR_Mdps_StrColTq"]
    ret.steeringTorqueEps = cp.vl["MDPS12"]["CR_Mdps_OutTq"]
    ret.steeringPressed = self.update_steering_pressed(abs(ret.steeringTorque) > self.params.STEER_THRESHOLD, 5)
    ret.steerFaultTemporary = cp.vl["MDPS12"]["CF_Mdps_ToiUnavail"] != 0 or cp.vl["MDPS12"]["CF_Mdps_ToiFlt"] != 0

    # cruise state
    if self.CP.openpilotLongitudinalControl:
      # These are not used for engage/disengage since openpilot keeps track of state using the buttons
      ret.cruiseState.available = cp.vl["TCS13"]["ACCEnable"] == 0
      ret.cruiseState.enabled = cp.vl["TCS13"]["ACC_REQ"] == 1
      ret.cruiseState.standstill = False
    else:
      ret.cruiseState.available = cp_cruise.vl["SCC11"]["MainMode_ACC"] == 1
      ret.cruiseState.enabled = cp_cruise.vl["SCC12"]["ACCMode"] != 0
      ret.cruiseState.standstill = cp_cruise.vl["SCC11"]["SCCInfoDisplay"] == 4.
      ret.cruiseState.speed = cp_cruise.vl["SCC11"]["VSetDis"] * speed_conv

    # TODO: Find brake pressure
    ret.brake = 0
    ret.brakePressed = cp.vl["TCS13"]["DriverBraking"] != 0
    ret.brakeHoldActive = cp.vl["TCS15"]["AVH_LAMP"] == 2  # 0 OFF, 1 ERROR, 2 ACTIVE, 3 READY
    ret.parkingBrake = cp.vl["TCS13"]["PBRAKE_ACT"] == 1
    ret.accFaulted = cp.vl["TCS13"]["ACCEnable"] != 0  # 0 ACC CONTROL ENABLED, 1-3 ACC CONTROL DISABLED

    if self.CP.carFingerprint in (HYBRID_CAR | EV_CAR):
      if self.CP.carFingerprint in HYBRID_CAR:
        ret.gas = cp.vl["E_EMS11"]["CR_Vcu_AccPedDep_Pos"] / 254.
      else:
        ret.gas = cp.vl["E_EMS11"]["Accel_Pedal_Pos"] / 254.
      ret.gasPressed = ret.gas > 0
    else:
      ret.gas = cp.vl["EMS12"]["PV_AV_CAN"] / 100.
      ret.gasPressed = bool(cp.vl["EMS16"]["CF_Ems_AclAct"])

    # Gear Selection via Cluster - For those Kia/Hyundai which are not fully discovered, we can use the Cluster Indicator for Gear Selection,
    # as this seems to be standard over all cars, but is not the preferred method.
    if self.CP.carFingerprint in CAN_GEARS["use_cluster_gears"]:
      gear = cp.vl["CLU15"]["CF_Clu_Gear"]
    elif self.CP.carFingerprint in CAN_GEARS["use_tcu_gears"]:
      gear = cp.vl["TCU12"]["CUR_GR"]
    elif self.CP.carFingerprint in CAN_GEARS["use_elect_gears"]:
      gear = cp.vl["ELECT_GEAR"]["Elect_Gear_Shifter"]
    else:
      gear = cp.vl["LVR12"]["CF_Lvr_Gear"]

    ret.gearShifter = self.parse_gear_shifter(self.shifter_values.get(gear))

    if not self.CP.openpilotLongitudinalControl:
      aeb_src = "FCA11" if self.CP.flags & HyundaiFlags.USE_FCA.value else "SCC12"
      aeb_sig = "FCA_CmdAct" if self.CP.flags & HyundaiFlags.USE_FCA.value else "AEB_CmdAct"
      aeb_warning = cp_cruise.vl[aeb_src]["CF_VSM_Warn"] != 0
      aeb_braking = cp_cruise.vl[aeb_src]["CF_VSM_DecCmdAct"] != 0 or cp_cruise.vl[aeb_src][aeb_sig] != 0
      ret.stockFcw = aeb_warning and not aeb_braking
      ret.stockAeb = aeb_warning and aeb_braking

    if self.CP.enableBsm:
      ret.leftBlindspot = cp.vl["LCA11"]["CF_Lca_IndLeft"] != 0
      ret.rightBlindspot = cp.vl["LCA11"]["CF_Lca_IndRight"] != 0

    # save the entire LKAS11 and CLU11
    self.lkas11 = copy.copy(cp_cam.vl["LKAS11"])
    self.clu11 = copy.copy(cp.vl["CLU11"])
    self.steer_state = cp.vl["MDPS12"]["CF_Mdps_ToiActive"]  # 0 NOT ACTIVE, 1 ACTIVE
    self.prev_cruise_buttons = self.cruise_buttons[-1]
    self.cruise_buttons.extend(cp.vl_all["CLU11"]["CF_Clu_CruiseSwState"])
    self.main_buttons.extend(cp.vl_all["CLU11"]["CF_Clu_CruiseSwMain"])

    return ret

  def update_canfd(self, cp, cp_cam):
    ret = car.CarState.new_message()

    self.is_metric = cp.vl["CRUISE_BUTTONS_ALT"]["DISTANCE_UNIT"] != 1
    speed_factor = CV.KPH_TO_MS if self.is_metric else CV.MPH_TO_MS

    if self.CP.carFingerprint in (EV_CAR | HYBRID_CAR):
      if self.CP.carFingerprint in EV_CAR:
        ret.gas = cp.vl["ACCELERATOR"]["ACCELERATOR_PEDAL"] / 255.
      else:
        ret.gas = cp.vl["ACCELERATOR_ALT"]["ACCELERATOR_PEDAL"] / 1023.
      ret.gasPressed = ret.gas > 1e-5
    else:
      ret.gasPressed = bool(cp.vl["ACCELERATOR_BRAKE_ALT"]["ACCELERATOR_PEDAL_PRESSED"])

    ret.brakePressed = cp.vl["TCS"]["DriverBraking"] == 1

    ret.doorOpen = cp.vl["DOORS_SEATBELTS"]["DRIVER_DOOR_OPEN"] == 1
    ret.seatbeltUnlatched = cp.vl["DOORS_SEATBELTS"]["DRIVER_SEATBELT_LATCHED"] == 0

    gear = cp.vl[self.gear_msg_canfd]["GEAR"]
    ret.gearShifter = self.parse_gear_shifter(self.shifter_values.get(gear))

    # TODO: figure out positions
    ret.wheelSpeeds = self.get_wheel_speeds(
      cp.vl["WHEEL_SPEEDS"]["WHEEL_SPEED_1"],
      cp.vl["WHEEL_SPEEDS"]["WHEEL_SPEED_2"],
      cp.vl["WHEEL_SPEEDS"]["WHEEL_SPEED_3"],
      cp.vl["WHEEL_SPEEDS"]["WHEEL_SPEED_4"],
    )
    ret.vEgoRaw = (ret.wheelSpeeds.fl + ret.wheelSpeeds.fr + ret.wheelSpeeds.rl + ret.wheelSpeeds.rr) / 4.
    ret.vEgo, ret.aEgo = self.update_speed_kf(ret.vEgoRaw)
    ret.standstill = ret.vEgoRaw < 0.1

    ret.steeringRateDeg = cp.vl["STEERING_SENSORS"]["STEERING_RATE"]
    ret.steeringAngleDeg = cp.vl["STEERING_SENSORS"]["STEERING_ANGLE"] * -1
    ret.steeringTorque = cp.vl["MDPS"]["STEERING_COL_TORQUE"]
    ret.steeringTorqueEps = cp.vl["MDPS"]["STEERING_OUT_TORQUE"]
    ret.steeringPressed = self.update_steering_pressed(abs(ret.steeringTorque) > self.params.STEER_THRESHOLD, 5)
    ret.steerFaultTemporary = cp.vl["MDPS"]["LKA_FAULT"] != 0

    ret.leftBlinker, ret.rightBlinker = self.update_blinker_from_lamp(50, cp.vl["BLINKERS"]["LEFT_LAMP"],
                                                                      cp.vl["BLINKERS"]["RIGHT_LAMP"])
    if self.CP.enableBsm:
      ret.leftBlindspot = cp.vl["BLINDSPOTS_REAR_CORNERS"]["FL_INDICATOR"] != 0
      ret.rightBlindspot = cp.vl["BLINDSPOTS_REAR_CORNERS"]["FR_INDICATOR"] != 0

    # cruise state
    # CAN FD cars enable on main button press, set available if no TCS faults preventing engagement
    ret.cruiseState.available = cp.vl["TCS"]["ACCEnable"] == 0
    if self.CP.openpilotLongitudinalControl:
      # These are not used for engage/disengage since openpilot keeps track of state using the buttons
      ret.cruiseState.enabled = cp.vl["TCS"]["ACC_REQ"] == 1
      ret.cruiseState.standstill = False
    else:
      cp_cruise_info = cp_cam if self.CP.flags & HyundaiFlags.CANFD_CAMERA_SCC else cp
      ret.cruiseState.enabled = cp_cruise_info.vl["SCC_CONTROL"]["ACCMode"] in (1, 2)
      ret.cruiseState.standstill = cp_cruise_info.vl["SCC_CONTROL"]["CRUISE_STANDSTILL"] == 1
      ret.cruiseState.speed = cp_cruise_info.vl["SCC_CONTROL"]["VSetDis"] * speed_factor
      self.cruise_info = copy.copy(cp_cruise_info.vl["SCC_CONTROL"])

    cruise_btn_msg = "CRUISE_BUTTONS_ALT" if self.CP.flags & HyundaiFlags.CANFD_ALT_BUTTONS else "CRUISE_BUTTONS"
    self.prev_cruise_buttons = self.cruise_buttons[-1]
    self.cruise_buttons.extend(cp.vl_all[cruise_btn_msg]["CRUISE_BUTTONS"])
    self.main_buttons.extend(cp.vl_all[cruise_btn_msg]["ADAPTIVE_CRUISE_MAIN_BTN"])
    self.buttons_counter = cp.vl[cruise_btn_msg]["COUNTER"]
    ret.accFaulted = cp.vl["TCS"]["ACCEnable"] != 0  # 0 ACC CONTROL ENABLED, 1-3 ACC CONTROL DISABLED

    if self.CP.flags & HyundaiFlags.CANFD_HDA2:
      self.cam_0x2a4 = copy.copy(cp_cam.vl["CAM_0x2a4"])

    return ret

  @staticmethod
  def get_can_parser(CP):
    if CP.carFingerprint in CANFD_CAR:
      return CarState.get_can_parser_canfd(CP)

    messages = [
      # address, frequency
      ("MDPS12", 50),
      ("TCS13", 50),
      ("TCS15", 10),
      ("CLU11", 50),
      ("CLU15", 5),
      ("ESP12", 100),
      ("CGW1", 10),
      ("CGW2", 5),
      ("CGW4", 5),
      ("WHL_SPD11", 50),
      ("SAS11", 100),
    ]

    if not CP.openpilotLongitudinalControl and CP.carFingerprint not in CAMERA_SCC_CAR:
      messages += [
        ("SCC11", 50),
        ("SCC12", 50),
      ]

      if CP.flags & HyundaiFlags.USE_FCA.value:
        messages.append(("FCA11", 50))

    if CP.enableBsm:
      messages.append(("LCA11", 50))

    if CP.carFingerprint in (HYBRID_CAR | EV_CAR):
      messages.append(("E_EMS11", 50))

<<<<<<< HEAD
    if CP.carFingerprint in FEATURES["use_tcu_gears"]:
      messages.append(("TCU12", 100))
    elif CP.carFingerprint in FEATURES["use_elect_gears"]:
      messages.append(("ELECT_GEAR", 20))
    elif CP.carFingerprint not in FEATURES["use_cluster_gears"]:
      messages.append(("LVR12", 100))
=======
    if CP.carFingerprint in CAN_GEARS["use_cluster_gears"]:
      signals.append(("CF_Clu_Gear", "CLU15"))
    elif CP.carFingerprint in CAN_GEARS["use_tcu_gears"]:
      signals.append(("CUR_GR", "TCU12"))
      checks.append(("TCU12", 100))
    elif CP.carFingerprint in CAN_GEARS["use_elect_gears"]:
      signals.append(("Elect_Gear_Shifter", "ELECT_GEAR"))
      checks.append(("ELECT_GEAR", 20))
    else:
      signals.append(("CF_Lvr_Gear", "LVR12"))
      checks.append(("LVR12", 100))
>>>>>>> 453fdec8

    return CANParser(DBC[CP.carFingerprint]["pt"], messages, 0)

  @staticmethod
  def get_cam_can_parser(CP):
    if CP.carFingerprint in CANFD_CAR:
      return CarState.get_cam_can_parser_canfd(CP)

    messages = [
      ("LKAS11", 100)
    ]

    if not CP.openpilotLongitudinalControl and CP.carFingerprint in CAMERA_SCC_CAR:

      messages += [
        ("SCC11", 50),
        ("SCC12", 50),
      ]

      if CP.flags & HyundaiFlags.USE_FCA.value:

        messages.append(("FCA11", 50))

    return CANParser(DBC[CP.carFingerprint]["pt"], messages, 2)

  @staticmethod
  def get_can_parser_canfd(CP):
    gear_msg = "GEAR_ALT_2" if CP.flags & HyundaiFlags.CANFD_ALT_GEARS_2 else \
               "GEAR_ALT" if CP.flags & HyundaiFlags.CANFD_ALT_GEARS else \
               "GEAR_SHIFTER"

    messages = [
      ("WHEEL_SPEEDS", 100),
      (gear_msg, 100),
      ("STEERING_SENSORS", 100),
      ("MDPS", 100),
      ("TCS", 50),
      ("CRUISE_BUTTONS_ALT", 50),
      ("BLINKERS", 4),
      ("DOORS_SEATBELTS", 4),
    ]

    if not (CP.flags & HyundaiFlags.CANFD_ALT_BUTTONS):
      messages.append(("CRUISE_BUTTONS", 50))

    if CP.enableBsm:
      messages += [
        ("BLINDSPOTS_REAR_CORNERS", 20),
      ]

    if not (CP.flags & HyundaiFlags.CANFD_CAMERA_SCC.value) and not CP.openpilotLongitudinalControl:
      messages += [
        ("SCC_CONTROL", 50),
      ]

    if CP.carFingerprint in EV_CAR:
      messages += [
        ("ACCELERATOR", 100),
      ]
    elif CP.carFingerprint in HYBRID_CAR:
      messages += [
        ("ACCELERATOR_ALT", 100),
      ]
    else:
      messages += [
        ("ACCELERATOR_BRAKE_ALT", 100),
      ]

<<<<<<< HEAD
    return CANParser(DBC[CP.carFingerprint]["pt"], messages, get_e_can_bus(CP))
=======
    return CANParser(DBC[CP.carFingerprint]["pt"], signals, checks, CanBus(CP).ECAN)
>>>>>>> 453fdec8

  @staticmethod
  def get_cam_can_parser_canfd(CP):
    messages = []
    if CP.flags & HyundaiFlags.CANFD_HDA2:
      messages += [("CAM_0x2a4", 20)]
    elif CP.flags & HyundaiFlags.CANFD_CAMERA_SCC:
      messages += [
        ("SCC_CONTROL", 50),
      ]

<<<<<<< HEAD
    return CANParser(DBC[CP.carFingerprint]["pt"], messages, 6)
=======
    return CANParser(DBC[CP.carFingerprint]["pt"], signals, checks, CanBus(CP).CAM)
>>>>>>> 453fdec8
<|MERGE_RESOLUTION|>--- conflicted
+++ resolved
@@ -234,7 +234,62 @@
     if CP.carFingerprint in CANFD_CAR:
       return CarState.get_can_parser_canfd(CP)
 
-    messages = [
+    signals = [
+      # signal_name, signal_address
+      ("WHL_SPD_FL", "WHL_SPD11"),
+      ("WHL_SPD_FR", "WHL_SPD11"),
+      ("WHL_SPD_RL", "WHL_SPD11"),
+      ("WHL_SPD_RR", "WHL_SPD11"),
+
+      ("YAW_RATE", "ESP12"),
+
+      ("CF_Gway_DrvSeatBeltInd", "CGW4"),
+
+      ("CF_Gway_DrvSeatBeltSw", "CGW1"),
+      ("CF_Gway_DrvDrSw", "CGW1"),       # Driver Door
+      ("CF_Gway_AstDrSw", "CGW1"),       # Passenger Door
+      ("CF_Gway_RLDrSw", "CGW2"),        # Rear left Door
+      ("CF_Gway_RRDrSw", "CGW2"),        # Rear right Door
+      ("CF_Gway_TurnSigLh", "CGW1"),
+      ("CF_Gway_TurnSigRh", "CGW1"),
+      ("CF_Gway_ParkBrakeSw", "CGW1"),
+
+      ("CYL_PRES", "ESP12"),
+
+      ("CF_Clu_CruiseSwState", "CLU11"),
+      ("CF_Clu_CruiseSwMain", "CLU11"),
+      ("CF_Clu_SldMainSW", "CLU11"),
+      ("CF_Clu_ParityBit1", "CLU11"),
+      ("CF_Clu_VanzDecimal" , "CLU11"),
+      ("CF_Clu_Vanz", "CLU11"),
+      ("CF_Clu_SPEED_UNIT", "CLU11"),
+      ("CF_Clu_DetentOut", "CLU11"),
+      ("CF_Clu_RheostatLevel", "CLU11"),
+      ("CF_Clu_CluInfo", "CLU11"),
+      ("CF_Clu_AmpInfo", "CLU11"),
+      ("CF_Clu_AliveCnt1", "CLU11"),
+
+      ("CF_Clu_VehicleSpeed", "CLU15"),
+
+      ("ACCEnable", "TCS13"),
+      ("ACC_REQ", "TCS13"),
+      ("DriverBraking", "TCS13"),
+      ("StandStill", "TCS13"),
+      ("PBRAKE_ACT", "TCS13"),
+
+      ("ESC_Off_Step", "TCS15"),
+      ("AVH_LAMP", "TCS15"),
+
+      ("CR_Mdps_StrColTq", "MDPS12"),
+      ("CF_Mdps_ToiActive", "MDPS12"),
+      ("CF_Mdps_ToiUnavail", "MDPS12"),
+      ("CF_Mdps_ToiFlt", "MDPS12"),
+      ("CR_Mdps_OutTq", "MDPS12"),
+
+      ("SAS_Angle", "SAS11"),
+      ("SAS_Speed", "SAS11"),
+    ]
+    checks = [
       # address, frequency
       ("MDPS12", 50),
       ("TCS13", 50),
@@ -250,28 +305,55 @@
     ]
 
     if not CP.openpilotLongitudinalControl and CP.carFingerprint not in CAMERA_SCC_CAR:
-      messages += [
+      signals += [
+        ("MainMode_ACC", "SCC11"),
+        ("VSetDis", "SCC11"),
+        ("SCCInfoDisplay", "SCC11"),
+        ("ACC_ObjDist", "SCC11"),
+        ("ACCMode", "SCC12"),
+      ]
+      checks += [
         ("SCC11", 50),
         ("SCC12", 50),
       ]
 
       if CP.flags & HyundaiFlags.USE_FCA.value:
-        messages.append(("FCA11", 50))
+        signals += [
+          ("FCA_CmdAct", "FCA11"),
+          ("CF_VSM_Warn", "FCA11"),
+          ("CF_VSM_DecCmdAct", "FCA11"),
+        ]
+        checks.append(("FCA11", 50))
+      else:
+        signals += [
+          ("AEB_CmdAct", "SCC12"),
+          ("CF_VSM_Warn", "SCC12"),
+          ("CF_VSM_DecCmdAct", "SCC12"),
+        ]
 
     if CP.enableBsm:
-      messages.append(("LCA11", 50))
+      signals += [
+        ("CF_Lca_IndLeft", "LCA11"),
+        ("CF_Lca_IndRight", "LCA11"),
+      ]
+      checks.append(("LCA11", 50))
 
     if CP.carFingerprint in (HYBRID_CAR | EV_CAR):
-      messages.append(("E_EMS11", 50))
-
-<<<<<<< HEAD
-    if CP.carFingerprint in FEATURES["use_tcu_gears"]:
-      messages.append(("TCU12", 100))
-    elif CP.carFingerprint in FEATURES["use_elect_gears"]:
-      messages.append(("ELECT_GEAR", 20))
-    elif CP.carFingerprint not in FEATURES["use_cluster_gears"]:
-      messages.append(("LVR12", 100))
-=======
+      if CP.carFingerprint in HYBRID_CAR:
+        signals.append(("CR_Vcu_AccPedDep_Pos", "E_EMS11"))
+      else:
+        signals.append(("Accel_Pedal_Pos", "E_EMS11"))
+      checks.append(("E_EMS11", 50))
+    else:
+      signals += [
+        ("PV_AV_CAN", "EMS12"),
+        ("CF_Ems_AclAct", "EMS16"),
+      ]
+      checks += [
+        ("EMS12", 100),
+        ("EMS16", 100),
+      ]
+
     if CP.carFingerprint in CAN_GEARS["use_cluster_gears"]:
       signals.append(("CF_Clu_Gear", "CLU15"))
     elif CP.carFingerprint in CAN_GEARS["use_tcu_gears"]:
@@ -283,39 +365,103 @@
     else:
       signals.append(("CF_Lvr_Gear", "LVR12"))
       checks.append(("LVR12", 100))
->>>>>>> 453fdec8
-
-    return CANParser(DBC[CP.carFingerprint]["pt"], messages, 0)
+
+    return CANParser(DBC[CP.carFingerprint]["pt"], signals, checks, 0)
 
   @staticmethod
   def get_cam_can_parser(CP):
     if CP.carFingerprint in CANFD_CAR:
       return CarState.get_cam_can_parser_canfd(CP)
 
-    messages = [
+    signals = [
+      # signal_name, signal_address
+      ("CF_Lkas_LdwsActivemode", "LKAS11"),
+      ("CF_Lkas_LdwsSysState", "LKAS11"),
+      ("CF_Lkas_SysWarning", "LKAS11"),
+      ("CF_Lkas_LdwsLHWarning", "LKAS11"),
+      ("CF_Lkas_LdwsRHWarning", "LKAS11"),
+      ("CF_Lkas_HbaLamp", "LKAS11"),
+      ("CF_Lkas_FcwBasReq", "LKAS11"),
+      ("CF_Lkas_HbaSysState", "LKAS11"),
+      ("CF_Lkas_FcwOpt", "LKAS11"),
+      ("CF_Lkas_HbaOpt", "LKAS11"),
+      ("CF_Lkas_FcwSysState", "LKAS11"),
+      ("CF_Lkas_FcwCollisionWarning", "LKAS11"),
+      ("CF_Lkas_FusionState", "LKAS11"),
+      ("CF_Lkas_FcwOpt_USM", "LKAS11"),
+      ("CF_Lkas_LdwsOpt_USM", "LKAS11"),
+    ]
+    checks = [
       ("LKAS11", 100)
     ]
 
     if not CP.openpilotLongitudinalControl and CP.carFingerprint in CAMERA_SCC_CAR:
-
-      messages += [
+      signals += [
+        ("MainMode_ACC", "SCC11"),
+        ("VSetDis", "SCC11"),
+        ("SCCInfoDisplay", "SCC11"),
+        ("ACC_ObjDist", "SCC11"),
+        ("ACCMode", "SCC12"),
+      ]
+      checks += [
         ("SCC11", 50),
         ("SCC12", 50),
       ]
 
       if CP.flags & HyundaiFlags.USE_FCA.value:
-
-        messages.append(("FCA11", 50))
-
-    return CANParser(DBC[CP.carFingerprint]["pt"], messages, 2)
+        signals += [
+          ("FCA_CmdAct", "FCA11"),
+          ("CF_VSM_Warn", "FCA11"),
+          ("CF_VSM_DecCmdAct", "FCA11"),
+        ]
+        checks.append(("FCA11", 50))
+      else:
+        signals += [
+          ("AEB_CmdAct", "SCC12"),
+          ("CF_VSM_Warn", "SCC12"),
+          ("CF_VSM_DecCmdAct", "SCC12"),
+        ]
+
+    return CANParser(DBC[CP.carFingerprint]["pt"], signals, checks, 2)
 
   @staticmethod
   def get_can_parser_canfd(CP):
+
+    cruise_btn_msg = "CRUISE_BUTTONS_ALT" if CP.flags & HyundaiFlags.CANFD_ALT_BUTTONS else "CRUISE_BUTTONS"
     gear_msg = "GEAR_ALT_2" if CP.flags & HyundaiFlags.CANFD_ALT_GEARS_2 else \
                "GEAR_ALT" if CP.flags & HyundaiFlags.CANFD_ALT_GEARS else \
                "GEAR_SHIFTER"
-
-    messages = [
+    signals = [
+      ("WHEEL_SPEED_1", "WHEEL_SPEEDS"),
+      ("WHEEL_SPEED_2", "WHEEL_SPEEDS"),
+      ("WHEEL_SPEED_3", "WHEEL_SPEEDS"),
+      ("WHEEL_SPEED_4", "WHEEL_SPEEDS"),
+
+      ("GEAR", gear_msg),
+
+      ("STEERING_RATE", "STEERING_SENSORS"),
+      ("STEERING_ANGLE", "STEERING_SENSORS"),
+      ("STEERING_COL_TORQUE", "MDPS"),
+      ("STEERING_OUT_TORQUE", "MDPS"),
+      ("LKA_FAULT", "MDPS"),
+
+      ("DriverBraking", "TCS"),
+      ("ACCEnable", "TCS"),
+      ("ACC_REQ", "TCS"),
+
+      ("COUNTER", cruise_btn_msg),
+      ("CRUISE_BUTTONS", cruise_btn_msg),
+      ("ADAPTIVE_CRUISE_MAIN_BTN", cruise_btn_msg),
+      ("DISTANCE_UNIT", "CRUISE_BUTTONS_ALT"),
+
+      ("LEFT_LAMP", "BLINKERS"),
+      ("RIGHT_LAMP", "BLINKERS"),
+
+      ("DRIVER_DOOR_OPEN", "DOORS_SEATBELTS"),
+      ("DRIVER_SEATBELT_LATCHED", "DOORS_SEATBELTS"),
+    ]
+
+    checks = [
       ("WHEEL_SPEEDS", 100),
       (gear_msg, 100),
       ("STEERING_SENSORS", 100),
@@ -327,49 +473,74 @@
     ]
 
     if not (CP.flags & HyundaiFlags.CANFD_ALT_BUTTONS):
-      messages.append(("CRUISE_BUTTONS", 50))
+      checks.append(("CRUISE_BUTTONS", 50))
 
     if CP.enableBsm:
-      messages += [
+      signals += [
+        ("FL_INDICATOR", "BLINDSPOTS_REAR_CORNERS"),
+        ("FR_INDICATOR", "BLINDSPOTS_REAR_CORNERS"),
+      ]
+      checks += [
         ("BLINDSPOTS_REAR_CORNERS", 20),
       ]
 
     if not (CP.flags & HyundaiFlags.CANFD_CAMERA_SCC.value) and not CP.openpilotLongitudinalControl:
-      messages += [
+      signals += [
+        ("ACCMode", "SCC_CONTROL"),
+        ("VSetDis", "SCC_CONTROL"),
+        ("CRUISE_STANDSTILL", "SCC_CONTROL"),
+      ]
+      checks += [
         ("SCC_CONTROL", 50),
       ]
 
     if CP.carFingerprint in EV_CAR:
-      messages += [
+      signals += [
+        ("ACCELERATOR_PEDAL", "ACCELERATOR"),
+      ]
+      checks += [
         ("ACCELERATOR", 100),
       ]
     elif CP.carFingerprint in HYBRID_CAR:
-      messages += [
+      signals += [
+        ("ACCELERATOR_PEDAL", "ACCELERATOR_ALT"),
+      ]
+      checks += [
         ("ACCELERATOR_ALT", 100),
       ]
     else:
-      messages += [
+      signals += [
+        ("ACCELERATOR_PEDAL_PRESSED", "ACCELERATOR_BRAKE_ALT"),
+      ]
+      checks += [
         ("ACCELERATOR_BRAKE_ALT", 100),
       ]
 
-<<<<<<< HEAD
-    return CANParser(DBC[CP.carFingerprint]["pt"], messages, get_e_can_bus(CP))
-=======
     return CANParser(DBC[CP.carFingerprint]["pt"], signals, checks, CanBus(CP).ECAN)
->>>>>>> 453fdec8
 
   @staticmethod
   def get_cam_can_parser_canfd(CP):
-    messages = []
+    signals = []
+    checks = []
     if CP.flags & HyundaiFlags.CANFD_HDA2:
-      messages += [("CAM_0x2a4", 20)]
+      signals += [(f"BYTE{i}", "CAM_0x2a4") for i in range(3, 24)]
+      checks += [("CAM_0x2a4", 20)]
     elif CP.flags & HyundaiFlags.CANFD_CAMERA_SCC:
-      messages += [
+      signals += [
+        ("COUNTER", "SCC_CONTROL"),
+        ("NEW_SIGNAL_1", "SCC_CONTROL"),
+        ("MainMode_ACC", "SCC_CONTROL"),
+        ("ACCMode", "SCC_CONTROL"),
+        ("CRUISE_INACTIVE", "SCC_CONTROL"),
+        ("ZEROS_9", "SCC_CONTROL"),
+        ("CRUISE_STANDSTILL", "SCC_CONTROL"),
+        ("ZEROS_5", "SCC_CONTROL"),
+        ("DISTANCE_SETTING", "SCC_CONTROL"),
+        ("VSetDis", "SCC_CONTROL"),
+      ]
+
+      checks += [
         ("SCC_CONTROL", 50),
       ]
 
-<<<<<<< HEAD
-    return CANParser(DBC[CP.carFingerprint]["pt"], messages, 6)
-=======
-    return CANParser(DBC[CP.carFingerprint]["pt"], signals, checks, CanBus(CP).CAM)
->>>>>>> 453fdec8
+    return CANParser(DBC[CP.carFingerprint]["pt"], signals, checks, CanBus(CP).CAM)