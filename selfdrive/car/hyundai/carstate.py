from collections import deque
import copy
import math

from cereal import car
from common.conversions import Conversions as CV
from opendbc.can.parser import CANParser
from opendbc.can.can_define import CANDefine
from selfdrive.car.hyundai.hyundaicanfd import CanBus
from selfdrive.car.hyundai.values import HyundaiFlags, CAR, DBC, CAN_GEARS, CAMERA_SCC_CAR, CANFD_CAR, EV_CAR, HYBRID_CAR, Buttons, CarControllerParams
from selfdrive.car.interfaces import CarStateBase

PREV_BUTTON_SAMPLES = 8
CLUSTER_SAMPLE_RATE = 20  # frames


class CarState(CarStateBase):
  def __init__(self, CP):
    super().__init__(CP)
    can_define = CANDefine(DBC[CP.carFingerprint]["pt"])

    self.cruise_buttons = deque([Buttons.NONE] * PREV_BUTTON_SAMPLES, maxlen=PREV_BUTTON_SAMPLES)
    self.main_buttons = deque([Buttons.NONE] * PREV_BUTTON_SAMPLES, maxlen=PREV_BUTTON_SAMPLES)

    self.gear_msg_canfd = "GEAR_ALT_2" if CP.flags & HyundaiFlags.CANFD_ALT_GEARS_2 else \
                          "GEAR_ALT" if CP.flags & HyundaiFlags.CANFD_ALT_GEARS else \
                          "GEAR_SHIFTER"
    if CP.carFingerprint in CANFD_CAR:
      self.shifter_values = can_define.dv[self.gear_msg_canfd]["GEAR"]
    elif self.CP.carFingerprint in CAN_GEARS["use_cluster_gears"]:
      self.shifter_values = can_define.dv["CLU15"]["CF_Clu_Gear"]
    elif self.CP.carFingerprint in CAN_GEARS["use_tcu_gears"]:
      self.shifter_values = can_define.dv["TCU12"]["CUR_GR"]
    else:  # preferred and elect gear methods use same definition
      self.shifter_values = can_define.dv["LVR12"]["CF_Lvr_Gear"]

    self.is_metric = False
    self.buttons_counter = 0

    self.cruise_info = {}

    # On some cars, CLU15->CF_Clu_VehicleSpeed can oscillate faster than the dash updates. Sample at 5 Hz
    self.cluster_speed = 0
    self.cluster_speed_counter = CLUSTER_SAMPLE_RATE

    self.params = CarControllerParams(CP)

  def update(self, cp, cp_cam):
    if self.CP.carFingerprint in CANFD_CAR:
      return self.update_canfd(cp, cp_cam)

    ret = car.CarState.new_message()
    cp_cruise = cp_cam if self.CP.carFingerprint in CAMERA_SCC_CAR else cp
    self.is_metric = cp.vl["CLU11"]["CF_Clu_SPEED_UNIT"] == 0
    speed_conv = CV.KPH_TO_MS if self.is_metric else CV.MPH_TO_MS

    ret.doorOpen = any([cp.vl["CGW1"]["CF_Gway_DrvDrSw"], cp.vl["CGW1"]["CF_Gway_AstDrSw"],
                        cp.vl["CGW2"]["CF_Gway_RLDrSw"], cp.vl["CGW2"]["CF_Gway_RRDrSw"]])

    ret.seatbeltUnlatched = cp.vl["CGW1"]["CF_Gway_DrvSeatBeltSw"] == 0

    ret.wheelSpeeds = self.get_wheel_speeds(
      cp.vl["WHL_SPD11"]["WHL_SPD_FL"],
      cp.vl["WHL_SPD11"]["WHL_SPD_FR"],
      cp.vl["WHL_SPD11"]["WHL_SPD_RL"],
      cp.vl["WHL_SPD11"]["WHL_SPD_RR"],
    )
    ret.vEgoRaw = (ret.wheelSpeeds.fl + ret.wheelSpeeds.fr + ret.wheelSpeeds.rl + ret.wheelSpeeds.rr) / 4.
    ret.vEgo, ret.aEgo = self.update_speed_kf(ret.vEgoRaw)
    ret.standstill = ret.vEgoRaw < 0.1

    self.cluster_speed_counter += 1
    if self.cluster_speed_counter > CLUSTER_SAMPLE_RATE:
      self.cluster_speed = cp.vl["CLU15"]["CF_Clu_VehicleSpeed"]
      self.cluster_speed_counter = 0

      # Mimic how dash converts to imperial.
      # Sorento is the only platform where CF_Clu_VehicleSpeed is already imperial when not is_metric
      # TODO: CGW_USM1->CF_Gway_DrLockSoundRValue may describe this
      if not self.is_metric and self.CP.carFingerprint not in (CAR.KIA_SORENTO,):
        self.cluster_speed = math.floor(self.cluster_speed * CV.KPH_TO_MPH + CV.KPH_TO_MPH)

    ret.vEgoCluster = self.cluster_speed * speed_conv

    ret.steeringAngleDeg = cp.vl["SAS11"]["SAS_Angle"]
    ret.steeringRateDeg = cp.vl["SAS11"]["SAS_Speed"]
    ret.yawRate = cp.vl["ESP12"]["YAW_RATE"]
    ret.leftBlinker, ret.rightBlinker = self.update_blinker_from_lamp(
      50, cp.vl["CGW1"]["CF_Gway_TurnSigLh"], cp.vl["CGW1"]["CF_Gway_TurnSigRh"])
    ret.steeringTorque = cp.vl["MDPS12"]["CR_Mdps_StrColTq"]
    ret.steeringTorqueEps = cp.vl["MDPS12"]["CR_Mdps_OutTq"]
    ret.steeringPressed = self.update_steering_pressed(abs(ret.steeringTorque) > self.params.STEER_THRESHOLD, 5)
    ret.steerFaultTemporary = cp.vl["MDPS12"]["CF_Mdps_ToiUnavail"] != 0 or cp.vl["MDPS12"]["CF_Mdps_ToiFlt"] != 0

    # cruise state
    if self.CP.openpilotLongitudinalControl:
      # These are not used for engage/disengage since openpilot keeps track of state using the buttons
      ret.cruiseState.available = cp.vl["TCS13"]["ACCEnable"] == 0
      ret.cruiseState.enabled = cp.vl["TCS13"]["ACC_REQ"] == 1
      ret.cruiseState.standstill = False
    else:
      ret.cruiseState.available = cp_cruise.vl["SCC11"]["MainMode_ACC"] == 1
      ret.cruiseState.enabled = cp_cruise.vl["SCC12"]["ACCMode"] != 0
      ret.cruiseState.standstill = cp_cruise.vl["SCC11"]["SCCInfoDisplay"] == 4.
      ret.cruiseState.speed = cp_cruise.vl["SCC11"]["VSetDis"] * speed_conv

    # TODO: Find brake pressure
    ret.brake = 0
    ret.brakePressed = cp.vl["TCS13"]["DriverBraking"] != 0
    ret.brakeHoldActive = cp.vl["TCS15"]["AVH_LAMP"] == 2  # 0 OFF, 1 ERROR, 2 ACTIVE, 3 READY
    ret.parkingBrake = cp.vl["TCS13"]["PBRAKE_ACT"] == 1
    ret.accFaulted = cp.vl["TCS13"]["ACCEnable"] != 0  # 0 ACC CONTROL ENABLED, 1-3 ACC CONTROL DISABLED

    if self.CP.carFingerprint in (HYBRID_CAR | EV_CAR):
      if self.CP.carFingerprint in HYBRID_CAR:
        ret.gas = cp.vl["E_EMS11"]["CR_Vcu_AccPedDep_Pos"] / 254.
      else:
        ret.gas = cp.vl["E_EMS11"]["Accel_Pedal_Pos"] / 254.
      ret.gasPressed = ret.gas > 0
    else:
      ret.gas = cp.vl["EMS12"]["PV_AV_CAN"] / 100.
      ret.gasPressed = bool(cp.vl["EMS16"]["CF_Ems_AclAct"])

    # Gear Selection via Cluster - For those Kia/Hyundai which are not fully discovered, we can use the Cluster Indicator for Gear Selection,
    # as this seems to be standard over all cars, but is not the preferred method.
    if self.CP.carFingerprint in CAN_GEARS["use_cluster_gears"]:
      gear = cp.vl["CLU15"]["CF_Clu_Gear"]
    elif self.CP.carFingerprint in CAN_GEARS["use_tcu_gears"]:
      gear = cp.vl["TCU12"]["CUR_GR"]
    elif self.CP.carFingerprint in CAN_GEARS["use_elect_gears"]:
      gear = cp.vl["ELECT_GEAR"]["Elect_Gear_Shifter"]
    else:
      gear = cp.vl["LVR12"]["CF_Lvr_Gear"]

    ret.gearShifter = self.parse_gear_shifter(self.shifter_values.get(gear))

    if not self.CP.openpilotLongitudinalControl:
      aeb_src = "FCA11" if self.CP.flags & HyundaiFlags.USE_FCA.value else "SCC12"
      aeb_sig = "FCA_CmdAct" if self.CP.flags & HyundaiFlags.USE_FCA.value else "AEB_CmdAct"
      aeb_warning = cp_cruise.vl[aeb_src]["CF_VSM_Warn"] != 0
      aeb_braking = cp_cruise.vl[aeb_src]["CF_VSM_DecCmdAct"] != 0 or cp_cruise.vl[aeb_src][aeb_sig] != 0
      ret.stockFcw = aeb_warning and not aeb_braking
      ret.stockAeb = aeb_warning and aeb_braking

    if self.CP.enableBsm:
      ret.leftBlindspot = cp.vl["LCA11"]["CF_Lca_IndLeft"] != 0
      ret.rightBlindspot = cp.vl["LCA11"]["CF_Lca_IndRight"] != 0

    # save the entire LKAS11 and CLU11
    self.lkas11 = copy.copy(cp_cam.vl["LKAS11"])
    self.clu11 = copy.copy(cp.vl["CLU11"])
    self.steer_state = cp.vl["MDPS12"]["CF_Mdps_ToiActive"]  # 0 NOT ACTIVE, 1 ACTIVE
    self.prev_cruise_buttons = self.cruise_buttons[-1]
    self.cruise_buttons.extend(cp.vl_all["CLU11"]["CF_Clu_CruiseSwState"])
    self.main_buttons.extend(cp.vl_all["CLU11"]["CF_Clu_CruiseSwMain"])

    return ret

  def update_canfd(self, cp, cp_cam):
    ret = car.CarState.new_message()

    self.is_metric = cp.vl["CRUISE_BUTTONS_ALT"]["DISTANCE_UNIT"] != 1
    speed_factor = CV.KPH_TO_MS if self.is_metric else CV.MPH_TO_MS

    if self.CP.carFingerprint in (EV_CAR | HYBRID_CAR):
      if self.CP.carFingerprint in EV_CAR:
        ret.gas = cp.vl["ACCELERATOR"]["ACCELERATOR_PEDAL"] / 255.
      else:
        ret.gas = cp.vl["ACCELERATOR_ALT"]["ACCELERATOR_PEDAL"] / 1023.
      ret.gasPressed = ret.gas > 1e-5
    else:
      ret.gasPressed = bool(cp.vl["ACCELERATOR_BRAKE_ALT"]["ACCELERATOR_PEDAL_PRESSED"])

    ret.brakePressed = cp.vl["TCS"]["DriverBraking"] == 1

    ret.doorOpen = cp.vl["DOORS_SEATBELTS"]["DRIVER_DOOR"] == 1
    ret.seatbeltUnlatched = cp.vl["DOORS_SEATBELTS"]["DRIVER_SEATBELT"] == 0

    gear = cp.vl[self.gear_msg_canfd]["GEAR"]
    ret.gearShifter = self.parse_gear_shifter(self.shifter_values.get(gear))

    # TODO: figure out positions
    ret.wheelSpeeds = self.get_wheel_speeds(
      cp.vl["WHEEL_SPEEDS"]["WHEEL_SPEED_1"],
      cp.vl["WHEEL_SPEEDS"]["WHEEL_SPEED_2"],
      cp.vl["WHEEL_SPEEDS"]["WHEEL_SPEED_3"],
      cp.vl["WHEEL_SPEEDS"]["WHEEL_SPEED_4"],
    )
    ret.vEgoRaw = (ret.wheelSpeeds.fl + ret.wheelSpeeds.fr + ret.wheelSpeeds.rl + ret.wheelSpeeds.rr) / 4.
    ret.vEgo, ret.aEgo = self.update_speed_kf(ret.vEgoRaw)
    ret.standstill = ret.vEgoRaw < 0.1

    ret.steeringRateDeg = cp.vl["STEERING_SENSORS"]["STEERING_RATE"]
    ret.steeringAngleDeg = cp.vl["STEERING_SENSORS"]["STEERING_ANGLE"] * -1
    ret.steeringTorque = cp.vl["MDPS"]["STEERING_COL_TORQUE"]
    ret.steeringTorqueEps = cp.vl["MDPS"]["STEERING_OUT_TORQUE"]
    ret.steeringPressed = self.update_steering_pressed(abs(ret.steeringTorque) > self.params.STEER_THRESHOLD, 5)
    ret.steerFaultTemporary = cp.vl["MDPS"]["LKA_FAULT"] != 0

    ret.leftBlinker, ret.rightBlinker = self.update_blinker_from_lamp(50, cp.vl["BLINKERS"]["LEFT_LAMP"],
                                                                      cp.vl["BLINKERS"]["RIGHT_LAMP"])
    if self.CP.enableBsm:
      ret.leftBlindspot = cp.vl["BLINDSPOTS_REAR_CORNERS"]["FL_INDICATOR"] != 0
      ret.rightBlindspot = cp.vl["BLINDSPOTS_REAR_CORNERS"]["FR_INDICATOR"] != 0

    # cruise state
    # CAN FD cars enable on main button press, set available if no TCS faults preventing engagement
    ret.cruiseState.available = cp.vl["TCS"]["ACCEnable"] == 0
    if self.CP.openpilotLongitudinalControl:
      # These are not used for engage/disengage since openpilot keeps track of state using the buttons
      ret.cruiseState.enabled = cp.vl["TCS"]["ACC_REQ"] == 1
      ret.cruiseState.standstill = False
    else:
      cp_cruise_info = cp_cam if self.CP.flags & HyundaiFlags.CANFD_CAMERA_SCC else cp
      ret.cruiseState.enabled = cp_cruise_info.vl["SCC_CONTROL"]["ACCMode"] in (1, 2)
      ret.cruiseState.standstill = cp_cruise_info.vl["SCC_CONTROL"]["CRUISE_STANDSTILL"] == 1
      ret.cruiseState.speed = cp_cruise_info.vl["SCC_CONTROL"]["VSetDis"] * speed_factor
      self.cruise_info = copy.copy(cp_cruise_info.vl["SCC_CONTROL"])

    cruise_btn_msg = "CRUISE_BUTTONS_ALT" if self.CP.flags & HyundaiFlags.CANFD_ALT_BUTTONS else "CRUISE_BUTTONS"
    self.prev_cruise_buttons = self.cruise_buttons[-1]
    self.cruise_buttons.extend(cp.vl_all[cruise_btn_msg]["CRUISE_BUTTONS"])
    self.main_buttons.extend(cp.vl_all[cruise_btn_msg]["ADAPTIVE_CRUISE_MAIN_BTN"])
    self.buttons_counter = cp.vl[cruise_btn_msg]["COUNTER"]
    ret.accFaulted = cp.vl["TCS"]["ACCEnable"] != 0  # 0 ACC CONTROL ENABLED, 1-3 ACC CONTROL DISABLED

    if self.CP.flags & HyundaiFlags.CANFD_HDA2:
      self.cam_0x2a4 = copy.copy(cp_cam.vl["CAM_0x2a4"])

    return ret

  @staticmethod
  def get_can_parser(CP):
    if CP.carFingerprint in CANFD_CAR:
      return CarState.get_can_parser_canfd(CP)

    messages = [
      # address, frequency
      ("MDPS12", 50),
      ("TCS13", 50),
      ("TCS15", 10),
      ("CLU11", 50),
      ("CLU15", 5),
      ("ESP12", 100),
      ("CGW1", 10),
      ("CGW2", 5),
      ("CGW4", 5),
      ("WHL_SPD11", 50),
      ("SAS11", 100),
    ]

    if not CP.openpilotLongitudinalControl and CP.carFingerprint not in CAMERA_SCC_CAR:
      messages += [
        ("SCC11", 50),
        ("SCC12", 50),
      ]
      if CP.flags & HyundaiFlags.USE_FCA.value:
        messages.append(("FCA11", 50))

    if CP.enableBsm:
      messages.append(("LCA11", 50))

    if CP.carFingerprint in (HYBRID_CAR | EV_CAR):
      messages.append(("E_EMS11", 50))
    else:
      messages += [
        ("EMS12", 100),
        ("EMS16", 100),
      ]

    if CP.carFingerprint in CAN_GEARS["use_cluster_gears"]:
      pass
    elif CP.carFingerprint in CAN_GEARS["use_tcu_gears"]:
      messages.append(("TCU12", 100))
    elif CP.carFingerprint in CAN_GEARS["use_elect_gears"]:
      messages.append(("ELECT_GEAR", 20))
    else:
      messages.append(("LVR12", 100))

    return CANParser(DBC[CP.carFingerprint]["pt"], messages, 0)

  @staticmethod
  def get_cam_can_parser(CP):
    if CP.carFingerprint in CANFD_CAR:
      return CarState.get_cam_can_parser_canfd(CP)

    messages = [
      ("LKAS11", 100)
    ]

    if not CP.openpilotLongitudinalControl and CP.carFingerprint in CAMERA_SCC_CAR:
      messages += [
        ("SCC11", 50),
        ("SCC12", 50),
      ]

      if CP.flags & HyundaiFlags.USE_FCA.value:
        messages.append(("FCA11", 50))

    return CANParser(DBC[CP.carFingerprint]["pt"], messages, 2)

  @staticmethod
  def get_can_parser_canfd(CP):
    gear_msg = "GEAR_ALT_2" if CP.flags & HyundaiFlags.CANFD_ALT_GEARS_2 else \
               "GEAR_ALT" if CP.flags & HyundaiFlags.CANFD_ALT_GEARS else \
               "GEAR_SHIFTER"
<<<<<<< HEAD
    messages = [
=======
    signals = [
      ("WHEEL_SPEED_1", "WHEEL_SPEEDS"),
      ("WHEEL_SPEED_2", "WHEEL_SPEEDS"),
      ("WHEEL_SPEED_3", "WHEEL_SPEEDS"),
      ("WHEEL_SPEED_4", "WHEEL_SPEEDS"),

      ("GEAR", gear_msg),

      ("STEERING_RATE", "STEERING_SENSORS"),
      ("STEERING_ANGLE", "STEERING_SENSORS"),
      ("STEERING_COL_TORQUE", "MDPS"),
      ("STEERING_OUT_TORQUE", "MDPS"),
      ("LKA_FAULT", "MDPS"),

      ("DriverBraking", "TCS"),
      ("ACCEnable", "TCS"),
      ("ACC_REQ", "TCS"),

      ("COUNTER", cruise_btn_msg),
      ("CRUISE_BUTTONS", cruise_btn_msg),
      ("ADAPTIVE_CRUISE_MAIN_BTN", cruise_btn_msg),
      ("DISTANCE_UNIT", "CRUISE_BUTTONS_ALT"),

      ("LEFT_LAMP", "BLINKERS"),
      ("RIGHT_LAMP", "BLINKERS"),

      ("DRIVER_DOOR", "DOORS_SEATBELTS"),
      ("DRIVER_SEATBELT", "DOORS_SEATBELTS"),
    ]

    checks = [
>>>>>>> 8bff75c0
      ("WHEEL_SPEEDS", 100),
      (gear_msg, 100),
      ("STEERING_SENSORS", 100),
      ("MDPS", 100),
      ("TCS", 50),
      ("CRUISE_BUTTONS_ALT", 50),
      ("BLINKERS", 4),
      ("DOORS_SEATBELTS", 4),
    ]

    if not (CP.flags & HyundaiFlags.CANFD_ALT_BUTTONS):
      messages.append(("CRUISE_BUTTONS", 50))

    if CP.enableBsm:
      messages += [
        ("BLINDSPOTS_REAR_CORNERS", 20),
      ]

    if not (CP.flags & HyundaiFlags.CANFD_CAMERA_SCC.value) and not CP.openpilotLongitudinalControl:
<<<<<<< HEAD
      messages += [
=======
      signals += [
        ("COUNTER", "SCC_CONTROL"),
        ("CHECKSUM", "SCC_CONTROL"),
        ("ACCMode", "SCC_CONTROL"),
        ("VSetDis", "SCC_CONTROL"),
        ("CRUISE_STANDSTILL", "SCC_CONTROL"),
      ]
      checks += [
>>>>>>> 8bff75c0
        ("SCC_CONTROL", 50),
      ]

    if CP.carFingerprint in EV_CAR:
      messages += [
        ("ACCELERATOR", 100),
      ]
    elif CP.carFingerprint in HYBRID_CAR:
      messages += [
        ("ACCELERATOR_ALT", 100),
      ]
    else:
      messages += [
        ("ACCELERATOR_BRAKE_ALT", 100),
      ]

    return CANParser(DBC[CP.carFingerprint]["pt"], messages, CanBus(CP).ECAN)

  @staticmethod
  def get_cam_can_parser_canfd(CP):
    messages = []
    if CP.flags & HyundaiFlags.CANFD_HDA2:
      messages += [("CAM_0x2a4", 20)]
    elif CP.flags & HyundaiFlags.CANFD_CAMERA_SCC:
<<<<<<< HEAD
      messages += [
=======
      signals += [
        ("COUNTER", "SCC_CONTROL"),
        ("CHECKSUM", "SCC_CONTROL"),
        ("NEW_SIGNAL_1", "SCC_CONTROL"),
        ("MainMode_ACC", "SCC_CONTROL"),
        ("ACCMode", "SCC_CONTROL"),
        ("ZEROS_9", "SCC_CONTROL"),
        ("CRUISE_STANDSTILL", "SCC_CONTROL"),
        ("ZEROS_5", "SCC_CONTROL"),
        ("DISTANCE_SETTING", "SCC_CONTROL"),
        ("VSetDis", "SCC_CONTROL"),
      ]

      checks += [
>>>>>>> 8bff75c0
        ("SCC_CONTROL", 50),
      ]

    return CANParser(DBC[CP.carFingerprint]["pt"], messages, CanBus(CP).CAM)<|MERGE_RESOLUTION|>--- conflicted
+++ resolved
@@ -304,41 +304,7 @@
     gear_msg = "GEAR_ALT_2" if CP.flags & HyundaiFlags.CANFD_ALT_GEARS_2 else \
                "GEAR_ALT" if CP.flags & HyundaiFlags.CANFD_ALT_GEARS else \
                "GEAR_SHIFTER"
-<<<<<<< HEAD
     messages = [
-=======
-    signals = [
-      ("WHEEL_SPEED_1", "WHEEL_SPEEDS"),
-      ("WHEEL_SPEED_2", "WHEEL_SPEEDS"),
-      ("WHEEL_SPEED_3", "WHEEL_SPEEDS"),
-      ("WHEEL_SPEED_4", "WHEEL_SPEEDS"),
-
-      ("GEAR", gear_msg),
-
-      ("STEERING_RATE", "STEERING_SENSORS"),
-      ("STEERING_ANGLE", "STEERING_SENSORS"),
-      ("STEERING_COL_TORQUE", "MDPS"),
-      ("STEERING_OUT_TORQUE", "MDPS"),
-      ("LKA_FAULT", "MDPS"),
-
-      ("DriverBraking", "TCS"),
-      ("ACCEnable", "TCS"),
-      ("ACC_REQ", "TCS"),
-
-      ("COUNTER", cruise_btn_msg),
-      ("CRUISE_BUTTONS", cruise_btn_msg),
-      ("ADAPTIVE_CRUISE_MAIN_BTN", cruise_btn_msg),
-      ("DISTANCE_UNIT", "CRUISE_BUTTONS_ALT"),
-
-      ("LEFT_LAMP", "BLINKERS"),
-      ("RIGHT_LAMP", "BLINKERS"),
-
-      ("DRIVER_DOOR", "DOORS_SEATBELTS"),
-      ("DRIVER_SEATBELT", "DOORS_SEATBELTS"),
-    ]
-
-    checks = [
->>>>>>> 8bff75c0
       ("WHEEL_SPEEDS", 100),
       (gear_msg, 100),
       ("STEERING_SENSORS", 100),
@@ -358,18 +324,7 @@
       ]
 
     if not (CP.flags & HyundaiFlags.CANFD_CAMERA_SCC.value) and not CP.openpilotLongitudinalControl:
-<<<<<<< HEAD
-      messages += [
-=======
-      signals += [
-        ("COUNTER", "SCC_CONTROL"),
-        ("CHECKSUM", "SCC_CONTROL"),
-        ("ACCMode", "SCC_CONTROL"),
-        ("VSetDis", "SCC_CONTROL"),
-        ("CRUISE_STANDSTILL", "SCC_CONTROL"),
-      ]
-      checks += [
->>>>>>> 8bff75c0
+      messages += [
         ("SCC_CONTROL", 50),
       ]
 
@@ -394,24 +349,7 @@
     if CP.flags & HyundaiFlags.CANFD_HDA2:
       messages += [("CAM_0x2a4", 20)]
     elif CP.flags & HyundaiFlags.CANFD_CAMERA_SCC:
-<<<<<<< HEAD
-      messages += [
-=======
-      signals += [
-        ("COUNTER", "SCC_CONTROL"),
-        ("CHECKSUM", "SCC_CONTROL"),
-        ("NEW_SIGNAL_1", "SCC_CONTROL"),
-        ("MainMode_ACC", "SCC_CONTROL"),
-        ("ACCMode", "SCC_CONTROL"),
-        ("ZEROS_9", "SCC_CONTROL"),
-        ("CRUISE_STANDSTILL", "SCC_CONTROL"),
-        ("ZEROS_5", "SCC_CONTROL"),
-        ("DISTANCE_SETTING", "SCC_CONTROL"),
-        ("VSetDis", "SCC_CONTROL"),
-      ]
-
-      checks += [
->>>>>>> 8bff75c0
+      messages += [
         ("SCC_CONTROL", 50),
       ]
 
