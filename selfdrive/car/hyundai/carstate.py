from cereal import car
from selfdrive.car.hyundai.values import DBC, STEER_THRESHOLD, FEATURES
from selfdrive.car.interfaces import CarStateBase
from opendbc.can.parser import CANParser
from selfdrive.config import Conversions as CV

GearShifter = car.CarState.GearShifter

<<<<<<< HEAD
def get_can_parser(CP):

  signals = [
    # sig_name, sig_address, default
    ("WHL_SPD_FL", "WHL_SPD11", 0),
    ("WHL_SPD_FR", "WHL_SPD11", 0),
    ("WHL_SPD_RL", "WHL_SPD11", 0),
    ("WHL_SPD_RR", "WHL_SPD11", 0),

    ("YAW_RATE", "ESP12", 0),

    ("CF_Gway_DrvSeatBeltInd", "CGW4", 1),

    ("CF_Gway_DrvSeatBeltSw", "CGW1", 0),
    ("CF_Gway_DrvDrSw", "CGW1", 0),       # Driver Door
    ("CF_Gway_AstDrSw", "CGW1", 0),       # Passenger door
    ("CF_Gway_RLDrSw", "CGW2", 0),        # Rear reft door
    ("CF_Gway_RRDrSw", "CGW2", 0),        # Rear right door
    ("CF_Gway_TSigLHSw", "CGW1", 0),
    ("CF_Gway_TurnSigLh", "CGW1", 0),
    ("CF_Gway_TSigRHSw", "CGW1", 0),
    ("CF_Gway_TurnSigRh", "CGW1", 0),
    ("CF_Gway_ParkBrakeSw", "CGW1", 0),

    ("CYL_PRES", "ESP12", 0),

    ("CF_Clu_CruiseSwState", "CLU11", 0),
    ("CF_Clu_CruiseSwMain", "CLU11", 0),
    ("CF_Clu_SldMainSW", "CLU11", 0),
    ("CF_Clu_ParityBit1", "CLU11", 0),
    ("CF_Clu_VanzDecimal" , "CLU11", 0),
    ("CF_Clu_Vanz", "CLU11", 0),
    ("CF_Clu_SPEED_UNIT", "CLU11", 0),
    ("CF_Clu_DetentOut", "CLU11", 0),
    ("CF_Clu_RheostatLevel", "CLU11", 0),
    ("CF_Clu_CluInfo", "CLU11", 0),
    ("CF_Clu_AmpInfo", "CLU11", 0),
    ("CF_Clu_AliveCnt1", "CLU11", 0),

    ("ACCEnable", "TCS13", 0),
    ("ACC_REQ", "TCS13", 0),
    ("BrakeLight", "TCS13", 0),
    ("DriverBraking", "TCS13", 0),
    ("DriverOverride", "TCS13", 0),

    ("ESC_Off_Step", "TCS15", 0),

    ("CF_Lvr_GearInf", "LVR11", 0),        #Transmission Gear (0 = N or P, 1-8 = Fwd, 14 = Rev)

    ("CR_Mdps_StrColTq", "MDPS12", 0),
    ("CF_Mdps_ToiActive", "MDPS12", 0),
    ("CF_Mdps_ToiUnavail", "MDPS12", 0),
    ("CF_Mdps_FailStat", "MDPS12", 0),
    ("CR_Mdps_OutTq", "MDPS12", 0),

    ("SAS_Angle", "SAS11", 0),
    ("SAS_Speed", "SAS11", 0),

    ("MainMode_ACC", "SCC11", 0),
    ("VSetDis", "SCC11", 0),
    ("SCCInfoDisplay", "SCC11", 0),
    ("ACC_ObjDist", "SCC11", 0),
    ("ACCMode", "SCC12", 1),
  ]

  checks = [
    # address, frequency
    ("MDPS12", 50),
    ("TCS13", 50),
    ("TCS15", 10),
    ("CLU11", 50),
    ("ESP12", 100),
    ("CGW1", 10),
    ("CGW4", 5),
    ("WHL_SPD11", 50),
    ("SAS11", 100),
    ("SCC11", 50),
    ("SCC12", 50),
  ]
  if CP.carFingerprint in FEATURES["use_cluster_gears"]:
    signals += [
      ("BRAKE_ACT", "EMS12", 0),
      ("PV_AV_CAN", "EMS12", 0),
      ("TPS", "EMS12", 0),
      ("CF_Clu_InhibitD", "CLU15", 0),
      ("CF_Clu_InhibitP", "CLU15", 0),
      ("CF_Clu_InhibitN", "CLU15", 0),
      ("CF_Clu_InhibitR", "CLU15", 0),
    ]
    checks += [
      ("EMS12", 100),
      ("CLU15", 5)
    ]
  elif CP.carFingerprint in FEATURES["use_tcu_gears"]:
    signals += [
      ("BRAKE_ACT", "EMS12", 0),
      ("PV_AV_CAN", "EMS12", 0),
      ("TPS", "EMS12", 0),
      ("CUR_GR", "TCU12",0)
    ]
    checks += [
      ("EMS12", 100),
      ("TCU12", 100)
    ]
  elif CP.carFingerprint in FEATURES["use_elect_gears"]:
    signals += [("Elect_Gear_Shifter", "ELECT_GEAR", 0)]
    checks += [("ELECT_GEAR", 20)]
  else:
    signals += [
      ("BRAKE_ACT", "EMS12", 0),
      ("PV_AV_CAN", "EMS12", 0),
      ("TPS", "EMS12", 0),
      ("CF_Lvr_Gear","LVR12",0)
    ]
    checks += [
      ("EMS12", 100),
      ("LVR12", 100)
    ]
  return CANParser(DBC[CP.carFingerprint]['pt'], signals, checks, 0)


def get_camera_parser(CP):

  signals = [
    # sig_name, sig_address, default
    ("CF_Lkas_Bca_R", "LKAS11", 0),
    ("CF_Lkas_LdwsSysState", "LKAS11", 0),
    ("CF_Lkas_SysWarning", "LKAS11", 0),
    ("CF_Lkas_LdwsLHWarning", "LKAS11", 0),
    ("CF_Lkas_LdwsRHWarning", "LKAS11", 0),
    ("CF_Lkas_HbaLamp", "LKAS11", 0),
    ("CF_Lkas_FcwBasReq", "LKAS11", 0),
    ("CF_Lkas_ToiFlt", "LKAS11", 0),
    ("CF_Lkas_HbaSysState", "LKAS11", 0),
    ("CF_Lkas_FcwOpt", "LKAS11", 0),
    ("CF_Lkas_HbaOpt", "LKAS11", 0),
    ("CF_Lkas_FcwSysState", "LKAS11", 0),
    ("CF_Lkas_FcwCollisionWarning", "LKAS11", 0),
    ("CF_Lkas_FusionState", "LKAS11", 0),
    ("CF_Lkas_FcwOpt_USM", "LKAS11", 0),
    ("CF_Lkas_LdwsOpt_USM", "LKAS11", 0)
  ]

  checks = []

  return CANParser(DBC[CP.carFingerprint]['pt'], signals, checks, 2)


=======
>>>>>>> 6582d632
class CarState(CarStateBase):

  def update(self, cp, cp_cam):
    ret = car.CarState.new_message()

    ret.doorOpen = not any([cp.vl["CGW1"]['CF_Gway_DrvDrSw'],cp.vl["CGW1"]['CF_Gway_AstDrSw'],
                                   cp.vl["CGW2"]['CF_Gway_RLDrSw'], cp.vl["CGW2"]['CF_Gway_RRDrSw']])
    ret.seatbeltUnlatched = cp.vl["CGW1"]['CF_Gway_DrvSeatBeltSw'] == 0

    ret.wheelSpeeds.fl = cp.vl["WHL_SPD11"]['WHL_SPD_FL'] * CV.KPH_TO_MS
    ret.wheelSpeeds.fr = cp.vl["WHL_SPD11"]['WHL_SPD_FR'] * CV.KPH_TO_MS
    ret.wheelSpeeds.rl = cp.vl["WHL_SPD11"]['WHL_SPD_RL'] * CV.KPH_TO_MS
    ret.wheelSpeeds.rr = cp.vl["WHL_SPD11"]['WHL_SPD_RR'] * CV.KPH_TO_MS
    ret.vEgoRaw = (ret.wheelSpeeds.fl + ret.wheelSpeeds.fr + ret.wheelSpeeds.rl + ret.wheelSpeeds.rr) / 4.
    ret.vEgo, ret.aEgo = self.update_speed_kf(ret.vEgoRaw)

    ret.standstill = ret.vEgoRaw < 0.1

    ret.steeringAngle = cp.vl["SAS11"]['SAS_Angle']
    ret.steeringRate = cp.vl["SAS11"]['SAS_Speed']
    ret.yawRate = cp.vl["ESP12"]['YAW_RATE']
    ret.leftBlinker = cp.vl["CGW1"]['CF_Gway_TSigLHSw'] != 0
    ret.rightBlinker = cp.vl["CGW1"]['CF_Gway_TSigRHSw'] != 0
    ret.steeringTorque = cp.vl["MDPS12"]['CR_Mdps_StrColTq']
    ret.steeringTorqueEps = cp.vl["MDPS12"]['CR_Mdps_OutTq']
    ret.steeringPressed = abs(ret.steeringTorque) > STEER_THRESHOLD

    # cruise state
    ret.cruiseState.enabled = cp.vl["SCC12"]['ACCMode'] != 0
    ret.cruiseState.available = True
    ret.cruiseState.standstill = cp.vl["SCC11"]['SCCInfoDisplay'] == 4.
    if ret.cruiseState.enabled:
      is_set_speed_in_mph = int(cp.vl["CLU11"]["CF_Clu_SPEED_UNIT"])
      speed_conv = CV.MPH_TO_MS if is_set_speed_in_mph else CV.KPH_TO_MS
      ret.cruiseState.speed = cp.vl["SCC11"]['VSetDis'] * speed_conv
    else:
      ret.cruiseState.speed = 0

    ret.brake = 0  # FIXME
    ret.brakePressed = cp.vl["TCS13"]['DriverBraking'] != 0
<<<<<<< HEAD
    ret.brakeLights = bool(cp.vl["TCS13"]['BrakeLight'] or self.brake_pressed)
    if (cp.vl["TCS13"]["DriverOverride"] == 0 and cp.vl["TCS13"]['ACC_REQ'] == 1):
      pedal_gas = 0
    else:
      pedal_gas = cp.vl["EMS12"]['TPS']
    ret.gasPressed = pedal_gas > 1e-3
    ret.gas = cp.vl["EMS12"]['TPS']
    #TODO: find pedal signal for EV/HYBRID Cars
=======
    ret.brakeLights = ret.brakePressed
    ret.gas = cp.vl["EMS12"]['PV_AV_CAN'] / 100
    ret.gasPressed = cp.vl["EMS16"]["CF_Ems_AclAct"] != 0
    ret.espDisabled = cp.vl["TCS15"]['ESC_Off_Step'] != 0

    # Gear Selecton - This is not compatible with all Kia/Hyundai's, But is the best way for those it is compatible with
    gear = cp.vl["LVR12"]["CF_Lvr_Gear"]
    if gear == 5:
      gear_shifter = GearShifter.drive
    elif gear == 6:
      gear_shifter = GearShifter.neutral
    elif gear == 0:
      gear_shifter = GearShifter.park
    elif gear == 7:
      gear_shifter = GearShifter.reverse
    else:
      gear_shifter = GearShifter.unknown
>>>>>>> 6582d632

    # Gear Selection via Cluster - For those Kia/Hyundai which are not fully discovered, we can use the Cluster Indicator for Gear Selection, as this seems to be standard over all cars, but is not the preferred method.
    if self.car_fingerprint in FEATURES["use_cluster_gears"]:
      if cp.vl["CLU15"]["CF_Clu_InhibitD"] == 1:
        ret.gearShifter = GearShifter.drive
      elif cp.vl["CLU15"]["CF_Clu_InhibitN"] == 1:
        ret.gearShifter = GearShifter.neutral
      elif cp.vl["CLU15"]["CF_Clu_InhibitP"] == 1:
        ret.gearShifter = GearShifter.park
      elif cp.vl["CLU15"]["CF_Clu_InhibitR"] == 1:
        ret.gearShifter = GearShifter.reverse
      else:
        ret.gearShifter = GearShifter.unknown
    # Gear Selecton via TCU12
    elif self.car_fingerprint in FEATURES["use_tcu_gears"]:
      gear = cp.vl["TCU12"]["CUR_GR"]
      if gear == 0:
        ret.gearShifter = GearShifter.park
      elif gear == 14:
        ret.gearShifter = GearShifter.reverse
      elif gear > 0 and gear < 9:    # unaware of anything over 8 currently
        ret.gearShifter = GearShifter.drive
      else:
        ret.gearShifter = GearShifter.unknown
    # Gear Selecton - This is only compatible with optima hybrid 2017
    elif self.car_fingerprint in FEATURES["use_elect_gears"]:
      gear = cp.vl["ELECT_GEAR"]["Elect_Gear_Shifter"]
      if gear in (5, 8): # 5: D, 8: sport mode
        ret.gearShifter = GearShifter.drive
      elif gear == 6:
        ret.gearShifter = GearShifter.neutral
      elif gear == 0:
        ret.gearShifter = GearShifter.park
      elif gear == 7:
        ret.gearShifter = GearShifter.reverse
      else:
        ret.gearShifter = GearShifter.unknown
    # Gear Selecton - This is not compatible with all Kia/Hyundai's, But is the best way for those it is compatible with
    else:
      gear = cp.vl["LVR12"]["CF_Lvr_Gear"]
      if gear in (5, 8): # 5: D, 8: sport mode
        ret.gearShifter = GearShifter.drive
      elif gear == 6:
        ret.gearShifter = GearShifter.neutral
      elif gear == 0:
        ret.gearShifter = GearShifter.park
      elif gear == 7:
        ret.gearShifter = GearShifter.reverse
      else:
        ret.gearShifter = GearShifter.unknown

    # save the entire LKAS11 and CLU11
    self.lkas11 = cp_cam.vl["LKAS11"]
    self.clu11 = cp.vl["CLU11"]
    self.park_brake = cp.vl["CGW1"]['CF_Gway_ParkBrakeSw']
    self.steer_state = cp.vl["MDPS12"]['CF_Mdps_ToiActive'] #0 NOT ACTIVE, 1 ACTIVE
    self.steer_warning = cp.vl["MDPS12"]['CF_Mdps_ToiUnavail']
    self.brake_error = 0
    self.lead_distance = cp.vl["SCC11"]['ACC_ObjDist']

    return ret

  @staticmethod
  def get_can_parser(CP):

    signals = [
      # sig_name, sig_address, default
      ("WHL_SPD_FL", "WHL_SPD11", 0),
      ("WHL_SPD_FR", "WHL_SPD11", 0),
      ("WHL_SPD_RL", "WHL_SPD11", 0),
      ("WHL_SPD_RR", "WHL_SPD11", 0),

      ("YAW_RATE", "ESP12", 0),

      ("CF_Gway_DrvSeatBeltInd", "CGW4", 1),

      ("CF_Gway_DrvSeatBeltSw", "CGW1", 0),
      ("CF_Gway_TSigLHSw", "CGW1", 0),
      ("CF_Gway_TurnSigLh", "CGW1", 0),
      ("CF_Gway_TSigRHSw", "CGW1", 0),
      ("CF_Gway_TurnSigRh", "CGW1", 0),
      ("CF_Gway_ParkBrakeSw", "CGW1", 0),

      ("BRAKE_ACT", "EMS12", 0),
      ("PV_AV_CAN", "EMS12", 0),
      ("CF_Ems_AclAct", "EMS16", 0),

      ("CYL_PRES", "ESP12", 0),

      ("CF_Clu_CruiseSwState", "CLU11", 0),
      ("CF_Clu_CruiseSwMain", "CLU11", 0),
      ("CF_Clu_SldMainSW", "CLU11", 0),
      ("CF_Clu_ParityBit1", "CLU11", 0),
      ("CF_Clu_VanzDecimal" , "CLU11", 0),
      ("CF_Clu_Vanz", "CLU11", 0),
      ("CF_Clu_SPEED_UNIT", "CLU11", 0),
      ("CF_Clu_DetentOut", "CLU11", 0),
      ("CF_Clu_RheostatLevel", "CLU11", 0),
      ("CF_Clu_CluInfo", "CLU11", 0),
      ("CF_Clu_AmpInfo", "CLU11", 0),
      ("CF_Clu_AliveCnt1", "CLU11", 0),

      ("CF_Clu_InhibitD", "CLU15", 0),
      ("CF_Clu_InhibitP", "CLU15", 0),
      ("CF_Clu_InhibitN", "CLU15", 0),
      ("CF_Clu_InhibitR", "CLU15", 0),

      ("CF_Lvr_Gear", "LVR12",0),
      ("CUR_GR", "TCU12",0),

      ("ACCEnable", "TCS13", 0),
      ("DriverBraking", "TCS13", 0),

      ("ESC_Off_Step", "TCS15", 0),

      ("CF_Lvr_GearInf", "LVR11", 0),        #Transmission Gear (0 = N or P, 1-8 = Fwd, 14 = Rev)

      ("CR_Mdps_DrvTq", "MDPS11", 0),

      ("CR_Mdps_StrColTq", "MDPS12", 0),
      ("CF_Mdps_ToiActive", "MDPS12", 0),
      ("CF_Mdps_ToiUnavail", "MDPS12", 0),
      ("CF_Mdps_FailStat", "MDPS12", 0),
      ("CR_Mdps_OutTq", "MDPS12", 0),

      ("VSetDis", "SCC11", 0),
      ("SCCInfoDisplay", "SCC11", 0),
      ("ACCMode", "SCC12", 1),

      ("SAS_Angle", "SAS11", 0),
      ("SAS_Speed", "SAS11", 0),
    ]

    checks = [
      # address, frequency
      ("MDPS12", 50),
      ("MDPS11", 100),
      ("TCS15", 10),
      ("TCS13", 50),
      ("CLU11", 50),
      ("ESP12", 100),
      ("EMS12", 100),
      ("EMS16", 100),
      ("CGW1", 10),
      ("CGW4", 5),
      ("WHL_SPD11", 50),
      ("SCC11", 50),
      ("SCC12", 50),
      ("SAS11", 100)
    ]

    return CANParser(DBC[CP.carFingerprint]['pt'], signals, checks, 0)

  @staticmethod
  def get_cam_can_parser(CP):

    signals = [
      # sig_name, sig_address, default
      ("CF_Lkas_LdwsSysState", "LKAS11", 0),
      ("CF_Lkas_SysWarning", "LKAS11", 0),
      ("CF_Lkas_LdwsLHWarning", "LKAS11", 0),
      ("CF_Lkas_LdwsRHWarning", "LKAS11", 0),
      ("CF_Lkas_HbaLamp", "LKAS11", 0),
      ("CF_Lkas_FcwBasReq", "LKAS11", 0),
      ("CF_Lkas_ToiFlt", "LKAS11", 0),
      ("CF_Lkas_HbaSysState", "LKAS11", 0),
      ("CF_Lkas_FcwOpt", "LKAS11", 0),
      ("CF_Lkas_HbaOpt", "LKAS11", 0),
      ("CF_Lkas_FcwSysState", "LKAS11", 0),
      ("CF_Lkas_FcwCollisionWarning", "LKAS11", 0),
      ("CF_Lkas_FusionState", "LKAS11", 0),
      ("CF_Lkas_FcwOpt_USM", "LKAS11", 0),
      ("CF_Lkas_LdwsOpt_USM", "LKAS11", 0)
    ]

    checks = []

    return CANParser(DBC[CP.carFingerprint]['pt'], signals, checks, 2)<|MERGE_RESOLUTION|>--- conflicted
+++ resolved
@@ -6,157 +6,6 @@
 
 GearShifter = car.CarState.GearShifter
 
-<<<<<<< HEAD
-def get_can_parser(CP):
-
-  signals = [
-    # sig_name, sig_address, default
-    ("WHL_SPD_FL", "WHL_SPD11", 0),
-    ("WHL_SPD_FR", "WHL_SPD11", 0),
-    ("WHL_SPD_RL", "WHL_SPD11", 0),
-    ("WHL_SPD_RR", "WHL_SPD11", 0),
-
-    ("YAW_RATE", "ESP12", 0),
-
-    ("CF_Gway_DrvSeatBeltInd", "CGW4", 1),
-
-    ("CF_Gway_DrvSeatBeltSw", "CGW1", 0),
-    ("CF_Gway_DrvDrSw", "CGW1", 0),       # Driver Door
-    ("CF_Gway_AstDrSw", "CGW1", 0),       # Passenger door
-    ("CF_Gway_RLDrSw", "CGW2", 0),        # Rear reft door
-    ("CF_Gway_RRDrSw", "CGW2", 0),        # Rear right door
-    ("CF_Gway_TSigLHSw", "CGW1", 0),
-    ("CF_Gway_TurnSigLh", "CGW1", 0),
-    ("CF_Gway_TSigRHSw", "CGW1", 0),
-    ("CF_Gway_TurnSigRh", "CGW1", 0),
-    ("CF_Gway_ParkBrakeSw", "CGW1", 0),
-
-    ("CYL_PRES", "ESP12", 0),
-
-    ("CF_Clu_CruiseSwState", "CLU11", 0),
-    ("CF_Clu_CruiseSwMain", "CLU11", 0),
-    ("CF_Clu_SldMainSW", "CLU11", 0),
-    ("CF_Clu_ParityBit1", "CLU11", 0),
-    ("CF_Clu_VanzDecimal" , "CLU11", 0),
-    ("CF_Clu_Vanz", "CLU11", 0),
-    ("CF_Clu_SPEED_UNIT", "CLU11", 0),
-    ("CF_Clu_DetentOut", "CLU11", 0),
-    ("CF_Clu_RheostatLevel", "CLU11", 0),
-    ("CF_Clu_CluInfo", "CLU11", 0),
-    ("CF_Clu_AmpInfo", "CLU11", 0),
-    ("CF_Clu_AliveCnt1", "CLU11", 0),
-
-    ("ACCEnable", "TCS13", 0),
-    ("ACC_REQ", "TCS13", 0),
-    ("BrakeLight", "TCS13", 0),
-    ("DriverBraking", "TCS13", 0),
-    ("DriverOverride", "TCS13", 0),
-
-    ("ESC_Off_Step", "TCS15", 0),
-
-    ("CF_Lvr_GearInf", "LVR11", 0),        #Transmission Gear (0 = N or P, 1-8 = Fwd, 14 = Rev)
-
-    ("CR_Mdps_StrColTq", "MDPS12", 0),
-    ("CF_Mdps_ToiActive", "MDPS12", 0),
-    ("CF_Mdps_ToiUnavail", "MDPS12", 0),
-    ("CF_Mdps_FailStat", "MDPS12", 0),
-    ("CR_Mdps_OutTq", "MDPS12", 0),
-
-    ("SAS_Angle", "SAS11", 0),
-    ("SAS_Speed", "SAS11", 0),
-
-    ("MainMode_ACC", "SCC11", 0),
-    ("VSetDis", "SCC11", 0),
-    ("SCCInfoDisplay", "SCC11", 0),
-    ("ACC_ObjDist", "SCC11", 0),
-    ("ACCMode", "SCC12", 1),
-  ]
-
-  checks = [
-    # address, frequency
-    ("MDPS12", 50),
-    ("TCS13", 50),
-    ("TCS15", 10),
-    ("CLU11", 50),
-    ("ESP12", 100),
-    ("CGW1", 10),
-    ("CGW4", 5),
-    ("WHL_SPD11", 50),
-    ("SAS11", 100),
-    ("SCC11", 50),
-    ("SCC12", 50),
-  ]
-  if CP.carFingerprint in FEATURES["use_cluster_gears"]:
-    signals += [
-      ("BRAKE_ACT", "EMS12", 0),
-      ("PV_AV_CAN", "EMS12", 0),
-      ("TPS", "EMS12", 0),
-      ("CF_Clu_InhibitD", "CLU15", 0),
-      ("CF_Clu_InhibitP", "CLU15", 0),
-      ("CF_Clu_InhibitN", "CLU15", 0),
-      ("CF_Clu_InhibitR", "CLU15", 0),
-    ]
-    checks += [
-      ("EMS12", 100),
-      ("CLU15", 5)
-    ]
-  elif CP.carFingerprint in FEATURES["use_tcu_gears"]:
-    signals += [
-      ("BRAKE_ACT", "EMS12", 0),
-      ("PV_AV_CAN", "EMS12", 0),
-      ("TPS", "EMS12", 0),
-      ("CUR_GR", "TCU12",0)
-    ]
-    checks += [
-      ("EMS12", 100),
-      ("TCU12", 100)
-    ]
-  elif CP.carFingerprint in FEATURES["use_elect_gears"]:
-    signals += [("Elect_Gear_Shifter", "ELECT_GEAR", 0)]
-    checks += [("ELECT_GEAR", 20)]
-  else:
-    signals += [
-      ("BRAKE_ACT", "EMS12", 0),
-      ("PV_AV_CAN", "EMS12", 0),
-      ("TPS", "EMS12", 0),
-      ("CF_Lvr_Gear","LVR12",0)
-    ]
-    checks += [
-      ("EMS12", 100),
-      ("LVR12", 100)
-    ]
-  return CANParser(DBC[CP.carFingerprint]['pt'], signals, checks, 0)
-
-
-def get_camera_parser(CP):
-
-  signals = [
-    # sig_name, sig_address, default
-    ("CF_Lkas_Bca_R", "LKAS11", 0),
-    ("CF_Lkas_LdwsSysState", "LKAS11", 0),
-    ("CF_Lkas_SysWarning", "LKAS11", 0),
-    ("CF_Lkas_LdwsLHWarning", "LKAS11", 0),
-    ("CF_Lkas_LdwsRHWarning", "LKAS11", 0),
-    ("CF_Lkas_HbaLamp", "LKAS11", 0),
-    ("CF_Lkas_FcwBasReq", "LKAS11", 0),
-    ("CF_Lkas_ToiFlt", "LKAS11", 0),
-    ("CF_Lkas_HbaSysState", "LKAS11", 0),
-    ("CF_Lkas_FcwOpt", "LKAS11", 0),
-    ("CF_Lkas_HbaOpt", "LKAS11", 0),
-    ("CF_Lkas_FcwSysState", "LKAS11", 0),
-    ("CF_Lkas_FcwCollisionWarning", "LKAS11", 0),
-    ("CF_Lkas_FusionState", "LKAS11", 0),
-    ("CF_Lkas_FcwOpt_USM", "LKAS11", 0),
-    ("CF_Lkas_LdwsOpt_USM", "LKAS11", 0)
-  ]
-
-  checks = []
-
-  return CANParser(DBC[CP.carFingerprint]['pt'], signals, checks, 2)
-
-
-=======
->>>>>>> 6582d632
 class CarState(CarStateBase):
 
   def update(self, cp, cp_cam):
@@ -197,7 +46,6 @@
 
     ret.brake = 0  # FIXME
     ret.brakePressed = cp.vl["TCS13"]['DriverBraking'] != 0
-<<<<<<< HEAD
     ret.brakeLights = bool(cp.vl["TCS13"]['BrakeLight'] or self.brake_pressed)
     if (cp.vl["TCS13"]["DriverOverride"] == 0 and cp.vl["TCS13"]['ACC_REQ'] == 1):
       pedal_gas = 0
@@ -206,28 +54,9 @@
     ret.gasPressed = pedal_gas > 1e-3
     ret.gas = cp.vl["EMS12"]['TPS']
     #TODO: find pedal signal for EV/HYBRID Cars
-=======
-    ret.brakeLights = ret.brakePressed
-    ret.gas = cp.vl["EMS12"]['PV_AV_CAN'] / 100
-    ret.gasPressed = cp.vl["EMS16"]["CF_Ems_AclAct"] != 0
-    ret.espDisabled = cp.vl["TCS15"]['ESC_Off_Step'] != 0
-
-    # Gear Selecton - This is not compatible with all Kia/Hyundai's, But is the best way for those it is compatible with
-    gear = cp.vl["LVR12"]["CF_Lvr_Gear"]
-    if gear == 5:
-      gear_shifter = GearShifter.drive
-    elif gear == 6:
-      gear_shifter = GearShifter.neutral
-    elif gear == 0:
-      gear_shifter = GearShifter.park
-    elif gear == 7:
-      gear_shifter = GearShifter.reverse
-    else:
-      gear_shifter = GearShifter.unknown
->>>>>>> 6582d632
 
     # Gear Selection via Cluster - For those Kia/Hyundai which are not fully discovered, we can use the Cluster Indicator for Gear Selection, as this seems to be standard over all cars, but is not the preferred method.
-    if self.car_fingerprint in FEATURES["use_cluster_gears"]:
+    if self.CP.carFingerprint in FEATURES["use_cluster_gears"]:
       if cp.vl["CLU15"]["CF_Clu_InhibitD"] == 1:
         ret.gearShifter = GearShifter.drive
       elif cp.vl["CLU15"]["CF_Clu_InhibitN"] == 1:
@@ -239,7 +68,7 @@
       else:
         ret.gearShifter = GearShifter.unknown
     # Gear Selecton via TCU12
-    elif self.car_fingerprint in FEATURES["use_tcu_gears"]:
+    elif self.CP.carFingerprint in FEATURES["use_tcu_gears"]:
       gear = cp.vl["TCU12"]["CUR_GR"]
       if gear == 0:
         ret.gearShifter = GearShifter.park
@@ -250,7 +79,7 @@
       else:
         ret.gearShifter = GearShifter.unknown
     # Gear Selecton - This is only compatible with optima hybrid 2017
-    elif self.car_fingerprint in FEATURES["use_elect_gears"]:
+    elif self.CP.carFingerprint in FEATURES["use_elect_gears"]:
       gear = cp.vl["ELECT_GEAR"]["Elect_Gear_Shifter"]
       if gear in (5, 8): # 5: D, 8: sport mode
         ret.gearShifter = GearShifter.drive
@@ -302,15 +131,15 @@
       ("CF_Gway_DrvSeatBeltInd", "CGW4", 1),
 
       ("CF_Gway_DrvSeatBeltSw", "CGW1", 0),
+      ("CF_Gway_DrvDrSw", "CGW1", 0),       # Driver Door
+      ("CF_Gway_AstDrSw", "CGW1", 0),       # Passenger door
+      ("CF_Gway_RLDrSw", "CGW2", 0),        # Rear reft door
+      ("CF_Gway_RRDrSw", "CGW2", 0),        # Rear right door
       ("CF_Gway_TSigLHSw", "CGW1", 0),
       ("CF_Gway_TurnSigLh", "CGW1", 0),
       ("CF_Gway_TSigRHSw", "CGW1", 0),
       ("CF_Gway_TurnSigRh", "CGW1", 0),
       ("CF_Gway_ParkBrakeSw", "CGW1", 0),
-
-      ("BRAKE_ACT", "EMS12", 0),
-      ("PV_AV_CAN", "EMS12", 0),
-      ("CF_Ems_AclAct", "EMS16", 0),
 
       ("CYL_PRES", "ESP12", 0),
 
@@ -327,22 +156,15 @@
       ("CF_Clu_AmpInfo", "CLU11", 0),
       ("CF_Clu_AliveCnt1", "CLU11", 0),
 
-      ("CF_Clu_InhibitD", "CLU15", 0),
-      ("CF_Clu_InhibitP", "CLU15", 0),
-      ("CF_Clu_InhibitN", "CLU15", 0),
-      ("CF_Clu_InhibitR", "CLU15", 0),
-
-      ("CF_Lvr_Gear", "LVR12",0),
-      ("CUR_GR", "TCU12",0),
-
       ("ACCEnable", "TCS13", 0),
+      ("ACC_REQ", "TCS13", 0),
+      ("BrakeLight", "TCS13", 0),
       ("DriverBraking", "TCS13", 0),
+      ("DriverOverride", "TCS13", 0),
 
       ("ESC_Off_Step", "TCS15", 0),
 
       ("CF_Lvr_GearInf", "LVR11", 0),        #Transmission Gear (0 = N or P, 1-8 = Fwd, 14 = Rev)
-
-      ("CR_Mdps_DrvTq", "MDPS11", 0),
 
       ("CR_Mdps_StrColTq", "MDPS12", 0),
       ("CF_Mdps_ToiActive", "MDPS12", 0),
@@ -350,31 +172,69 @@
       ("CF_Mdps_FailStat", "MDPS12", 0),
       ("CR_Mdps_OutTq", "MDPS12", 0),
 
+      ("SAS_Angle", "SAS11", 0),
+      ("SAS_Speed", "SAS11", 0),
+
+      ("MainMode_ACC", "SCC11", 0),
       ("VSetDis", "SCC11", 0),
       ("SCCInfoDisplay", "SCC11", 0),
+      ("ACC_ObjDist", "SCC11", 0),
       ("ACCMode", "SCC12", 1),
-
-      ("SAS_Angle", "SAS11", 0),
-      ("SAS_Speed", "SAS11", 0),
     ]
 
     checks = [
       # address, frequency
       ("MDPS12", 50),
-      ("MDPS11", 100),
+      ("TCS13", 50),
       ("TCS15", 10),
-      ("TCS13", 50),
       ("CLU11", 50),
       ("ESP12", 100),
-      ("EMS12", 100),
-      ("EMS16", 100),
       ("CGW1", 10),
       ("CGW4", 5),
       ("WHL_SPD11", 50),
+      ("SAS11", 100),
       ("SCC11", 50),
       ("SCC12", 50),
-      ("SAS11", 100)
     ]
+    if CP.carFingerprint in FEATURES["use_cluster_gears"]:
+      signals += [
+        ("BRAKE_ACT", "EMS12", 0),
+        ("PV_AV_CAN", "EMS12", 0),
+        ("TPS", "EMS12", 0),
+        ("CF_Clu_InhibitD", "CLU15", 0),
+        ("CF_Clu_InhibitP", "CLU15", 0),
+        ("CF_Clu_InhibitN", "CLU15", 0),
+        ("CF_Clu_InhibitR", "CLU15", 0),
+      ]
+      checks += [
+        ("EMS12", 100),
+        ("CLU15", 5)
+      ]
+    elif CP.carFingerprint in FEATURES["use_tcu_gears"]:
+      signals += [
+        ("BRAKE_ACT", "EMS12", 0),
+        ("PV_AV_CAN", "EMS12", 0),
+        ("TPS", "EMS12", 0),
+        ("CUR_GR", "TCU12",0)
+      ]
+      checks += [
+        ("EMS12", 100),
+        ("TCU12", 100)
+      ]
+    elif CP.carFingerprint in FEATURES["use_elect_gears"]:
+      signals += [("Elect_Gear_Shifter", "ELECT_GEAR", 0)]
+      checks += [("ELECT_GEAR", 20)]
+    else:
+      signals += [
+        ("BRAKE_ACT", "EMS12", 0),
+        ("PV_AV_CAN", "EMS12", 0),
+        ("TPS", "EMS12", 0),
+        ("CF_Lvr_Gear","LVR12",0)
+      ]
+      checks += [
+        ("EMS12", 100),
+        ("LVR12", 100)
+      ]
 
     return CANParser(DBC[CP.carFingerprint]['pt'], signals, checks, 0)
 
@@ -383,6 +243,7 @@
 
     signals = [
       # sig_name, sig_address, default
+      ("CF_Lkas_Bca_R", "LKAS11", 0),
       ("CF_Lkas_LdwsSysState", "LKAS11", 0),
       ("CF_Lkas_SysWarning", "LKAS11", 0),
       ("CF_Lkas_LdwsLHWarning", "LKAS11", 0),
