import crcmod
<<<<<<< HEAD
from openpilot.selfdrive.car.hyundai.hyundaicanfd import CanBus
from openpilot.selfdrive.car.hyundai.values import HyundaiFlags, CAR, CHECKSUM, CAMERA_SCC_CAR
=======
from openpilot.selfdrive.car.hyundai.values import CAR, HyundaiFlags
>>>>>>> 865b98a5

hyundai_checksum = crcmod.mkCrcFun(0x11D, initCrc=0xFD, rev=False, xorOut=0xdf)

def create_lkas11(packer, frame, CP, apply_steer, steer_req,
                  torque_fault, lkas11, sys_warning, sys_state, enabled,
                  left_lane, right_lane,
                  left_lane_depart, right_lane_depart, CP):
  can_canfd = CP.flags & HyundaiFlags.CAN_CANFD
  bus = CanBus(CP).ECAN if can_canfd else 0

  lkas11_sigs = [
    "CF_Lkas_LdwsActivemode",
    "CF_Lkas_LdwsLHWarning",
    "CF_Lkas_LdwsRHWarning",
    "CF_Lkas_FcwOpt_USM",
  ]

  if not can_canfd:
    lkas11_sigs += [
      "CF_Lkas_LdwsSysState",
      "CF_Lkas_SysWarning",
      "CF_Lkas_HbaLamp",
      "CF_Lkas_FcwBasReq",
      "CF_Lkas_HbaSysState",
      "CF_Lkas_FcwOpt",
      "CF_Lkas_HbaOpt",
      "CF_Lkas_FcwSysState",
      "CF_Lkas_FcwCollisionWarning",
      "CF_Lkas_FusionState",
      "CF_Lkas_LdwsOpt_USM",
    ]

  values = {s: lkas11[s] for s in lkas11_sigs}

  values["CF_Lkas_LdwsLHWarning"] = left_lane_depart
  values["CF_Lkas_LdwsRHWarning"] = right_lane_depart
  values["CR_Lkas_StrToqReq"] = apply_steer
  values["CF_Lkas_ActToi"] = steer_req
  values["CF_Lkas_ToiFlt"] = torque_fault  # seems to allow actuation on CR_Lkas_StrToqReq
  values["CF_Lkas_MsgCount"] = frame % (0xF if can_canfd else 0x10)

  if can_canfd:
    values["CF_Lkas_LdwsActivemode"] = int(left_lane) + (int(right_lane) << 1)
    values["CF_Lkas_FcwOpt_USM"] = 2 if enabled else 1
    values["NEW_SIGNAL_1"] = 0
    values["NEW_SIGNAL_5"] = 100
  else:
    values["CF_Lkas_LdwsSysState"] = sys_state
    values["CF_Lkas_SysWarning"] = 3 if sys_warning else 0

  if CP.carFingerprint in (CAR.HYUNDAI_SONATA, CAR.HYUNDAI_PALISADE, CAR.KIA_NIRO_EV, CAR.KIA_NIRO_HEV_2021, CAR.HYUNDAI_SANTA_FE,
                           CAR.HYUNDAI_IONIQ_EV_2020, CAR.HYUNDAI_IONIQ_PHEV, CAR.KIA_SELTOS, CAR.HYUNDAI_ELANTRA_2021, CAR.GENESIS_G70_2020,
                           CAR.HYUNDAI_ELANTRA_HEV_2021, CAR.HYUNDAI_SONATA_HYBRID, CAR.HYUNDAI_KONA_EV, CAR.HYUNDAI_KONA_HEV, CAR.HYUNDAI_KONA_EV_2022,
                           CAR.HYUNDAI_SANTA_FE_2022, CAR.KIA_K5_2021, CAR.HYUNDAI_IONIQ_HEV_2022, CAR.HYUNDAI_SANTA_FE_HEV_2022,
                           CAR.HYUNDAI_SANTA_FE_PHEV_2022, CAR.KIA_STINGER_2022, CAR.KIA_K5_HEV_2020, CAR.KIA_CEED,
                           CAR.HYUNDAI_AZERA_6TH_GEN, CAR.HYUNDAI_AZERA_HEV_6TH_GEN, CAR.HYUNDAI_CUSTIN_1ST_GEN):
    values["CF_Lkas_LdwsActivemode"] = int(left_lane) + (int(right_lane) << 1)
    values["CF_Lkas_LdwsOpt_USM"] = 2

    # FcwOpt_USM 5 = Orange blinking car + lanes
    # FcwOpt_USM 4 = Orange car + lanes
    # FcwOpt_USM 3 = Green blinking car + lanes
    # FcwOpt_USM 2 = Green car + lanes
    # FcwOpt_USM 1 = White car + lanes
    # FcwOpt_USM 0 = No car + lanes
    values["CF_Lkas_FcwOpt_USM"] = 2 if enabled else 1

    # SysWarning 4 = keep hands on wheel
    # SysWarning 5 = keep hands on wheel (red)
    # SysWarning 6 = keep hands on wheel (red) + beep
    # Note: the warning is hidden while the blinkers are on
    values["CF_Lkas_SysWarning"] = 4 if sys_warning else 0

  # Likely cars lacking the ability to show individual lane lines in the dash
  elif CP.carFingerprint in (CAR.KIA_OPTIMA_G4, CAR.KIA_OPTIMA_G4_FL):
    # SysWarning 4 = keep hands on wheel + beep
    values["CF_Lkas_SysWarning"] = 4 if sys_warning else 0

    # SysState 0 = no icons
    # SysState 1-2 = white car + lanes
    # SysState 3 = green car + lanes, green steering wheel
    # SysState 4 = green car + lanes
    values["CF_Lkas_LdwsSysState"] = 3 if enabled else 1
    values["CF_Lkas_LdwsOpt_USM"] = 2  # non-2 changes above SysState definition

    # these have no effect
    values["CF_Lkas_LdwsActivemode"] = 0
    values["CF_Lkas_FcwOpt_USM"] = 0

  elif CP.carFingerprint == CAR.HYUNDAI_GENESIS:
    # This field is actually LdwsActivemode
    # Genesis and Optima fault when forwarding while engaged
    values["CF_Lkas_LdwsActivemode"] = 2

  dat = packer.make_can_msg("LKAS11", bus, values)[2]

  if CP.flags & HyundaiFlags.CHECKSUM_CRC8:
    # CRC Checksum as seen on 2019 Hyundai Santa Fe
    dat = dat[1:8] if can_canfd else dat[:6] + dat[7:8]
    checksum = hyundai_checksum(dat)
  elif CP.flags & HyundaiFlags.CHECKSUM_6B:
    # Checksum of first 6 Bytes, as seen on 2018 Kia Sorento
    checksum = sum(dat[:6]) % 256
  else:
    # Checksum of first 6 Bytes and last Byte as seen on 2018 Kia Stinger
    checksum = (sum(dat[:6]) + dat[7]) % 256

  values["CF_Lkas_Chksum"] = checksum

  return packer.make_can_msg("LKAS11", bus, values)


def create_clu11(packer, frame, clu11, button, CP):
  values = {s: clu11[s] for s in [
    "CF_Clu_CruiseSwState",
    "CF_Clu_CruiseSwMain",
    "CF_Clu_SldMainSW",
    "CF_Clu_ParityBit1",
    "CF_Clu_VanzDecimal",
    "CF_Clu_Vanz",
    "CF_Clu_SPEED_UNIT",
    "CF_Clu_DetentOut",
    "CF_Clu_RheostatLevel",
    "CF_Clu_CluInfo",
    "CF_Clu_AmpInfo",
    "CF_Clu_AliveCnt1",
  ]}
  values["CF_Clu_CruiseSwState"] = button
  values["CF_Clu_AliveCnt1"] = frame % 0x10
  # send buttons to camera on camera-scc based cars
<<<<<<< HEAD
  bus = 2 if CP.carFingerprint in CAMERA_SCC_CAR else CanBus(CP).ECAN if CP.flags & HyundaiFlags.CAN_CANFD else 0
=======
  bus = 2 if CP.flags & HyundaiFlags.CAMERA_SCC else 0
>>>>>>> 865b98a5
  return packer.make_can_msg("CLU11", bus, values)


def create_lfahda_mfc(packer, frame, enabled, CP):
  can_canfd = CP.flags & HyundaiFlags.CAN_CANFD
  bus = CanBus(CP).ECAN if can_canfd else 0

  values = {
    "LFA_Icon_State": 2 if enabled else 0,
    "HDA_Icon_State": 2 if enabled else 0,
  }

  if can_canfd:
    values["COUNTER"] = frame % 0xF

    dat = packer.make_can_msg("LFAHDA_MFC", bus, values)[2]

    # CRC Checksum
    checksum = hyundai_checksum(dat[1:8])

    values["CHECKSUM"] = checksum

  return packer.make_can_msg("LFAHDA_MFC", bus, values)

def create_acc_commands(packer, enabled, accel, upper_jerk, idx, hud_control, set_speed, stopping, long_override, use_fca):
  commands = []

  scc11_values = {
    "MainMode_ACC": 1,
    "TauGapSet": hud_control.leadDistanceBars,
    "VSetDis": set_speed if enabled else 0,
    "AliveCounterACC": idx % 0x10,
    "ObjValid": 1, # close lead makes controls tighter
    "ACC_ObjStatus": 1, # close lead makes controls tighter
    "ACC_ObjLatPos": 0,
    "ACC_ObjRelSpd": 0,
    "ACC_ObjDist": 1, # close lead makes controls tighter
    }
  commands.append(packer.make_can_msg("SCC11", 0, scc11_values))

  scc12_values = {
    "ACCMode": 2 if enabled and long_override else 1 if enabled else 0,
    "StopReq": 1 if stopping else 0,
    "aReqRaw": accel,
    "aReqValue": accel,  # stock ramps up and down respecting jerk limit until it reaches aReqRaw
    "CR_VSM_Alive": idx % 0xF,
  }

  # show AEB disabled indicator on dash with SCC12 if not sending FCA messages.
  # these signals also prevent a TCS fault on non-FCA cars with alpha longitudinal
  if not use_fca:
    scc12_values["CF_VSM_ConfMode"] = 1
    scc12_values["AEB_Status"] = 1  # AEB disabled

  scc12_dat = packer.make_can_msg("SCC12", 0, scc12_values)[2]
  scc12_values["CR_VSM_ChkSum"] = 0x10 - sum(sum(divmod(i, 16)) for i in scc12_dat) % 0x10

  commands.append(packer.make_can_msg("SCC12", 0, scc12_values))

  scc14_values = {
    "ComfortBandUpper": 0.0, # stock usually is 0 but sometimes uses higher values
    "ComfortBandLower": 0.0, # stock usually is 0 but sometimes uses higher values
    "JerkUpperLimit": upper_jerk, # stock usually is 1.0 but sometimes uses higher values
    "JerkLowerLimit": 5.0, # stock usually is 0.5 but sometimes uses higher values
    "ACCMode": 2 if enabled and long_override else 1 if enabled else 4, # stock will always be 4 instead of 0 after first disengage
    "ObjGap": 2 if hud_control.leadVisible else 0, # 5: >30, m, 4: 25-30 m, 3: 20-25 m, 2: < 20 m, 0: no lead
  }
  commands.append(packer.make_can_msg("SCC14", 0, scc14_values))

  # Only send FCA11 on cars where it exists on the bus
  if use_fca:
    # note that some vehicles most likely have an alternate checksum/counter definition
    # https://github.com/commaai/opendbc/commit/9ddcdb22c4929baf310295e832668e6e7fcfa602
    fca11_values = {
      "CR_FCA_Alive": idx % 0xF,
      "PAINT1_Status": 1,
      "FCA_DrvSetStatus": 1,
      "FCA_Status": 1,  # AEB disabled
    }
    fca11_dat = packer.make_can_msg("FCA11", 0, fca11_values)[2]
    fca11_values["CR_FCA_ChkSum"] = hyundai_checksum(fca11_dat[:7])
    commands.append(packer.make_can_msg("FCA11", 0, fca11_values))

  return commands

def create_acc_opt(packer):
  commands = []

  scc13_values = {
    "SCCDrvModeRValue": 2,
    "SCC_Equip": 1,
    "Lead_Veh_Dep_Alert_USM": 2,
  }
  commands.append(packer.make_can_msg("SCC13", 0, scc13_values))

  # TODO: this needs to be detected and conditionally sent on unsupported long cars
  fca12_values = {
    "FCA_DrvSetState": 2,
    "FCA_USM": 1, # AEB disabled
  }
  commands.append(packer.make_can_msg("FCA12", 0, fca12_values))

  return commands

def create_frt_radar_opt(packer):
  frt_radar11_values = {
    "CF_FCA_Equip_Front_Radar": 1,
  }
  return packer.make_can_msg("FRT_RADAR11", 0, frt_radar11_values)<|MERGE_RESOLUTION|>--- conflicted
+++ resolved
@@ -1,19 +1,15 @@
 import crcmod
-<<<<<<< HEAD
 from openpilot.selfdrive.car.hyundai.hyundaicanfd import CanBus
-from openpilot.selfdrive.car.hyundai.values import HyundaiFlags, CAR, CHECKSUM, CAMERA_SCC_CAR
-=======
 from openpilot.selfdrive.car.hyundai.values import CAR, HyundaiFlags
->>>>>>> 865b98a5
 
 hyundai_checksum = crcmod.mkCrcFun(0x11D, initCrc=0xFD, rev=False, xorOut=0xdf)
 
 def create_lkas11(packer, frame, CP, apply_steer, steer_req,
                   torque_fault, lkas11, sys_warning, sys_state, enabled,
                   left_lane, right_lane,
-                  left_lane_depart, right_lane_depart, CP):
-  can_canfd = CP.flags & HyundaiFlags.CAN_CANFD
-  bus = CanBus(CP).ECAN if can_canfd else 0
+                  left_lane_depart, right_lane_depart):
+  can_canfd_hybrid = CP.flags & HyundaiFlags.CAN_CANFD_HYBRID
+  bus = CanBus(CP).ECAN if can_canfd_hybrid else 0
 
   lkas11_sigs = [
     "CF_Lkas_LdwsActivemode",
@@ -22,7 +18,7 @@
     "CF_Lkas_FcwOpt_USM",
   ]
 
-  if not can_canfd:
+  if not can_canfd_hybrid:
     lkas11_sigs += [
       "CF_Lkas_LdwsSysState",
       "CF_Lkas_SysWarning",
@@ -44,9 +40,9 @@
   values["CR_Lkas_StrToqReq"] = apply_steer
   values["CF_Lkas_ActToi"] = steer_req
   values["CF_Lkas_ToiFlt"] = torque_fault  # seems to allow actuation on CR_Lkas_StrToqReq
-  values["CF_Lkas_MsgCount"] = frame % (0xF if can_canfd else 0x10)
-
-  if can_canfd:
+  values["CF_Lkas_MsgCount"] = frame % (0xF if can_canfd_hybrid else 0x10)
+
+  if can_canfd_hybrid:
     values["CF_Lkas_LdwsActivemode"] = int(left_lane) + (int(right_lane) << 1)
     values["CF_Lkas_FcwOpt_USM"] = 2 if enabled else 1
     values["NEW_SIGNAL_1"] = 0
@@ -103,7 +99,7 @@
 
   if CP.flags & HyundaiFlags.CHECKSUM_CRC8:
     # CRC Checksum as seen on 2019 Hyundai Santa Fe
-    dat = dat[1:8] if can_canfd else dat[:6] + dat[7:8]
+    dat = dat[1:8] if can_canfd_hybrid else dat[:6] + dat[7:8]
     checksum = hyundai_checksum(dat)
   elif CP.flags & HyundaiFlags.CHECKSUM_6B:
     # Checksum of first 6 Bytes, as seen on 2018 Kia Sorento
@@ -135,24 +131,20 @@
   values["CF_Clu_CruiseSwState"] = button
   values["CF_Clu_AliveCnt1"] = frame % 0x10
   # send buttons to camera on camera-scc based cars
-<<<<<<< HEAD
-  bus = 2 if CP.carFingerprint in CAMERA_SCC_CAR else CanBus(CP).ECAN if CP.flags & HyundaiFlags.CAN_CANFD else 0
-=======
-  bus = 2 if CP.flags & HyundaiFlags.CAMERA_SCC else 0
->>>>>>> 865b98a5
+  bus = 2 if CP.flags & HyundaiFlags.CAMERA_SCC else CanBus(CP).ECAN if CP.flags & HyundaiFlags.CAN_CANFD_HYBRID else 0
   return packer.make_can_msg("CLU11", bus, values)
 
 
 def create_lfahda_mfc(packer, frame, enabled, CP):
-  can_canfd = CP.flags & HyundaiFlags.CAN_CANFD
-  bus = CanBus(CP).ECAN if can_canfd else 0
+  can_canfd_hybrid = CP.flags & HyundaiFlags.CAN_CANFD_HYBRID
+  bus = CanBus(CP).ECAN if can_canfd_hybrid else 0
 
   values = {
     "LFA_Icon_State": 2 if enabled else 0,
     "HDA_Icon_State": 2 if enabled else 0,
   }
 
-  if can_canfd:
+  if can_canfd_hybrid:
     values["COUNTER"] = frame % 0xF
 
     dat = packer.make_can_msg("LFAHDA_MFC", bus, values)[2]
