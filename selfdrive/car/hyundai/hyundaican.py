import crcmod
from selfdrive.car.hyundai.values import CAR, CHECKSUM

hyundai_checksum = crcmod.mkCrcFun(0x11D, initCrc=0xFD, rev=False, xorOut=0xdf)


def create_lkas11(packer, frame, car_fingerprint, apply_steer, steer_req,
                  lkas11, sys_warning, sys_state, enabled,
                  left_lane, right_lane,
                  left_lane_depart, right_lane_depart, bus):
  values = lkas11
  values["CF_Lkas_LdwsSysState"] = sys_state
  values["CF_Lkas_SysWarning"] = 3 if sys_warning else 0
  values["CF_Lkas_LdwsLHWarning"] = left_lane_depart
  values["CF_Lkas_LdwsRHWarning"] = right_lane_depart
  values["CR_Lkas_StrToqReq"] = apply_steer
  values["CF_Lkas_ActToi"] = steer_req
  values["CF_Lkas_ToiFlt"] = 0
  values["CF_Lkas_MsgCount"] = frame % 0x10
  values["CF_Lkas_Chksum"] = 0

  if car_fingerprint in [CAR.SONATA, CAR.PALISADE, CAR.SONATA_H, CAR.SANTA_FE]:
    values["CF_Lkas_Bca_R"] = int(left_lane) + (int(right_lane) << 1)
    values["CF_Lkas_LdwsOpt_USM"] = 2

    # FcwOpt_USM 5 = Orange blinking car + lanes
    # FcwOpt_USM 4 = Orange car + lanes
    # FcwOpt_USM 3 = Green blinking car + lanes
    # FcwOpt_USM 2 = Green car + lanes
    # FcwOpt_USM 1 = White car + lanes
    # FcwOpt_USM 0 = No car + lanes
    values["CF_Lkas_FcwOpt_USM"] = 2 if enabled else 1

    # SysWarning 4 = keep hands on wheel
    # SysWarning 5 = keep hands on wheel (red)
    # SysWarning 6 = keep hands on wheel (red) + beep
    # Note: the warning is hidden while the blinkers are on
    values["CF_Lkas_SysWarning"] = 4 if sys_warning else 0

  dat = packer.make_can_msg("LKAS11", 0, values)[2]

  if car_fingerprint in CHECKSUM["crc8"]:
    # CRC Checksum as seen on 2019 Hyundai Santa Fe
    dat = dat[:6] + dat[7:8]
    checksum = hyundai_checksum(dat)
  elif car_fingerprint in CHECKSUM["6B"]:
    # Checksum of first 6 Bytes, as seen on 2018 Kia Sorento
    checksum = sum(dat[:6]) % 256
  else:
    # Checksum of first 6 Bytes and last Byte as seen on 2018 Kia Stinger
    checksum = (sum(dat[:6]) + dat[7]) % 256

  values["CF_Lkas_Chksum"] = checksum

  return packer.make_can_msg("LKAS11", bus, values)

def create_clu11(packer, frame, bus, clu11, button, speed):
  values = clu11
  values["CF_Clu_CruiseSwState"] = button
  values["CF_Clu_Vanz"] = speed
  values["CF_Clu_AliveCnt1"] = frame // 2 % 0x10
  return packer.make_can_msg("CLU11", bus, values)

def create_scc12(packer, apply_accel, enabled, cnt, scc_live, scc12):
  values = scc12
  values["aReqRaw"] = apply_accel if enabled else 0 #aReqMax
  values["aReqValue"] = apply_accel if enabled else 0 #aReqMin
  values["CR_VSM_Alive"] = cnt
  values["CR_VSM_ChkSum"] = 0
  if not scc_live:
    values["ACCMode"] = 1  if enabled else 0 # 2 if gas padel pressed

  dat = packer.make_can_msg("SCC12", 0, values)[2]
  values["CR_VSM_ChkSum"] = 16 - sum([sum(divmod(i, 16)) for i in dat]) % 16

  return packer.make_can_msg("SCC12", 0, values)

def create_mdps12(packer, frame, mdps12):
  values = mdps12
  values["CF_Mdps_ToiActive"] = 0
  values["CF_Mdps_ToiUnavail"] = 1
  values["CF_Mdps_MsgCount2"] = frame % 0x100
  values["CF_Mdps_Chksum2"] = 0

  dat = packer.make_can_msg("MDPS12", 2, values)[2]
  checksum = sum(dat) % 256
  values["CF_Mdps_Chksum2"] = checksum

  return packer.make_can_msg("MDPS12", 2, values)

def create_lfa_mfa(packer, frame, enabled):
  values = {
    "ACTIVE": enabled,
    "HDA_USM": 2,
  }

  # ACTIVE 1 = Green steering wheel icon

  # LFA_USM 2 & 3 = LFA cancelled, fast loud beeping
  # LFA_USM 0 & 1 = No mesage

  # LFA_SysWarning 1 = "Switching to HDA", short beep
  # LFA_SysWarning 2 = "Switching to Smart Cruise control", short beep
  # LFA_SysWarning 3 =  LFA error

  # ACTIVE2: nothing
  # HDA_USM: nothing

  return packer.make_can_msg("LFAHDA_MFC", 0, values)

<<<<<<< HEAD
def create_scc11(packer, frame, enabled, set_speed, lead_visible, scc_live, scc11):
  values = scc11
  values["AliveCounterACC"] = frame // 2 % 0x10
  if not scc_live:
    values["MainMode_ACC"] = 1
    values["VSetDis"] = set_speed
    values["ObjValid"] = 1 if enabled else 0
#  values["ACC_ObjStatus"] = lead_visible

  return packer.make_can_msg("SCC11", 0, values)

def create_scc13(packer, scc13):
  values = scc13
  return packer.make_can_msg("SCC13", 0, values)

def create_scc14(packer, enabled, scc14):
  values = scc14
  if enabled:
    values["JerkUpperLimit"] = 3.2
    values["JerkLowerLimit"] = 0.1
    values["SCCMode"] = 1
    values["ComfortBandUpper"] = 0.24
    values["ComfortBandLower"] = 0.24

  return packer.make_can_msg("SCC14", 0, values)
  
  
=======
def create_scc12(packer, apply_accel, enabled, cnt, scc12):
  values = scc12
  if enabled and scc12["ACCMode"] == 1:
    values["aReqMax"] = apply_accel
    values["aReqMin"] = apply_accel
  values["CR_VSM_Alive"] = cnt
  values["CR_VSM_ChkSum"] = 0

  dat = packer.make_can_msg("SCC12", 0, values)[2]
  values["CR_VSM_ChkSum"] = 16 - sum([sum(divmod(i, 16)) for i in dat]) % 16

  return packer.make_can_msg("SCC12", 0, values)

def create_spas11(packer, car_fingerprint, frame, en_spas, apply_steer, bus):
  values = {
    "CF_Spas_Stat": en_spas,
    "CF_Spas_TestMode": 0,
    "CR_Spas_StrAngCmd": apply_steer,
    "CF_Spas_BeepAlarm": 0,
    "CF_Spas_Mode_Seq": 2,
    "CF_Spas_AliveCnt": frame % 0x200,
    "CF_Spas_Chksum": 0,
    "CF_Spas_PasVol": 0,
  }
  dat = packer.make_can_msg("SPAS11", 0, values)[2]
  if car_fingerprint in CHECKSUM["crc8"]:
    dat = dat[:6]
    values["CF_Spas_Chksum"] = hyundai_checksum(dat)
  else:
    values["CF_Spas_Chksum"] = sum(dat[:6]) % 256
  return packer.make_can_msg("SPAS11", bus, values)

def create_spas12(bus):
  return [1268, 0, "\x00\x00\x00\x00\x00\x00\x00\x00", bus]

def create_ems11(packer, ems11, enabled):
  values = ems11
  if enabled:
    values["VS"] = 0
  return packer.make_can_msg("values", 1, ems11)
>>>>>>> effad26c
<|MERGE_RESOLUTION|>--- conflicted
+++ resolved
@@ -61,33 +61,6 @@
   values["CF_Clu_AliveCnt1"] = frame // 2 % 0x10
   return packer.make_can_msg("CLU11", bus, values)
 
-def create_scc12(packer, apply_accel, enabled, cnt, scc_live, scc12):
-  values = scc12
-  values["aReqRaw"] = apply_accel if enabled else 0 #aReqMax
-  values["aReqValue"] = apply_accel if enabled else 0 #aReqMin
-  values["CR_VSM_Alive"] = cnt
-  values["CR_VSM_ChkSum"] = 0
-  if not scc_live:
-    values["ACCMode"] = 1  if enabled else 0 # 2 if gas padel pressed
-
-  dat = packer.make_can_msg("SCC12", 0, values)[2]
-  values["CR_VSM_ChkSum"] = 16 - sum([sum(divmod(i, 16)) for i in dat]) % 16
-
-  return packer.make_can_msg("SCC12", 0, values)
-
-def create_mdps12(packer, frame, mdps12):
-  values = mdps12
-  values["CF_Mdps_ToiActive"] = 0
-  values["CF_Mdps_ToiUnavail"] = 1
-  values["CF_Mdps_MsgCount2"] = frame % 0x100
-  values["CF_Mdps_Chksum2"] = 0
-
-  dat = packer.make_can_msg("MDPS12", 2, values)[2]
-  checksum = sum(dat) % 256
-  values["CF_Mdps_Chksum2"] = checksum
-
-  return packer.make_can_msg("MDPS12", 2, values)
-
 def create_lfa_mfa(packer, frame, enabled):
   values = {
     "ACTIVE": enabled,
@@ -108,7 +81,19 @@
 
   return packer.make_can_msg("LFAHDA_MFC", 0, values)
 
-<<<<<<< HEAD
+def create_mdps12(packer, frame, mdps12):
+  values = mdps12
+  values["CF_Mdps_ToiActive"] = 0
+  values["CF_Mdps_ToiUnavail"] = 1
+  values["CF_Mdps_MsgCount2"] = frame % 0x100
+  values["CF_Mdps_Chksum2"] = 0
+
+  dat = packer.make_can_msg("MDPS12", 2, values)[2]
+  checksum = sum(dat) % 256
+  values["CF_Mdps_Chksum2"] = checksum
+
+  return packer.make_can_msg("MDPS12", 2, values)
+
 def create_scc11(packer, frame, enabled, set_speed, lead_visible, scc_live, scc11):
   values = scc11
   values["AliveCounterACC"] = frame // 2 % 0x10
@@ -119,6 +104,20 @@
 #  values["ACC_ObjStatus"] = lead_visible
 
   return packer.make_can_msg("SCC11", 0, values)
+
+def create_scc12(packer, apply_accel, enabled, cnt, scc_live, scc12):
+  values = scc12
+  values["aReqRaw"] = apply_accel if enabled else 0 #aReqMax
+  values["aReqValue"] = apply_accel if enabled else 0 #aReqMin
+  values["CR_VSM_Alive"] = cnt
+  values["CR_VSM_ChkSum"] = 0
+  if not scc_live:
+    values["ACCMode"] = 1  if enabled else 0 # 2 if gas padel pressed
+
+  dat = packer.make_can_msg("SCC12", 0, values)[2]
+  values["CR_VSM_ChkSum"] = 16 - sum([sum(divmod(i, 16)) for i in dat]) % 16
+
+  return packer.make_can_msg("SCC12", 0, values)
 
 def create_scc13(packer, scc13):
   values = scc13
@@ -134,21 +133,6 @@
     values["ComfortBandLower"] = 0.24
 
   return packer.make_can_msg("SCC14", 0, values)
-  
-  
-=======
-def create_scc12(packer, apply_accel, enabled, cnt, scc12):
-  values = scc12
-  if enabled and scc12["ACCMode"] == 1:
-    values["aReqMax"] = apply_accel
-    values["aReqMin"] = apply_accel
-  values["CR_VSM_Alive"] = cnt
-  values["CR_VSM_ChkSum"] = 0
-
-  dat = packer.make_can_msg("SCC12", 0, values)[2]
-  values["CR_VSM_ChkSum"] = 16 - sum([sum(divmod(i, 16)) for i in dat]) % 16
-
-  return packer.make_can_msg("SCC12", 0, values)
 
 def create_spas11(packer, car_fingerprint, frame, en_spas, apply_steer, bus):
   values = {
@@ -176,5 +160,4 @@
   values = ems11
   if enabled:
     values["VS"] = 0
-  return packer.make_can_msg("values", 1, ems11)
->>>>>>> effad26c
+  return packer.make_can_msg("values", 1, ems11)