--- conflicted
+++ resolved
@@ -18,13 +18,10 @@
   values["CF_Lkas_ToiFlt"] = 0
   values["CF_Lkas_MsgCount"] = frame % 0x10
   values["CF_Lkas_Chksum"] = 0
-<<<<<<< HEAD
+
   
   if car_fingerprint in [CAR.SONATA, CAR.PALISADE, CAR.KIA_NIRO_EV, CAR.IONIQ_EV_2020, CAR.KONA_EV_2020]:
-=======
 
-  if car_fingerprint in [CAR.SONATA, CAR.PALISADE, CAR.KIA_NIRO_EV]:
->>>>>>> ccecd375
     values["CF_Lkas_LdwsActivemode"] = int(left_lane) + (int(right_lane) << 1)
     values["CF_Lkas_LdwsOpt_USM"] = 2
 
