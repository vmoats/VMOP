--- conflicted
+++ resolved
@@ -126,10 +126,7 @@
   }
   return packer.make_can_msg("LFAHDA_MFC", 0, values)
 
-<<<<<<< HEAD
-
-=======
->>>>>>> 012060ba
+
 def create_acc_commands(packer, enabled, accel, upper_jerk, idx, lead_visible, set_speed, stopping, long_override, use_fca):
   commands = []
 
@@ -174,11 +171,7 @@
   }
   commands.append(packer.make_can_msg("SCC14", 0, scc14_values))
 
-<<<<<<< HEAD
-  # only send FCA11 to cars that accept FCA messages, otherwise TCS13|ACCEnable would fault
-=======
   # Only send FCA11 on cars where it exists on the bus
->>>>>>> 012060ba
   if use_fca:
     # note that some vehicles most likely have an alternate checksum/counter definition
     # https://github.com/commaai/opendbc/commit/9ddcdb22c4929baf310295e832668e6e7fcfa602
@@ -186,11 +179,7 @@
       "CR_FCA_Alive": idx % 0xF,
       "PAINT1_Status": 1,
       "FCA_DrvSetStatus": 1,
-<<<<<<< HEAD
-      "FCA_Status": 1,  # AEB disabled
-=======
       "FCA_Status": 1, # AEB disabled
->>>>>>> 012060ba
     }
     fca11_dat = packer.make_can_msg("FCA11", 0, fca11_values)[2]
     fca11_values["CR_FCA_ChkSum"] = hyundai_checksum(fca11_dat[:7])
