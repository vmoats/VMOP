import crcmod
from selfdrive.car.hyundai.values import HyundaiFlags, CAR, CHECKSUM, CAMERA_SCC_CAR

hyundai_checksum = crcmod.mkCrcFun(0x11D, initCrc=0xFD, rev=False, xorOut=0xdf)

def create_lkas11(packer, frame, car_fingerprint, apply_steer, steer_req,
                  torque_fault, lkas11, sys_warning, sys_state, enabled,
                  left_lane, right_lane,
<<<<<<< HEAD
                  left_lane_depart, right_lane_depart, CP):
  can_canfd = CP.flags & HyundaiFlags.CAN_CANFD
  bus = 4 if can_canfd else 0

  values = lkas11
=======
                  left_lane_depart, right_lane_depart):
  values = {s: lkas11[s] for s in [
    "CF_Lkas_LdwsActivemode",
    "CF_Lkas_LdwsSysState",
    "CF_Lkas_SysWarning",
    "CF_Lkas_LdwsLHWarning",
    "CF_Lkas_LdwsRHWarning",
    "CF_Lkas_HbaLamp",
    "CF_Lkas_FcwBasReq",
    "CF_Lkas_HbaSysState",
    "CF_Lkas_FcwOpt",
    "CF_Lkas_HbaOpt",
    "CF_Lkas_FcwSysState",
    "CF_Lkas_FcwCollisionWarning",
    "CF_Lkas_FusionState",
    "CF_Lkas_FcwOpt_USM",
    "CF_Lkas_LdwsOpt_USM",
  ]}
  values["CF_Lkas_LdwsSysState"] = sys_state
  values["CF_Lkas_SysWarning"] = 3 if sys_warning else 0
>>>>>>> 04556652
  values["CF_Lkas_LdwsLHWarning"] = left_lane_depart
  values["CF_Lkas_LdwsRHWarning"] = right_lane_depart
  values["CR_Lkas_StrToqReq"] = apply_steer
  values["CF_Lkas_ActToi"] = steer_req
  values["CF_Lkas_ToiFlt"] = torque_fault  # seems to allow actuation on CR_Lkas_StrToqReq
  values["CF_Lkas_MsgCount"] = frame % (0xF if can_canfd else 0x10)

  if can_canfd:
    values["CF_Lkas_LdwsActivemode"] = int(left_lane) + (int(right_lane) << 1)
    values["CF_Lkas_FcwOpt_USM"] = 2 if enabled else 1
    values["NEW_SIGNAL_1"] = 0
    values["NEW_SIGNAL_5"] = 100
  else:
    values["CF_Lkas_LdwsSysState"] = sys_state
    values["CF_Lkas_SysWarning"] = 3 if sys_warning else 0

  if car_fingerprint in (CAR.SONATA, CAR.PALISADE, CAR.KIA_NIRO_EV, CAR.KIA_NIRO_HEV_2021, CAR.SANTA_FE,
                         CAR.IONIQ_EV_2020, CAR.IONIQ_PHEV, CAR.KIA_SELTOS, CAR.ELANTRA_2021, CAR.GENESIS_G70_2020,
                         CAR.ELANTRA_HEV_2021, CAR.SONATA_HYBRID, CAR.KONA_EV, CAR.KONA_HEV, CAR.KONA_EV_2022,
                         CAR.SANTA_FE_2022, CAR.KIA_K5_2021, CAR.IONIQ_HEV_2022, CAR.SANTA_FE_HEV_2022,
                         CAR.SANTA_FE_PHEV_2022, CAR.KIA_STINGER_2022, CAR.KIA_K5_HEV_2020, CAR.KIA_CEED):
    values["CF_Lkas_LdwsActivemode"] = int(left_lane) + (int(right_lane) << 1)
    values["CF_Lkas_LdwsOpt_USM"] = 2

    # FcwOpt_USM 5 = Orange blinking car + lanes
    # FcwOpt_USM 4 = Orange car + lanes
    # FcwOpt_USM 3 = Green blinking car + lanes
    # FcwOpt_USM 2 = Green car + lanes
    # FcwOpt_USM 1 = White car + lanes
    # FcwOpt_USM 0 = No car + lanes
    values["CF_Lkas_FcwOpt_USM"] = 2 if enabled else 1

    # SysWarning 4 = keep hands on wheel
    # SysWarning 5 = keep hands on wheel (red)
    # SysWarning 6 = keep hands on wheel (red) + beep
    # Note: the warning is hidden while the blinkers are on
    values["CF_Lkas_SysWarning"] = 4 if sys_warning else 0

  # Likely cars lacking the ability to show individual lane lines in the dash
  elif car_fingerprint in (CAR.KIA_OPTIMA_G4, CAR.KIA_OPTIMA_G4_FL):
    # SysWarning 4 = keep hands on wheel + beep
    values["CF_Lkas_SysWarning"] = 4 if sys_warning else 0

    # SysState 0 = no icons
    # SysState 1-2 = white car + lanes
    # SysState 3 = green car + lanes, green steering wheel
    # SysState 4 = green car + lanes
    values["CF_Lkas_LdwsSysState"] = 3 if enabled else 1
    values["CF_Lkas_LdwsOpt_USM"] = 2  # non-2 changes above SysState definition

    # these have no effect
    values["CF_Lkas_LdwsActivemode"] = 0
    values["CF_Lkas_FcwOpt_USM"] = 0

  elif car_fingerprint == CAR.HYUNDAI_GENESIS:
    # This field is actually LdwsActivemode
    # Genesis and Optima fault when forwarding while engaged
    values["CF_Lkas_LdwsActivemode"] = 2

  dat = packer.make_can_msg("LKAS11", bus, values)[2]

  if car_fingerprint in CHECKSUM["crc8"]:
    # CRC Checksum as seen on 2019 Hyundai Santa Fe
    dat = dat[1:8] if can_canfd else dat[:6] + dat[7:8]
    checksum = hyundai_checksum(dat)
  elif car_fingerprint in CHECKSUM["6B"]:
    # Checksum of first 6 Bytes, as seen on 2018 Kia Sorento
    checksum = sum(dat[:6]) % 256
  else:
    # Checksum of first 6 Bytes and last Byte as seen on 2018 Kia Stinger
    checksum = (sum(dat[:6]) + dat[7]) % 256

  values["CF_Lkas_Chksum"] = checksum

  return packer.make_can_msg("LKAS11", bus, values)


<<<<<<< HEAD
def create_clu11(packer, frame, clu11, button, CP):
  values = clu11
=======
def create_clu11(packer, frame, clu11, button, car_fingerprint):
  values = {s: clu11[s] for s in [
    "CF_Clu_CruiseSwState",
    "CF_Clu_CruiseSwMain",
    "CF_Clu_SldMainSW",
    "CF_Clu_ParityBit1",
    "CF_Clu_VanzDecimal",
    "CF_Clu_Vanz",
    "CF_Clu_SPEED_UNIT",
    "CF_Clu_DetentOut",
    "CF_Clu_RheostatLevel",
    "CF_Clu_CluInfo",
    "CF_Clu_AmpInfo",
    "CF_Clu_AliveCnt1",
  ]}
>>>>>>> 04556652
  values["CF_Clu_CruiseSwState"] = button
  values["CF_Clu_AliveCnt1"] = frame % 0x10
  # send buttons to camera on camera-scc based cars
  bus = 2 if CP.carFingerprint in CAMERA_SCC_CAR else 4 if CP.flags & HyundaiFlags.CAN_CANFD else 0
  return packer.make_can_msg("CLU11", bus, values)


def create_lfahda_mfc(packer, frame, enabled, CP):
  can_canfd = CP.flags & HyundaiFlags.CAN_CANFD
  bus = 4 if can_canfd else 0

  values = {
    "LFA_Icon_State": 2 if enabled else 0,
    "HDA_Icon_State": 2 if enabled else 0,
  }

  if can_canfd:
    values.update({
      "COUNTER": frame % 0xF
    })

    dat = packer.make_can_msg("LFAHDA_MFC", bus, values)[2]

    # CRC Checksum
    checksum = hyundai_checksum(dat[1:8])

    values.update({
      "CHECKSUM": checksum,
    })

  return packer.make_can_msg("LFAHDA_MFC", bus, values)

def create_acc_commands(packer, enabled, accel, upper_jerk, idx, lead_visible, set_speed, stopping, long_override):
  commands = []

  scc11_values = {
    "MainMode_ACC": 1,
    "TauGapSet": 4,
    "VSetDis": set_speed if enabled else 0,
    "AliveCounterACC": idx % 0x10,
    "ObjValid": 1, # close lead makes controls tighter
    "ACC_ObjStatus": 1, # close lead makes controls tighter
    "ACC_ObjLatPos": 0,
    "ACC_ObjRelSpd": 0,
    "ACC_ObjDist": 1, # close lead makes controls tighter
    }
  commands.append(packer.make_can_msg("SCC11", 0, scc11_values))

  scc12_values = {
    "ACCMode": 2 if enabled and long_override else 1 if enabled else 0,
    "StopReq": 1 if stopping else 0,
    "aReqRaw": accel,
    "aReqValue": accel,  # stock ramps up and down respecting jerk limit until it reaches aReqRaw
    "CR_VSM_Alive": idx % 0xF,
  }
  scc12_dat = packer.make_can_msg("SCC12", 0, scc12_values)[2]
  scc12_values["CR_VSM_ChkSum"] = 0x10 - sum(sum(divmod(i, 16)) for i in scc12_dat) % 0x10

  commands.append(packer.make_can_msg("SCC12", 0, scc12_values))

  scc14_values = {
    "ComfortBandUpper": 0.0, # stock usually is 0 but sometimes uses higher values
    "ComfortBandLower": 0.0, # stock usually is 0 but sometimes uses higher values
    "JerkUpperLimit": upper_jerk, # stock usually is 1.0 but sometimes uses higher values
    "JerkLowerLimit": 5.0, # stock usually is 0.5 but sometimes uses higher values
    "ACCMode": 2 if enabled and long_override else 1 if enabled else 4, # stock will always be 4 instead of 0 after first disengage
    "ObjGap": 2 if lead_visible else 0, # 5: >30, m, 4: 25-30 m, 3: 20-25 m, 2: < 20 m, 0: no lead
  }
  commands.append(packer.make_can_msg("SCC14", 0, scc14_values))

  # note that some vehicles most likely have an alternate checksum/counter definition
  # https://github.com/commaai/opendbc/commit/9ddcdb22c4929baf310295e832668e6e7fcfa602
  fca11_values = {
    "CR_FCA_Alive": idx % 0xF,
    "PAINT1_Status": 1,
    "FCA_DrvSetStatus": 1,
    "FCA_Status": 1, # AEB disabled
  }
  fca11_dat = packer.make_can_msg("FCA11", 0, fca11_values)[2]
  fca11_values["CR_FCA_ChkSum"] = hyundai_checksum(fca11_dat[:7])
  commands.append(packer.make_can_msg("FCA11", 0, fca11_values))

  return commands

def create_acc_opt(packer):
  commands = []

  scc13_values = {
    "SCCDrvModeRValue": 2,
    "SCC_Equip": 1,
    "Lead_Veh_Dep_Alert_USM": 2,
  }
  commands.append(packer.make_can_msg("SCC13", 0, scc13_values))

  fca12_values = {
    "FCA_DrvSetState": 2,
    "FCA_USM": 1, # AEB disabled
  }
  commands.append(packer.make_can_msg("FCA12", 0, fca12_values))

  return commands

def create_frt_radar_opt(packer):
  frt_radar11_values = {
    "CF_FCA_Equip_Front_Radar": 1,
  }
  return packer.make_can_msg("FRT_RADAR11", 0, frt_radar11_values)<|MERGE_RESOLUTION|>--- conflicted
+++ resolved
@@ -6,34 +6,34 @@
 def create_lkas11(packer, frame, car_fingerprint, apply_steer, steer_req,
                   torque_fault, lkas11, sys_warning, sys_state, enabled,
                   left_lane, right_lane,
-<<<<<<< HEAD
                   left_lane_depart, right_lane_depart, CP):
   can_canfd = CP.flags & HyundaiFlags.CAN_CANFD
   bus = 4 if can_canfd else 0
 
-  values = lkas11
-=======
-                  left_lane_depart, right_lane_depart):
-  values = {s: lkas11[s] for s in [
+  lkas11_sigs = [
     "CF_Lkas_LdwsActivemode",
-    "CF_Lkas_LdwsSysState",
-    "CF_Lkas_SysWarning",
     "CF_Lkas_LdwsLHWarning",
     "CF_Lkas_LdwsRHWarning",
-    "CF_Lkas_HbaLamp",
-    "CF_Lkas_FcwBasReq",
-    "CF_Lkas_HbaSysState",
-    "CF_Lkas_FcwOpt",
-    "CF_Lkas_HbaOpt",
-    "CF_Lkas_FcwSysState",
-    "CF_Lkas_FcwCollisionWarning",
-    "CF_Lkas_FusionState",
     "CF_Lkas_FcwOpt_USM",
-    "CF_Lkas_LdwsOpt_USM",
-  ]}
-  values["CF_Lkas_LdwsSysState"] = sys_state
-  values["CF_Lkas_SysWarning"] = 3 if sys_warning else 0
->>>>>>> 04556652
+  ]
+
+  if not can_canfd:
+    lkas11_sigs += [
+      "CF_Lkas_LdwsSysState",
+      "CF_Lkas_SysWarning",
+      "CF_Lkas_HbaLamp",
+      "CF_Lkas_FcwBasReq",
+      "CF_Lkas_HbaSysState",
+      "CF_Lkas_FcwOpt",
+      "CF_Lkas_HbaOpt",
+      "CF_Lkas_FcwSysState",
+      "CF_Lkas_FcwCollisionWarning",
+      "CF_Lkas_FusionState",
+      "CF_Lkas_LdwsOpt_USM",
+    ]
+
+  values = {s: lkas11[s] for s in lkas11_sigs}
+
   values["CF_Lkas_LdwsLHWarning"] = left_lane_depart
   values["CF_Lkas_LdwsRHWarning"] = right_lane_depart
   values["CR_Lkas_StrToqReq"] = apply_steer
@@ -111,11 +111,7 @@
   return packer.make_can_msg("LKAS11", bus, values)
 
 
-<<<<<<< HEAD
 def create_clu11(packer, frame, clu11, button, CP):
-  values = clu11
-=======
-def create_clu11(packer, frame, clu11, button, car_fingerprint):
   values = {s: clu11[s] for s in [
     "CF_Clu_CruiseSwState",
     "CF_Clu_CruiseSwMain",
@@ -130,7 +126,6 @@
     "CF_Clu_AmpInfo",
     "CF_Clu_AliveCnt1",
   ]}
->>>>>>> 04556652
   values["CF_Clu_CruiseSwState"] = button
   values["CF_Clu_AliveCnt1"] = frame % 0x10
   # send buttons to camera on camera-scc based cars
