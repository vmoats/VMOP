--- conflicted
+++ resolved
@@ -17,14 +17,9 @@
   values["CF_Lkas_MsgCount"] = frame % 0x10
 
   if car_fingerprint in [CAR.SONATA, CAR.PALISADE, CAR.KIA_NIRO_EV, CAR.KIA_NIRO_HEV_2021, CAR.SANTA_FE,
-<<<<<<< HEAD
                          CAR.IONIQ_EV_2020, CAR.IONIQ_PHEV, CAR.KIA_SELTOS, CAR.ELANTRA_2021, CAR.GENESIS_G70_2020,
-                         CAR.ELANTRA_HEV_2021, CAR.SONATA_HYBRID, CAR.KONA_EV, CAR.KONA_HEV, CAR.SANTA_FE_2022, CAR.KIA_K5_2021, CAR.IONIQ_HEV_2022]:
-=======
-                         CAR.IONIQ_EV_2020, CAR.IONIQ_PHEV, CAR.KIA_SELTOS, CAR.ELANTRA_2021,
                          CAR.ELANTRA_HEV_2021, CAR.SONATA_HYBRID, CAR.KONA_EV, CAR.KONA_HEV, CAR.SANTA_FE_2022,
                          CAR.KIA_K5_2021, CAR.IONIQ_HEV_2022, CAR.SANTA_FE_HEV_2022]:
->>>>>>> 73d66ada
     values["CF_Lkas_LdwsActivemode"] = int(left_lane) + (int(right_lane) << 1)
     values["CF_Lkas_LdwsOpt_USM"] = 2
 
