--- conflicted
+++ resolved
@@ -252,11 +252,7 @@
   mass: float
   wheelbase: float
   steerRatio: float
-<<<<<<< HEAD
   centerToFrontRatio: float = 0.5
-=======
-
->>>>>>> 1161d33c
 
 @dataclass(order=True)
 class PlatformConfig:
