# functions common among cars
<<<<<<< HEAD
from collections import defaultdict, namedtuple
from dataclasses import dataclass, is_dataclass, fields
from enum import IntFlag, ReprEnum, EnumType, Enum
=======
from collections import namedtuple
from dataclasses import dataclass
from enum import IntFlag, ReprEnum, EnumType
>>>>>>> 40779111
from dataclasses import replace

import capnp

from cereal import car
from openpilot.common.numpy_fast import clip, interp
from openpilot.common.utils import Freezable
from openpilot.selfdrive.car.docs_definitions import CarDocs


# kg of standard extra cargo to count for drive, gas, etc...
STD_CARGO_KG = 136.

ButtonType = car.CarState.ButtonEvent.Type
EventName = car.CarEvent.EventName
AngleRateLimit = namedtuple('AngleRateLimit', ['speed_bp', 'angle_v'])


def apply_hysteresis(val: float, val_steady: float, hyst_gap: float) -> float:
  if val > val_steady + hyst_gap:
    val_steady = val - hyst_gap
  elif val < val_steady - hyst_gap:
    val_steady = val + hyst_gap
  return val_steady


def create_button_events(cur_btn: int, prev_btn: int, buttons_dict: dict[int, capnp.lib.capnp._EnumModule],
                         unpressed_btn: int = 0) -> list[capnp.lib.capnp._DynamicStructBuilder]:
  events: list[capnp.lib.capnp._DynamicStructBuilder] = []

  if cur_btn == prev_btn:
    return events

  # Add events for button presses, multiple when a button switches without going to unpressed
  for pressed, btn in ((False, prev_btn), (True, cur_btn)):
    if btn != unpressed_btn:
      events.append(car.CarState.ButtonEvent(pressed=pressed,
                                             type=buttons_dict.get(btn, ButtonType.unknown)))
  return events


def gen_empty_fingerprint():
  return {i: {} for i in range(8)}


# these params were derived for the Civic and used to calculate params for other cars
class VehicleDynamicsParams:
  MASS = 1326. + STD_CARGO_KG
  WHEELBASE = 2.70
  CENTER_TO_FRONT = WHEELBASE * 0.4
  CENTER_TO_REAR = WHEELBASE - CENTER_TO_FRONT
  ROTATIONAL_INERTIA = 2500
  TIRE_STIFFNESS_FRONT = 192150
  TIRE_STIFFNESS_REAR = 202500


# TODO: get actual value, for now starting with reasonable value for
# civic and scaling by mass and wheelbase
def scale_rot_inertia(mass, wheelbase):
  return VehicleDynamicsParams.ROTATIONAL_INERTIA * mass * wheelbase ** 2 / (VehicleDynamicsParams.MASS * VehicleDynamicsParams.WHEELBASE ** 2)


# TODO: start from empirically derived lateral slip stiffness for the civic and scale by
# mass and CG position, so all cars will have approximately similar dyn behaviors
def scale_tire_stiffness(mass, wheelbase, center_to_front, tire_stiffness_factor):
  center_to_rear = wheelbase - center_to_front
  tire_stiffness_front = (VehicleDynamicsParams.TIRE_STIFFNESS_FRONT * tire_stiffness_factor) * mass / VehicleDynamicsParams.MASS * \
                         (center_to_rear / wheelbase) / (VehicleDynamicsParams.CENTER_TO_REAR / VehicleDynamicsParams.WHEELBASE)

  tire_stiffness_rear = (VehicleDynamicsParams.TIRE_STIFFNESS_REAR * tire_stiffness_factor) * mass / VehicleDynamicsParams.MASS * \
                        (center_to_front / wheelbase) / (VehicleDynamicsParams.CENTER_TO_FRONT / VehicleDynamicsParams.WHEELBASE)

  return tire_stiffness_front, tire_stiffness_rear


DbcDict = dict[str, str]


def dbc_dict(pt_dbc, radar_dbc, chassis_dbc=None, body_dbc=None) -> DbcDict:
  return {'pt': pt_dbc, 'radar': radar_dbc, 'chassis': chassis_dbc, 'body': body_dbc}


def apply_driver_steer_torque_limits(apply_torque, apply_torque_last, driver_torque, LIMITS):

  # limits due to driver torque
  driver_max_torque = LIMITS.STEER_MAX + (LIMITS.STEER_DRIVER_ALLOWANCE + driver_torque * LIMITS.STEER_DRIVER_FACTOR) * LIMITS.STEER_DRIVER_MULTIPLIER
  driver_min_torque = -LIMITS.STEER_MAX + (-LIMITS.STEER_DRIVER_ALLOWANCE + driver_torque * LIMITS.STEER_DRIVER_FACTOR) * LIMITS.STEER_DRIVER_MULTIPLIER
  max_steer_allowed = max(min(LIMITS.STEER_MAX, driver_max_torque), 0)
  min_steer_allowed = min(max(-LIMITS.STEER_MAX, driver_min_torque), 0)
  apply_torque = clip(apply_torque, min_steer_allowed, max_steer_allowed)

  # slow rate if steer torque increases in magnitude
  if apply_torque_last > 0:
    apply_torque = clip(apply_torque, max(apply_torque_last - LIMITS.STEER_DELTA_DOWN, -LIMITS.STEER_DELTA_UP),
                        apply_torque_last + LIMITS.STEER_DELTA_UP)
  else:
    apply_torque = clip(apply_torque, apply_torque_last - LIMITS.STEER_DELTA_UP,
                        min(apply_torque_last + LIMITS.STEER_DELTA_DOWN, LIMITS.STEER_DELTA_UP))

  return int(round(float(apply_torque)))


def apply_dist_to_meas_limits(val, val_last, val_meas,
                              STEER_DELTA_UP, STEER_DELTA_DOWN,
                              STEER_ERROR_MAX, STEER_MAX):
  # limits due to comparison of commanded val VS measured val (torque/angle/curvature)
  max_lim = min(max(val_meas + STEER_ERROR_MAX, STEER_ERROR_MAX), STEER_MAX)
  min_lim = max(min(val_meas - STEER_ERROR_MAX, -STEER_ERROR_MAX), -STEER_MAX)

  val = clip(val, min_lim, max_lim)

  # slow rate if val increases in magnitude
  if val_last > 0:
    val = clip(val,
               max(val_last - STEER_DELTA_DOWN, -STEER_DELTA_UP),
               val_last + STEER_DELTA_UP)
  else:
    val = clip(val,
               val_last - STEER_DELTA_UP,
               min(val_last + STEER_DELTA_DOWN, STEER_DELTA_UP))

  return float(val)


def apply_meas_steer_torque_limits(apply_torque, apply_torque_last, motor_torque, LIMITS):
  return int(round(apply_dist_to_meas_limits(apply_torque, apply_torque_last, motor_torque,
                                             LIMITS.STEER_DELTA_UP, LIMITS.STEER_DELTA_DOWN,
                                             LIMITS.STEER_ERROR_MAX, LIMITS.STEER_MAX)))


def apply_std_steer_angle_limits(apply_angle, apply_angle_last, v_ego, LIMITS):
  # pick angle rate limits based on wind up/down
  steer_up = apply_angle_last * apply_angle >= 0. and abs(apply_angle) > abs(apply_angle_last)
  rate_limits = LIMITS.ANGLE_RATE_LIMIT_UP if steer_up else LIMITS.ANGLE_RATE_LIMIT_DOWN

  angle_rate_lim = interp(v_ego, rate_limits.speed_bp, rate_limits.angle_v)
  return clip(apply_angle, apply_angle_last - angle_rate_lim, apply_angle_last + angle_rate_lim)


def common_fault_avoidance(fault_condition: bool, request: bool, above_limit_frames: int,
                           max_above_limit_frames: int, max_mismatching_frames: int = 1):
  """
  Several cars have the ability to work around their EPS limits by cutting the
  request bit of their LKAS message after a certain number of frames above the limit.
  """

  # Count up to max_above_limit_frames, at which point we need to cut the request for above_limit_frames to avoid a fault
  if request and fault_condition:
    above_limit_frames += 1
  else:
    above_limit_frames = 0

  # Once we cut the request bit, count additionally to max_mismatching_frames before setting the request bit high again.
  # Some brands do not respect our workaround without multiple messages on the bus, for example
  if above_limit_frames > max_above_limit_frames:
    request = False

  if above_limit_frames >= max_above_limit_frames + max_mismatching_frames:
    above_limit_frames = 0

  return above_limit_frames, request


def make_can_msg(addr, dat, bus):
  return [addr, 0, dat, bus]


def get_safety_config(safety_model, safety_param = None):
  ret = car.CarParams.SafetyConfig.new_message()
  ret.safetyModel = safety_model
  if safety_param is not None:
    ret.safetyParam = safety_param
  return ret


def attr_repr(attr):
  if is_dataclass(attr):
    return f"{attr.__class__.__name__}({', '.join(f'{field.name}={attr_repr(getattr(attr, field.name))}' for field in fields(attr))})"
  elif isinstance(attr, Enum):
    if isinstance(attr, IntFlag):
      return " | ".join(f"{attr.__class__.__name__}.{member.name}" for member in attr)
    else:
      return f"{attr.__class__.__name__}.{attr.name}"
  elif isinstance(attr, (list, set, tuple)):
    left_bracket, right_bracket = {list: ('[', ']'), tuple: ('(', ')'), set: ('{', '}')}.get(type(attr))
    return f"{left_bracket}{', '.join(attr_repr(item) for item in attr)}{right_bracket}"
  elif isinstance(attr, dict):
    return f"{{{', '.join(f'{repr(k)}: {attr_repr(v)}' for k, v in attr.items())}}}"
  else:
    return repr(attr)


class CanBusBase:
  offset: int

  def __init__(self, CP, fingerprint: dict[int, dict[int, int]] | None) -> None:
    if CP is None:
      assert fingerprint is not None
      num = max([k for k, v in fingerprint.items() if len(v)], default=0) // 4 + 1
    else:
      num = len(CP.safetyConfigs)
    self.offset = 4 * (num - 1)


class CanSignalRateCalculator:
  """
  Calculates the instantaneous rate of a CAN signal by using the counter
  variable and the known frequency of the CAN message that contains it.
  """
  def __init__(self, frequency):
    self.frequency = frequency
    self.previous_counter = 0
    self.previous_value = 0
    self.rate = 0

  def update(self, current_value, current_counter):
    if current_counter != self.previous_counter:
      self.rate = (current_value - self.previous_value) * self.frequency

    self.previous_counter = current_counter
    self.previous_value = current_value

    return self.rate


@dataclass(frozen=True, kw_only=True)
class CarSpecs:
  mass: float  # kg, curb weight
  wheelbase: float  # meters
  steerRatio: float
  centerToFrontRatio: float = 0.5
  minSteerSpeed: float = 0.0  # m/s
  minEnableSpeed: float = -1.0  # m/s
  tireStiffnessFactor: float = 1.0

  def override(self, **kwargs):
    return replace(self, **kwargs)


@dataclass(order=True)
class PlatformConfig(Freezable):
  car_docs: list[CarDocs]
  specs: CarSpecs

  dbc_dict: DbcDict

  flags: int = 0

  platform_str: str | None = None

  def __hash__(self) -> int:
    return hash(self.platform_str)

  def override(self, **kwargs):
    return replace(self, **kwargs)

  def init(self):
    pass

  def __post_init__(self):
    self.init()

  def __str__(self):
    return attr_repr(self)


class PlatformsType(EnumType):
  def __new__(metacls, cls, bases, classdict, *, boundary=None, _simple=False, **kwds):
    for key in classdict._member_names.keys():
      cfg: PlatformConfig = classdict[key]
      cfg.platform_str = key
      cfg.freeze()
    return super().__new__(metacls, cls, bases, classdict, boundary=boundary, _simple=_simple, **kwds)


class Platforms(str, ReprEnum, metaclass=PlatformsType):
  config: PlatformConfig

  def __new__(cls, platform_config: PlatformConfig):
    member = str.__new__(cls, platform_config.platform_str)
    member.config = platform_config
    member._value_ = platform_config.platform_str
    return member

  def __repr__(self):
    return f"<{self.__class__.__name__}.{self.name}>"

  @classmethod
  def create_dbc_map(cls) -> dict[str, DbcDict]:
    return {p: p.config.dbc_dict for p in cls}

  @classmethod
  def with_flags(cls, flags: IntFlag) -> set['Platforms']:
    return {p for p in cls if p.config.flags & flags}<|MERGE_RESOLUTION|>--- conflicted
+++ resolved
@@ -1,13 +1,7 @@
 # functions common among cars
-<<<<<<< HEAD
-from collections import defaultdict, namedtuple
+from collections import namedtuple
 from dataclasses import dataclass, is_dataclass, fields
 from enum import IntFlag, ReprEnum, EnumType, Enum
-=======
-from collections import namedtuple
-from dataclasses import dataclass
-from enum import IntFlag, ReprEnum, EnumType
->>>>>>> 40779111
 from dataclasses import replace
 
 import capnp
