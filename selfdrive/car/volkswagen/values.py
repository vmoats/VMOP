from collections import defaultdict, namedtuple
from dataclasses import dataclass
from enum import Enum
from typing import Dict, List, Union

from cereal import car
from selfdrive.car import dbc_dict
from selfdrive.car.docs_definitions import CarFootnote, CarInfo, Column, Harness

Ecu = car.CarParams.Ecu
NetworkLocation = car.CarParams.NetworkLocation
TransmissionType = car.CarParams.TransmissionType
GearShifter = car.CarState.GearShifter
Button = namedtuple('Button', ['event_type', 'can_addr', 'can_msg', 'values'])


class CarControllerParams:
<<<<<<< HEAD
  HCA_STEP = 2                   # HCA_01/HCA_1 message frequency 50Hz
  MQB_LDW_STEP = 10              # LDW_02 message frequency 10Hz on MQB
  PQ_LDW_STEP = 5                # LDW_1 message frequency 20Hz on PQ35/PQ46/NMS
  GRA_ACC_STEP = 3               # GRA_ACC_01/GRA_Neu message frequency 33Hz
  ACC_CONTROL_STEP = 2           # ACC_System frequency 50Hz
  ACC_HUD_STEP = 4               # ACC_GRA_Anziege frequency 25Hz
=======
  HCA_STEP = 2                   # HCA_01 message frequency 50Hz
  LDW_STEP = 10                  # LDW_02 message frequency 10Hz
  GRA_ACC_STEP = 3               # GRA_ACC_01 message frequency 33Hz
>>>>>>> 0574b850

  # Observed documented MQB limits: 3.00 Nm max, rate of change 5.00 Nm/sec.
  # Limiting rate-of-change based on real-world testing and Comma's safety
  # requirements for minimum time to lane departure.
  STEER_MAX = 300                # Max heading control assist torque 3.00 Nm
  # FIXME: test hack for PQ torque tuning, need a mechanism to set this for torque tuning only if accepted
  STEER_DELTA_UP = 10            # Max HCA reached in 1.50s (STEER_MAX / (50Hz * 1.50))
  STEER_DELTA_DOWN = 10          # Min HCA reached in 0.60s (STEER_MAX / (50Hz * 0.60))
  STEER_DRIVER_ALLOWANCE = 60
  STEER_DRIVER_MULTIPLIER = 3    # weight driver torque heavily
  STEER_DRIVER_FACTOR = 1        # from dbc

  ACCEL_MAX = 2.0                # 2.0 m/s max acceleration
  ACCEL_MIN = -3.5               # 3.5 m/s max deceleration


class CANBUS:
  pt = 0
  cam = 2


class DBC_FILES:
  mqb = "vw_mqb_2010"  # Used for all cars with MQB-style CAN messaging
  pq = "vw_golf_mk4"  # Used for all cars with PQ-style (legacy) CAN messaging


MQB_BUTTONS = [
  Button(car.CarState.ButtonEvent.Type.setCruise, "GRA_ACC_01", "GRA_Tip_Setzen", [1]),
  Button(car.CarState.ButtonEvent.Type.resumeCruise, "GRA_ACC_01", "GRA_Tip_Wiederaufnahme", [1]),
  Button(car.CarState.ButtonEvent.Type.accelCruise, "GRA_ACC_01", "GRA_Tip_Hoch", [1]),
  Button(car.CarState.ButtonEvent.Type.decelCruise, "GRA_ACC_01", "GRA_Tip_Runter", [1]),
  Button(car.CarState.ButtonEvent.Type.cancel, "GRA_ACC_01", "GRA_Abbrechen", [1]),
  Button(car.CarState.ButtonEvent.Type.gapAdjustCruise, "GRA_ACC_01", "GRA_Verstellung_Zeitluecke", [1]),
]


PQ_BUTTONS = [
  Button(car.CarState.ButtonEvent.Type.setCruise, "GRA_Neu", "GRA_Neu_Setzen", [1]),
  Button(car.CarState.ButtonEvent.Type.resumeCruise, "GRA_Neu", "GRA_Recall", [1]),
  Button(car.CarState.ButtonEvent.Type.accelCruise, "GRA_Neu", "GRA_Up_kurz", [1]),
  Button(car.CarState.ButtonEvent.Type.decelCruise, "GRA_Neu", "GRA_Down_kurz", [1]),
  Button(car.CarState.ButtonEvent.Type.cancel, "GRA_Neu", "GRA_Abbrechen", [1]),
  Button(car.CarState.ButtonEvent.Type.gapAdjustCruise, "GRA_Neu", "GRA_Zeitluecke", [1]),
]

<<<<<<< HEAD
=======

MQB_BUTTONS = [
  Button(car.CarState.ButtonEvent.Type.setCruise, "GRA_ACC_01", "GRA_Tip_Setzen", [1]),
  Button(car.CarState.ButtonEvent.Type.resumeCruise, "GRA_ACC_01", "GRA_Tip_Wiederaufnahme", [1]),
  Button(car.CarState.ButtonEvent.Type.accelCruise, "GRA_ACC_01", "GRA_Tip_Hoch", [1]),
  Button(car.CarState.ButtonEvent.Type.decelCruise, "GRA_ACC_01", "GRA_Tip_Runter", [1]),
  Button(car.CarState.ButtonEvent.Type.cancel, "GRA_ACC_01", "GRA_Abbrechen", [1]),
  Button(car.CarState.ButtonEvent.Type.gapAdjustCruise, "GRA_ACC_01", "GRA_Verstellung_Zeitluecke", [1]),
]

>>>>>>> 0574b850

MQB_LDW_MESSAGES = {
  "none": 0,                            # Nothing to display
  "laneAssistUnavailChime": 1,          # "Lane Assist currently not available." with chime
  "laneAssistUnavailNoSensorChime": 3,  # "Lane Assist not available. No sensor view." with chime
  "laneAssistTakeOverUrgent": 4,        # "Lane Assist: Please Take Over Steering" with urgent beep
  "emergencyAssistUrgent": 6,           # "Emergency Assist: Please Take Over Steering" with urgent beep
  "laneAssistTakeOverChime": 7,         # "Lane Assist: Please Take Over Steering" with chime
  "laneAssistTakeOver": 8,              # "Lane Assist: Please Take Over Steering" silent
  "emergencyAssistChangingLanes": 9,    # "Emergency Assist: Changing lanes..." with urgent beep
  "laneAssistDeactivated": 10,          # "Lane Assist deactivated." silent with persistent icon afterward
}

PQ_LDW_MESSAGES = {
  "none": 0,                            # Nothing to display
  "laneAssistUnavail": 1,               # "Lane Assist currently not available."
  "laneAssistUnavailSysError": 2,       # "Lane Assist system error"
  "laneAssistUnavailNoSensorView": 3,   # "Lane Assist not available. No sensor view."
  "laneAssistTakeOver": 4,              # "Lane Assist: Please Take Over Steering"
  "laneAssistDeactivTrailer": 5,        # "Lane Assist: no function with trailer"
}

# Check the 7th and 8th characters of the VIN before adding a new CAR. If the
# chassis code is already listed below, don't add a new CAR, just add to the
# FW_VERSIONS for that existing CAR.
# Exception: SEAT Leon and SEAT Ateca share a chassis code

class CAR:
  ARTEON_MK1 = "VOLKSWAGEN ARTEON 1ST GEN"          # Chassis AN, Mk1 VW Arteon and variants
  ATLAS_MK1 = "VOLKSWAGEN ATLAS 1ST GEN"            # Chassis CA, Mk1 VW Atlas and Atlas Cross Sport
  GOLF_MK7 = "VOLKSWAGEN GOLF 7TH GEN"              # Chassis 5G/AU/BA/BE, Mk7 VW Golf and variants
  JETTA_MK7 = "VOLKSWAGEN JETTA 7TH GEN"            # Chassis BU, Mk7 VW Jetta
  PASSAT_MK8 = "VOLKSWAGEN PASSAT 8TH GEN"          # Chassis 3G, Mk8 VW Passat and variants
  PASSAT_NMS = "VOLKSWAGEN PASSAT NMS"              # Chassis A3, North America/China/Mideast NMS Passat, incl. facelift
  POLO_MK6 = "VOLKSWAGEN POLO 6TH GEN"              # Chassis AW, Mk6 VW Polo
  TAOS_MK1 = "VOLKSWAGEN TAOS 1ST GEN"              # Chassis B2, Mk1 VW Taos and Tharu
  TCROSS_MK1 = "VOLKSWAGEN T-CROSS 1ST GEN"         # Chassis C1, Mk1 VW T-Cross SWB and LWB variants
  TIGUAN_MK2 = "VOLKSWAGEN TIGUAN 2ND GEN"          # Chassis AD/BW, Mk2 VW Tiguan and variants
  TOURAN_MK2 = "VOLKSWAGEN TOURAN 2ND GEN"          # Chassis 1T, Mk2 VW Touran and variants
  TRANSPORTER_T61 = "VOLKSWAGEN TRANSPORTER T6.1"   # Chassis 7H/7L, T6-facelift Transporter/Multivan/Caravelle/California
  TROC_MK1 = "VOLKSWAGEN T-ROC 1ST GEN"             # Chassis A1, Mk1 VW VW T-Roc and variants
  AUDI_A3_MK3 = "AUDI A3 3RD GEN"                   # Chassis 8V/FF, Mk3 Audi A3 and variants
  AUDI_Q2_MK1 = "AUDI Q2 1ST GEN"                   # Chassis GA, Mk1 Audi Q2 (RoW) and Q2L (China only)
  AUDI_Q3_MK2 = "AUDI Q3 2ND GEN"                   # Chassis 8U/F3/FS, Mk2 Audi Q3 and variants
  SEAT_ATECA_MK1 = "SEAT ATECA 1ST GEN"             # Chassis 5F, Mk1 SEAT Ateca and CUPRA Ateca
  SEAT_LEON_MK3 = "SEAT LEON 3RD GEN"               # Chassis 5F, Mk3 SEAT Leon and variants
  SKODA_KAMIQ_MK1 = "SKODA KAMIQ 1ST GEN"           # Chassis NW, Mk1 Skoda Kamiq
  SKODA_KAROQ_MK1 = "SKODA KAROQ 1ST GEN"           # Chassis NU, Mk1 Skoda Karoq
  SKODA_KODIAQ_MK1 = "SKODA KODIAQ 1ST GEN"         # Chassis NS, Mk1 Skoda Kodiaq
  SKODA_SCALA_MK1 = "SKODA SCALA 1ST GEN"           # Chassis NW, Mk1 Skoda Scala and Skoda Kamiq
  SKODA_SUPERB_MK3 = "SKODA SUPERB 3RD GEN"         # Chassis 3V/NP, Mk3 Skoda Superb and variants
  SKODA_OCTAVIA_MK3 = "SKODA OCTAVIA 3RD GEN"       # Chassis NE, Mk3 Skoda Octavia and variants


PQ_CARS = {CAR.PASSAT_NMS}


DBC: Dict[str, Dict[str, str]] = defaultdict(lambda: dbc_dict(DBC_FILES.mqb, None))
for car_type in PQ_CARS:
  DBC[car_type] = dbc_dict(DBC_FILES.pq, None)


class Footnote(Enum):
  KAMIQ = CarFootnote(
    "Not including the China market Kamiq, which is based on the (currently) unsupported PQ34 platform.",
    Column.MODEL)
  PASSAT = CarFootnote(
    "Refers only to the MQB-based European B8 Passat, not including the NMS Passat in the USA/China/Mideast markets.",
    Column.MODEL)
  PASSAT_NMS = CarFootnote(
    "Refers only to the NMS Passat in the USA/China/Mideast markets, not including the MQB-based European B8 Passat.",
    Column.MODEL)
  VW_HARNESS = CarFootnote(
    "Model-years 2021 and beyond may have a new camera harness design, which isn't yet available from the comma " +
    "store. Before ordering, remove the Lane Assist camera cover and check to see if the connector is black " +
    "(older design) or light brown (newer design). For the newer design, in the interim, choose \"VW J533 Development\" " +
    "from the vehicle drop-down for a harness that integrates at the CAN gateway inside the dashboard.",
    Column.MODEL)
  VW_VARIANT = CarFootnote(
    "Includes versions with extra rear cargo space (may be called Variant, Estate, SportWagen, Shooting Brake, etc.)",
    Column.MODEL)


@dataclass
class VWCarInfo(CarInfo):
  package: str = "Driver Assistance"
  harness: Enum = Harness.vw


CAR_INFO: Dict[str, Union[VWCarInfo, List[VWCarInfo]]] = {
  CAR.ARTEON_MK1: [
    VWCarInfo("Volkswagen Arteon 2018-22", footnotes=[Footnote.VW_HARNESS, Footnote.VW_VARIANT], harness=Harness.j533),
    VWCarInfo("Volkswagen Arteon R 2020-22", footnotes=[Footnote.VW_HARNESS, Footnote.VW_VARIANT], harness=Harness.j533),
    VWCarInfo("Volkswagen Arteon eHybrid 2020-22", footnotes=[Footnote.VW_HARNESS, Footnote.VW_VARIANT], harness=Harness.j533),
    VWCarInfo("Volkswagen CC 2018-22", footnotes=[Footnote.VW_HARNESS, Footnote.VW_VARIANT], harness=Harness.j533),
  ],
  CAR.ATLAS_MK1: [
    VWCarInfo("Volkswagen Atlas 2018-22", footnotes=[Footnote.VW_HARNESS], harness=Harness.j533),
    VWCarInfo("Volkswagen Atlas Cross Sport 2021-22", footnotes=[Footnote.VW_HARNESS], harness=Harness.j533),
    VWCarInfo("Volkswagen Teramont 2018-22", footnotes=[Footnote.VW_HARNESS], harness=Harness.j533),
    VWCarInfo("Volkswagen Teramont Cross Sport 2021-22", footnotes=[Footnote.VW_HARNESS], harness=Harness.j533),
    VWCarInfo("Volkswagen Teramont X 2021-22", footnotes=[Footnote.VW_HARNESS], harness=Harness.j533),
  ],
  CAR.GOLF_MK7: [
    VWCarInfo("Volkswagen e-Golf 2014-20"),
    VWCarInfo("Volkswagen Golf 2015-20", footnotes=[Footnote.VW_VARIANT]),
    VWCarInfo("Volkswagen Golf Alltrack 2015-19"),
    VWCarInfo("Volkswagen Golf GTD 2015-20"),
    VWCarInfo("Volkswagen Golf GTE 2015-20"),
    VWCarInfo("Volkswagen Golf GTI 2015-21"),
    VWCarInfo("Volkswagen Golf R 2015-19", footnotes=[Footnote.VW_VARIANT]),
    VWCarInfo("Volkswagen Golf SportsVan 2015-20"),
  ],
  CAR.JETTA_MK7: [
    VWCarInfo("Volkswagen Jetta 2018-22", footnotes=[Footnote.VW_HARNESS], harness=Harness.j533),
    VWCarInfo("Volkswagen Jetta GLI 2021-22", footnotes=[Footnote.VW_HARNESS], harness=Harness.j533),
  ],
  CAR.PASSAT_MK8: [
    VWCarInfo("Volkswagen Passat 2015-22", footnotes=[Footnote.VW_HARNESS, Footnote.PASSAT, Footnote.VW_VARIANT], harness=Harness.j533),
    VWCarInfo("Volkswagen Passat Alltrack 2015-22", footnotes=[Footnote.VW_HARNESS], harness=Harness.j533),
    VWCarInfo("Volkswagen Passat GTE 2015-22", footnotes=[Footnote.VW_HARNESS, Footnote.VW_VARIANT], harness=Harness.j533),
  ],
  CAR.PASSAT_NMS: VWCarInfo("Volkswagen Passat NMS 2017, 2021"),
  CAR.POLO_MK6: [
    VWCarInfo("Volkswagen Polo 2020-22", footnotes=[Footnote.VW_HARNESS], harness=Harness.j533),
    VWCarInfo("Volkswagen Polo GTI 2020-22", footnotes=[Footnote.VW_HARNESS], harness=Harness.j533),
  ],
  CAR.TAOS_MK1: VWCarInfo("Volkswagen Taos 2022", footnotes=[Footnote.VW_HARNESS], harness=Harness.j533),
  CAR.TCROSS_MK1: VWCarInfo("Volkswagen T-Cross 2021", footnotes=[Footnote.VW_HARNESS], harness=Harness.j533),
  CAR.TIGUAN_MK2: VWCarInfo("Volkswagen Tiguan 2019-22", footnotes=[Footnote.VW_HARNESS], harness=Harness.j533),
  CAR.TOURAN_MK2: VWCarInfo("Volkswagen Touran 2017"),
  CAR.TRANSPORTER_T61: [
    VWCarInfo("Volkswagen Caravelle 2020", footnotes=[Footnote.VW_HARNESS], harness=Harness.j533),
    VWCarInfo("Volkswagen California 2021", footnotes=[Footnote.VW_HARNESS], harness=Harness.j533),
  ],
  CAR.TROC_MK1: VWCarInfo("Volkswagen T-Roc 2021", footnotes=[Footnote.VW_HARNESS], harness=Harness.j533),
  CAR.AUDI_A3_MK3: [
    VWCarInfo("Audi A3 2014-19", "ACC + Lane Assist"),
    VWCarInfo("Audi A3 Sportback e-tron 2017-18", "ACC + Lane Assist"),
    VWCarInfo("Audi RS3 2018", "ACC + Lane Assist"),
    VWCarInfo("Audi S3 2015-17", "ACC + Lane Assist"),
  ],
  CAR.AUDI_Q2_MK1: VWCarInfo("Audi Q2 2018", "ACC + Lane Assist"),
  CAR.AUDI_Q3_MK2: VWCarInfo("Audi Q3 2020-21", "ACC + Lane Assist"),
  CAR.SEAT_ATECA_MK1: VWCarInfo("SEAT Ateca 2018"),
  CAR.SEAT_LEON_MK3: VWCarInfo("SEAT Leon 2014-20"),
  CAR.SKODA_KAMIQ_MK1: VWCarInfo("Škoda Kamiq 2021", footnotes=[Footnote.KAMIQ]),
  CAR.SKODA_KAROQ_MK1: VWCarInfo("Škoda Karoq 2019-21"),
  CAR.SKODA_KODIAQ_MK1: VWCarInfo("Škoda Kodiaq 2018-19"),
  CAR.SKODA_SCALA_MK1: VWCarInfo("Škoda Scala 2020"),
  CAR.SKODA_SUPERB_MK3: VWCarInfo("Škoda Superb 2015-18"),
  CAR.SKODA_OCTAVIA_MK3: [
    VWCarInfo("Škoda Octavia 2015, 2018-19"),
    VWCarInfo("Škoda Octavia RS 2016"),
  ],
}

# All supported cars should return FW from the engine, srs, eps, and fwdRadar. Cars
# with a manual trans won't return transmission firmware, but all other cars will.
#
# The 0xF187 SW part number query should return in the form of N[NX][NX] NNN NNN [X[X]],
# where N=number, X=letter, and the trailing two letters are optional. Performance
# tuners sometimes tamper with that field (e.g. 8V0 9C0 BB0 1 from COBB/EQT). Tampered
# ECU SW part numbers are invalid for vehicle ID and compatibility checks. Try to have
# them repaired by the tuner before including them in openpilot.

FW_VERSIONS = {
  CAR.ARTEON_MK1: {
    (Ecu.engine, 0x7e0, None): [
      b'\xf1\x873G0906259F \xf1\x890004',
      b'\xf1\x873G0906259P \xf1\x890001',
      b'\xf1\x875NA907115H \xf1\x890002',
    ],
    (Ecu.transmission, 0x7e1, None): [
      b'\xf1\x8709G927158L \xf1\x893611',
      b'\xf1\x870GC300011L \xf1\x891401',
      b'\xf1\x870GC300040P \xf1\x891401',
    ],
    (Ecu.srs, 0x715, None): [
      b'\xf1\x873Q0959655BK\xf1\x890703\xf1\x82\x0e1616001613121157161111572900',
      b'\xf1\x873Q0959655BK\xf1\x890703\xf1\x82\x0e1616001613121177161113772900',
      b'\xf1\x873Q0959655DL\xf1\x890732\xf1\x82\0161812141812171105141123052J00',
    ],
    (Ecu.eps, 0x712, None): [
      b'\xf1\x873Q0909144K \xf1\x895072\xf1\x82\x0571B41815A1',
      b'\xf1\x873Q0909144L \xf1\x895081\xf1\x82\x0571B00817A1',
      b'\xf1\x875Q0910143C \xf1\x892211\xf1\x82\00567B0020800',
    ],
    (Ecu.fwdRadar, 0x757, None): [
      b'\xf1\x872Q0907572T \xf1\x890383',
      b'\xf1\x875Q0907572J \xf1\x890654',
    ],
  },
  CAR.ATLAS_MK1: {
    (Ecu.engine, 0x7e0, None): [
      b'\xf1\x8703H906026AA\xf1\x899970',
      b'\xf1\x8703H906026AT\xf1\x891922',
      b'\xf1\x8703H906026F \xf1\x896696',
      b'\xf1\x8703H906026F \xf1\x899970',
      b'\xf1\x8703H906026J \xf1\x896026',
      b'\xf1\x8703H906026J \xf1\x899971',
      b'\xf1\x8703H906026S \xf1\x896693',
      b'\xf1\x8703H906026S \xf1\x899970',
    ],
    (Ecu.transmission, 0x7e1, None): [
      b'\xf1\x8709G927158A \xf1\x893387',
      b'\xf1\x8709G927158DR\xf1\x893536',
      b'\xf1\x8709G927158FT\xf1\x893835',
    ],
    (Ecu.srs, 0x715, None): [
      b'\xf1\x873Q0959655BC\xf1\x890503\xf1\x82\0161914151912001103111122031200',
      b'\xf1\x873Q0959655BN\xf1\x890713\xf1\x82\0162214152212001105141122052900',
      b'\xf1\x873Q0959655DB\xf1\x890720\xf1\x82\0162214152212001105141122052900',
      b'\xf1\x873Q0959655DM\xf1\x890732\xf1\x82\x0e1114151112001105161122052J00',
    ],
    (Ecu.eps, 0x712, None): [
      b'\xf1\x873QF909144B \xf1\x891582\xf1\x82\00571B60924A1',
      b'\xf1\x873QF909144B \xf1\x891582\xf1\x82\x0571B6G920A1',
      b'\xf1\x875Q0909143P \xf1\x892051\xf1\x820528B6090105',
    ],
    (Ecu.fwdRadar, 0x757, None): [
      b'\xf1\x872Q0907572T \xf1\x890383',
      b'\xf1\x875Q0907572H \xf1\x890620',
      b'\xf1\x875Q0907572J \xf1\x890654',
      b'\xf1\x875Q0907572P \xf1\x890682',
    ],
  },
  CAR.GOLF_MK7: {
    (Ecu.engine, 0x7e0, None): [
      b'\xf1\x8704E906016A \xf1\x897697',
      b'\xf1\x8704E906016AD\xf1\x895758',
      b'\xf1\x8704E906016CE\xf1\x899096',
      b'\xf1\x8704E906023AG\xf1\x891726',
      b'\xf1\x8704E906023BN\xf1\x894518',
      b'\xf1\x8704E906024K \xf1\x896811',
      b'\xf1\x8704E906027GR\xf1\x892394',
      b'\xf1\x8704E906027HD\xf1\x892603',
      b'\xf1\x8704E906027HD\xf1\x893742',
      b'\xf1\x8704E906027MA\xf1\x894958',
      b'\xf1\x8704L906021DT\xf1\x895520',
      b'\xf1\x8704L906021DT\xf1\x898127',
      b'\xf1\x8704L906021N \xf1\x895518',
      b'\xf1\x8704L906026BP\xf1\x897608',
      b'\xf1\x8704L906026NF\xf1\x899528',
      b'\xf1\x8704L906056CL\xf1\x893823',
      b'\xf1\x8704L906056CR\xf1\x895813',
      b'\xf1\x8704L906056HE\xf1\x893758',
      b'\xf1\x8704L906056HN\xf1\x896590',
      b'\xf1\x870EA906016A \xf1\x898343',
      b'\xf1\x870EA906016E \xf1\x894219',
      b'\xf1\x870EA906016F \xf1\x894238',
      b'\xf1\x870EA906016F \xf1\x895002',
      b'\xf1\x870EA906016Q \xf1\x895993',
      b'\xf1\x870EA906016S \xf1\x897207',
      b'\xf1\x875G0906259  \xf1\x890007',
      b'\xf1\x875G0906259J \xf1\x890002',
      b'\xf1\x875G0906259L \xf1\x890002',
      b'\xf1\x875G0906259N \xf1\x890003',
      b'\xf1\x875G0906259Q \xf1\x890002',
      b'\xf1\x875G0906259Q \xf1\x892313',
      b'\xf1\x875G0906259T \xf1\x890003',
      b'\xf1\x878V0906259H \xf1\x890002',
      b'\xf1\x878V0906259J \xf1\x890003',
      b'\xf1\x878V0906259K \xf1\x890001',
      b'\xf1\x878V0906259P \xf1\x890001',
      b'\xf1\x878V0906259Q \xf1\x890002',
      b'\xf1\x878V0906264F \xf1\x890003',
      b'\xf1\x878V0906264L \xf1\x890002',
      b'\xf1\x878V0906264M \xf1\x890001',
      b'\xf1\x878V09C0BB01 \xf1\x890001',
      b'\xf1\x8704E906024K \xf1\x899970',
    ],
    (Ecu.transmission, 0x7e1, None): [
      b'\xf1\x8709G927749AP\xf1\x892943',
      b'\xf1\x8709S927158A \xf1\x893585',
      b'\xf1\x870CW300040H \xf1\x890606',
      b'\xf1\x870CW300041H \xf1\x891010',
      b'\xf1\x870CW300042F \xf1\x891604',
      b'\xf1\x870CW300043B \xf1\x891601',
      b'\xf1\x870CW300044S \xf1\x894530',
      b'\xf1\x870CW300044T \xf1\x895245',
      b'\xf1\x870CW300045  \xf1\x894531',
      b'\xf1\x870CW300047D \xf1\x895261',
      b'\xf1\x870CW300048J \xf1\x890611',
      b'\xf1\x870D9300012  \xf1\x894904',
      b'\xf1\x870D9300012  \xf1\x894913',
      b'\xf1\x870D9300012  \xf1\x894937',
      b'\xf1\x870D9300012  \xf1\x895045',
      b'\xf1\x870D9300014M \xf1\x895004',
      b'\xf1\x870D9300020S \xf1\x895201',
      b'\xf1\x870D9300040A \xf1\x893613',
      b'\xf1\x870D9300040S \xf1\x894311',
      b'\xf1\x870D9300041H \xf1\x895220',
      b'\xf1\x870D9300041P \xf1\x894507',
      b'\xf1\x870DD300045K \xf1\x891120',
      b'\xf1\x870DD300046F \xf1\x891601',
      b'\xf1\x870GC300012A \xf1\x891403',
      b'\xf1\x870GC300014B \xf1\x892401',
      b'\xf1\x870GC300014B \xf1\x892405',
      b'\xf1\x870GC300020G \xf1\x892401',
      b'\xf1\x870GC300020G \xf1\x892403',
      b'\xf1\x870GC300020G \xf1\x892404',
      b'\xf1\x870GC300020N \xf1\x892804',
      b'\xf1\x870GC300043T \xf1\x899999',
    ],
    (Ecu.srs, 0x715, None): [
      b'\xf1\x875Q0959655AA\xf1\x890386\xf1\x82\x111413001113120043114317121C111C9113',
      b'\xf1\x875Q0959655AA\xf1\x890386\xf1\x82\x111413001113120053114317121C111C9113',
      b'\xf1\x875Q0959655AA\xf1\x890388\xf1\x82\x111413001113120043114317121C111C9113',
      b'\xf1\x875Q0959655AA\xf1\x890388\xf1\x82\x111413001113120043114417121411149113',
      b'\xf1\x875Q0959655AA\xf1\x890388\xf1\x82\x111413001113120053114317121C111C9113',
      b'\xf1\x875Q0959655BH\xf1\x890336\xf1\x82\x1314160011123300314211012230229333463100',
      b'\xf1\x875Q0959655BS\xf1\x890403\xf1\x82\x1314160011123300314240012250229333463100',
      b'\xf1\x875Q0959655BT\xf1\x890403\xf1\x82\x13141600111233003142404A2252229333463100',
      b'\xf1\x875Q0959655BT\xf1\x890403\xf1\x82\x13141600111233003142405A2252229333463100',
      b'\xf1\x875Q0959655C \xf1\x890361\xf1\x82\x111413001112120004110415121610169112',
      b'\xf1\x875Q0959655D \xf1\x890388\xf1\x82\x111413001113120006110417121A101A9113',
      b'\xf1\x875Q0959655J \xf1\x890830\xf1\x82\x13271112111312--071104171825102591131211',
      b'\xf1\x875Q0959655J \xf1\x890830\xf1\x82\x13271212111312--071104171838103891131211',
      b'\xf1\x875Q0959655J \xf1\x890830\xf1\x82\x13341512112212--071104172328102891131211',
      b'\xf1\x875Q0959655J \xf1\x890830\xf1\x82\x13272512111312--07110417182C102C91131211',
      b'\xf1\x875Q0959655M \xf1\x890361\xf1\x82\x111413001112120041114115121611169112',
      b'\xf1\x875Q0959655S \xf1\x890870\xf1\x82\x1315120011211200621143171717111791132111',
      b'\xf1\x875Q0959655S \xf1\x890870\xf1\x82\x1324230011211200061104171724102491132111',
      b'\xf1\x875Q0959655S \xf1\x890870\xf1\x82\x1324230011211200621143171724112491132111',
      b'\xf1\x875Q0959655S \xf1\x890870\xf1\x82\x1315120011211200061104171717101791132111',
      b'\xf1\x875Q0959655S \xf1\x890870\xf1\x82\x1324230011211200631143171724122491132111',
      b'\xf1\x875Q0959655T \xf1\x890825\xf1\x82\x13271200111312--071104171837103791132111',
      b'\xf1\x875Q0959655T \xf1\x890830\xf1\x82\x13271100111312--071104171826102691131211',
      b'\xf1\x875QD959655  \xf1\x890388\xf1\x82\x111413001113120006110417121D101D9112',
    ],
    (Ecu.eps, 0x712, None): [
      b'\xf1\x873Q0909144F \xf1\x895043\xf1\x82\x0561A01612A0',
      b'\xf1\x873Q0909144H \xf1\x895061\xf1\x82\x0566A0J612A1',
      b'\xf1\x873Q0909144J \xf1\x895063\xf1\x82\x0566A00514A1',
      b'\xf1\x873Q0909144J \xf1\x895063\xf1\x82\x0566A0J712A1',
      b'\xf1\x873Q0909144K \xf1\x895072\xf1\x82\x0571A0J714A1',
      b'\xf1\x873Q0909144L \xf1\x895081\xf1\x82\x0571A0JA15A1',
      b'\xf1\x873Q0909144M \xf1\x895082\xf1\x82\x0571A01A18A1',
      b'\xf1\x873Q0909144M \xf1\x895082\xf1\x82\x0571A0JA16A1',
      b'\xf1\x875Q0909143K \xf1\x892033\xf1\x820519A9040203',
      b'\xf1\x875Q0909144AA\xf1\x891081\xf1\x82\x0521A00441A1',
      b'\xf1\x875Q0909144AA\xf1\x891081\xf1\x82\x0521A00608A1',
      b'\xf1\x875Q0909144AA\xf1\x891081\xf1\x82\x0521A00641A1',
      b'\xf1\x875Q0909144AB\xf1\x891082\xf1\x82\x0521A00442A1',
      b'\xf1\x875Q0909144AB\xf1\x891082\xf1\x82\x0521A00642A1',
      b'\xf1\x875Q0909144AB\xf1\x891082\xf1\x82\x0521A07B05A1',
      b'\xf1\x875Q0909144L \xf1\x891021\xf1\x82\x0521A00602A0',
      b'\xf1\x875Q0909144L \xf1\x891021\xf1\x82\x0522A00402A0',
      b'\xf1\x875Q0909144L \xf1\x891021\xf1\x82\x0521A00502A0',
      b'\xf1\x875Q0909144P \xf1\x891043\xf1\x82\x0511A00403A0',
      b'\xf1\x875Q0909144R \xf1\x891061\xf1\x82\x0516A00604A1',
      b'\xf1\x875Q0909144S \xf1\x891063\xf1\x82\x0516A00404A1',
      b'\xf1\x875Q0909144S \xf1\x891063\xf1\x82\x0516A00604A1',
      b'\xf1\x875Q0909144S \xf1\x891063\xf1\x82\x0516A07A02A1',
      b'\xf1\x875Q0909144T \xf1\x891072\xf1\x82\x0521A00507A1',
      b'\xf1\x875Q0909144T \xf1\x891072\xf1\x82\x0521A07B04A1',
      b'\xf1\x875Q0909144T \xf1\x891072\xf1\x82\x0521A20B03A1',
      b'\xf1\x875QD909144B \xf1\x891072\xf1\x82\x0521A00507A1',
      b'\xf1\x875QM909144A \xf1\x891072\xf1\x82\x0521A20B03A1',
      b'\xf1\x875QM909144B \xf1\x891081\xf1\x82\x0521A00442A1',
      b'\xf1\x875QN909144A \xf1\x895081\xf1\x82\x0571A01A16A1',
      b'\xf1\x875QN909144A \xf1\x895081\xf1\x82\x0571A01A18A1',
      b'\xf1\x875QN909144A \xf1\x895081\xf1\x82\x0571A01A17A1',
      b'\xf1\x875QN909144B \xf1\x895082\xf1\x82\x0571A01A18A1',
      b'\xf1\x875Q0910143C \xf1\x892211\xf1\x82\x0567A2000400',
    ],
    (Ecu.fwdRadar, 0x757, None): [
      b'\xf1\x875Q0907567G \xf1\x890390\xf1\x82\x0101',
      b'\xf1\x875Q0907567J \xf1\x890396\xf1\x82\x0101',
      b'\xf1\x875Q0907572A \xf1\x890141\xf1\x82\x0101',
      b'\xf1\x875Q0907572B \xf1\x890200\xf1\x82\x0101',
      b'\xf1\x875Q0907572C \xf1\x890210\xf1\x82\x0101',
      b'\xf1\x875Q0907572D \xf1\x890304\xf1\x82\x0101',
      b'\xf1\x875Q0907572E \xf1\x89X310\xf1\x82\x0101',
      b'\xf1\x875Q0907572F \xf1\x890400\xf1\x82\x0101',
      b'\xf1\x875Q0907572G \xf1\x890571',
      b'\xf1\x875Q0907572H \xf1\x890620',
      b'\xf1\x875Q0907572J \xf1\x890654',
      b'\xf1\x875Q0907572P \xf1\x890682',
      b'\xf1\x875Q0907572R \xf1\x890771',
      b'\xf1\x875Q0907572S \xf1\x890780',
    ],
  },
  CAR.JETTA_MK7: {
    (Ecu.engine, 0x7e0, None): [
      b'\xf1\x8704E906024AK\xf1\x899937',
      b'\xf1\x8704E906024AS\xf1\x899912',
      b'\xf1\x8704E906024BC\xf1\x899971',
      b'\xf1\x8704E906024BG\xf1\x891057',
      b'\xf1\x8704E906024B \xf1\x895594',
      b'\xf1\x8704E906024C \xf1\x899970',
      b'\xf1\x8704E906024L \xf1\x895595',
      b'\xf1\x8704E906024L \xf1\x899970',
      b'\xf1\x8704E906027MS\xf1\x896223',
      b'\xf1\x875G0906259T \xf1\x890003',
    ],
    (Ecu.transmission, 0x7e1, None): [
      b'\xf1\x8709G927158BQ\xf1\x893545',
      b'\xf1\x8709S927158BS\xf1\x893642',
      b'\xf1\x8709S927158BS\xf1\x893694',
      b'\xf1\x8709S927158CK\xf1\x893770',
      b'\xf1\x8709S927158R \xf1\x893552',
      b'\xf1\x8709S927158R \xf1\x893587',
      b'\xf1\x870GC300020N \xf1\x892803',
    ],
    (Ecu.srs, 0x715, None): [
      b'\xf1\x875Q0959655AG\xf1\x890336\xf1\x82\02314171231313500314611011630169333463100',
      b'\xf1\x875Q0959655AG\xf1\x890338\xf1\x82\x1314171231313500314611011630169333463100',
      b'\xf1\x875Q0959655BM\xf1\x890403\xf1\x82\02314171231313500314642011650169333463100',
      b'\xf1\x875Q0959655BM\xf1\x890403\xf1\x82\02314171231313500314643011650169333463100',
      b'\xf1\x875Q0959655BR\xf1\x890403\xf1\x82\02311170031313300314240011150119333433100',
      b'\xf1\x875Q0959655BR\xf1\x890403\xf1\x82\02319170031313300314240011550159333463100',
      b'\xf1\x875Q0959655CB\xf1\x890421\xf1\x82\x1314171231313500314643021650169333613100',
      b'\xf1\x875Q0959655CB\xf1\x890421\xf1\x82\x1314171231313500314642021650169333613100',
    ],
    (Ecu.eps, 0x712, None): [
      b'\xf1\x873Q0909144M \xf1\x895082\xf1\x82\x0571A10A11A1',
      b'\xf1\x875QM909144B \xf1\x891081\xf1\x82\00521A10A01A1',
      b'\xf1\x875QM909144B \xf1\x891081\xf1\x82\x0521B00404A1',
      b'\xf1\x875QM909144C \xf1\x891082\xf1\x82\00521A00642A1',
      b'\xf1\x875QM909144C \xf1\x891082\xf1\x82\00521A10A01A1',
      b'\xf1\x875QN909144B \xf1\x895082\xf1\x82\00571A10A11A1',
    ],
    (Ecu.fwdRadar, 0x757, None): [
      b'\xf1\x875Q0907572N \xf1\x890681',
      b'\xf1\x875Q0907572P \xf1\x890682',
      b'\xf1\x875Q0907572R \xf1\x890771',
    ],
  },
  CAR.PASSAT_MK8: {
    (Ecu.engine, 0x7e0, None): [
      b'\xf1\x8703N906026E \xf1\x892114',
      b'\xf1\x8704E906023AH\xf1\x893379',
      b'\xf1\x8704L906026ET\xf1\x891990',
      b'\xf1\x8704L906026GA\xf1\x892013',
      b'\xf1\x8704L906026KD\xf1\x894798',
      b'\xf1\x873G0906264  \xf1\x890004',
    ],
    (Ecu.transmission, 0x7e1, None): [
      b'\xf1\x870CW300043H \xf1\x891601',
      b'\xf1\x870CW300048R \xf1\x890610',
      b'\xf1\x870D9300014L \xf1\x895002',
      b'\xf1\x870D9300041A \xf1\x894801',
      b'\xf1\x870DD300045T \xf1\x891601',
      b'\xf1\x870DL300011H \xf1\x895201',
      b'\xf1\x870GC300042H \xf1\x891404',
    ],
    (Ecu.srs, 0x715, None): [
      b'\xf1\x873Q0959655AE\xf1\x890195\xf1\x82\r56140056130012416612124111',
      b'\xf1\x873Q0959655AN\xf1\x890306\xf1\x82\r58160058140013036914110311',
      b'\xf1\x873Q0959655BA\xf1\x890195\xf1\x82\r56140056130012516612125111',
      b'\xf1\x873Q0959655BB\xf1\x890195\xf1\x82\r56140056130012026612120211',
      b'\xf1\x873Q0959655BK\xf1\x890703\xf1\x82\0165915005914001344701311442900',
      b'\xf1\x873Q0959655CN\xf1\x890720\xf1\x82\x0e5915005914001305701311052900',
      b'\xf1\x875Q0959655S \xf1\x890870\xf1\x82\02315120011111200631145171716121691132111',
    ],
    (Ecu.eps, 0x712, None): [
      b'\xf1\x873Q0909144J \xf1\x895063\xf1\x82\x0566B00611A1',
      b'\xf1\x875Q0909143M \xf1\x892041\xf1\x820522B0060803',
      b'\xf1\x875Q0909143M \xf1\x892041\xf1\x820522B0080803',
      b'\xf1\x875Q0909144AB\xf1\x891082\xf1\x82\00521B00606A1',
      b'\xf1\x875Q0909144S \xf1\x891063\xf1\x82\00516B00501A1',
      b'\xf1\x875Q0909144T \xf1\x891072\xf1\x82\00521B00703A1',
      b'\xf1\x875Q0910143C \xf1\x892211\xf1\x82\x0567B0020600',
    ],
    (Ecu.fwdRadar, 0x757, None): [
      b'\xf1\x873Q0907572A \xf1\x890130',
      b'\xf1\x873Q0907572B \xf1\x890192',
      b'\xf1\x873Q0907572C \xf1\x890195',
      b'\xf1\x873Q0907572C \xf1\x890196',
      b'\xf1\x875Q0907572R \xf1\x890771',
    ],
  },
  CAR.PASSAT_NMS: {
    (Ecu.engine, 0x7e0, None): [
      b'\xf1\x8706K906016C \xf1\x899609',
      b'\xf1\x8706K906016G \xf1\x891124',
      b'\xf1\x8706K906071BJ\xf1\x894891',
    ],
    (Ecu.transmission, 0x7e1, None): [
      b'\xf1\x8709G927158AB\xf1\x893318',
      b'\xf1\x8709G927158BD\xf1\x893121',
      b'\xf1\x8709G927158FQ\xf1\x893745',
    ],
    (Ecu.srs, 0x715, None): [
      b'\xf1\x87561959655  \xf1\x890210\xf1\x82\02212121111113000102011--121012--101312',
      b'\xf1\x87561959655C \xf1\x890508\xf1\x82\02215141111121100314919--153015--304831',
    ],
    (Ecu.fwdRadar, 0x757, None): [
      b'\xf1\x87561907567A \xf1\x890132',
      b'\xf1\x877N0907572C \xf1\x890211\xf1\x82\00152',
    ],
  },
  CAR.POLO_MK6: {
    (Ecu.engine, 0x7e0, None): [
      b'\xf1\x8704C906025H \xf1\x895177',
    ],
    (Ecu.transmission, 0x7e1, None): [
      b'\xf1\x870CW300050D \xf1\x891908',
    ],
    (Ecu.srs, 0x715, None): [
      b'\xf1\x872Q0959655AJ\xf1\x890250\xf1\x82\x1248130411110416--04040404784811152H14',
    ],
    (Ecu.eps, 0x712, None): [
      b'\xf1\x872Q1909144M \xf1\x896041',
    ],
    (Ecu.fwdRadar, 0x757, None): [
      b'\xf1\x872Q0907572R \xf1\x890372',
    ],
  },
  CAR.TAOS_MK1: {
    (Ecu.engine, 0x7e0, None): [
      b'\xf1\x8704E906027NJ\xf1\x891445',
      b'\xf1\x8705E906013E \xf1\x891624',
    ],
    (Ecu.transmission, 0x7e1, None): [
      b'\xf1\x8709S927158BL\xf1\x893791',
      b'\xf1\x8709S927158FF\xf1\x893876',
    ],
    (Ecu.srs, 0x715, None): [
      b'\xf1\x875Q0959655CB\xf1\x890421\xf1\x82\x1311111111333500314646021450149333613100',
      b'\xf1\x875Q0959655CE\xf1\x890421\xf1\x82\x1311110011333300314240021350139333613100',
    ],
    (Ecu.eps, 0x712, None): [
      b'\xf1\x875QM909144C \xf1\x891082\xf1\x82\x0521060405A1',
      b'\xf1\x875QM909144C \xf1\x891082\xf1\x82\x0521060605A1',
    ],
    (Ecu.fwdRadar, 0x757, None): [
      b'\xf1\x872Q0907572T \xf1\x890383',
    ],
  },
  CAR.TCROSS_MK1: {
    (Ecu.engine, 0x7e0, None): [
      b'\xf1\x8704C906025AK\xf1\x897053',
    ],
    (Ecu.transmission, 0x7e1, None): [
      b'\xf1\x870CW300050E \xf1\x891903',
    ],
    (Ecu.srs, 0x715, None): [
      b'\xf1\x872Q0959655AJ\xf1\x890250\xf1\x82\02212130411110411--04041104141311152H14',
    ],
    (Ecu.eps, 0x712, None): [
      b'\xf1\x872Q1909144M \xf1\x896041',
    ],
    (Ecu.fwdRadar, 0x757, None): [
      b'\xf1\x872Q0907572T \xf1\x890383',
    ],
  },
  CAR.TIGUAN_MK2: {
    (Ecu.engine, 0x7e0, None): [
      b'\xf1\x8704E906027NB\xf1\x899504',
      b'\xf1\x8704L906026EJ\xf1\x893661',
      b'\xf1\x8704L906027G \xf1\x899893',
      b'\xf1\x875N0906259  \xf1\x890002',
      b'\xf1\x875NA907115E \xf1\x890005',
      b'\xf1\x8783A907115B \xf1\x890005',
      b'\xf1\x8783A907115G \xf1\x890001',
    ],
    (Ecu.transmission, 0x7e1, None): [
      b'\xf1\x8709G927158DT\xf1\x893698',
      b'\xf1\x8709G927158GC\xf1\x893821',
      b'\xf1\x8709G927158GD\xf1\x893820',
      b'\xf1\x870D9300043  \xf1\x895202',
      b'\xf1\x870DL300011N \xf1\x892001',
      b'\xf1\x870DL300011N \xf1\x892012',
      b'\xf1\x870DL300013A \xf1\x893005',
      b'\xf1\x870DL300013G \xf1\x892119',
      b'\xf1\x870DL300013G \xf1\x892120',
    ],
    (Ecu.srs, 0x715, None): [
      b'\xf1\x875Q0959655AR\xf1\x890317\xf1\x82\02331310031333334313132573732379333313100',
      b'\xf1\x875Q0959655BM\xf1\x890403\xf1\x82\02316143231313500314641011750179333423100',
      b'\xf1\x875Q0959655BT\xf1\x890403\xf1\x82\02312110031333300314240583752379333423100',
      b'\xf1\x875Q0959655BT\xf1\x890403\xf1\x82\02331310031333336313140013950399333423100',
      b'\xf1\x875Q0959655BT\xf1\x890403\xf1\x82\x1331310031333334313140013750379333423100',
      b'\xf1\x875Q0959655BT\xf1\x890403\xf1\x82\x1331310031333334313140573752379333423100',
      b'\xf1\x875Q0959655CB\xf1\x890421\xf1\x82\x1316143231313500314647021750179333613100',
    ],
    (Ecu.eps, 0x712, None): [
      b'\xf1\x875Q0909143M \xf1\x892041\xf1\x820529A6060603',
      b'\xf1\x875Q0909144AB\xf1\x891082\xf1\x82\x0521A60604A1',
      b'\xf1\x875Q0910143C \xf1\x892211\xf1\x82\x0567A6000600',
      b'\xf1\x875QF909144B \xf1\x895582\xf1\x82\00571A60634A1',
      b'\xf1\x875QM909144B \xf1\x891081\xf1\x82\x0521A60604A1',
      b'\xf1\x875QM909144C \xf1\x891082\xf1\x82\x0521A60604A1',
      b'\xf1\x875QM909144C \xf1\x891082\xf1\x82\00521A60804A1',
    ],
    (Ecu.fwdRadar, 0x757, None): [
      b'\xf1\x872Q0907572AA\xf1\x890396',
      b'\xf1\x872Q0907572J \xf1\x890156',
      b'\xf1\x872Q0907572Q \xf1\x890342',
      b'\xf1\x872Q0907572R \xf1\x890372',
      b'\xf1\x872Q0907572T \xf1\x890383',
    ],
  },
  CAR.TOURAN_MK2: {
    (Ecu.engine, 0x7e0, None): [
      b'\xf1\x8704L906026HM\xf1\x893017',
    ],
    (Ecu.transmission, 0x7e1, None): [
      b'\xf1\x870CW300041E \xf1\x891005',
    ],
    (Ecu.srs, 0x715, None): [
      b'\xf1\x875Q0959655AS\xf1\x890318\xf1\x82\023363500213533353141324C4732479333313100',
    ],
    (Ecu.eps, 0x712, None): [
      b'\xf1\x875Q0909143P \xf1\x892051\xf1\x820531B0062105',
    ],
    (Ecu.fwdRadar, 0x757, None): [
      b'\xf1\x873Q0907572C \xf1\x890195',
    ],
  },
  CAR.TRANSPORTER_T61: {
    (Ecu.engine, 0x7e0, None): [
      b'\xf1\x8704L906057AP\xf1\x891186',
      b'\xf1\x8704L906057N \xf1\x890413',
    ],
    (Ecu.transmission, 0x7e1, None): [
      b'\xf1\x870BT300012G \xf1\x893102',
      b'\xf1\x870BT300012E \xf1\x893105',
    ],
    (Ecu.srs, 0x715, None): [
      b'\xf1\x872Q0959655AE\xf1\x890506\xf1\x82\02316170411110411--04041704161611152S1411',
      b'\xf1\x872Q0959655AF\xf1\x890506\xf1\x82\x1316171111110411--04041711121211152S1413',
    ],
    (Ecu.eps, 0x712, None): [
      b'\xf1\x877LA909144F \xf1\x897150\xf1\x82\005323A5519A2',
    ],
    (Ecu.fwdRadar, 0x757, None): [
      b'\xf1\x872Q0907572R \xf1\x890372',
    ],
  },
  CAR.TROC_MK1: {
    (Ecu.engine, 0x7e0, None): [
      b'\xf1\x8705E906018AT\xf1\x899640',
    ],
    (Ecu.transmission, 0x7e1, None): [
      b'\xf1\x870CW300051M \xf1\x891925',
    ],
    (Ecu.srs, 0x715, None): [
      b'\xf1\x875Q0959655CG\xf1\x890421\xf1\x82\x13111100123333003142404M1152119333613100',
    ],
    (Ecu.eps, 0x712, None): [
      b'\xf1\x875Q0909144AB\xf1\x891082\xf1\x82\x0521060405A1',
    ],
    (Ecu.fwdRadar, 0x757, None): [
      b'\xf1\x872Q0907572T \xf1\x890383',
    ],
  },
  CAR.AUDI_A3_MK3: {
    (Ecu.engine, 0x7e0, None): [
      b'\xf1\x8704E906023AN\xf1\x893695',
      b'\xf1\x8704E906023AR\xf1\x893440',
      b'\xf1\x8704E906023BL\xf1\x895190',
      b'\xf1\x8704E906027CJ\xf1\x897798',
      b'\xf1\x8704L997022N \xf1\x899459',
      b'\xf1\x875G0906259L \xf1\x890002',
      b'\xf1\x875G0906259Q \xf1\x890002',
      b'\xf1\x878V0906259F \xf1\x890002',
      b'\xf1\x878V0906259K \xf1\x890001',
      b'\xf1\x878V0906264B \xf1\x890003',
      b'\xf1\x878V0907115B \xf1\x890007',
      b'\xf1\x878V0907404A \xf1\x890005',
    ],
    (Ecu.transmission, 0x7e1, None): [
      b'\xf1\x870CW300044T \xf1\x895245',
      b'\xf1\x870CW300048  \xf1\x895201',
      b'\xf1\x870D9300012  \xf1\x894912',
      b'\xf1\x870D9300013B \xf1\x894931',
      b'\xf1\x870D9300041N \xf1\x894512',
      b'\xf1\x870D9300043T \xf1\x899699',
      b'\xf1\x870DD300046A \xf1\x891602',
      b'\xf1\x870DD300046F \xf1\x891602',
      b'\xf1\x870DD300046G \xf1\x891601',
      b'\xf1\x870DL300012E \xf1\x892012',
      b'\xf1\x870GC300013M \xf1\x892402',
      b'\xf1\x870GC300042J \xf1\x891402',
    ],
    (Ecu.srs, 0x715, None): [
      b'\xf1\x875Q0959655AB\xf1\x890388\xf1\x82\0211111001111111206110412111321139114',
      b'\xf1\x875Q0959655AM\xf1\x890315\xf1\x82\x1311111111111111311411011231129321212100',
      b'\xf1\x875Q0959655BJ\xf1\x890339\xf1\x82\x1311110011131100311111011731179321342100',
      b'\xf1\x875Q0959655J \xf1\x890825\xf1\x82\023111112111111--171115141112221291163221',
      b'\xf1\x875Q0959655J \xf1\x890830\xf1\x82\023121111111211--261117141112231291163221',
      b'\xf1\x875Q0959655J \xf1\x890830\xf1\x82\x13121111111111--341117141212231291163221',
      b'\xf1\x875Q0959655N \xf1\x890361\xf1\x82\0211212001112110004110411111421149114',
      b'\xf1\x875Q0959655N \xf1\x890361\xf1\x82\0211212001112111104110411111521159114',
    ],
    (Ecu.eps, 0x712, None): [
      b'\xf1\x873Q0909144H \xf1\x895061\xf1\x82\00566G0HA14A1',
      b'\xf1\x873Q0909144K \xf1\x895072\xf1\x82\x0571G0HA16A1',
      b'\xf1\x873Q0909144L \xf1\x895081\xf1\x82\x0571G0JA14A1',
      b'\xf1\x875Q0909144AB\xf1\x891082\xf1\x82\00521G0G809A1',
      b'\xf1\x875Q0909144P \xf1\x891043\xf1\x82\00503G00303A0',
      b'\xf1\x875Q0909144P \xf1\x891043\xf1\x82\00503G00803A0',
      b'\xf1\x875Q0909144R \xf1\x891061\xf1\x82\00516G00804A1',
      b'\xf1\x875Q0909144T \xf1\x891072\xf1\x82\00521G00807A1',
    ],
    (Ecu.fwdRadar, 0x757, None): [
      b'\xf1\x875Q0907567N \xf1\x890400\xf1\x82\00101',
      b'\xf1\x875Q0907572D \xf1\x890304\xf1\x82\00101',
      b'\xf1\x875Q0907572G \xf1\x890571',
      b'\xf1\x875Q0907572H \xf1\x890620',
      b'\xf1\x875Q0907572P \xf1\x890682',
    ],
  },
  CAR.AUDI_Q2_MK1: {
    (Ecu.engine, 0x7e0, None): [
      b'\xf1\x8704E906027JT\xf1\x894145',
    ],
    (Ecu.transmission, 0x7e1, None): [
      b'\xf1\x870CW300041F \xf1\x891006',
    ],
    (Ecu.srs, 0x715, None): [
      b'\xf1\x875Q0959655BD\xf1\x890336\xf1\x82\x1311111111111100311211011231129321312111',
    ],
    (Ecu.eps, 0x712, None): [
      b'\xf1\x873Q0909144K \xf1\x895072\xf1\x82\x0571F60511A1',
    ],
    (Ecu.fwdRadar, 0x757, None): [
      b'\xf1\x872Q0907572M \xf1\x890233',
    ],
  },
  CAR.AUDI_Q3_MK2: {
    (Ecu.engine, 0x7e0, None): [
      b'\xf1\x8705E906018N \xf1\x899970',
      b'\xf1\x8783A906259  \xf1\x890001',
      b'\xf1\x8783A906259  \xf1\x890005',
    ],
    (Ecu.transmission, 0x7e1, None): [
      b'\xf1\x8709G927158CN\xf1\x893608',
      b'\xf1\x870GC300046F \xf1\x892701',
    ],
    (Ecu.srs, 0x715, None): [
      b'\xf1\x875Q0959655BF\xf1\x890403\xf1\x82\x1321211111211200311121232152219321422111',
      b'\xf1\x875Q0959655CC\xf1\x890421\xf1\x82\x131111111111120031111237116A119321532111',
    ],
    (Ecu.eps, 0x712, None): [
      b'\xf1\x875Q0910143C \xf1\x892211\xf1\x82\x0567G6000300',
      b'\xf1\x875Q0910143C \xf1\x892211\xf1\x82\x0567G6000800',
    ],
    (Ecu.fwdRadar, 0x757, None): [
      b'\xf1\x872Q0907572R \xf1\x890372',
      b'\xf1\x872Q0907572T \xf1\x890383',
    ],
  },
  CAR.SEAT_ATECA_MK1: {
    (Ecu.engine, 0x7e0, None): [
      b'\xf1\x8704E906027KA\xf1\x893749',
    ],
    (Ecu.transmission, 0x7e1, None): [
      b'\xf1\x870D9300014S \xf1\x895202',
    ],
    (Ecu.srs, 0x715, None): [
      b'\xf1\x873Q0959655BH\xf1\x890703\xf1\x82\0161212001211001305121211052900',
    ],
    (Ecu.eps, 0x712, None): [
      b'\xf1\x873Q0909144L \xf1\x895081\xf1\x82\00571N60511A1',
    ],
    (Ecu.fwdRadar, 0x757, None): [
      b'\xf1\x872Q0907572M \xf1\x890233',
    ],
  },
  CAR.SEAT_LEON_MK3: {
    (Ecu.engine, 0x7e0, None): [
      b'\xf1\x8704L906021EL\xf1\x897542',
      b'\xf1\x8704L906026BP\xf1\x891198',
      b'\xf1\x8704L906026BP\xf1\x897608',
      b'\xf1\x8705E906018AS\xf1\x899596',
    ],
    (Ecu.transmission, 0x7e1, None): [
      b'\xf1\x870CW300050J \xf1\x891908',
      b'\xf1\x870D9300042M \xf1\x895016',
    ],
    (Ecu.srs, 0x715, None): [
      b'\xf1\x873Q0959655AC\xf1\x890189\xf1\x82\r11110011110011021511110200',
      b'\xf1\x873Q0959655AS\xf1\x890200\xf1\x82\r12110012120012021612110200',
      b'\xf1\x873Q0959655CM\xf1\x890720\xf1\x82\0161312001313001305171311052900',
    ],
    (Ecu.eps, 0x712, None): [
      b'\xf1\x875Q0909144AB\xf1\x891082\xf1\x82\00521N01342A1',
      b'\xf1\x875Q0909144P \xf1\x891043\xf1\x82\00511N01805A0',
      b'\xf1\x875Q0909144T \xf1\x891072\xf1\x82\00521N05808A1',
    ],
    (Ecu.fwdRadar, 0x757, None): [
      b'\xf1\x875Q0907572B \xf1\x890200\xf1\x82\00101',
      b'\xf1\x875Q0907572H \xf1\x890620',
      b'\xf1\x875Q0907572P \xf1\x890682',
    ],
  },
  CAR.SKODA_KAMIQ_MK1: {
    (Ecu.engine, 0x7e0, None): [
      b'\xf1\x8705C906032M \xf1\x891333',
    ],
    (Ecu.transmission, 0x7e1, None): [
      b'\xf1\x870CW300020  \xf1\x891906',
    ],
    (Ecu.srs, 0x715, None): [
      b'\xf1\x872Q0959655AM\xf1\x890351\xf1\x82\0222221042111042121040404042E2711152H14',
    ],
    (Ecu.eps, 0x712, None): [
      b'\xf1\x872Q1909144M \xf1\x896041',
    ],
    (Ecu.fwdRadar, 0x757, None): [
      b'\xf1\x872Q0907572T \xf1\x890383',
    ],
  },
  CAR.SKODA_KAROQ_MK1: {
    (Ecu.engine, 0x7e0, None): [
      b'\xf1\x8705E906018P \xf1\x896020',
      b'\xf1\x8705L906022BS\xf1\x890913',
    ],
    (Ecu.transmission, 0x7e1, None): [
      b'\xf1\x870CW300041S \xf1\x891615',
      b'\xf1\x870GC300014L \xf1\x892802',
    ],
    (Ecu.srs, 0x715, None): [
      b'\xf1\x873Q0959655BH\xf1\x890712\xf1\x82\0161213001211001101131122012100',
      b'\xf1\x873Q0959655DE\xf1\x890731\xf1\x82\x0e1213001211001101131121012J00',
    ],
    (Ecu.eps, 0x712, None): [
      b'\xf1\x875Q0910143C \xf1\x892211\xf1\x82\00567T6100500',
      b'\xf1\x875Q0910143C \xf1\x892211\xf1\x82\x0567T6100700',
    ],
    (Ecu.fwdRadar, 0x757, None): [
      b'\xf1\x872Q0907572M \xf1\x890233',
      b'\xf1\x872Q0907572T \xf1\x890383',
    ],
  },
  CAR.SKODA_KODIAQ_MK1: {
    (Ecu.engine, 0x7e0, None): [
      b'\xf1\x8704E906027DD\xf1\x893123',
      b'\xf1\x8704L906026DE\xf1\x895418',
      b'\xf1\x875NA907115E \xf1\x890003',
    ],
    (Ecu.transmission, 0x7e1, None): [
      b'\xf1\x870D9300043  \xf1\x895202',
      b'\xf1\x870DL300012M \xf1\x892107',
      b'\xf1\x870DL300012N \xf1\x892110',
      b'\xf1\x870DL300013G \xf1\x892119',
    ],
    (Ecu.srs, 0x715, None): [
      b'\xf1\x873Q0959655BJ\xf1\x890703\xf1\x82\0161213001211001205212111052100',
      b'\xf1\x873Q0959655CN\xf1\x890720\xf1\x82\0161213001211001205212112052100',
      b'\xf1\x873Q0959655CQ\xf1\x890720\xf1\x82\x0e1213111211001205212112052111',
    ],
    (Ecu.eps, 0x712, None): [
      b'\xf1\x875Q0909143P \xf1\x892051\xf1\x820527T6050405',
      b'\xf1\x875Q0909143P \xf1\x892051\xf1\x820527T6060405',
      b'\xf1\x875Q0910143C \xf1\x892211\xf1\x82\x0567T600G600',
    ],
    (Ecu.fwdRadar, 0x757, None): [
      b'\xf1\x872Q0907572Q \xf1\x890342',
      b'\xf1\x872Q0907572R \xf1\x890372',
    ],
  },
  CAR.SKODA_OCTAVIA_MK3: {
    (Ecu.engine, 0x7e0, None): [
      b'\xf1\x8704E906016ER\xf1\x895823',
      b'\xf1\x8704E906027HD\xf1\x893742',
      b'\xf1\x8704E906027MH\xf1\x894786',
      b'\xf1\x8704L906021DT\xf1\x898127',
      b'\xf1\x8704L906026BS\xf1\x891541',
      b'\xf1\x875G0906259C \xf1\x890002',
    ],
    (Ecu.transmission, 0x7e1, None): [
      b'\xf1\x870CW300041L \xf1\x891601',
      b'\xf1\x870CW300041N \xf1\x891605',
      b'\xf1\x870CW300043B \xf1\x891601',
      b'\xf1\x870D9300041C \xf1\x894936',
      b'\xf1\x870D9300041J \xf1\x894902',
      b'\xf1\x870D9300041P \xf1\x894507',
    ],
    (Ecu.srs, 0x715, None): [
      b'\xf1\x873Q0959655AC\xf1\x890200\xf1\x82\r11120011100010022212110200',
      b'\xf1\x873Q0959655AQ\xf1\x890200\xf1\x82\r11120011100010312212113100',
      b'\xf1\x873Q0959655AS\xf1\x890200\xf1\x82\r11120011100010022212110200',
      b'\xf1\x873Q0959655BH\xf1\x890703\xf1\x82\0163221003221002105755331052100',
      b'\xf1\x873Q0959655CN\xf1\x890720\xf1\x82\x0e3221003221002105755331052100',
      b'\xf1\x875QD959655  \xf1\x890388\xf1\x82\x111101000011110006110411111111119111',
    ],
    (Ecu.eps, 0x712, None): [
      b'\xf1\x873Q0909144J \xf1\x895063\xf1\x82\00566A01513A1',
      b'\xf1\x875Q0909144AA\xf1\x891081\xf1\x82\00521T00403A1',
      b'\xf1\x875Q0909144AB\xf1\x891082\xf1\x82\x0521T00403A1',
      b'\xf1\x875QD909144E \xf1\x891081\xf1\x82\x0521T00503A1',
      b'\xf1\x875Q0909144R \xf1\x891061\xf1\x82\x0516A00604A1',
    ],
    (Ecu.fwdRadar, 0x757, None): [
      b'\xf1\x875Q0907572D \xf1\x890304\xf1\x82\x0101',
      b'\xf1\x875Q0907572F \xf1\x890400\xf1\x82\00101',
      b'\xf1\x875Q0907572J \xf1\x890654',
      b'\xf1\x875Q0907572P \xf1\x890682',
      b'\xf1\x875Q0907572R \xf1\x890771',
    ],
  },
  CAR.SKODA_SCALA_MK1: {
    (Ecu.engine, 0x7e0, None): [
      b'\xf1\x8704C906025AK\xf1\x897053',
    ],
    (Ecu.transmission, 0x7e1, None): [
      b'\xf1\x870CW300050  \xf1\x891709',
    ],
    (Ecu.srs, 0x715, None): [
      b'\xf1\x872Q0959655AM\xf1\x890351\xf1\x82\022111104111104112104040404111111112H14',
    ],
    (Ecu.eps, 0x712, None): [
      b'\xf1\x872Q1909144M \xf1\x896041',
    ],
    (Ecu.fwdRadar, 0x757, None): [
      b'\xf1\x872Q0907572R \xf1\x890372',
    ],
  },
  CAR.SKODA_SUPERB_MK3: {
    (Ecu.engine, 0x7e0, None): [
      b'\xf1\x8704L906026FP\xf1\x891196',
      b'\xf1\x8704L906026KB\xf1\x894071',
      b'\xf1\x8704L906026KD\xf1\x894798',
      b'\xf1\x873G0906259B \xf1\x890002',
      b'\xf1\x873G0906264A \xf1\x890002',
    ],
    (Ecu.transmission, 0x7e1, None): [
      b'\xf1\x870CW300042H \xf1\x891601',
      b'\xf1\x870D9300011T \xf1\x894801',
      b'\xf1\x870D9300012  \xf1\x894940',
      b'\xf1\x870GC300043  \xf1\x892301',
    ],
    (Ecu.srs, 0x715, None): [
      b'\xf1\x875Q0959655AE\xf1\x890130\xf1\x82\022111200111121001121118112231292221111',
      b'\xf1\x875Q0959655AK\xf1\x890130\xf1\x82\022111200111121001121110012211292221111',
      b'\xf1\x875Q0959655BH\xf1\x890336\xf1\x82\02331310031313100313131013141319331413100',
    ],
    (Ecu.eps, 0x712, None): [
      b'\xf1\x875Q0909143K \xf1\x892033\xf1\x820514UZ070203',
      b'\xf1\x875Q0909143M \xf1\x892041\xf1\x820522UZ070303',
      b'\xf1\x875Q0910143B \xf1\x892201\xf1\x82\00563UZ060700',
      b'\xf1\x875Q0910143B \xf1\x892201\xf1\x82\x0563UZ060600',
      b'\xf1\x875Q0910143C \xf1\x892211\xf1\x82\x0567UZ070600',
    ],
    (Ecu.fwdRadar, 0x757, None): [
      b'\xf1\x873Q0907572B \xf1\x890192',
      b'\xf1\x873Q0907572B \xf1\x890194',
      b'\xf1\x873Q0907572C \xf1\x890195',
    ],
  },
}<|MERGE_RESOLUTION|>--- conflicted
+++ resolved
@@ -15,27 +15,21 @@
 
 
 class CarControllerParams:
-<<<<<<< HEAD
   HCA_STEP = 2                   # HCA_01/HCA_1 message frequency 50Hz
   MQB_LDW_STEP = 10              # LDW_02 message frequency 10Hz on MQB
   PQ_LDW_STEP = 5                # LDW_1 message frequency 20Hz on PQ35/PQ46/NMS
   GRA_ACC_STEP = 3               # GRA_ACC_01/GRA_Neu message frequency 33Hz
   ACC_CONTROL_STEP = 2           # ACC_System frequency 50Hz
   ACC_HUD_STEP = 4               # ACC_GRA_Anziege frequency 25Hz
-=======
-  HCA_STEP = 2                   # HCA_01 message frequency 50Hz
-  LDW_STEP = 10                  # LDW_02 message frequency 10Hz
-  GRA_ACC_STEP = 3               # GRA_ACC_01 message frequency 33Hz
->>>>>>> 0574b850
 
   # Observed documented MQB limits: 3.00 Nm max, rate of change 5.00 Nm/sec.
   # Limiting rate-of-change based on real-world testing and Comma's safety
   # requirements for minimum time to lane departure.
   STEER_MAX = 300                # Max heading control assist torque 3.00 Nm
   # FIXME: test hack for PQ torque tuning, need a mechanism to set this for torque tuning only if accepted
-  STEER_DELTA_UP = 10            # Max HCA reached in 1.50s (STEER_MAX / (50Hz * 1.50))
+  STEER_DELTA_UP = 6             # Max HCA reached in 1.00s (STEER_MAX / (50Hz * 1.00))
   STEER_DELTA_DOWN = 10          # Min HCA reached in 0.60s (STEER_MAX / (50Hz * 0.60))
-  STEER_DRIVER_ALLOWANCE = 60
+  STEER_DRIVER_ALLOWANCE = 80
   STEER_DRIVER_MULTIPLIER = 3    # weight driver torque heavily
   STEER_DRIVER_FACTOR = 1        # from dbc
 
@@ -72,19 +66,6 @@
   Button(car.CarState.ButtonEvent.Type.gapAdjustCruise, "GRA_Neu", "GRA_Zeitluecke", [1]),
 ]
 
-<<<<<<< HEAD
-=======
-
-MQB_BUTTONS = [
-  Button(car.CarState.ButtonEvent.Type.setCruise, "GRA_ACC_01", "GRA_Tip_Setzen", [1]),
-  Button(car.CarState.ButtonEvent.Type.resumeCruise, "GRA_ACC_01", "GRA_Tip_Wiederaufnahme", [1]),
-  Button(car.CarState.ButtonEvent.Type.accelCruise, "GRA_ACC_01", "GRA_Tip_Hoch", [1]),
-  Button(car.CarState.ButtonEvent.Type.decelCruise, "GRA_ACC_01", "GRA_Tip_Runter", [1]),
-  Button(car.CarState.ButtonEvent.Type.cancel, "GRA_ACC_01", "GRA_Abbrechen", [1]),
-  Button(car.CarState.ButtonEvent.Type.gapAdjustCruise, "GRA_ACC_01", "GRA_Verstellung_Zeitluecke", [1]),
-]
-
->>>>>>> 0574b850
 
 MQB_LDW_MESSAGES = {
   "none": 0,                            # Nothing to display
