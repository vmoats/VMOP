from collections import namedtuple
from dataclasses import dataclass, field
from enum import Enum, IntFlag

from cereal import car
from panda.python import uds
from opendbc.can.can_define import CANDefine
from openpilot.common.conversions import Conversions as CV
from openpilot.selfdrive.car import dbc_dict, CarSpecs, DbcDict, PlatformConfig, Platforms
from openpilot.selfdrive.car.docs_definitions import CarFootnote, CarHarness, CarDocs, CarParts, Column, \
                                           Device
from openpilot.selfdrive.car.fw_query_definitions import FwQueryConfig, Request, p16

Ecu = car.CarParams.Ecu
NetworkLocation = car.CarParams.NetworkLocation
TransmissionType = car.CarParams.TransmissionType
GearShifter = car.CarState.GearShifter
Button = namedtuple('Button', ['event_type', 'can_addr', 'can_msg', 'values'])


class CarControllerParams:
  STEER_STEP = 2                           # HCA_01/HCA_1 message frequency 50Hz
  ACC_CONTROL_STEP = 2                     # ACC_06/ACC_07/ACC_System frequency 50Hz

  # Documented lateral limits: 3.00 Nm max, rate of change 5.00 Nm/sec.
  # MQB vs PQ maximums are shared, but rate-of-change limited differently
  # based on safety requirements driven by lateral accel testing.

  STEER_MAX = 300                          # Max heading control assist torque 3.00 Nm
  STEER_DRIVER_MULTIPLIER = 3              # weight driver torque heavily
  STEER_DRIVER_FACTOR = 1                  # from dbc

  STEER_TIME_MAX = 360                     # Max time that EPS allows uninterrupted HCA steering control
  STEER_TIME_ALERT = STEER_TIME_MAX - 10   # If mitigation fails, time to soft disengage before EPS timer expires
  STEER_TIME_STUCK_TORQUE = 1.9            # EPS limits same torque to 6 seconds, reset timer 3x within that period

  ACCEL_MAX = 2.0                          # 2.0 m/s max acceleration
  ACCEL_MIN = -3.5                         # 3.5 m/s max deceleration

  def __init__(self, CP):
    can_define = CANDefine(DBC[CP.carFingerprint]["pt"])

    if CP.flags & VolkswagenFlags.PQ:
      self.LDW_STEP = 5                   # LDW_1 message frequency 20Hz
      self.ACC_HUD_STEP = 4               # ACC_GRA_Anzeige frequency 25Hz
      self.STEER_DRIVER_ALLOWANCE = 80    # Driver intervention threshold 0.8 Nm
      self.STEER_DELTA_UP = 6             # Max HCA reached in 1.00s (STEER_MAX / (50Hz * 1.00))
      self.STEER_DELTA_DOWN = 10          # Min HCA reached in 0.60s (STEER_MAX / (50Hz * 0.60))

      if CP.transmissionType == TransmissionType.automatic:
        self.shifter_values = can_define.dv["Getriebe_1"]["Waehlhebelposition__Getriebe_1_"]
      self.hca_status_values = can_define.dv["Lenkhilfe_2"]["LH2_Sta_HCA"]

      self.BUTTONS = [
        Button(car.CarState.ButtonEvent.Type.setCruise, "GRA_Neu", "GRA_Neu_Setzen", [1]),
        Button(car.CarState.ButtonEvent.Type.resumeCruise, "GRA_Neu", "GRA_Recall", [1]),
        Button(car.CarState.ButtonEvent.Type.accelCruise, "GRA_Neu", "GRA_Up_kurz", [1]),
        Button(car.CarState.ButtonEvent.Type.decelCruise, "GRA_Neu", "GRA_Down_kurz", [1]),
        Button(car.CarState.ButtonEvent.Type.cancel, "GRA_Neu", "GRA_Abbrechen", [1]),
        Button(car.CarState.ButtonEvent.Type.gapAdjustCruise, "GRA_Neu", "GRA_Zeitluecke", [1]),
      ]

      self.LDW_MESSAGES = {
        "none": 0,  # Nothing to display
        "laneAssistUnavail": 1,  # "Lane Assist currently not available."
        "laneAssistUnavailSysError": 2,  # "Lane Assist system error"
        "laneAssistUnavailNoSensorView": 3,  # "Lane Assist not available. No sensor view."
        "laneAssistTakeOver": 4,  # "Lane Assist: Please Take Over Steering"
        "laneAssistDeactivTrailer": 5,  # "Lane Assist: no function with trailer"
      }

    else:
      self.LDW_STEP = 10                  # LDW_02 message frequency 10Hz
      self.ACC_HUD_STEP = 6               # ACC_02 message frequency 16Hz
      self.STEER_DRIVER_ALLOWANCE = 80    # Driver intervention threshold 0.8 Nm
      self.STEER_DELTA_UP = 4             # Max HCA reached in 1.50s (STEER_MAX / (50Hz * 1.50))
      self.STEER_DELTA_DOWN = 10          # Min HCA reached in 0.60s (STEER_MAX / (50Hz * 0.60))

      if CP.transmissionType == TransmissionType.automatic:
        self.shifter_values = can_define.dv["Getriebe_11"]["GE_Fahrstufe"]
      elif CP.transmissionType == TransmissionType.direct:
        self.shifter_values = can_define.dv["EV_Gearshift"]["GearPosition"]
      self.hca_status_values = can_define.dv["LH_EPS_03"]["EPS_HCA_Status"]

      self.BUTTONS = [
        Button(car.CarState.ButtonEvent.Type.setCruise, "GRA_ACC_01", "GRA_Tip_Setzen", [1]),
        Button(car.CarState.ButtonEvent.Type.resumeCruise, "GRA_ACC_01", "GRA_Tip_Wiederaufnahme", [1]),
        Button(car.CarState.ButtonEvent.Type.accelCruise, "GRA_ACC_01", "GRA_Tip_Hoch", [1]),
        Button(car.CarState.ButtonEvent.Type.decelCruise, "GRA_ACC_01", "GRA_Tip_Runter", [1]),
        Button(car.CarState.ButtonEvent.Type.cancel, "GRA_ACC_01", "GRA_Abbrechen", [1]),
        Button(car.CarState.ButtonEvent.Type.gapAdjustCruise, "GRA_ACC_01", "GRA_Verstellung_Zeitluecke", [1]),
      ]

      self.LDW_MESSAGES = {
        "none": 0,                            # Nothing to display
        "laneAssistUnavailChime": 1,          # "Lane Assist currently not available." with chime
        "laneAssistUnavailNoSensorChime": 3,  # "Lane Assist not available. No sensor view." with chime
        "laneAssistTakeOverUrgent": 4,        # "Lane Assist: Please Take Over Steering" with urgent beep
        "emergencyAssistUrgent": 6,           # "Emergency Assist: Please Take Over Steering" with urgent beep
        "laneAssistTakeOverChime": 7,         # "Lane Assist: Please Take Over Steering" with chime
        "laneAssistTakeOver": 8,              # "Lane Assist: Please Take Over Steering" silent
        "emergencyAssistChangingLanes": 9,    # "Emergency Assist: Changing lanes..." with urgent beep
        "laneAssistDeactivated": 10,          # "Lane Assist deactivated." silent with persistent icon afterward
      }


class CANBUS:
  pt = 0
  cam = 2


class VolkswagenFlags(IntFlag):
  # Detected flags
  STOCK_HCA_PRESENT = 1

  # Static flags
  PQ = 2


@dataclass
class VolkswagenMQBPlatformConfig(PlatformConfig):
  dbc_dict: DbcDict = field(default_factory=lambda: dbc_dict('vw_mqb_2010', None))


@dataclass
class VolkswagenPQPlatformConfig(PlatformConfig):
  dbc_dict: DbcDict = field(default_factory=lambda: dbc_dict('vw_golf_mk4', None))

  def init(self):
    self.flags |= VolkswagenFlags.PQ


@dataclass(frozen=True, kw_only=True)
class VolkswagenCarSpecs(CarSpecs):
  centerToFrontRatio: float = 0.45
  steerRatio: float = 15.6


class Footnote(Enum):
  KAMIQ = CarFootnote(
    "Not including the China market Kamiq, which is based on the (currently) unsupported PQ34 platform.",
    Column.MODEL)
  PASSAT = CarFootnote(
    "Refers only to the MQB-based European B8 Passat, not the NMS Passat in the USA/China/Mideast markets.",
    Column.MODEL)
  SKODA_HEATED_WINDSHIELD = CarFootnote(
    "Some Škoda vehicles are equipped with heated windshields, which are known " +
    "to block GPS signal needed for some comma 3X functionality.",
    Column.MODEL)
  VW_EXP_LONG = CarFootnote(
    "Only available for vehicles using a gateway (J533) harness. At this time, vehicles using a camera harness " +
    "are limited to using stock ACC.",
    Column.LONGITUDINAL)
  VW_MQB_A0 = CarFootnote(
    "Model-years 2022 and beyond may have a combined CAN gateway and BCM, which is supported by openpilot " +
    "in software, but doesn't yet have a harness available from the comma store.",
    Column.HARDWARE)


@dataclass
class VWCarDocs(CarDocs):
  package: str = "Adaptive Cruise Control (ACC) & Lane Assist"
  car_parts: CarParts = field(default_factory=CarParts.common([CarHarness.j533]))

  def init_make(self, CP: car.CarParams):
    self.footnotes.append(Footnote.VW_EXP_LONG)
    if "SKODA" in CP.carFingerprint:
      self.footnotes.append(Footnote.SKODA_HEATED_WINDSHIELD)

    if CP.carFingerprint in (CAR.CRAFTER_MK2, CAR.TRANSPORTER_T61):
      self.car_parts = CarParts([Device.threex_angled_mount, CarHarness.j533])


# Check the 7th and 8th characters of the VIN before adding a new CAR. If the
# chassis code is already listed below, don't add a new CAR, just add to the
# FW_VERSIONS for that existing CAR.
# Exception: SEAT Leon and SEAT Ateca share a chassis code

class CAR(Platforms):
  ARTEON_MK1 = VolkswagenMQBPlatformConfig( # Chassis AN
    [
      VWCarDocs("Volkswagen Arteon 2018-23", video_link="https://youtu.be/FAomFKPFlDA"),
      VWCarDocs("Volkswagen Arteon R 2020-23", video_link="https://youtu.be/FAomFKPFlDA"),
      VWCarDocs("Volkswagen Arteon eHybrid 2020-23", video_link="https://youtu.be/FAomFKPFlDA"),
      VWCarDocs("Volkswagen CC 2018-22", video_link="https://youtu.be/FAomFKPFlDA"),
    ],
    VolkswagenCarSpecs(mass=1733, wheelbase=2.84),
  )
  ATLAS_MK1 = VolkswagenMQBPlatformConfig( # Chassis CA
    [
      VWCarDocs("Volkswagen Atlas 2018-23"),
      VWCarDocs("Volkswagen Atlas Cross Sport 2020-22"),
      VWCarDocs("Volkswagen Teramont 2018-22"),
      VWCarDocs("Volkswagen Teramont Cross Sport 2021-22"),
      VWCarDocs("Volkswagen Teramont X 2021-22"),
    ],
    VolkswagenCarSpecs(mass=2011, wheelbase=2.98),
  )
  CADDY_MK3 = VolkswagenPQPlatformConfig( # Chassis 2K
    [
      VWCarDocs("Volkswagen Caddy 2019"),
      VWCarDocs("Volkswagen Caddy Maxi 2019"),
    ],
    VolkswagenCarSpecs(mass=1613, wheelbase=2.6, minSteerSpeed=21 * CV.KPH_TO_MS),
  )
  CRAFTER_MK2 = VolkswagenMQBPlatformConfig( # Chassis SY/SZ
    [
      VWCarDocs("Volkswagen Crafter 2017-23", video_link="https://youtu.be/4100gLeabmo"),
      VWCarDocs("Volkswagen e-Crafter 2018-23", video_link="https://youtu.be/4100gLeabmo"),
      VWCarDocs("Volkswagen Grand California 2019-23", video_link="https://youtu.be/4100gLeabmo"),
      VWCarDocs("MAN TGE 2017-23", video_link="https://youtu.be/4100gLeabmo"),
      VWCarDocs("MAN eTGE 2020-23", video_link="https://youtu.be/4100gLeabmo"),
    ],
    VolkswagenCarSpecs(mass=2100, wheelbase=3.64, minSteerSpeed=50 * CV.KPH_TO_MS),
  )
  GOLF_MK7 = VolkswagenMQBPlatformConfig( # Chassis 5G/AU/BA/BE
    [
      VWCarDocs("Volkswagen e-Golf 2014-20"),
      VWCarDocs("Volkswagen Golf 2015-20", auto_resume=False),
      VWCarDocs("Volkswagen Golf Alltrack 2015-19", auto_resume=False),
      VWCarDocs("Volkswagen Golf GTD 2015-20"),
      VWCarDocs("Volkswagen Golf GTE 2015-20"),
      VWCarDocs("Volkswagen Golf GTI 2015-21", auto_resume=False),
      VWCarDocs("Volkswagen Golf R 2015-19"),
      VWCarDocs("Volkswagen Golf SportsVan 2015-20"),
    ],
    VolkswagenCarSpecs(mass=1397, wheelbase=2.62),
  )
  JETTA_MK7 = VolkswagenMQBPlatformConfig( # Chassis BU
    [
      VWCarDocs("Volkswagen Jetta 2018-24"),
      VWCarDocs("Volkswagen Jetta GLI 2021-24"),
    ],
    VolkswagenCarSpecs(mass=1328, wheelbase=2.71),
  )
  PASSAT_MK8 = VolkswagenMQBPlatformConfig( # Chassis 3G
    [
      VWCarDocs("Volkswagen Passat 2015-22", footnotes=[Footnote.PASSAT]),
      VWCarDocs("Volkswagen Passat Alltrack 2015-22"),
      VWCarDocs("Volkswagen Passat GTE 2015-22"),
    ],
    VolkswagenCarSpecs(mass=1551, wheelbase=2.79),
  )
<<<<<<< HEAD
  PASSAT_NMS = VolkswagenPQPlatformConfig( # Chassis A3
    VWCarInfo("Volkswagen Passat NMS 2017-22"),
=======
  PASSAT_NMS = VolkswagenPQPlatformConfig(
    "VOLKSWAGEN PASSAT NMS",  # Chassis A3
    [VWCarDocs("Volkswagen Passat NMS 2017-22")],
>>>>>>> 1cb49ae4
    VolkswagenCarSpecs(mass=1503, wheelbase=2.80, minSteerSpeed=50*CV.KPH_TO_MS, minEnableSpeed=20*CV.KPH_TO_MS),
  )
  POLO_MK6 = VolkswagenMQBPlatformConfig( # Chassis AW
    [
      VWCarDocs("Volkswagen Polo 2018-23", footnotes=[Footnote.VW_MQB_A0]),
      VWCarDocs("Volkswagen Polo GTI 2018-23", footnotes=[Footnote.VW_MQB_A0]),
    ],
    VolkswagenCarSpecs(mass=1230, wheelbase=2.55),
  )
  SHARAN_MK2 = VolkswagenPQPlatformConfig( # Chassis 7N
    [
      VWCarDocs("Volkswagen Sharan 2018-22"),
      VWCarDocs("SEAT Alhambra 2018-20"),
    ],
    VolkswagenCarSpecs(mass=1639, wheelbase=2.92, minSteerSpeed=50*CV.KPH_TO_MS),
  )
<<<<<<< HEAD
  TAOS_MK1 = VolkswagenMQBPlatformConfig( # Chassis B2
    VWCarInfo("Volkswagen Taos 2022-23"),
    VolkswagenCarSpecs(mass=1498, wheelbase=2.69),
  )
  TCROSS_MK1 = VolkswagenMQBPlatformConfig( # Chassis C1
    VWCarInfo("Volkswagen T-Cross 2021", footnotes=[Footnote.VW_MQB_A0]),
=======
  TAOS_MK1 = VolkswagenMQBPlatformConfig(
    "VOLKSWAGEN TAOS 1ST GEN",  # Chassis B2
    [VWCarDocs("Volkswagen Taos 2022-23")],
    VolkswagenCarSpecs(mass=1498, wheelbase=2.69),
  )
  TCROSS_MK1 = VolkswagenMQBPlatformConfig(
    "VOLKSWAGEN T-CROSS 1ST GEN",  # Chassis C1
    [VWCarDocs("Volkswagen T-Cross 2021", footnotes=[Footnote.VW_MQB_A0])],
>>>>>>> 1cb49ae4
    VolkswagenCarSpecs(mass=1150, wheelbase=2.60),
  )
  TIGUAN_MK2 = VolkswagenMQBPlatformConfig( # Chassis AD/BW
    [
      VWCarDocs("Volkswagen Tiguan 2018-24"),
      VWCarDocs("Volkswagen Tiguan eHybrid 2021-23"),
    ],
    VolkswagenCarSpecs(mass=1715, wheelbase=2.74),
  )
<<<<<<< HEAD
  TOURAN_MK2 = VolkswagenMQBPlatformConfig( # Chassis 1T
    VWCarInfo("Volkswagen Touran 2016-23"),
=======
  TOURAN_MK2 = VolkswagenMQBPlatformConfig(
    "VOLKSWAGEN TOURAN 2ND GEN",  # Chassis 1T
    [VWCarDocs("Volkswagen Touran 2016-23")],
>>>>>>> 1cb49ae4
    VolkswagenCarSpecs(mass=1516, wheelbase=2.79),
  )
  TRANSPORTER_T61 = VolkswagenMQBPlatformConfig( # Chassis 7H/7L
    [
      VWCarDocs("Volkswagen Caravelle 2020"),
      VWCarDocs("Volkswagen California 2021-23"),
    ],
    VolkswagenCarSpecs(mass=1926, wheelbase=3.00, minSteerSpeed=14.0),
  )
<<<<<<< HEAD
  TROC_MK1 = VolkswagenMQBPlatformConfig( # Chassis A1
    VWCarInfo("Volkswagen T-Roc 2018-22", footnotes=[Footnote.VW_MQB_A0]),
=======
  TROC_MK1 = VolkswagenMQBPlatformConfig(
    "VOLKSWAGEN T-ROC 1ST GEN",  # Chassis A1
    [VWCarDocs("Volkswagen T-Roc 2018-22", footnotes=[Footnote.VW_MQB_A0])],
>>>>>>> 1cb49ae4
    VolkswagenCarSpecs(mass=1413, wheelbase=2.63),
  )
  AUDI_A3_MK3 = VolkswagenMQBPlatformConfig( # Chassis 8V/FF
    [
      VWCarDocs("Audi A3 2014-19"),
      VWCarDocs("Audi A3 Sportback e-tron 2017-18"),
      VWCarDocs("Audi RS3 2018"),
      VWCarDocs("Audi S3 2015-17"),
    ],
    VolkswagenCarSpecs(mass=1335, wheelbase=2.61),
  )
<<<<<<< HEAD
  AUDI_Q2_MK1 = VolkswagenMQBPlatformConfig( # Chassis GA
    VWCarInfo("Audi Q2 2018"),
    VolkswagenCarSpecs(mass=1205, wheelbase=2.61),
  )
  AUDI_Q3_MK2 = VolkswagenMQBPlatformConfig( # Chassis 8U/F3/FS
    VWCarInfo("Audi Q3 2019-23"),
    VolkswagenCarSpecs(mass=1623, wheelbase=2.68),
  )
  SEAT_ATECA_MK1 = VolkswagenMQBPlatformConfig( # Chassis 5F
    VWCarInfo("SEAT Ateca 2018"),
    VolkswagenCarSpecs(mass=1900, wheelbase=2.64),
  )
  SEAT_LEON_MK3 = VolkswagenMQBPlatformConfig( # Chassis 5F
    VWCarInfo("SEAT Leon 2014-20"),
    VolkswagenCarSpecs(mass=1227, wheelbase=2.64),
  )
  SKODA_FABIA_MK4 = VolkswagenMQBPlatformConfig( # Chassis PJ
    VWCarInfo("Škoda Fabia 2022-23", footnotes=[Footnote.VW_MQB_A0]),
    VolkswagenCarSpecs(mass=1266, wheelbase=2.56),
  )
  SKODA_KAMIQ_MK1 = VolkswagenMQBPlatformConfig( # Chassis NW
    VWCarInfo("Škoda Kamiq 2021-23", footnotes=[Footnote.VW_MQB_A0, Footnote.KAMIQ]),
    VolkswagenCarSpecs(mass=1265, wheelbase=2.66),
  )
  SKODA_KAROQ_MK1 = VolkswagenMQBPlatformConfig( # Chassis NU
    VWCarInfo("Škoda Karoq 2019-23"),
    VolkswagenCarSpecs(mass=1278, wheelbase=2.66),
  )
  SKODA_KODIAQ_MK1 = VolkswagenMQBPlatformConfig( # Chassis NS
    VWCarInfo("Škoda Kodiaq 2017-23"),
=======
  AUDI_Q2_MK1 = VolkswagenMQBPlatformConfig(
    "AUDI Q2 1ST GEN",  # Chassis GA
    [VWCarDocs("Audi Q2 2018")],
    VolkswagenCarSpecs(mass=1205, wheelbase=2.61),
  )
  AUDI_Q3_MK2 = VolkswagenMQBPlatformConfig(
    "AUDI Q3 2ND GEN",  # Chassis 8U/F3/FS
    [VWCarDocs("Audi Q3 2019-23")],
    VolkswagenCarSpecs(mass=1623, wheelbase=2.68),
  )
  SEAT_ATECA_MK1 = VolkswagenMQBPlatformConfig(
    "SEAT ATECA 1ST GEN",  # Chassis 5F
    [VWCarDocs("SEAT Ateca 2018")],
    VolkswagenCarSpecs(mass=1900, wheelbase=2.64),
  )
  SEAT_LEON_MK3 = VolkswagenMQBPlatformConfig(
    "SEAT LEON 3RD GEN",  # Chassis 5F
    [VWCarDocs("SEAT Leon 2014-20")],
    VolkswagenCarSpecs(mass=1227, wheelbase=2.64),
  )
  SKODA_FABIA_MK4 = VolkswagenMQBPlatformConfig(
    "SKODA FABIA 4TH GEN",  # Chassis PJ
    [VWCarDocs("Škoda Fabia 2022-23", footnotes=[Footnote.VW_MQB_A0])],
    VolkswagenCarSpecs(mass=1266, wheelbase=2.56),
  )
  SKODA_KAMIQ_MK1 = VolkswagenMQBPlatformConfig(
    "SKODA KAMIQ 1ST GEN",  # Chassis NW
    [VWCarDocs("Škoda Kamiq 2021-23", footnotes=[Footnote.VW_MQB_A0, Footnote.KAMIQ])],
    VolkswagenCarSpecs(mass=1265, wheelbase=2.66),
  )
  SKODA_KAROQ_MK1 = VolkswagenMQBPlatformConfig(
    "SKODA KAROQ 1ST GEN",  # Chassis NU
    [VWCarDocs("Škoda Karoq 2019-23")],
    VolkswagenCarSpecs(mass=1278, wheelbase=2.66),
  )
  SKODA_KODIAQ_MK1 = VolkswagenMQBPlatformConfig(
    "SKODA KODIAQ 1ST GEN",  # Chassis NS
    [VWCarDocs("Škoda Kodiaq 2017-23")],
>>>>>>> 1cb49ae4
    VolkswagenCarSpecs(mass=1569, wheelbase=2.79),
  )
  SKODA_OCTAVIA_MK3 = VolkswagenMQBPlatformConfig( # Chassis NE
    [
      VWCarDocs("Škoda Octavia 2015-19"),
      VWCarDocs("Škoda Octavia RS 2016"),
    ],
    VolkswagenCarSpecs(mass=1388, wheelbase=2.68),
  )
<<<<<<< HEAD
  SKODA_SCALA_MK1 = VolkswagenMQBPlatformConfig( # Chassis NW
    VWCarInfo("Škoda Scala 2020-23", footnotes=[Footnote.VW_MQB_A0]),
    VolkswagenCarSpecs(mass=1192, wheelbase=2.65),
  )
  SKODA_SUPERB_MK3 = VolkswagenMQBPlatformConfig( # Chassis 3V/NP
    VWCarInfo("Škoda Superb 2015-22"),
=======
  SKODA_SCALA_MK1 = VolkswagenMQBPlatformConfig(
    "SKODA SCALA 1ST GEN",  # Chassis NW
    [VWCarDocs("Škoda Scala 2020-23", footnotes=[Footnote.VW_MQB_A0])],
    VolkswagenCarSpecs(mass=1192, wheelbase=2.65),
  )
  SKODA_SUPERB_MK3 = VolkswagenMQBPlatformConfig(
    "SKODA SUPERB 3RD GEN",  # Chassis 3V/NP
    [VWCarDocs("Škoda Superb 2015-22")],
>>>>>>> 1cb49ae4
    VolkswagenCarSpecs(mass=1505, wheelbase=2.84),
  )


# All supported cars should return FW from the engine, srs, eps, and fwdRadar. Cars
# with a manual trans won't return transmission firmware, but all other cars will.
#
# The 0xF187 SW part number query should return in the form of N[NX][NX] NNN NNN [X[X]],
# where N=number, X=letter, and the trailing two letters are optional. Performance
# tuners sometimes tamper with that field (e.g. 8V0 9C0 BB0 1 from COBB/EQT). Tampered
# ECU SW part numbers are invalid for vehicle ID and compatibility checks. Try to have
# them repaired by the tuner before including them in openpilot.

VOLKSWAGEN_VERSION_REQUEST_MULTI = bytes([uds.SERVICE_TYPE.READ_DATA_BY_IDENTIFIER]) + \
  p16(uds.DATA_IDENTIFIER_TYPE.VEHICLE_MANUFACTURER_SPARE_PART_NUMBER) + \
  p16(uds.DATA_IDENTIFIER_TYPE.VEHICLE_MANUFACTURER_ECU_SOFTWARE_VERSION_NUMBER) + \
  p16(uds.DATA_IDENTIFIER_TYPE.APPLICATION_DATA_IDENTIFICATION)
VOLKSWAGEN_VERSION_RESPONSE = bytes([uds.SERVICE_TYPE.READ_DATA_BY_IDENTIFIER + 0x40])

VOLKSWAGEN_RX_OFFSET = 0x6a

FW_QUERY_CONFIG = FwQueryConfig(
  # TODO: add back whitelists after we gather enough data
  requests=[request for bus, obd_multiplexing in [(1, True), (1, False), (0, False)] for request in [
    Request(
      [VOLKSWAGEN_VERSION_REQUEST_MULTI],
      [VOLKSWAGEN_VERSION_RESPONSE],
      # whitelist_ecus=[Ecu.srs, Ecu.eps, Ecu.fwdRadar],
      rx_offset=VOLKSWAGEN_RX_OFFSET,
      bus=bus,
      logging=(bus != 1 or not obd_multiplexing),
      obd_multiplexing=obd_multiplexing,
    ),
    Request(
      [VOLKSWAGEN_VERSION_REQUEST_MULTI],
      [VOLKSWAGEN_VERSION_RESPONSE],
      # whitelist_ecus=[Ecu.engine, Ecu.transmission],
      bus=bus,
      logging=(bus != 1 or not obd_multiplexing),
      obd_multiplexing=obd_multiplexing,
    ),
  ]],
  extra_ecus=[(Ecu.fwdCamera, 0x74f, None)],
)

DBC = CAR.create_dbc_map()<|MERGE_RESOLUTION|>--- conflicted
+++ resolved
@@ -241,14 +241,8 @@
     ],
     VolkswagenCarSpecs(mass=1551, wheelbase=2.79),
   )
-<<<<<<< HEAD
   PASSAT_NMS = VolkswagenPQPlatformConfig( # Chassis A3
-    VWCarInfo("Volkswagen Passat NMS 2017-22"),
-=======
-  PASSAT_NMS = VolkswagenPQPlatformConfig(
-    "VOLKSWAGEN PASSAT NMS",  # Chassis A3
     [VWCarDocs("Volkswagen Passat NMS 2017-22")],
->>>>>>> 1cb49ae4
     VolkswagenCarSpecs(mass=1503, wheelbase=2.80, minSteerSpeed=50*CV.KPH_TO_MS, minEnableSpeed=20*CV.KPH_TO_MS),
   )
   POLO_MK6 = VolkswagenMQBPlatformConfig( # Chassis AW
@@ -265,23 +259,12 @@
     ],
     VolkswagenCarSpecs(mass=1639, wheelbase=2.92, minSteerSpeed=50*CV.KPH_TO_MS),
   )
-<<<<<<< HEAD
   TAOS_MK1 = VolkswagenMQBPlatformConfig( # Chassis B2
-    VWCarInfo("Volkswagen Taos 2022-23"),
-    VolkswagenCarSpecs(mass=1498, wheelbase=2.69),
-  )
-  TCROSS_MK1 = VolkswagenMQBPlatformConfig( # Chassis C1
-    VWCarInfo("Volkswagen T-Cross 2021", footnotes=[Footnote.VW_MQB_A0]),
-=======
-  TAOS_MK1 = VolkswagenMQBPlatformConfig(
-    "VOLKSWAGEN TAOS 1ST GEN",  # Chassis B2
     [VWCarDocs("Volkswagen Taos 2022-23")],
     VolkswagenCarSpecs(mass=1498, wheelbase=2.69),
   )
-  TCROSS_MK1 = VolkswagenMQBPlatformConfig(
-    "VOLKSWAGEN T-CROSS 1ST GEN",  # Chassis C1
+  TCROSS_MK1 = VolkswagenMQBPlatformConfig( # Chassis C1
     [VWCarDocs("Volkswagen T-Cross 2021", footnotes=[Footnote.VW_MQB_A0])],
->>>>>>> 1cb49ae4
     VolkswagenCarSpecs(mass=1150, wheelbase=2.60),
   )
   TIGUAN_MK2 = VolkswagenMQBPlatformConfig( # Chassis AD/BW
@@ -291,14 +274,8 @@
     ],
     VolkswagenCarSpecs(mass=1715, wheelbase=2.74),
   )
-<<<<<<< HEAD
   TOURAN_MK2 = VolkswagenMQBPlatformConfig( # Chassis 1T
-    VWCarInfo("Volkswagen Touran 2016-23"),
-=======
-  TOURAN_MK2 = VolkswagenMQBPlatformConfig(
-    "VOLKSWAGEN TOURAN 2ND GEN",  # Chassis 1T
     [VWCarDocs("Volkswagen Touran 2016-23")],
->>>>>>> 1cb49ae4
     VolkswagenCarSpecs(mass=1516, wheelbase=2.79),
   )
   TRANSPORTER_T61 = VolkswagenMQBPlatformConfig( # Chassis 7H/7L
@@ -308,14 +285,8 @@
     ],
     VolkswagenCarSpecs(mass=1926, wheelbase=3.00, minSteerSpeed=14.0),
   )
-<<<<<<< HEAD
   TROC_MK1 = VolkswagenMQBPlatformConfig( # Chassis A1
-    VWCarInfo("Volkswagen T-Roc 2018-22", footnotes=[Footnote.VW_MQB_A0]),
-=======
-  TROC_MK1 = VolkswagenMQBPlatformConfig(
-    "VOLKSWAGEN T-ROC 1ST GEN",  # Chassis A1
     [VWCarDocs("Volkswagen T-Roc 2018-22", footnotes=[Footnote.VW_MQB_A0])],
->>>>>>> 1cb49ae4
     VolkswagenCarSpecs(mass=1413, wheelbase=2.63),
   )
   AUDI_A3_MK3 = VolkswagenMQBPlatformConfig( # Chassis 8V/FF
@@ -327,77 +298,36 @@
     ],
     VolkswagenCarSpecs(mass=1335, wheelbase=2.61),
   )
-<<<<<<< HEAD
   AUDI_Q2_MK1 = VolkswagenMQBPlatformConfig( # Chassis GA
-    VWCarInfo("Audi Q2 2018"),
-    VolkswagenCarSpecs(mass=1205, wheelbase=2.61),
-  )
-  AUDI_Q3_MK2 = VolkswagenMQBPlatformConfig( # Chassis 8U/F3/FS
-    VWCarInfo("Audi Q3 2019-23"),
-    VolkswagenCarSpecs(mass=1623, wheelbase=2.68),
-  )
-  SEAT_ATECA_MK1 = VolkswagenMQBPlatformConfig( # Chassis 5F
-    VWCarInfo("SEAT Ateca 2018"),
-    VolkswagenCarSpecs(mass=1900, wheelbase=2.64),
-  )
-  SEAT_LEON_MK3 = VolkswagenMQBPlatformConfig( # Chassis 5F
-    VWCarInfo("SEAT Leon 2014-20"),
-    VolkswagenCarSpecs(mass=1227, wheelbase=2.64),
-  )
-  SKODA_FABIA_MK4 = VolkswagenMQBPlatformConfig( # Chassis PJ
-    VWCarInfo("Škoda Fabia 2022-23", footnotes=[Footnote.VW_MQB_A0]),
-    VolkswagenCarSpecs(mass=1266, wheelbase=2.56),
-  )
-  SKODA_KAMIQ_MK1 = VolkswagenMQBPlatformConfig( # Chassis NW
-    VWCarInfo("Škoda Kamiq 2021-23", footnotes=[Footnote.VW_MQB_A0, Footnote.KAMIQ]),
-    VolkswagenCarSpecs(mass=1265, wheelbase=2.66),
-  )
-  SKODA_KAROQ_MK1 = VolkswagenMQBPlatformConfig( # Chassis NU
-    VWCarInfo("Škoda Karoq 2019-23"),
-    VolkswagenCarSpecs(mass=1278, wheelbase=2.66),
-  )
-  SKODA_KODIAQ_MK1 = VolkswagenMQBPlatformConfig( # Chassis NS
-    VWCarInfo("Škoda Kodiaq 2017-23"),
-=======
-  AUDI_Q2_MK1 = VolkswagenMQBPlatformConfig(
-    "AUDI Q2 1ST GEN",  # Chassis GA
     [VWCarDocs("Audi Q2 2018")],
     VolkswagenCarSpecs(mass=1205, wheelbase=2.61),
   )
-  AUDI_Q3_MK2 = VolkswagenMQBPlatformConfig(
-    "AUDI Q3 2ND GEN",  # Chassis 8U/F3/FS
+  AUDI_Q3_MK2 = VolkswagenMQBPlatformConfig( # Chassis 8U/F3/FS
     [VWCarDocs("Audi Q3 2019-23")],
     VolkswagenCarSpecs(mass=1623, wheelbase=2.68),
   )
-  SEAT_ATECA_MK1 = VolkswagenMQBPlatformConfig(
-    "SEAT ATECA 1ST GEN",  # Chassis 5F
+  SEAT_ATECA_MK1 = VolkswagenMQBPlatformConfig( # Chassis 5F
     [VWCarDocs("SEAT Ateca 2018")],
     VolkswagenCarSpecs(mass=1900, wheelbase=2.64),
   )
-  SEAT_LEON_MK3 = VolkswagenMQBPlatformConfig(
-    "SEAT LEON 3RD GEN",  # Chassis 5F
+  SEAT_LEON_MK3 = VolkswagenMQBPlatformConfig( # Chassis 5F
     [VWCarDocs("SEAT Leon 2014-20")],
     VolkswagenCarSpecs(mass=1227, wheelbase=2.64),
   )
-  SKODA_FABIA_MK4 = VolkswagenMQBPlatformConfig(
-    "SKODA FABIA 4TH GEN",  # Chassis PJ
+  SKODA_FABIA_MK4 = VolkswagenMQBPlatformConfig( # Chassis PJ
     [VWCarDocs("Škoda Fabia 2022-23", footnotes=[Footnote.VW_MQB_A0])],
     VolkswagenCarSpecs(mass=1266, wheelbase=2.56),
   )
-  SKODA_KAMIQ_MK1 = VolkswagenMQBPlatformConfig(
-    "SKODA KAMIQ 1ST GEN",  # Chassis NW
+  SKODA_KAMIQ_MK1 = VolkswagenMQBPlatformConfig( # Chassis NW
     [VWCarDocs("Škoda Kamiq 2021-23", footnotes=[Footnote.VW_MQB_A0, Footnote.KAMIQ])],
     VolkswagenCarSpecs(mass=1265, wheelbase=2.66),
   )
-  SKODA_KAROQ_MK1 = VolkswagenMQBPlatformConfig(
-    "SKODA KAROQ 1ST GEN",  # Chassis NU
+  SKODA_KAROQ_MK1 = VolkswagenMQBPlatformConfig( # Chassis NU
     [VWCarDocs("Škoda Karoq 2019-23")],
     VolkswagenCarSpecs(mass=1278, wheelbase=2.66),
   )
-  SKODA_KODIAQ_MK1 = VolkswagenMQBPlatformConfig(
-    "SKODA KODIAQ 1ST GEN",  # Chassis NS
+  SKODA_KODIAQ_MK1 = VolkswagenMQBPlatformConfig( # Chassis NS
     [VWCarDocs("Škoda Kodiaq 2017-23")],
->>>>>>> 1cb49ae4
     VolkswagenCarSpecs(mass=1569, wheelbase=2.79),
   )
   SKODA_OCTAVIA_MK3 = VolkswagenMQBPlatformConfig( # Chassis NE
@@ -407,23 +337,12 @@
     ],
     VolkswagenCarSpecs(mass=1388, wheelbase=2.68),
   )
-<<<<<<< HEAD
   SKODA_SCALA_MK1 = VolkswagenMQBPlatformConfig( # Chassis NW
-    VWCarInfo("Škoda Scala 2020-23", footnotes=[Footnote.VW_MQB_A0]),
-    VolkswagenCarSpecs(mass=1192, wheelbase=2.65),
-  )
-  SKODA_SUPERB_MK3 = VolkswagenMQBPlatformConfig( # Chassis 3V/NP
-    VWCarInfo("Škoda Superb 2015-22"),
-=======
-  SKODA_SCALA_MK1 = VolkswagenMQBPlatformConfig(
-    "SKODA SCALA 1ST GEN",  # Chassis NW
     [VWCarDocs("Škoda Scala 2020-23", footnotes=[Footnote.VW_MQB_A0])],
     VolkswagenCarSpecs(mass=1192, wheelbase=2.65),
   )
-  SKODA_SUPERB_MK3 = VolkswagenMQBPlatformConfig(
-    "SKODA SUPERB 3RD GEN",  # Chassis 3V/NP
+  SKODA_SUPERB_MK3 = VolkswagenMQBPlatformConfig( # Chassis 3V/NP
     [VWCarDocs("Škoda Superb 2015-22")],
->>>>>>> 1cb49ae4
     VolkswagenCarSpecs(mass=1505, wheelbase=2.84),
   )
 
