--- conflicted
+++ resolved
@@ -151,13 +151,10 @@
   PASSAT = CarFootnote(
     "Refers only to the MQB-based European B8 Passat, not the NMS Passat in the USA/China/Mideast markets.",
     Column.MODEL)
-<<<<<<< HEAD
   VW_EXP_LONG = CarFootnote (
     "Only available for vehicles using a gateway (J533) harness. At this time, vehicles using a camera harness " +
     "are limited to using stock ACC.",
     Column.LONGITUDINAL)
-=======
->>>>>>> 241d88c0
   VW_MQB_A0 = CarFootnote(
     "Model-years 2022 and beyond may have a combined CAN gateway and BCM, which is supported by openpilot " +
     "in software, but doesn't yet have a harness available from the comma store.",
@@ -168,10 +165,7 @@
 class VWCarInfo(CarInfo):
   package: str = "Adaptive Cruise Control (ACC) & Lane Assist"
   harness: Enum = Harness.j533
-<<<<<<< HEAD
   footnotes: List[Enum] = field(default_factory=lambda: [Footnote.VW_EXP_LONG])
-=======
->>>>>>> 241d88c0
 
 
 CAR_INFO: Dict[str, Union[VWCarInfo, List[VWCarInfo]]] = {
@@ -203,45 +197,28 @@
     VWCarInfo("Volkswagen Jetta GLI 2021-22"),
   ],
   CAR.PASSAT_MK8: [
-<<<<<<< HEAD
     VWCarInfo("Volkswagen Passat 2015-22", footnotes=[Footnote.VW_EXP_LONG, Footnote.PASSAT]),
-=======
-    VWCarInfo("Volkswagen Passat 2015-22", footnotes=[Footnote.PASSAT]),
->>>>>>> 241d88c0
     VWCarInfo("Volkswagen Passat Alltrack 2015-22"),
     VWCarInfo("Volkswagen Passat GTE 2015-22"),
   ],
   CAR.PASSAT_NMS: VWCarInfo("Volkswagen Passat NMS 2017-22"),
   CAR.POLO_MK6: [
-<<<<<<< HEAD
     VWCarInfo("Volkswagen Polo 2020-22", footnotes=[Footnote.VW_EXP_LONG, Footnote.VW_MQB_A0]),
     VWCarInfo("Volkswagen Polo GTI 2020-22", footnotes=[Footnote.VW_EXP_LONG, Footnote.VW_MQB_A0]),
-=======
-    VWCarInfo("Volkswagen Polo 2020-22", footnotes=[Footnote.VW_MQB_A0]),
-    VWCarInfo("Volkswagen Polo GTI 2020-22", footnotes=[Footnote.VW_MQB_A0]),
->>>>>>> 241d88c0
   ],
   CAR.SHARAN_MK2: [
     VWCarInfo("Volkswagen Sharan 2018-22"),
     VWCarInfo("SEAT Alhambra 2018-20"),
   ],
   CAR.TAOS_MK1: VWCarInfo("Volkswagen Taos 2022"),
-<<<<<<< HEAD
   CAR.TCROSS_MK1: VWCarInfo("Volkswagen T-Cross 2021", footnotes=[Footnote.VW_EXP_LONG, Footnote.VW_MQB_A0]),
-=======
-  CAR.TCROSS_MK1: VWCarInfo("Volkswagen T-Cross 2021", footnotes=[Footnote.VW_MQB_A0]),
->>>>>>> 241d88c0
   CAR.TIGUAN_MK2: VWCarInfo("Volkswagen Tiguan 2019-22"),
   CAR.TOURAN_MK2: VWCarInfo("Volkswagen Touran 2017"),
   CAR.TRANSPORTER_T61: [
     VWCarInfo("Volkswagen Caravelle 2020"),
     VWCarInfo("Volkswagen California 2021"),
   ],
-<<<<<<< HEAD
   CAR.TROC_MK1: VWCarInfo("Volkswagen T-Roc 2021", footnotes=[Footnote.VW_EXP_LONG, Footnote.VW_MQB_A0]),
-=======
-  CAR.TROC_MK1: VWCarInfo("Volkswagen T-Roc 2021", footnotes=[Footnote.VW_MQB_A0]),
->>>>>>> 241d88c0
   CAR.AUDI_A3_MK3: [
     VWCarInfo("Audi A3 2014-19"),
     VWCarInfo("Audi A3 Sportback e-tron 2017-18"),
@@ -252,17 +229,10 @@
   CAR.AUDI_Q3_MK2: VWCarInfo("Audi Q3 2019-23"),
   CAR.SEAT_ATECA_MK1: VWCarInfo("SEAT Ateca 2018"),
   CAR.SEAT_LEON_MK3: VWCarInfo("SEAT Leon 2014-20"),
-<<<<<<< HEAD
   CAR.SKODA_KAMIQ_MK1: VWCarInfo("Škoda Kamiq 2021", footnotes=[Footnote.VW_EXP_LONG, Footnote.VW_MQB_A0, Footnote.KAMIQ]),
   CAR.SKODA_KAROQ_MK1: VWCarInfo("Škoda Karoq 2019-21"),
   CAR.SKODA_KODIAQ_MK1: VWCarInfo("Škoda Kodiaq 2018-19"),
   CAR.SKODA_SCALA_MK1: VWCarInfo("Škoda Scala 2020", footnotes=[Footnote.VW_EXP_LONG, Footnote.VW_MQB_A0]),
-=======
-  CAR.SKODA_KAMIQ_MK1: VWCarInfo("Škoda Kamiq 2021", footnotes=[Footnote.VW_MQB_A0, Footnote.KAMIQ]),
-  CAR.SKODA_KAROQ_MK1: VWCarInfo("Škoda Karoq 2019-21"),
-  CAR.SKODA_KODIAQ_MK1: VWCarInfo("Škoda Kodiaq 2018-19"),
-  CAR.SKODA_SCALA_MK1: VWCarInfo("Škoda Scala 2020", footnotes=[Footnote.VW_MQB_A0]),
->>>>>>> 241d88c0
   CAR.SKODA_SUPERB_MK3: VWCarInfo("Škoda Superb 2015-18"),
   CAR.SKODA_OCTAVIA_MK3: [
     VWCarInfo("Škoda Octavia 2015, 2018-19"),
