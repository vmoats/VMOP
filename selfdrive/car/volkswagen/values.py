from collections import namedtuple
from dataclasses import dataclass, field
from enum import Enum, IntFlag, StrEnum

from cereal import car
from panda.python import uds
from opendbc.can.can_define import CANDefine
from openpilot.common.conversions import Conversions as CV
from openpilot.selfdrive.car import dbc_dict, CarSpecs, DbcDict, PlatformConfig, Platforms
from openpilot.selfdrive.car.docs_definitions import CarFootnote, CarHarness, CarDocs, CarParts, Column, \
                                                     Device
from openpilot.selfdrive.car.fw_query_definitions import FwQueryConfig, Request, p16

Ecu = car.CarParams.Ecu
NetworkLocation = car.CarParams.NetworkLocation
TransmissionType = car.CarParams.TransmissionType
GearShifter = car.CarState.GearShifter
Button = namedtuple('Button', ['event_type', 'can_addr', 'can_msg', 'values'])


class CarControllerParams:
  STEER_STEP = 2                           # HCA_01/HCA_1 message frequency 50Hz
  ACC_CONTROL_STEP = 2                     # ACC_06/ACC_07/ACC_System frequency 50Hz

  # Documented lateral limits: 3.00 Nm max, rate of change 5.00 Nm/sec.
  # MQB vs PQ maximums are shared, but rate-of-change limited differently
  # based on safety requirements driven by lateral accel testing.

  STEER_MAX = 300                          # Max heading control assist torque 3.00 Nm
  STEER_DRIVER_MULTIPLIER = 3              # weight driver torque heavily
  STEER_DRIVER_FACTOR = 1                  # from dbc

  STEER_TIME_MAX = 360                     # Max time that EPS allows uninterrupted HCA steering control
  STEER_TIME_ALERT = STEER_TIME_MAX - 10   # If mitigation fails, time to soft disengage before EPS timer expires
  STEER_TIME_STUCK_TORQUE = 1.9            # EPS limits same torque to 6 seconds, reset timer 3x within that period

  ACCEL_MAX = 2.0                          # 2.0 m/s max acceleration
  ACCEL_MIN = -3.5                         # 3.5 m/s max deceleration

  def __init__(self, CP):
    can_define = CANDefine(DBC[CP.carFingerprint]["pt"])

    if CP.flags & VolkswagenFlags.PQ:
      self.LDW_STEP = 5                   # LDW_1 message frequency 20Hz
      self.ACC_HUD_STEP = 4               # ACC_GRA_Anzeige frequency 25Hz
      self.STEER_DRIVER_ALLOWANCE = 80    # Driver intervention threshold 0.8 Nm
      self.STEER_DELTA_UP = 6             # Max HCA reached in 1.00s (STEER_MAX / (50Hz * 1.00))
      self.STEER_DELTA_DOWN = 10          # Min HCA reached in 0.60s (STEER_MAX / (50Hz * 0.60))

      if CP.transmissionType == TransmissionType.automatic:
        self.shifter_values = can_define.dv["Getriebe_1"]["Waehlhebelposition__Getriebe_1_"]
      self.hca_status_values = can_define.dv["Lenkhilfe_2"]["LH2_Sta_HCA"]

      self.BUTTONS = [
        Button(car.CarState.ButtonEvent.Type.setCruise, "GRA_Neu", "GRA_Neu_Setzen", [1]),
        Button(car.CarState.ButtonEvent.Type.resumeCruise, "GRA_Neu", "GRA_Recall", [1]),
        Button(car.CarState.ButtonEvent.Type.accelCruise, "GRA_Neu", "GRA_Up_kurz", [1]),
        Button(car.CarState.ButtonEvent.Type.decelCruise, "GRA_Neu", "GRA_Down_kurz", [1]),
        Button(car.CarState.ButtonEvent.Type.cancel, "GRA_Neu", "GRA_Abbrechen", [1]),
        Button(car.CarState.ButtonEvent.Type.gapAdjustCruise, "GRA_Neu", "GRA_Zeitluecke", [1]),
      ]

      self.LDW_MESSAGES = {
        "none": 0,  # Nothing to display
        "laneAssistUnavail": 1,  # "Lane Assist currently not available."
        "laneAssistUnavailSysError": 2,  # "Lane Assist system error"
        "laneAssistUnavailNoSensorView": 3,  # "Lane Assist not available. No sensor view."
        "laneAssistTakeOver": 4,  # "Lane Assist: Please Take Over Steering"
        "laneAssistDeactivTrailer": 5,  # "Lane Assist: no function with trailer"
      }

    else:
      self.LDW_STEP = 10                  # LDW_02 message frequency 10Hz
      self.ACC_HUD_STEP = 6               # ACC_02 message frequency 16Hz
      self.STEER_DRIVER_ALLOWANCE = 80    # Driver intervention threshold 0.8 Nm
      self.STEER_DELTA_UP = 4             # Max HCA reached in 1.50s (STEER_MAX / (50Hz * 1.50))
      self.STEER_DELTA_DOWN = 10          # Min HCA reached in 0.60s (STEER_MAX / (50Hz * 0.60))

      if CP.transmissionType == TransmissionType.automatic:
        self.shifter_values = can_define.dv["Getriebe_11"]["GE_Fahrstufe"]
      elif CP.transmissionType == TransmissionType.direct:
        self.shifter_values = can_define.dv["EV_Gearshift"]["GearPosition"]
      self.hca_status_values = can_define.dv["LH_EPS_03"]["EPS_HCA_Status"]

      self.BUTTONS = [
        Button(car.CarState.ButtonEvent.Type.setCruise, "GRA_ACC_01", "GRA_Tip_Setzen", [1]),
        Button(car.CarState.ButtonEvent.Type.resumeCruise, "GRA_ACC_01", "GRA_Tip_Wiederaufnahme", [1]),
        Button(car.CarState.ButtonEvent.Type.accelCruise, "GRA_ACC_01", "GRA_Tip_Hoch", [1]),
        Button(car.CarState.ButtonEvent.Type.decelCruise, "GRA_ACC_01", "GRA_Tip_Runter", [1]),
        Button(car.CarState.ButtonEvent.Type.cancel, "GRA_ACC_01", "GRA_Abbrechen", [1]),
        Button(car.CarState.ButtonEvent.Type.gapAdjustCruise, "GRA_ACC_01", "GRA_Verstellung_Zeitluecke", [1]),
      ]

      self.LDW_MESSAGES = {
        "none": 0,                            # Nothing to display
        "laneAssistUnavailChime": 1,          # "Lane Assist currently not available." with chime
        "laneAssistUnavailNoSensorChime": 3,  # "Lane Assist not available. No sensor view." with chime
        "laneAssistTakeOverUrgent": 4,        # "Lane Assist: Please Take Over Steering" with urgent beep
        "emergencyAssistUrgent": 6,           # "Emergency Assist: Please Take Over Steering" with urgent beep
        "laneAssistTakeOverChime": 7,         # "Lane Assist: Please Take Over Steering" with chime
        "laneAssistTakeOver": 8,              # "Lane Assist: Please Take Over Steering" silent
        "emergencyAssistChangingLanes": 9,    # "Emergency Assist: Changing lanes..." with urgent beep
        "laneAssistDeactivated": 10,          # "Lane Assist deactivated." silent with persistent icon afterward
      }


class CANBUS:
  pt = 0
  cam = 2


class WMI(StrEnum):
  VOLKSWAGEN_USA_SUV = "1V2"
  VOLKSWAGEN_USA_CAR = "1VW"
  VOLKSWAGEN_MEXICO_SUV = "3VV"
  VOLKSWAGEN_MEXICO_CAR = "3VW"
  VOLKSWAGEN_ARGENTINA = "8AW"
  VOLKSWAGEN_BRASIL = "9BW"
  SAIC_VOLKSWAGEN = "LSV"
  SKODA = "TMB"
  SEAT = "VSS"
  AUDI_EUROPE_MPV = "WA1"
  AUDI_GERMANY_CAR = "WAU"
  MAN = "WMA"
  AUDI_SPORT = "WUA"
  VOLKSWAGEN_COMMERCIAL = "WV1"
  VOLKSWAGEN_COMMERCIAL_BUS_VAN = "WV2"
  VOLKSWAGEN_EUROPE_SUV = "WVG"
  VOLKSWAGEN_EUROPE_CAR = "WVW"
  VOLKSWAGEN_GROUP_RUS = "XW8"


class VolkswagenFlags(IntFlag):
  # Detected flags
  STOCK_HCA_PRESENT = 1

  # Static flags
  PQ = 2


@dataclass
class VolkswagenMQBPlatformConfig(PlatformConfig):
  dbc_dict: DbcDict = field(default_factory=lambda: dbc_dict('vw_mqb_2010', None))
  # Volkswagen uses the VIN WMI and chassis code to match in the absence of the comma power
  # on camera-integrated cars, as we lose too many ECUs to reliably identify the vehicle
  chassis_codes: set[str] = field(default_factory=set)
  wmis: set[WMI] = field(default_factory=set)


@dataclass
class VolkswagenPQPlatformConfig(VolkswagenMQBPlatformConfig):
  dbc_dict: DbcDict = field(default_factory=lambda: dbc_dict('vw_golf_mk4', None))

  def init(self):
    self.flags |= VolkswagenFlags.PQ


@dataclass(frozen=True, kw_only=True)
class VolkswagenCarSpecs(CarSpecs):
  centerToFrontRatio: float = 0.45
  steerRatio: float = 15.6


class Footnote(Enum):
  KAMIQ = CarFootnote(
    "Not including the China market Kamiq, which is based on the (currently) unsupported PQ34 platform.",
    Column.MODEL)
  PASSAT = CarFootnote(
    "Refers only to the MQB-based European B8 Passat, not the NMS Passat in the USA/China/Mideast markets.",
    Column.MODEL)
  SKODA_HEATED_WINDSHIELD = CarFootnote(
    "Some Škoda vehicles are equipped with heated windshields, which are known " +
    "to block GPS signal needed for some comma 3X functionality.",
    Column.MODEL)
  VW_EXP_LONG = CarFootnote(
    "Only available for vehicles using a gateway (J533) harness. At this time, vehicles using a camera harness " +
    "are limited to using stock ACC.",
    Column.LONGITUDINAL)
  VW_MQB_A0 = CarFootnote(
    "Model-years 2022 and beyond may have a combined CAN gateway and BCM, which is supported by openpilot " +
    "in software, but doesn't yet have a harness available from the comma store.",
    Column.HARDWARE)


@dataclass
class VWCarDocs(CarDocs):
  package: str = "Adaptive Cruise Control (ACC) & Lane Assist"
  car_parts: CarParts = field(default_factory=CarParts.common([CarHarness.j533]))

  def init_make(self, CP: car.CarParams):
    self.footnotes.append(Footnote.VW_EXP_LONG)
    if "SKODA" in CP.carFingerprint:
      self.footnotes.append(Footnote.SKODA_HEATED_WINDSHIELD)

    if CP.carFingerprint in (CAR.VOLKSWAGEN_CRAFTER_MK2, CAR.VOLKSWAGEN_TRANSPORTER_T61):
      self.car_parts = CarParts([Device.threex_angled_mount, CarHarness.j533])


# Check the 7th and 8th characters of the VIN before adding a new CAR. If the
# chassis code is already listed below, don't add a new CAR, just add to the
# FW_VERSIONS for that existing CAR.

class CAR(Platforms):
  config: VolkswagenMQBPlatformConfig | VolkswagenPQPlatformConfig

  VOLKSWAGEN_ARTEON_MK1 = VolkswagenMQBPlatformConfig(
    [
      VWCarDocs("Volkswagen Arteon 2018-23", video_link="https://youtu.be/FAomFKPFlDA"),
      VWCarDocs("Volkswagen Arteon R 2020-23", video_link="https://youtu.be/FAomFKPFlDA"),
      VWCarDocs("Volkswagen Arteon eHybrid 2020-23", video_link="https://youtu.be/FAomFKPFlDA"),
      VWCarDocs("Volkswagen CC 2018-22", video_link="https://youtu.be/FAomFKPFlDA"),
    ],
    VolkswagenCarSpecs(mass=1733, wheelbase=2.84),
    chassis_codes={"AN"},
    wmis={WMI.VOLKSWAGEN_EUROPE_CAR},
  )
  VOLKSWAGEN_ATLAS_MK1 = VolkswagenMQBPlatformConfig(
    [
      VWCarDocs("Volkswagen Atlas 2018-23"),
      VWCarDocs("Volkswagen Atlas Cross Sport 2020-22"),
      VWCarDocs("Volkswagen Teramont 2018-22"),
      VWCarDocs("Volkswagen Teramont Cross Sport 2021-22"),
      VWCarDocs("Volkswagen Teramont X 2021-22"),
    ],
    VolkswagenCarSpecs(mass=2011, wheelbase=2.98),
    chassis_codes={"CA"},
    wmis={WMI.VOLKSWAGEN_USA_SUV},
  )
  VOLKSWAGEN_CADDY_MK3 = VolkswagenPQPlatformConfig(
    [
      VWCarDocs("Volkswagen Caddy 2019"),
      VWCarDocs("Volkswagen Caddy Maxi 2019"),
    ],
    VolkswagenCarSpecs(mass=1613, wheelbase=2.6, minSteerSpeed=21 * CV.KPH_TO_MS),
    chassis_codes={"2K"},
    wmis={WMI.VOLKSWAGEN_COMMERCIAL_BUS_VAN},
  )
  VOLKSWAGEN_CRAFTER_MK2 = VolkswagenMQBPlatformConfig(
    [
      VWCarDocs("Volkswagen Crafter 2017-23", video_link="https://youtu.be/4100gLeabmo"),
      VWCarDocs("Volkswagen e-Crafter 2018-23", video_link="https://youtu.be/4100gLeabmo"),
      VWCarDocs("Volkswagen Grand California 2019-23", video_link="https://youtu.be/4100gLeabmo"),
      VWCarDocs("MAN TGE 2017-23", video_link="https://youtu.be/4100gLeabmo"),
      VWCarDocs("MAN eTGE 2020-23", video_link="https://youtu.be/4100gLeabmo"),
    ],
    VolkswagenCarSpecs(mass=2100, wheelbase=3.64, minSteerSpeed=50 * CV.KPH_TO_MS),
    chassis_codes={"SY", "SZ"},
    wmis={WMI.VOLKSWAGEN_COMMERCIAL, WMI.MAN},
  )
  VOLKSWAGEN_GOLF_MK7 = VolkswagenMQBPlatformConfig(
    [
      VWCarDocs("Volkswagen e-Golf 2014-20"),
      VWCarDocs("Volkswagen Golf 2015-20", auto_resume=False),
      VWCarDocs("Volkswagen Golf Alltrack 2015-19", auto_resume=False),
      VWCarDocs("Volkswagen Golf GTD 2015-20"),
      VWCarDocs("Volkswagen Golf GTE 2015-20"),
      VWCarDocs("Volkswagen Golf GTI 2015-21", auto_resume=False),
      VWCarDocs("Volkswagen Golf R 2015-19"),
      VWCarDocs("Volkswagen Golf SportsVan 2015-20"),
    ],
    VolkswagenCarSpecs(mass=1397, wheelbase=2.62),
    chassis_codes={"5G", "AU", "BA", "BE"},
    wmis={WMI.VOLKSWAGEN_MEXICO_CAR, WMI.VOLKSWAGEN_EUROPE_CAR},
  )
  VOLKSWAGEN_JETTA_MK7 = VolkswagenMQBPlatformConfig(
    [
      VWCarDocs("Volkswagen Jetta 2018-24"),
      VWCarDocs("Volkswagen Jetta GLI 2021-24"),
    ],
    VolkswagenCarSpecs(mass=1328, wheelbase=2.71),
    chassis_codes={"BU"},
    wmis={WMI.VOLKSWAGEN_MEXICO_CAR, WMI.VOLKSWAGEN_EUROPE_CAR},
  )
  VOLKSWAGEN_PASSAT_MK8 = VolkswagenMQBPlatformConfig(
    [
      VWCarDocs("Volkswagen Passat 2015-22", footnotes=[Footnote.PASSAT]),
      VWCarDocs("Volkswagen Passat Alltrack 2015-22"),
      VWCarDocs("Volkswagen Passat GTE 2015-22"),
    ],
    VolkswagenCarSpecs(mass=1551, wheelbase=2.79),
    chassis_codes={"3G"},
    wmis={WMI.VOLKSWAGEN_EUROPE_CAR},
  )
  VOLKSWAGEN_PASSAT_NMS = VolkswagenPQPlatformConfig(
    [VWCarDocs("Volkswagen Passat NMS 2017-22")],
    VolkswagenCarSpecs(mass=1503, wheelbase=2.80, minSteerSpeed=50 * CV.KPH_TO_MS, minEnableSpeed=20 * CV.KPH_TO_MS),
    chassis_codes={"A3"},
    wmis={WMI.VOLKSWAGEN_USA_CAR},
  )
  VOLKSWAGEN_POLO_MK6 = VolkswagenMQBPlatformConfig(
    [
      VWCarDocs("Volkswagen Polo 2018-23", footnotes=[Footnote.VW_MQB_A0]),
      VWCarDocs("Volkswagen Polo GTI 2018-23", footnotes=[Footnote.VW_MQB_A0]),
    ],
    VolkswagenCarSpecs(mass=1230, wheelbase=2.55),
    chassis_codes={"AW"},
    wmis={WMI.VOLKSWAGEN_EUROPE_CAR},
  )
  VOLKSWAGEN_SHARAN_MK2 = VolkswagenPQPlatformConfig(
    [
      VWCarDocs("Volkswagen Sharan 2018-22"),
      VWCarDocs("SEAT Alhambra 2018-20"),
    ],
    VolkswagenCarSpecs(mass=1639, wheelbase=2.92, minSteerSpeed=50 * CV.KPH_TO_MS),
    chassis_codes={"7N"},
    wmis={WMI.VOLKSWAGEN_EUROPE_CAR},
  )
  VOLKSWAGEN_TAOS_MK1 = VolkswagenMQBPlatformConfig(
    [VWCarDocs("Volkswagen Taos 2022-23")],
    VolkswagenCarSpecs(mass=1498, wheelbase=2.69),
    chassis_codes={"B2"},
    wmis={WMI.VOLKSWAGEN_MEXICO_SUV, WMI.VOLKSWAGEN_ARGENTINA},
  )
  VOLKSWAGEN_TCROSS_MK1 = VolkswagenMQBPlatformConfig(
    [VWCarDocs("Volkswagen T-Cross 2021", footnotes=[Footnote.VW_MQB_A0])],
    VolkswagenCarSpecs(mass=1150, wheelbase=2.60),
    chassis_codes={"C1"},
    wmis={WMI.VOLKSWAGEN_EUROPE_SUV},
  )
  VOLKSWAGEN_TIGUAN_MK2 = VolkswagenMQBPlatformConfig(
    [
      VWCarDocs("Volkswagen Tiguan 2018-24"),
      VWCarDocs("Volkswagen Tiguan eHybrid 2021-23"),
    ],
    VolkswagenCarSpecs(mass=1715, wheelbase=2.74),
    chassis_codes={"5N", "AD", "AX", "BW"},
    wmis={WMI.VOLKSWAGEN_EUROPE_SUV, WMI.VOLKSWAGEN_MEXICO_SUV},
  )
  VOLKSWAGEN_TOURAN_MK2 = VolkswagenMQBPlatformConfig(
    [VWCarDocs("Volkswagen Touran 2016-23")],
    VolkswagenCarSpecs(mass=1516, wheelbase=2.79),
    chassis_codes={"1T"},
    wmis={WMI.VOLKSWAGEN_EUROPE_SUV},
  )
  VOLKSWAGEN_TRANSPORTER_T61 = VolkswagenMQBPlatformConfig(
    [
      VWCarDocs("Volkswagen Caravelle 2020"),
      VWCarDocs("Volkswagen California 2021-23"),
    ],
    VolkswagenCarSpecs(mass=1926, wheelbase=3.00, minSteerSpeed=14.0),
    chassis_codes={"7H", "7L"},
    wmis={WMI.VOLKSWAGEN_COMMERCIAL_BUS_VAN},
  )
<<<<<<< HEAD
  TROC_MK1 = VolkswagenMQBPlatformConfig(
    "VOLKSWAGEN T-ROC 1ST GEN",  # Chassis A1
    VWCarInfo("Volkswagen T-Roc 2018-23"),
=======
  VOLKSWAGEN_TROC_MK1 = VolkswagenMQBPlatformConfig(
    [VWCarDocs("Volkswagen T-Roc 2018-22", footnotes=[Footnote.VW_MQB_A0])],
>>>>>>> 6acf763d
    VolkswagenCarSpecs(mass=1413, wheelbase=2.63),
    chassis_codes={"A1"},
    wmis={WMI.VOLKSWAGEN_EUROPE_SUV},
  )
  AUDI_A3_MK3 = VolkswagenMQBPlatformConfig(
    [
      VWCarDocs("Audi A3 2014-19"),
      VWCarDocs("Audi A3 Sportback e-tron 2017-18"),
      VWCarDocs("Audi RS3 2018"),
      VWCarDocs("Audi S3 2015-17"),
    ],
    VolkswagenCarSpecs(mass=1335, wheelbase=2.61),
    chassis_codes={"8V", "FF"},
    wmis={WMI.AUDI_GERMANY_CAR, WMI.AUDI_SPORT},
  )
  AUDI_Q2_MK1 = VolkswagenMQBPlatformConfig(
    [VWCarDocs("Audi Q2 2018")],
    VolkswagenCarSpecs(mass=1205, wheelbase=2.61),
    chassis_codes={"GA"},
    wmis={WMI.AUDI_GERMANY_CAR},
  )
  AUDI_Q3_MK2 = VolkswagenMQBPlatformConfig(
    [VWCarDocs("Audi Q3 2019-23")],
    VolkswagenCarSpecs(mass=1623, wheelbase=2.68),
    chassis_codes={"8U", "F3", "FS"},
    wmis={WMI.AUDI_EUROPE_MPV, WMI.AUDI_GERMANY_CAR},
  )
  SEAT_ATECA_MK1 = VolkswagenMQBPlatformConfig(
    [
      VWCarDocs("SEAT Ateca 2018"),
      VWCarDocs("SEAT Leon 2014-20"),
    ],
    VolkswagenCarSpecs(mass=1300, wheelbase=2.64),
    chassis_codes={"5F"},
    wmis={WMI.SEAT},
  )
  SKODA_FABIA_MK4 = VolkswagenMQBPlatformConfig(
    [VWCarDocs("Škoda Fabia 2022-23", footnotes=[Footnote.VW_MQB_A0])],
    VolkswagenCarSpecs(mass=1266, wheelbase=2.56),
    chassis_codes={"PJ"},
    wmis={WMI.SKODA},
  )
  SKODA_KAMIQ_MK1 = VolkswagenMQBPlatformConfig(
    [
      VWCarDocs("Škoda Kamiq 2021-23", footnotes=[Footnote.VW_MQB_A0, Footnote.KAMIQ]),
      VWCarDocs("Škoda Scala 2020-23", footnotes=[Footnote.VW_MQB_A0]),
    ],
    VolkswagenCarSpecs(mass=1230, wheelbase=2.66),
    chassis_codes={"NW"},
    wmis={WMI.SKODA},
  )
  SKODA_KAROQ_MK1 = VolkswagenMQBPlatformConfig(
    [VWCarDocs("Škoda Karoq 2019-23")],
    VolkswagenCarSpecs(mass=1278, wheelbase=2.66),
    chassis_codes={"NU"},
    wmis={WMI.SKODA},
  )
  SKODA_KODIAQ_MK1 = VolkswagenMQBPlatformConfig(
    [VWCarDocs("Škoda Kodiaq 2017-23")],
    VolkswagenCarSpecs(mass=1569, wheelbase=2.79),
    chassis_codes={"NS"},
    wmis={WMI.SKODA, WMI.VOLKSWAGEN_GROUP_RUS},
  )
  SKODA_OCTAVIA_MK3 = VolkswagenMQBPlatformConfig(
    [
      VWCarDocs("Škoda Octavia 2015-19"),
      VWCarDocs("Škoda Octavia RS 2016"),
      VWCarDocs("Škoda Octavia Scout 2017-19"),
    ],
    VolkswagenCarSpecs(mass=1388, wheelbase=2.68),
    chassis_codes={"NE"},
    wmis={WMI.SKODA},
  )
  SKODA_SUPERB_MK3 = VolkswagenMQBPlatformConfig(
    [VWCarDocs("Škoda Superb 2015-22")],
    VolkswagenCarSpecs(mass=1505, wheelbase=2.84),
    chassis_codes={"3V", "NP"},
    wmis={WMI.SKODA},
  )


def match_fw_to_car_fuzzy(live_fw_versions, vin, offline_fw_versions) -> set[str]:
  candidates = set()

  # Check the WMI and chassis code to determine the platform
  wmi = vin[:3]
  chassis_code = vin[6:8]

  for platform in CAR:
    valid_ecus = set()
    for ecu, expected_versions in offline_fw_versions[platform].items():
      addr = ecu[1:]
      if ecu[0] not in CHECK_FUZZY_ECUS:
        continue

      # Sanity check that a subset of Volkswagen FW is in the database
      found_versions = live_fw_versions.get(addr, [])
      if not any(found_version in expected_versions for found_version in found_versions):
        break

      valid_ecus.add(ecu[0])

    if valid_ecus != CHECK_FUZZY_ECUS:
      continue

    if wmi in platform.config.wmis and chassis_code in platform.config.chassis_codes:
      candidates.add(platform)

  return {str(c) for c in candidates}


# These ECUs are required to match to gain a VIN match
# TODO: do we want to check camera when we add its FW?
CHECK_FUZZY_ECUS = {Ecu.fwdRadar}

# All supported cars should return FW from the engine, srs, eps, and fwdRadar. Cars
# with a manual trans won't return transmission firmware, but all other cars will.
#
# The 0xF187 SW part number query should return in the form of N[NX][NX] NNN NNN [X[X]],
# where N=number, X=letter, and the trailing two letters are optional. Performance
# tuners sometimes tamper with that field (e.g. 8V0 9C0 BB0 1 from COBB/EQT). Tampered
# ECU SW part numbers are invalid for vehicle ID and compatibility checks. Try to have
# them repaired by the tuner before including them in openpilot.

VOLKSWAGEN_VERSION_REQUEST_MULTI = bytes([uds.SERVICE_TYPE.READ_DATA_BY_IDENTIFIER]) + \
  p16(uds.DATA_IDENTIFIER_TYPE.VEHICLE_MANUFACTURER_SPARE_PART_NUMBER) + \
  p16(uds.DATA_IDENTIFIER_TYPE.VEHICLE_MANUFACTURER_ECU_SOFTWARE_VERSION_NUMBER) + \
  p16(uds.DATA_IDENTIFIER_TYPE.APPLICATION_DATA_IDENTIFICATION)
VOLKSWAGEN_VERSION_RESPONSE = bytes([uds.SERVICE_TYPE.READ_DATA_BY_IDENTIFIER + 0x40])

VOLKSWAGEN_RX_OFFSET = 0x6a

FW_QUERY_CONFIG = FwQueryConfig(
  requests=[request for bus, obd_multiplexing in [(1, True), (1, False), (0, False)] for request in [
    Request(
      [VOLKSWAGEN_VERSION_REQUEST_MULTI],
      [VOLKSWAGEN_VERSION_RESPONSE],
      whitelist_ecus=[Ecu.srs, Ecu.eps, Ecu.fwdRadar, Ecu.fwdCamera],
      rx_offset=VOLKSWAGEN_RX_OFFSET,
      bus=bus,
      obd_multiplexing=obd_multiplexing,
    ),
    Request(
      [VOLKSWAGEN_VERSION_REQUEST_MULTI],
      [VOLKSWAGEN_VERSION_RESPONSE],
      whitelist_ecus=[Ecu.engine, Ecu.transmission],
      bus=bus,
      obd_multiplexing=obd_multiplexing,
    ),
  ]],
  non_essential_ecus={Ecu.eps: list(CAR)},
  extra_ecus=[(Ecu.fwdCamera, 0x74f, None)],
  match_fw_to_car_fuzzy=match_fw_to_car_fuzzy,
)

DBC = CAR.create_dbc_map()<|MERGE_RESOLUTION|>--- conflicted
+++ resolved
@@ -341,14 +341,8 @@
     chassis_codes={"7H", "7L"},
     wmis={WMI.VOLKSWAGEN_COMMERCIAL_BUS_VAN},
   )
-<<<<<<< HEAD
-  TROC_MK1 = VolkswagenMQBPlatformConfig(
-    "VOLKSWAGEN T-ROC 1ST GEN",  # Chassis A1
-    VWCarInfo("Volkswagen T-Roc 2018-23"),
-=======
   VOLKSWAGEN_TROC_MK1 = VolkswagenMQBPlatformConfig(
-    [VWCarDocs("Volkswagen T-Roc 2018-22", footnotes=[Footnote.VW_MQB_A0])],
->>>>>>> 6acf763d
+    [VWCarDocs("Volkswagen T-Roc 2018-23")],
     VolkswagenCarSpecs(mass=1413, wheelbase=2.63),
     chassis_codes={"A1"},
     wmis={WMI.VOLKSWAGEN_EUROPE_SUV},
