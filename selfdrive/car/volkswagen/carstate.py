import numpy as np
from cereal import car
from selfdrive.config import Conversions as CV
from selfdrive.car.interfaces import CarStateBase
from opendbc.can.parser import CANParser
from opendbc.can.can_define import CANDefine
from selfdrive.car.volkswagen.values import DBC_FILES, CANBUS, NetworkLocation, TransmissionType, GearShifter, BUTTON_STATES, CarControllerParams

class CarState(CarStateBase):
  def __init__(self, CP):
    super().__init__(CP)
    can_define = CANDefine(DBC_FILES.mqb)
    if CP.transmissionType == TransmissionType.automatic:
      self.shifter_values = can_define.dv["Getriebe_11"]["GE_Fahrstufe"]
    elif CP.transmissionType == TransmissionType.direct:
      self.shifter_values = can_define.dv["EV_Gearshift"]["GearPosition"]
    self.hca_status_values = can_define.dv["LH_EPS_03"]["EPS_HCA_Status"]
    self.buttonStates = BUTTON_STATES.copy()

  def update(self, pt_cp, cam_cp, ext_cp, trans_type):
    ret = car.CarState.new_message()
    # Update vehicle speed and acceleration from ABS wheel speeds.
    ret.wheelSpeeds.fl = pt_cp.vl["ESP_19"]["ESP_VL_Radgeschw_02"] * CV.KPH_TO_MS
    ret.wheelSpeeds.fr = pt_cp.vl["ESP_19"]["ESP_VR_Radgeschw_02"] * CV.KPH_TO_MS
    ret.wheelSpeeds.rl = pt_cp.vl["ESP_19"]["ESP_HL_Radgeschw_02"] * CV.KPH_TO_MS
    ret.wheelSpeeds.rr = pt_cp.vl["ESP_19"]["ESP_HR_Radgeschw_02"] * CV.KPH_TO_MS

    ret.vEgoRaw = float(np.mean([ret.wheelSpeeds.fl, ret.wheelSpeeds.fr, ret.wheelSpeeds.rl, ret.wheelSpeeds.rr]))
    ret.vEgo, ret.aEgo = self.update_speed_kf(ret.vEgoRaw)
<<<<<<< HEAD
    ret.standstill = ret.vEgoRaw < 0.1
=======
    ret.standstill = ret.vEgo < 0.1
>>>>>>> 2e81e060

    # Update steering angle, rate, yaw rate, and driver input torque. VW send
    # the sign/direction in a separate signal so they must be recombined.
    ret.steeringAngleDeg = pt_cp.vl["LH_EPS_03"]["EPS_Berechneter_LW"] * (1, -1)[int(pt_cp.vl["LH_EPS_03"]["EPS_VZ_BLW"])]
    ret.steeringRateDeg = pt_cp.vl["LWI_01"]["LWI_Lenkradw_Geschw"] * (1, -1)[int(pt_cp.vl["LWI_01"]["LWI_VZ_Lenkradw_Geschw"])]
    ret.steeringTorque = pt_cp.vl["LH_EPS_03"]["EPS_Lenkmoment"] * (1, -1)[int(pt_cp.vl["LH_EPS_03"]["EPS_VZ_Lenkmoment"])]
    ret.steeringPressed = abs(ret.steeringTorque) > CarControllerParams.STEER_DRIVER_ALLOWANCE
    ret.yawRate = pt_cp.vl["ESP_02"]["ESP_Gierrate"] * (1, -1)[int(pt_cp.vl["ESP_02"]["ESP_VZ_Gierrate"])] * CV.DEG_TO_RAD

    # Verify EPS readiness to accept steering commands
    hca_status = self.hca_status_values.get(pt_cp.vl["LH_EPS_03"]["EPS_HCA_Status"])
    ret.steerError = hca_status in ["DISABLED", "FAULT"]
    ret.steerWarning = hca_status in ["INITIALIZING", "REJECTED"]

    # Update gas, brakes, and gearshift.
    ret.gas = pt_cp.vl["Motor_20"]["MO_Fahrpedalrohwert_01"] / 100.0
    ret.gasPressed = ret.gas > 0
    ret.brake = pt_cp.vl["ESP_05"]["ESP_Bremsdruck"] / 250.0  # FIXME: this is pressure in Bar, not sure what OP expects
    ret.brakePressed = bool(pt_cp.vl["ESP_05"]["ESP_Fahrer_bremst"])
    self.esp_hold_confirmation = pt_cp.vl["ESP_21"]["ESP_Haltebestaetigung"]

    # Update gear and/or clutch position data.
    if trans_type == TransmissionType.automatic:
      ret.gearShifter = self.parse_gear_shifter(self.shifter_values.get(pt_cp.vl["Getriebe_11"]["GE_Fahrstufe"], None))
    elif trans_type == TransmissionType.direct:
      ret.gearShifter = self.parse_gear_shifter(self.shifter_values.get(pt_cp.vl["EV_Gearshift"]["GearPosition"], None))
    elif trans_type == TransmissionType.manual:
      ret.clutchPressed = not pt_cp.vl["Motor_14"]["MO_Kuppl_schalter"]
      if bool(pt_cp.vl["Gateway_72"]["BCM1_Rueckfahrlicht_Schalter"]):
        ret.gearShifter = GearShifter.reverse
      else:
        ret.gearShifter = GearShifter.drive

    # Update door and trunk/hatch lid open status.
    ret.doorOpen = any([pt_cp.vl["Gateway_72"]["ZV_FT_offen"],
                        pt_cp.vl["Gateway_72"]["ZV_BT_offen"],
                        pt_cp.vl["Gateway_72"]["ZV_HFS_offen"],
                        pt_cp.vl["Gateway_72"]["ZV_HBFS_offen"],
                        pt_cp.vl["Gateway_72"]["ZV_HD_offen"]])

    # Update seatbelt fastened status.
    ret.seatbeltUnlatched = pt_cp.vl["Airbag_02"]["AB_Gurtschloss_FA"] != 3

    # Update driver preference for metric. VW stores many different unit
    # preferences, including separate units for for distance vs. speed.
    # We use the speed preference for OP.
    self.displayMetricUnits = not pt_cp.vl["Einheiten_01"]["KBI_MFA_v_Einheit_02"]

    # Consume blind-spot monitoring info/warning LED states, if available.
    # Infostufe: BSM LED on, Warnung: BSM LED flashing
    if self.CP.enableBsm:
      ret.leftBlindspot = bool(ext_cp.vl["SWA_01"]["SWA_Infostufe_SWA_li"]) or bool(ext_cp.vl["SWA_01"]["SWA_Warnung_SWA_li"])
      ret.rightBlindspot = bool(ext_cp.vl["SWA_01"]["SWA_Infostufe_SWA_re"]) or bool(ext_cp.vl["SWA_01"]["SWA_Warnung_SWA_re"])

    # Consume factory LDW data relevant for factory SWA (Lane Change Assist)
    # and capture it for forwarding to the blind spot radar controller
    self.ldw_stock_values = cam_cp.vl["LDW_02"] if self.CP.networkLocation == NetworkLocation.fwdCamera else {}

    # Stock FCW is considered active if the release bit for brake-jerk warning
    # is set. Stock AEB considered active if the partial braking or target
    # braking release bits are set.
    # Refer to VW Self Study Program 890253: Volkswagen Driver Assistance
    # Systems, chapter on Front Assist with Braking: Golf Family for all MQB
    ret.stockFcw = bool(ext_cp.vl["ACC_10"]["AWV2_Freigabe"])
    ret.stockAeb = bool(ext_cp.vl["ACC_10"]["ANB_Teilbremsung_Freigabe"]) or bool(ext_cp.vl["ACC_10"]["ANB_Zielbremsung_Freigabe"])

    # Update ACC radar status.
    self.tsk_status = pt_cp.vl["TSK_06"]["TSK_Status"]
    if self.tsk_status == 2:
      # ACC okay and enabled, but not currently engaged
      ret.cruiseState.available = True
      ret.cruiseState.enabled = False
    elif self.tsk_status in [3, 4, 5]:
      # ACC okay and enabled, currently regulating speed (3) or driver accel override (4) or overrun coast-down (5)
      ret.cruiseState.available = True
      ret.cruiseState.enabled = True
    else:
      # ACC okay but disabled (1), or a radar visibility or other fault/disruption (6 or 7)
      ret.cruiseState.available = False
      ret.cruiseState.enabled = False

<<<<<<< HEAD
    if not self.CP.openpilotLongitudinalControl:
      # Update ACC setpoint. When the setpoint is zero or there's an error, the
      # radar sends a set-speed of ~90.69 m/s / 203mph.
=======
    # Update ACC setpoint. When the setpoint is zero or there's an error, the
    # radar sends a set-speed of ~90.69 m/s / 203mph.
    if self.CP.pcmCruise:
>>>>>>> 2e81e060
      ret.cruiseState.speed = ext_cp.vl["ACC_02"]["ACC_Wunschgeschw"] * CV.KPH_TO_MS
      if ret.cruiseState.speed > 90:
        ret.cruiseState.speed = 0

    # Update control button states for turn signals and ACC controls.
    self.buttonStates["accelCruise"] = bool(pt_cp.vl["GRA_ACC_01"]["GRA_Tip_Hoch"])
    self.buttonStates["decelCruise"] = bool(pt_cp.vl["GRA_ACC_01"]["GRA_Tip_Runter"])
    self.buttonStates["cancel"] = bool(pt_cp.vl["GRA_ACC_01"]["GRA_Abbrechen"])
    self.buttonStates["setCruise"] = bool(pt_cp.vl["GRA_ACC_01"]["GRA_Tip_Setzen"])
    self.buttonStates["resumeCruise"] = bool(pt_cp.vl["GRA_ACC_01"]["GRA_Tip_Wiederaufnahme"])
    self.buttonStates["gapAdjustCruise"] = bool(pt_cp.vl["GRA_ACC_01"]["GRA_Verstellung_Zeitluecke"])
    ret.leftBlinker = bool(pt_cp.vl["Blinkmodi_02"]["Comfort_Signal_Left"])
    ret.rightBlinker = bool(pt_cp.vl["Blinkmodi_02"]["Comfort_Signal_Right"])

    # Read ACC hardware button type configuration info that has to pass thru
    # to the radar. Ends up being different for steering wheel buttons vs
    # third stalk type controls.
    self.graHauptschalter = pt_cp.vl["GRA_ACC_01"]["GRA_Hauptschalter"]
    self.graTypHauptschalter = pt_cp.vl["GRA_ACC_01"]["GRA_Typ_Hauptschalter"]
    self.graButtonTypeInfo = pt_cp.vl["GRA_ACC_01"]["GRA_ButtonTypeInfo"]
    self.graTipStufe2 = pt_cp.vl["GRA_ACC_01"]["GRA_Tip_Stufe_2"]
    # Pick up the GRA_ACC_01 CAN message counter so we can sync to it for
    # later cruise-control button spamming.
    self.graMsgBusCounter = pt_cp.vl["GRA_ACC_01"]["COUNTER"]

    # Additional safety checks performed in CarInterface.
    self.parkingBrakeSet = bool(pt_cp.vl["Kombi_01"]["KBI_Handbremse"])  # FIXME: need to include an EPB check as well
    ret.espDisabled = pt_cp.vl["ESP_21"]["ESP_Tastung_passiv"] != 0

    return ret

  @staticmethod
  def get_can_parser(CP):
    # this function generates lists for signal, messages and initial values
    signals = [
      # sig_name, sig_address, default
      ("EPS_Berechneter_LW", "LH_EPS_03", 0),       # Absolute steering angle
      ("EPS_VZ_BLW", "LH_EPS_03", 0),               # Steering angle sign
      ("LWI_Lenkradw_Geschw", "LWI_01", 0),         # Absolute steering rate
      ("LWI_VZ_Lenkradw_Geschw", "LWI_01", 0),      # Steering rate sign
      ("ESP_VL_Radgeschw_02", "ESP_19", 0),         # ABS wheel speed, front left
      ("ESP_VR_Radgeschw_02", "ESP_19", 0),         # ABS wheel speed, front right
      ("ESP_HL_Radgeschw_02", "ESP_19", 0),         # ABS wheel speed, rear left
      ("ESP_HR_Radgeschw_02", "ESP_19", 0),         # ABS wheel speed, rear right
      ("ESP_Gierrate", "ESP_02", 0),                # Absolute yaw rate
      ("ESP_VZ_Gierrate", "ESP_02", 0),             # Yaw rate sign
      ("ZV_FT_offen", "Gateway_72", 0),             # Door open, driver
      ("ZV_BT_offen", "Gateway_72", 0),             # Door open, passenger
      ("ZV_HFS_offen", "Gateway_72", 0),            # Door open, rear left
      ("ZV_HBFS_offen", "Gateway_72", 0),           # Door open, rear right
      ("ZV_HD_offen", "Gateway_72", 0),             # Trunk or hatch open
      ("Comfort_Signal_Left", "Blinkmodi_02", 0),   # Left turn signal including comfort blink interval
      ("Comfort_Signal_Right", "Blinkmodi_02", 0),  # Right turn signal including comfort blink interval
      ("AB_Gurtschloss_FA", "Airbag_02", 0),        # Seatbelt status, driver
      ("AB_Gurtschloss_BF", "Airbag_02", 0),        # Seatbelt status, passenger
      ("ESP_Fahrer_bremst", "ESP_05", 0),           # Brake pedal pressed
      ("ESP_Bremsdruck", "ESP_05", 0),              # Brake pressure applied
      ("MO_Fahrpedalrohwert_01", "Motor_20", 0),    # Accelerator pedal value
      ("EPS_Lenkmoment", "LH_EPS_03", 0),           # Absolute driver torque input
      ("EPS_VZ_Lenkmoment", "LH_EPS_03", 0),        # Driver torque input sign
      ("EPS_HCA_Status", "LH_EPS_03", 3),           # EPS HCA control status
      ("ESP_Tastung_passiv", "ESP_21", 0),          # Stability control disabled
      ("ESP_Haltebestaetigung", "ESP_21", 0),       # ESP hold confirmation
      ("KBI_MFA_v_Einheit_02", "Einheiten_01", 0),  # MPH vs KMH speed display
      ("KBI_Handbremse", "Kombi_01", 0),            # Manual handbrake applied
      ("TSK_Status", "TSK_06", 0),                  # ACC engagement status from drivetrain coordinator
      ("GRA_Hauptschalter", "GRA_ACC_01", 0),       # ACC button, on/off
      ("GRA_Abbrechen", "GRA_ACC_01", 0),           # ACC button, cancel
      ("GRA_Tip_Setzen", "GRA_ACC_01", 0),          # ACC button, set
      ("GRA_Tip_Hoch", "GRA_ACC_01", 0),            # ACC button, increase or accel
      ("GRA_Tip_Runter", "GRA_ACC_01", 0),          # ACC button, decrease or decel
      ("GRA_Tip_Wiederaufnahme", "GRA_ACC_01", 0),  # ACC button, resume
      ("GRA_Verstellung_Zeitluecke", "GRA_ACC_01", 0),  # ACC button, time gap adj
      ("GRA_Typ_Hauptschalter", "GRA_ACC_01", 0),   # ACC main button type
      ("GRA_Tip_Stufe_2", "GRA_ACC_01", 0),         # unknown related to stalk type
      ("GRA_ButtonTypeInfo", "GRA_ACC_01", 0),      # unknown related to stalk type
      ("COUNTER", "GRA_ACC_01", 0),                 # GRA_ACC_01 CAN message counter
    ]

    checks = [
      # sig_address, frequency
      ("LWI_01", 100),      # From J500 Steering Assist with integrated sensors
      ("LH_EPS_03", 100),   # From J500 Steering Assist with integrated sensors
      ("ESP_19", 100),      # From J104 ABS/ESP controller
      ("ESP_05", 50),       # From J104 ABS/ESP controller
      ("ESP_21", 50),       # From J104 ABS/ESP controller
      ("Motor_20", 50),     # From J623 Engine control module
      ("TSK_06", 50),       # From J623 Engine control module
      ("ESP_02", 50),       # From J104 ABS/ESP controller
      ("GRA_ACC_01", 33),   # From J533 CAN gateway (via LIN from steering wheel controls)
      ("Gateway_72", 10),   # From J533 CAN gateway (aggregated data)
      ("Airbag_02", 5),     # From J234 Airbag control module
      ("Kombi_01", 2),      # From J285 Instrument cluster
      ("Blinkmodi_02", 1),  # From J519 BCM (sent at 1Hz when no lights active, 50Hz when active)
      ("Einheiten_01", 1),  # From J??? not known if gateway, cluster, or BCM
    ]

    if CP.transmissionType == TransmissionType.automatic:
      signals += [("GE_Fahrstufe", "Getriebe_11", 0)]  # Auto trans gear selector position
      checks += [("Getriebe_11", 20)]  # From J743 Auto transmission control module
    elif CP.transmissionType == TransmissionType.direct:
      signals += [("GearPosition", "EV_Gearshift", 0)]  # EV gear selector position
      checks += [("EV_Gearshift", 10)]  # From J??? unknown EV control module
    elif CP.transmissionType == TransmissionType.manual:
      signals += [("MO_Kuppl_schalter", "Motor_14", 0),  # Clutch switch
                  ("BCM1_Rueckfahrlicht_Schalter", "Gateway_72", 0)]  # Reverse light from BCM
      checks += [("Motor_14", 10)]  # From J623 Engine control module

    if CP.networkLocation == NetworkLocation.fwdCamera:
      # Radars are here on CANBUS.pt
      signals += MqbExtraSignals.fwd_radar_signals
      checks += MqbExtraSignals.fwd_radar_checks
      if CP.enableBsm:
        signals += MqbExtraSignals.bsm_radar_signals
        checks += MqbExtraSignals.bsm_radar_checks

    return CANParser(DBC_FILES.mqb, signals, checks, CANBUS.pt)

  @staticmethod
  def get_cam_can_parser(CP):

    signals = []
    checks = []

    if CP.networkLocation == NetworkLocation.fwdCamera:
      signals += [
        # sig_name, sig_address, default
        ("LDW_SW_Warnung_links", "LDW_02", 0),      # Blind spot in warning mode on left side due to lane departure
        ("LDW_SW_Warnung_rechts", "LDW_02", 0),     # Blind spot in warning mode on right side due to lane departure
        ("LDW_Seite_DLCTLC", "LDW_02", 0),          # Direction of most likely lane departure (left or right)
        ("LDW_DLC", "LDW_02", 0),                   # Lane departure, distance to line crossing
        ("LDW_TLC", "LDW_02", 0),                   # Lane departure, time to line crossing
      ]
      checks += [
        # sig_address, frequency
        ("LDW_02", 10)      # From R242 Driver assistance camera
      ]
    else:
      # Radars are here on CANBUS.cam
      signals += MqbExtraSignals.fwd_radar_signals
      checks += MqbExtraSignals.fwd_radar_checks
      if CP.enableBsm:
        signals += MqbExtraSignals.bsm_radar_signals
        checks += MqbExtraSignals.bsm_radar_checks

    return CANParser(DBC_FILES.mqb, signals, checks, CANBUS.cam)

class MqbExtraSignals:
  # Additional signal and message lists for optional or bus-portable controllers
  fwd_radar_signals = [
    ("ACC_Wunschgeschw", "ACC_02", 0),              # ACC set speed
    ("AWV2_Freigabe", "ACC_10", 0),                 # FCW brake jerk release
    ("ANB_Teilbremsung_Freigabe", "ACC_10", 0),     # AEB partial braking release
    ("ANB_Zielbremsung_Freigabe", "ACC_10", 0),     # AEB target braking release
  ]
  fwd_radar_checks = [
    ("ACC_10", 50),                                 # From J428 ACC radar control module
    ("ACC_02", 17),                                 # From J428 ACC radar control module
  ]
  bsm_radar_signals = [
    ("SWA_Infostufe_SWA_li", "SWA_01", 0),          # Blind spot object info, left
    ("SWA_Warnung_SWA_li", "SWA_01", 0),            # Blind spot object warning, left
    ("SWA_Infostufe_SWA_re", "SWA_01", 0),          # Blind spot object info, right
    ("SWA_Warnung_SWA_re", "SWA_01", 0),            # Blind spot object warning, right
  ]
  bsm_radar_checks = [
    ("SWA_01", 20),                                 # From J1086 Lane Change Assist
  ]<|MERGE_RESOLUTION|>--- conflicted
+++ resolved
@@ -27,11 +27,7 @@
 
     ret.vEgoRaw = float(np.mean([ret.wheelSpeeds.fl, ret.wheelSpeeds.fr, ret.wheelSpeeds.rl, ret.wheelSpeeds.rr]))
     ret.vEgo, ret.aEgo = self.update_speed_kf(ret.vEgoRaw)
-<<<<<<< HEAD
-    ret.standstill = ret.vEgoRaw < 0.1
-=======
     ret.standstill = ret.vEgo < 0.1
->>>>>>> 2e81e060
 
     # Update steering angle, rate, yaw rate, and driver input torque. VW send
     # the sign/direction in a separate signal so they must be recombined.
@@ -113,15 +109,9 @@
       ret.cruiseState.available = False
       ret.cruiseState.enabled = False
 
-<<<<<<< HEAD
-    if not self.CP.openpilotLongitudinalControl:
-      # Update ACC setpoint. When the setpoint is zero or there's an error, the
-      # radar sends a set-speed of ~90.69 m/s / 203mph.
-=======
     # Update ACC setpoint. When the setpoint is zero or there's an error, the
     # radar sends a set-speed of ~90.69 m/s / 203mph.
     if self.CP.pcmCruise:
->>>>>>> 2e81e060
       ret.cruiseState.speed = ext_cp.vl["ACC_02"]["ACC_Wunschgeschw"] * CV.KPH_TO_MS
       if ret.cruiseState.speed > 90:
         ret.cruiseState.speed = 0
