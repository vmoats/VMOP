from common.numpy_fast import clip
from cereal import car
from selfdrive.config import Conversions as CV
from selfdrive.car import apply_std_steer_torque_limits
from selfdrive.car.volkswagen import volkswagencan
from selfdrive.car.volkswagen.values import DBC_FILES, CANBUS, MQB_LDW_MESSAGES, BUTTON_STATES, CarControllerParams as P
from opendbc.can.packer import CANPacker

VisualAlert = car.CarControl.HUDControl.VisualAlert
LongCtrlState = car.CarControl.Actuators.LongControlState

class CarController():
  def __init__(self, dbc_name, CP, VM):
    self.apply_steer_last = 0

    self.packer_pt = CANPacker(DBC_FILES.mqb)

    self.hcaSameTorqueCount = 0
    self.hcaEnabledFrameCount = 0
    self.graButtonStatesToSend = None
    self.graMsgSentCount = 0
    self.graMsgStartFramePrev = 0
    self.graMsgBusCounterPrev = 0

    self.steer_rate_limited = False
    self.acc_starting = False
    self.acc_stopping = False

  def update(self, enabled, CS, frame, ext_bus, actuators, visual_alert, left_lane_visible, right_lane_visible, left_lane_depart,
             right_lane_depart, lead_visible, set_speed):
    """ Controls thread """

    can_sends = []

    # **** Acceleration and Braking Controls ******************************** #

    if CS.CP.openpilotLongitudinalControl:
      if CS.tsk_status in [2, 3, 4, 5]:
        acc_status = 3 if enabled else 2
      else:
        acc_status = CS.tsk_status

      accel = actuators.accel if enabled else 0
      accel = clip(accel, P.ACCEL_MIN, P.ACCEL_MAX) if enabled else 0

      # FIXME: this needs to become a proper state machine
      acc_hold_request, acc_hold_release = False, False
      if actuators.longControlState == LongCtrlState.stopping:
        self.acc_stopping = True
        acc_hold_request = not CS.esp_hold_confirmation  # Send hold request for ABS/ESP brake-hold until acked
      elif enabled:
        if self.acc_stopping:
          self.acc_starting = True
          self.acc_stopping = False
        self.acc_starting &= CS.out.vEgo < CS.CP.vEgoStarting
        acc_hold_release = CS.esp_hold_confirmation  # Send release request for ABS/ESP brake-hold until acked
      else:
        self.acc_stopping, self.acc_starting = False, False

      # Hopefully, have PI yank the lag out and let the drivetrain coordinator make it smooth again
      cb_pos = 0.2
      cb_neg = 0.2

      if acc_hold_request:
        weird_value = 0x88
      elif self.acc_stopping:
        weird_value = 0x95
      else:
        weird_value = 0x7F

      if frame % P.ACC_CONTROL_STEP == 0:
        idx = (frame / P.ACC_CONTROL_STEP) % 16
        can_sends.append(volkswagencan.create_mqb_acc_06_control(self.packer_pt, CANBUS.pt, enabled, acc_status,
                                                                 accel, self.acc_stopping, self.acc_starting,
                                                                 cb_pos, cb_neg, idx))
        can_sends.append(volkswagencan.create_mqb_acc_07_control(self.packer_pt, CANBUS.pt, enabled,
                                                                 accel, self.acc_stopping, self.acc_starting,
                                                                 acc_hold_request, acc_hold_release, weird_value, idx))

    # **** Steering Controls ************************************************ #

    if frame % P.HCA_STEP == 0:
      # Logic to avoid HCA state 4 "refused":
      #   * Don't steer unless HCA is in state 3 "ready" or 5 "active"
      #   * Don't steer at standstill
      #   * Don't send > 3.00 Newton-meters torque
      #   * Don't send the same torque for > 6 seconds
      #   * Don't send uninterrupted steering for > 360 seconds
      # One frame of HCA disabled is enough to reset the timer, without zeroing the
      # torque value. Do that anytime we happen to have 0 torque, or failing that,
      # when exceeding ~1/3 the 360 second timer.

      if enabled and CS.out.vEgo > CS.CP.minSteerSpeed and not (CS.out.standstill or CS.out.steerError or CS.out.steerWarning):
        new_steer = int(round(actuators.steer * P.STEER_MAX))
        apply_steer = apply_std_steer_torque_limits(new_steer, self.apply_steer_last, CS.out.steeringTorque, P)
        self.steer_rate_limited = new_steer != apply_steer
        if apply_steer == 0:
          hcaEnabled = False
          self.hcaEnabledFrameCount = 0
        else:
          self.hcaEnabledFrameCount += 1
          if self.hcaEnabledFrameCount >= 118 * (100 / P.HCA_STEP):  # 118s
            hcaEnabled = False
            self.hcaEnabledFrameCount = 0
          else:
            hcaEnabled = True
            if self.apply_steer_last == apply_steer:
              self.hcaSameTorqueCount += 1
              if self.hcaSameTorqueCount > 1.9 * (100 / P.HCA_STEP):  # 1.9s
                apply_steer -= (1, -1)[apply_steer < 0]
                self.hcaSameTorqueCount = 0
            else:
              self.hcaSameTorqueCount = 0
      else:
        hcaEnabled = False
        apply_steer = 0

      self.apply_steer_last = apply_steer
      idx = (frame / P.HCA_STEP) % 16
      can_sends.append(volkswagencan.create_mqb_steering_control(self.packer_pt, CANBUS.pt, apply_steer,
                                                                 idx, hcaEnabled))

    # **** HUD Controls ***************************************************** #

    if frame % P.LDW_STEP == 0:
      if visual_alert in [VisualAlert.steerRequired, VisualAlert.ldw]:
        hud_alert = MQB_LDW_MESSAGES["laneAssistTakeOverSilent"]
      else:
        hud_alert = MQB_LDW_MESSAGES["none"]

      can_sends.append(volkswagencan.create_mqb_hud_control(self.packer_pt, CANBUS.pt, enabled,
                                                            CS.out.steeringPressed, hud_alert, left_lane_visible,
                                                            right_lane_visible, CS.ldw_stock_values,
                                                            left_lane_depart, right_lane_depart))

    if CS.CP.openpilotLongitudinalControl:
      if frame % P.ACC_HUD_STEP == 0:
        idx = (frame / P.ACC_HUD_STEP) % 16
        can_sends.append(volkswagencan.create_mqb_acc_hud_control(self.packer_pt, CANBUS.pt, CS.tsk_status,
                                                                  set_speed * CV.MS_TO_KPH, idx))

    # **** ACC Button Controls ********************************************** #

    # FIXME: this entire section is in desperate need of refactoring

<<<<<<< HEAD
    if not CS.CP.openpilotLongitudinalControl:
=======
    if CS.CP.pcmCruise:
>>>>>>> 2e81e060
      if frame > self.graMsgStartFramePrev + P.GRA_VBP_STEP:
        if not enabled and CS.out.cruiseState.enabled:
          # Cancel ACC if it's engaged with OP disengaged.
          self.graButtonStatesToSend = BUTTON_STATES.copy()
          self.graButtonStatesToSend["cancel"] = True
<<<<<<< HEAD
        elif enabled and CS.out.standstill and CS.esp_hold_confirmation:
          # Blip the Resume button if we're engaged at standstill.
          # FIXME: This is a naive implementation, improve with visiond or radar input.
          # A subset of MQBs like to "creep" too aggressively with this implementation.
=======
        elif enabled and CS.esp_hold_confirmation:
          # Blip the Resume button if we're engaged at standstill.
          # FIXME: This is a naive implementation, improve with visiond or radar input.
>>>>>>> 2e81e060
          self.graButtonStatesToSend = BUTTON_STATES.copy()
          self.graButtonStatesToSend["resumeCruise"] = True

      if CS.graMsgBusCounter != self.graMsgBusCounterPrev:
        self.graMsgBusCounterPrev = CS.graMsgBusCounter
        if self.graButtonStatesToSend is not None:
          if self.graMsgSentCount == 0:
            self.graMsgStartFramePrev = frame
          idx = (CS.graMsgBusCounter + 1) % 16
          can_sends.append(volkswagencan.create_mqb_acc_buttons_control(self.packer_pt, ext_bus, self.graButtonStatesToSend, CS, idx))
          self.graMsgSentCount += 1
          if self.graMsgSentCount >= P.GRA_VBP_COUNT:
            self.graButtonStatesToSend = None
            self.graMsgSentCount = 0

    return can_sends<|MERGE_RESOLUTION|>--- conflicted
+++ resolved
@@ -143,26 +143,15 @@
 
     # FIXME: this entire section is in desperate need of refactoring
 
-<<<<<<< HEAD
-    if not CS.CP.openpilotLongitudinalControl:
-=======
     if CS.CP.pcmCruise:
->>>>>>> 2e81e060
       if frame > self.graMsgStartFramePrev + P.GRA_VBP_STEP:
         if not enabled and CS.out.cruiseState.enabled:
           # Cancel ACC if it's engaged with OP disengaged.
           self.graButtonStatesToSend = BUTTON_STATES.copy()
           self.graButtonStatesToSend["cancel"] = True
-<<<<<<< HEAD
-        elif enabled and CS.out.standstill and CS.esp_hold_confirmation:
-          # Blip the Resume button if we're engaged at standstill.
-          # FIXME: This is a naive implementation, improve with visiond or radar input.
-          # A subset of MQBs like to "creep" too aggressively with this implementation.
-=======
         elif enabled and CS.esp_hold_confirmation:
           # Blip the Resume button if we're engaged at standstill.
           # FIXME: This is a naive implementation, improve with visiond or radar input.
->>>>>>> 2e81e060
           self.graButtonStatesToSend = BUTTON_STATES.copy()
           self.graButtonStatesToSend["resumeCruise"] = True
 
