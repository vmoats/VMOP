from cereal import car
from opendbc.can.packer import CANPacker
from common.numpy_fast import clip
from common.conversions import Conversions as CV
from selfdrive.car import apply_std_steer_torque_limits
<<<<<<< HEAD
from selfdrive.car.volkswagen import mqbcan, pqcan
from selfdrive.car.volkswagen.values import PQ_CARS, CANBUS, MQBCarControllerParams, PQCarControllerParams
=======
from selfdrive.car.volkswagen import mqbcan
from selfdrive.car.volkswagen.values import CANBUS, CarControllerParams
>>>>>>> 3e3f9603

VisualAlert = car.CarControl.HUDControl.VisualAlert


class CarController:
  def __init__(self, dbc_name, CP, VM):
    self.CP = CP
    self.CCP = CarControllerParams(CP)
    self.CCS = mqbcan
    self.packer_pt = CANPacker(dbc_name)

    self.apply_steer_last = 0
    self.frame = 0
<<<<<<< HEAD
    self.packer_pt = CANPacker(dbc_name)

    self.CCP, self.CCS = MQBCarControllerParams, mqbcan
    if CP.carFingerprint in PQ_CARS:
      self.CCP, self.CCS = PQCarControllerParams, pqcan

=======
>>>>>>> 3e3f9603
    self.hcaSameTorqueCount = 0
    self.hcaEnabledFrameCount = 0

  def update(self, CC, CS, ext_bus):
    actuators = CC.actuators
    hud_control = CC.hudControl

    can_sends = []

    # **** Steering Controls ************************************************ #

    if self.frame % self.CCP.HCA_STEP == 0:
      # Logic to avoid HCA state 4 "refused":
      #   * Don't steer unless HCA is in state 3 "ready" or 5 "active"
      #   * Don't steer at standstill
      #   * Don't send > 3.00 Newton-meters torque
      #   * Don't send the same torque for > 6 seconds
      #   * Don't send uninterrupted steering for > 360 seconds
      # One frame of HCA disabled is enough to reset the timer, without zeroing the
      # torque value. Do that anytime we happen to have 0 torque, or failing that,
      # when exceeding ~1/3 the 360 second timer.

      if CC.latActive:
        new_steer = int(round(actuators.steer * self.CCP.STEER_MAX))
        apply_steer = apply_std_steer_torque_limits(new_steer, self.apply_steer_last, CS.out.steeringTorque, self.CCP)
        if apply_steer == 0:
          hcaEnabled = False
          self.hcaEnabledFrameCount = 0
        else:
          self.hcaEnabledFrameCount += 1
          if self.hcaEnabledFrameCount >= 118 * (100 / self.CCP.HCA_STEP):  # 118s
            hcaEnabled = False
            self.hcaEnabledFrameCount = 0
          else:
            hcaEnabled = True
            if self.apply_steer_last == apply_steer:
              self.hcaSameTorqueCount += 1
              if self.hcaSameTorqueCount > 1.9 * (100 / self.CCP.HCA_STEP):  # 1.9s
                apply_steer -= (1, -1)[apply_steer < 0]
                self.hcaSameTorqueCount = 0
            else:
              self.hcaSameTorqueCount = 0
      else:
        hcaEnabled = False
        apply_steer = 0

      self.apply_steer_last = apply_steer
      can_sends.append(self.CCS.create_steering_control(self.packer_pt, CANBUS.pt, apply_steer, hcaEnabled))
<<<<<<< HEAD

    # **** Acceleration Controls ******************************************** #

    if self.frame % self.CCP.ACC_CONTROL_STEP == 0 and self.CP.openpilotLongitudinalControl:
      if CC.longActive:
        adr_status = 1
      elif CS.out.cruiseState.available:
        adr_status = 2
      else:
        adr_status = 0
      accel = clip(actuators.accel, self.CCP.ACCEL_MIN, self.CCP.ACCEL_MAX) if CC.longActive else 0
      can_sends.append(self.CCS.create_acc_accel_control(self.packer_pt, CANBUS.pt, adr_status, accel))
=======
>>>>>>> 3e3f9603

    # **** HUD Controls ***************************************************** #

    if self.frame % self.CCP.LDW_STEP == 0:
      hud_alert = 0
      if hud_control.visualAlert in (VisualAlert.steerRequired, VisualAlert.ldw):
        hud_alert = self.CCP.LDW_MESSAGES["laneAssistTakeOver"]

      can_sends.append(self.CCS.create_lka_hud_control(self.packer_pt, CANBUS.pt, CS.ldw_stock_values, CC.enabled,
                                                       CS.out.steeringPressed, hud_alert, hud_control))
<<<<<<< HEAD

    if self.frame % self.CCP.ACC_HUD_STEP == 0 and self.CP.openpilotLongitudinalControl:
      if CC.longActive:
        acc_status = 3
      elif CS.out.cruiseState.available:
        acc_status = 2
      elif CS.out.accFaulted:
        acc_status = 6
      else:
        acc_status = 0
      set_speed = hud_control.setSpeed * CV.MS_TO_KPH  # FIXME: follow the recent displayed-speed updates, also use mph_kmh toggle to fix display rounding problem?
      can_sends.append(self.CCS.create_acc_hud_control(self.packer_pt, CANBUS.pt, acc_status, set_speed,
                                                       hud_control.leadVisible))
=======
>>>>>>> 3e3f9603

    # **** Stock ACC Button Controls **************************************** #

    if self.CP.pcmCruise and self.frame % self.CCP.GRA_ACC_STEP == 0:
      idx = (CS.gra_stock_values["COUNTER"] + 1) % 16
      if CC.cruiseControl.cancel:
        can_sends.append(self.CCS.create_acc_buttons_control(self.packer_pt, ext_bus, CS.gra_stock_values, idx, cancel=True))
      elif CC.cruiseControl.resume:
        can_sends.append(self.CCS.create_acc_buttons_control(self.packer_pt, ext_bus, CS.gra_stock_values, idx, resume=True))

    new_actuators = actuators.copy()
    new_actuators.steer = self.apply_steer_last / self.CCP.STEER_MAX

    self.frame += 1
    return new_actuators, can_sends<|MERGE_RESOLUTION|>--- conflicted
+++ resolved
@@ -3,13 +3,8 @@
 from common.numpy_fast import clip
 from common.conversions import Conversions as CV
 from selfdrive.car import apply_std_steer_torque_limits
-<<<<<<< HEAD
 from selfdrive.car.volkswagen import mqbcan, pqcan
-from selfdrive.car.volkswagen.values import PQ_CARS, CANBUS, MQBCarControllerParams, PQCarControllerParams
-=======
-from selfdrive.car.volkswagen import mqbcan
-from selfdrive.car.volkswagen.values import CANBUS, CarControllerParams
->>>>>>> 3e3f9603
+from selfdrive.car.volkswagen.values import CANBUS, PQ_CARS, CarControllerParams
 
 VisualAlert = car.CarControl.HUDControl.VisualAlert
 
@@ -18,20 +13,11 @@
   def __init__(self, dbc_name, CP, VM):
     self.CP = CP
     self.CCP = CarControllerParams(CP)
-    self.CCS = mqbcan
+    self.CCS = pqcan if CP.carFingerprint in PQ_CARS else mqbcan
     self.packer_pt = CANPacker(dbc_name)
 
     self.apply_steer_last = 0
     self.frame = 0
-<<<<<<< HEAD
-    self.packer_pt = CANPacker(dbc_name)
-
-    self.CCP, self.CCS = MQBCarControllerParams, mqbcan
-    if CP.carFingerprint in PQ_CARS:
-      self.CCP, self.CCS = PQCarControllerParams, pqcan
-
-=======
->>>>>>> 3e3f9603
     self.hcaSameTorqueCount = 0
     self.hcaEnabledFrameCount = 0
 
@@ -80,7 +66,6 @@
 
       self.apply_steer_last = apply_steer
       can_sends.append(self.CCS.create_steering_control(self.packer_pt, CANBUS.pt, apply_steer, hcaEnabled))
-<<<<<<< HEAD
 
     # **** Acceleration Controls ******************************************** #
 
@@ -93,8 +78,6 @@
         adr_status = 0
       accel = clip(actuators.accel, self.CCP.ACCEL_MIN, self.CCP.ACCEL_MAX) if CC.longActive else 0
       can_sends.append(self.CCS.create_acc_accel_control(self.packer_pt, CANBUS.pt, adr_status, accel))
-=======
->>>>>>> 3e3f9603
 
     # **** HUD Controls ***************************************************** #
 
@@ -105,7 +88,6 @@
 
       can_sends.append(self.CCS.create_lka_hud_control(self.packer_pt, CANBUS.pt, CS.ldw_stock_values, CC.enabled,
                                                        CS.out.steeringPressed, hud_alert, hud_control))
-<<<<<<< HEAD
 
     if self.frame % self.CCP.ACC_HUD_STEP == 0 and self.CP.openpilotLongitudinalControl:
       if CC.longActive:
@@ -119,8 +101,6 @@
       set_speed = hud_control.setSpeed * CV.MS_TO_KPH  # FIXME: follow the recent displayed-speed updates, also use mph_kmh toggle to fix display rounding problem?
       can_sends.append(self.CCS.create_acc_hud_control(self.packer_pt, CANBUS.pt, acc_status, set_speed,
                                                        hud_control.leadVisible))
-=======
->>>>>>> 3e3f9603
 
     # **** Stock ACC Button Controls **************************************** #
 
