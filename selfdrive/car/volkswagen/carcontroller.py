from cereal import car
from selfdrive.car import apply_std_steer_torque_limits
from selfdrive.car.volkswagen import volkswagencan
from selfdrive.car.volkswagen.values import DBC, CANBUS, MQB_LDW_MESSAGES, BUTTON_STATES, CarControllerParams
from opendbc.can.packer import CANPacker

VisualAlert = car.CarControl.HUDControl.VisualAlert

class CarController():
  def __init__(self, dbc_name, CP, VM):
    self.apply_steer_last = 0

    self.packer_pt = CANPacker(DBC[CP.carFingerprint]['pt'])

    self.hcaSameTorqueCount = 0
    self.hcaEnabledFrameCount = 0
    self.graButtonStatesToSend = None
    self.graMsgSentCount = 0
    self.graMsgStartFramePrev = 0
    self.graMsgBusCounterPrev = 0

    self.steer_rate_limited = False

  def update(self, enabled, CS, frame, actuators, visual_alert, left_lane_visible, right_lane_visible, left_lane_depart, right_lane_depart):
    """ Controls thread """

    P = CarControllerParams

    # Send CAN commands.
    can_sends = []

    #--------------------------------------------------------------------------
    #                                                                         #
    # Prepare HCA_01 Heading Control Assist messages with steering torque.    #
    #                                                                         #
    #--------------------------------------------------------------------------

    # The factory camera sends at 50Hz while steering and 1Hz when not. When
    # OP is active, Panda filters HCA_01 from the factory camera and OP emits
    # HCA_01 at 50Hz. Rate switching creates some confusion in Cabana and
    # doesn't seem to add value at this time. The rack will accept HCA_01 at
    # 100Hz if we want to control at finer resolution in the future.
    if frame % P.HCA_STEP == 0:

      # FAULT AVOIDANCE: HCA must not be enabled at standstill. Also stop
      # commanding HCA if there's a fault, so the steering rack recovers.
      if enabled and not (CS.out.standstill or CS.steeringFault):

        # FAULT AVOIDANCE: Requested HCA torque must not exceed 3.0 Nm. This
        # is inherently handled by scaling to STEER_MAX. The rack doesn't seem
        # to care about up/down rate, but we have some evidence it may do its
        # own rate limiting, and matching OP helps for accurate tuning.
        new_steer = int(round(actuators.steer * P.STEER_MAX))
        apply_steer = apply_std_steer_torque_limits(new_steer, self.apply_steer_last, CS.out.steeringTorque, P)
        self.steer_rate_limited = new_steer != apply_steer

        # FAULT AVOIDANCE: HCA must not be enabled for >360 seconds. Sending
        # a single frame with HCA disabled is an effective workaround.
        if apply_steer == 0:
          # We can usually reset the timer for free, just by disabling HCA
          # when apply_steer is exactly zero, which happens by chance during
          # many steer torque direction changes. This could be expanded with
          # a small dead-zone to capture all zero crossings, but not seeing a
          # major need at this time.
          hcaEnabled = False
          self.hcaEnabledFrameCount = 0
        else:
          self.hcaEnabledFrameCount += 1
          if self.hcaEnabledFrameCount >= 118 * (100 / P.HCA_STEP):  # 118s
            # The Kansas I-70 Crosswind Problem: if we truly do need to steer
            # in one direction for > 360 seconds, we have to disable HCA for a
            # frame while actively steering. Testing shows we can just set the
            # disabled flag, and keep sending non-zero torque, which keeps the
            # Panda torque rate limiting safety happy. Do so 3x within the 360
            # second window for safety and redundancy.
            hcaEnabled = False
            self.hcaEnabledFrameCount = 0
          else:
            hcaEnabled = True
            # FAULT AVOIDANCE: HCA torque must not be static for > 6 seconds.
            # This is to detect the sending camera being stuck or frozen. OP
            # can trip this on a curve if steering is saturated. Avoid this by
            # reducing torque 0.01 Nm for one frame. Do so 3x within the 6
            # second period for safety and redundancy.
            if self.apply_steer_last == apply_steer:
              self.hcaSameTorqueCount += 1
              if self.hcaSameTorqueCount > 1.9 * (100 / P.HCA_STEP):  # 1.9s
                apply_steer -= (1, -1)[apply_steer < 0]
                self.hcaSameTorqueCount = 0
            else:
              self.hcaSameTorqueCount = 0

      else:
        # Continue sending HCA_01 messages, with the enable flags turned off.
        hcaEnabled = False
        apply_steer = 0

      self.apply_steer_last = apply_steer
      idx = (frame / P.HCA_STEP) % 16
      can_sends.append(volkswagencan.create_mqb_steering_control(self.packer_pt, CANBUS.pt, apply_steer,
                                                                 idx, hcaEnabled))

    #--------------------------------------------------------------------------
    #                                                                         #
    # Prepare LDW_02 HUD messages with lane borders, confidence levels, and   #
    # the LKAS status LED.                                                    #
    #                                                                         #
    #--------------------------------------------------------------------------

    # The factory camera emits this message at 10Hz. When OP is active, Panda
    # filters LDW_02 from the factory camera and OP emits LDW_02 at 10Hz.

    if frame % P.LDW_STEP == 0:
<<<<<<< HEAD
      hcaEnabled = True if enabled and not CS.out.standstill else False

      if visual_alert in [ VisualAlert.steerRequired, VisualAlert.ldw ]:
=======
      if visual_alert == car.CarControl.HUDControl.VisualAlert.steerRequired:
>>>>>>> 76d49e84
        hud_alert = MQB_LDW_MESSAGES["laneAssistTakeOverSilent"]
      else:
        hud_alert = MQB_LDW_MESSAGES["none"]


      can_sends.append(volkswagencan.create_mqb_hud_control(self.packer_pt, CANBUS.pt, enabled,
                                                            CS.out.steeringPressed, hud_alert, left_lane_visible,
                                                            right_lane_visible, CS.ldw_lane_warning_left,
                                                            CS.ldw_lane_warning_right, CS.ldw_side_dlc_tlc,
                                                            CS.ldw_dlc, CS.ldw_tlc, CS.out.standstill,
                                                            left_lane_depart, right_lane_depart))

    #--------------------------------------------------------------------------
    #                                                                         #
    # Prepare GRA_ACC_01 ACC control messages with button press events.       #
    #                                                                         #
    #--------------------------------------------------------------------------

    # The car sends this message at 33hz. OP sends it on-demand only for
    # virtual button presses.
    #
    # First create any virtual button press event needed by openpilot, to sync
    # stock ACC with OP disengagement, or to auto-resume from stop.

    if frame > self.graMsgStartFramePrev + P.GRA_VBP_STEP:
      if not enabled and CS.out.cruiseState.enabled:
        # Cancel ACC if it's engaged with OP disengaged.
        self.graButtonStatesToSend = BUTTON_STATES.copy()
        self.graButtonStatesToSend["cancel"] = True
      elif enabled and CS.out.standstill:
        # Blip the Resume button if we're engaged at standstill.
        # FIXME: This is a naive implementation, improve with visiond or radar input.
        # A subset of MQBs like to "creep" too aggressively with this implementation.
        self.graButtonStatesToSend = BUTTON_STATES.copy()
        self.graButtonStatesToSend["resumeCruise"] = True

    # OP/Panda can see this message but can't filter it when integrated at the
    # R242 LKAS camera. It could do so if integrated at the J533 gateway, but
    # we need a generalized solution that works for either. The message is
    # counter-protected, so we need to time our transmissions very precisely
    # to achieve fast and fault-free switching between message flows accepted
    # at the J428 ACC radar.
    #
    # Example message flow on the bus, frequency of 33Hz (GRA_ACC_STEP):
    #
    # CAR: 0  1  2  3  4  5  6  7  8  9  A  B  C  D  E  F  0  1  2  3  4  5  6
    # EON:        3  4  5  6  7  8  9  A  B  C  D  E  F  0  1  2  GG^
    #
    # If OP needs to send a button press, it waits to see a GRA_ACC_01 message
    # counter change, and then immediately follows up with the next increment.
    # The OP message will be sent within about 1ms of the car's message, which
    # is about 2ms before the car's next message is expected. OP sends for an
    # arbitrary duration of 16 messages / ~0.5 sec, in lockstep with each new
    # message from the car.
    #
    # Because OP's counter is synced to the car, J428 immediately accepts the
    # OP messages as valid. Further messages from the car get discarded as
    # duplicates without a fault. When OP stops sending, the extra time gap
    # (GG) to the next valid car message is less than 1 * GRA_ACC_STEP. J428
    # tolerates the gap just fine and control returns to the car immediately.

    if CS.graMsgBusCounter != self.graMsgBusCounterPrev:
      self.graMsgBusCounterPrev = CS.graMsgBusCounter
      if self.graButtonStatesToSend is not None:
        if self.graMsgSentCount == 0:
          self.graMsgStartFramePrev = frame
        idx = (CS.graMsgBusCounter + 1) % 16
        can_sends.append(volkswagencan.create_mqb_acc_buttons_control(self.packer_pt, CANBUS.pt, self.graButtonStatesToSend, CS, idx))
        self.graMsgSentCount += 1
        if self.graMsgSentCount >= P.GRA_VBP_COUNT:
          self.graButtonStatesToSend = None
          self.graMsgSentCount = 0

    return can_sends<|MERGE_RESOLUTION|>--- conflicted
+++ resolved
@@ -111,13 +111,7 @@
     # filters LDW_02 from the factory camera and OP emits LDW_02 at 10Hz.
 
     if frame % P.LDW_STEP == 0:
-<<<<<<< HEAD
-      hcaEnabled = True if enabled and not CS.out.standstill else False
-
       if visual_alert in [ VisualAlert.steerRequired, VisualAlert.ldw ]:
-=======
-      if visual_alert == car.CarControl.HUDControl.VisualAlert.steerRequired:
->>>>>>> 76d49e84
         hud_alert = MQB_LDW_MESSAGES["laneAssistTakeOverSilent"]
       else:
         hud_alert = MQB_LDW_MESSAGES["none"]
