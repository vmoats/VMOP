def create_steering_control(packer, bus, apply_steer, lkas_enabled):
  values = {
    "LM_Offset": abs(apply_steer),
    "LM_OffSign": 1 if apply_steer < 0 else 0,
    "HCA_Status": 5 if (lkas_enabled and apply_steer != 0) else 3,
    "Vib_Freq": 16,
  }

  return packer.make_can_msg("HCA_1", bus, values)


def create_lka_hud_control(packer, bus, ldw_stock_values, enabled, steering_pressed, hud_alert, hud_control):
  values = {}
  if len(ldw_stock_values):
    values = {s: ldw_stock_values[s] for s in [
      "LDW_SW_Warnung_links",   # Blind spot in warning mode on left side due to lane departure
      "LDW_SW_Warnung_rechts",  # Blind spot in warning mode on right side due to lane departure
      "LDW_Seite_DLCTLC",       # Direction of most likely lane departure (left or right)
      "LDW_DLC",                # Lane departure, distance to line crossing
      "LDW_TLC",                # Lane departure, time to line crossing
    ]}

  values.update({
    "LDW_Lampe_gelb": 1 if enabled and steering_pressed else 0,
    "LDW_Lampe_gruen": 1 if enabled and not steering_pressed else 0,
    "LDW_Lernmodus_links": 3 if hud_control.leftLaneDepart else 1 + hud_control.leftLaneVisible,
    "LDW_Lernmodus_rechts": 3 if hud_control.rightLaneDepart else 1 + hud_control.rightLaneVisible,
    "LDW_Textbits": hud_alert,
  })

  return packer.make_can_msg("LDW_Status", bus, values)


<<<<<<< HEAD
def create_acc_buttons_control(packer, bus, gra_stock_values, counter, cancel=False, resume=False):
=======
def create_acc_buttons_control(packer, bus, gra_stock_values, cancel=False, resume=False):
>>>>>>> f951390d
  values = {s: gra_stock_values[s] for s in [
    "GRA_Hauptschalt",      # ACC button, on/off
    "GRA_Typ_Hauptschalt",  # ACC button, momentary vs latching
    "GRA_Kodierinfo",       # ACC button, configuration
    "GRA_Abbrechen",        # ACC button, cancel
    "GRA_Neu_Setzen",       # ACC button, set
    "GRA_Up_lang",          # ACC button, increase or accel, long press
    "GRA_Down_lang",        # ACC button, decrease or decel, long press
    "GRA_Up_kurz",          # ACC button, increase or accel, short press
    "GRA_Down_kurz",        # ACC button, decrease or decel, short press
    "GRA_Recall",           # ACC button, resume
    "GRA_Zeitluecke",       # ACC button, time gap adj
<<<<<<< HEAD
    "COUNTER",              # ACC button, message counter
=======
>>>>>>> f951390d
    "GRA_Sender",           # ACC button, CAN message originator
  ]}

  values.update({
    "COUNTER": (gra_stock_values["COUNTER"] + 1) % 16,
    "GRA_Abbrechen": cancel,
    "GRA_Recall": resume,
  })

  return packer.make_can_msg("GRA_Neu", bus, values)


def acc_control_value(main_switch_on, acc_faulted, long_active):
  if long_active:
    acc_control = 1
  elif main_switch_on:
    acc_control = 2
  else:
    acc_control = 0

  return acc_control


def acc_hud_status_value(main_switch_on, acc_faulted, long_active):
  if acc_faulted:
    hud_status = 6
  elif long_active:
    hud_status = 3
  elif main_switch_on:
    hud_status = 2
  else:
    hud_status = 0

  return hud_status


def create_acc_accel_control(packer, bus, acc_type, acc_enabled, accel, acc_control, stopping, starting, esp_hold):
  commands = []

  values = {
    "ACS_Sta_ADR": acc_control,
    "ACS_StSt_Info": acc_enabled,
    "ACS_Typ_ACC": acc_type,
    "ACS_Anhaltewunsch": acc_type == 1 and stopping,
    "ACS_FreigSollB": acc_enabled,
    "ACS_Sollbeschl": accel if acc_enabled else 3.01,
    "ACS_zul_Regelabw": 0.2 if acc_enabled else 1.27,
    "ACS_max_AendGrad": 3.0 if acc_enabled else 5.08,
  }

  commands.append(packer.make_can_msg("ACC_System", bus, values))

  return commands


def create_acc_hud_control(packer, bus, acc_hud_status, set_speed, lead_distance):
  values = {
    "ACA_StaACC": acc_hud_status,
    "ACA_Zeitluecke": 2,
    "ACA_V_Wunsch": set_speed,
    "ACA_gemZeitl": lead_distance,
    "ACA_PrioDisp": 3,
    # TODO: restore dynamic pop-to-foreground/highlight behavior with ACA_PrioDisp and ACA_AnzDisplay
    # TODO: ACA_kmh_mph handling probably needed to resolve rounding errors in displayed setpoint
  }

  return packer.make_can_msg("ACC_GRA_Anzeige", bus, values)<|MERGE_RESOLUTION|>--- conflicted
+++ resolved
@@ -31,11 +31,7 @@
   return packer.make_can_msg("LDW_Status", bus, values)
 
 
-<<<<<<< HEAD
-def create_acc_buttons_control(packer, bus, gra_stock_values, counter, cancel=False, resume=False):
-=======
 def create_acc_buttons_control(packer, bus, gra_stock_values, cancel=False, resume=False):
->>>>>>> f951390d
   values = {s: gra_stock_values[s] for s in [
     "GRA_Hauptschalt",      # ACC button, on/off
     "GRA_Typ_Hauptschalt",  # ACC button, momentary vs latching
@@ -48,10 +44,6 @@
     "GRA_Down_kurz",        # ACC button, decrease or decel, short press
     "GRA_Recall",           # ACC button, resume
     "GRA_Zeitluecke",       # ACC button, time gap adj
-<<<<<<< HEAD
-    "COUNTER",              # ACC button, message counter
-=======
->>>>>>> f951390d
     "GRA_Sender",           # ACC button, CAN message originator
   ]}
 
