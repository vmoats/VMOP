import re
from collections import namedtuple
from dataclasses import dataclass, field
from enum import Enum
from typing import Dict, List, Optional, Tuple, Union

from cereal import car
from common.conversions import Conversions as CV

GOOD_TORQUE_THRESHOLD = 1.0  # m/s^2
MODEL_YEARS_RE = r"(?<= )((\d{4}-\d{2})|(\d{4}))(,|$)"


class Column(Enum):
  MAKE = "Make"
  MODEL = "Model"
  PACKAGE = "Supported Package"
  LONGITUDINAL = "ACC"
  FSR_LONGITUDINAL = "No ACC accel below"
  FSR_STEERING = "No ALC below"
  STEERING_TORQUE = "Steering Torque"
  AUTO_RESUME = "Resume from stop"
  HARNESS = "Harness"


class Star(Enum):
  FULL = "full"
  HALF = "half"
  EMPTY = "empty"


class Harness(Enum):
  nidec = "Honda Nidec"
  bosch_a = "Honda Bosch A"
  bosch_b = "Honda Bosch B"
  toyota = "Toyota"
  subaru_a = "Subaru A"
  subaru_b = "Subaru B"
  fca = "FCA"
  ram = "Ram"
  vw = "VW"
  j533 = "J533"
  hyundai_a = "Hyundai A"
  hyundai_b = "Hyundai B"
  hyundai_c = "Hyundai C"
  hyundai_d = "Hyundai D"
  hyundai_e = "Hyundai E"
  hyundai_f = "Hyundai F"
  hyundai_g = "Hyundai G"
  hyundai_h = "Hyundai H"
  hyundai_i = "Hyundai I"
  hyundai_j = "Hyundai J"
  hyundai_k = "Hyundai K"
  hyundai_l = "Hyundai L"
  hyundai_m = "Hyundai M"
  hyundai_n = "Hyundai N"
  hyundai_o = "Hyundai O"
  hyundai_p = "Hyundai P"
  hyundai_q = "Hyundai Q"
  custom = "Developer"
  obd_ii = "OBD-II"
  gm = "GM"
  nissan_a = "Nissan A"
  nissan_b = "Nissan B"
  mazda = "Mazda"
  ford_q3 = "Ford Q3"
  ford_q4 = "Ford Q4"
  none = "None"


CarFootnote = namedtuple("CarFootnote", ["text", "column", "docs_only"], defaults=(None, False))


class CommonFootnote(Enum):
  EXP_LONG_AVAIL = CarFootnote(
    "Experimental openpilot longitudinal control is available behind a toggle; the toggle is only available in non-release branches such as `master-ci`. " +
    "Using openpilot longitudinal may disable Automatic Emergency Braking (AEB).",
<<<<<<< HEAD
    Column.LONGITUDINAL)
  TOYOTA_DSU_LONG = CarFootnote(
    "When the Driver Support Unit (DSU) is disconnected, openpilot Adaptive Cruise Control (ACC) will replace " +
    "stock Adaptive Cruise Control (ACC). <b><i>NOTE: disconnecting the DSU disables Automatic Emergency Braking (AEB).</i></b>",
    Column.LONGITUDINAL)
=======
    Column.LONGITUDINAL, docs_only=True)
>>>>>>> 735af656


def get_footnotes(footnotes: List[Enum], column: Column) -> List[Enum]:
  # Returns applicable footnotes given current column
  return [fn for fn in footnotes if fn.value.column == column]


# TODO: store years as a list
def get_year_list(years):
  years_list = []
  if len(years) == 0:
    return years_list

  for year in years.split(','):
    year = year.strip()
    if len(year) == 4:
      years_list.append(str(year))
    elif "-" in year and len(year) == 7:
      start, end = year.split("-")
      years_list.extend(map(str, range(int(start), int(f"20{end}") + 1)))
    else:
      raise Exception(f"Malformed year string: {years}")
  return years_list


def split_name(name: str) -> Tuple[str, str, str]:
  make, model = name.split(" ", 1)
  years = ""
  match = re.search(MODEL_YEARS_RE, model)
  if match is not None:
    years = model[match.start():]
    model = model[:match.start() - 1]
  return make, model, years


@dataclass
class CarInfo:
  name: str
  package: str
  video_link: Optional[str] = None
  footnotes: List[Enum] = field(default_factory=list)
  min_steer_speed: Optional[float] = None
  min_enable_speed: Optional[float] = None
  harness: Enum = Harness.none

  def init(self, CP: car.CarParams, all_footnotes: Dict[Enum, int]):
    # TODO: set all the min steer speeds in carParams and remove this
    if self.min_steer_speed is not None:
      assert CP.minSteerSpeed == 0, f"{CP.carFingerprint}: Minimum steer speed set in both CarInfo and CarParams"
    else:
      self.min_steer_speed = CP.minSteerSpeed

    # TODO: set all the min enable speeds in carParams correctly and remove this
    if self.min_enable_speed is None:
      self.min_enable_speed = CP.minEnableSpeed

    self.car_name = CP.carName
    self.car_fingerprint = CP.carFingerprint
    self.make, self.model, self.years = split_name(self.name)

    op_long = "Stock"
    if CP.openpilotLongitudinalControl:
      op_long = "openpilot"
    elif CP.experimentalLongitudinalAvailable:
      op_long = "openpilot available"
      self.footnotes.append(CommonFootnote.EXP_LONG_AVAIL)

    self.row = {
      Column.MAKE: self.make,
      Column.MODEL: self.model,
      Column.PACKAGE: self.package,
      Column.LONGITUDINAL: op_long,
      Column.FSR_LONGITUDINAL: f"{max(self.min_enable_speed * CV.MS_TO_MPH, 0):.0f} mph",
      Column.FSR_STEERING: f"{max(self.min_steer_speed * CV.MS_TO_MPH, 0):.0f} mph",
      Column.STEERING_TORQUE: Star.EMPTY,
      Column.AUTO_RESUME: Star.FULL if CP.autoResumeSng else Star.EMPTY,
      Column.HARNESS: self.harness.value,
    }

    # Set steering torque star from max lateral acceleration
    assert CP.maxLateralAccel > 0.1
    if CP.maxLateralAccel >= GOOD_TORQUE_THRESHOLD:
      self.row[Column.STEERING_TORQUE] = Star.FULL

    self.all_footnotes = all_footnotes
    self.year_list = get_year_list(self.years)
    self.detail_sentence = self.get_detail_sentence(CP)

    return self

  def get_detail_sentence(self, CP):
    if not CP.notCar:
      sentence_builder = "openpilot upgrades your <strong>{car_model}</strong> with automated lane centering{alc} and adaptive cruise control{acc}."

      if self.min_steer_speed > self.min_enable_speed:
        alc = f" <strong>above {self.min_steer_speed * CV.MS_TO_MPH:.0f} mph</strong>," if self.min_steer_speed > 0 else " <strong>at all speeds</strong>,"
      else:
        alc = ""

      # Exception for cars which do not auto-resume yet
      acc = ""
      if self.min_enable_speed > 0:
        acc = f" <strong>while driving above {self.min_enable_speed * CV.MS_TO_MPH:.0f} mph</strong>"
      elif CP.autoResumeSng:
        acc = " <strong>that automatically resumes from a stop</strong>"

      if self.row[Column.STEERING_TORQUE] != Star.FULL:
        sentence_builder += " This car may not be able to take tight turns on its own."

      return sentence_builder.format(car_model=f"{self.make} {self.model}", alc=alc, acc=acc)

    else:
      if CP.carFingerprint == "COMMA BODY":
        return "The body is a robotics dev kit that can run openpilot. <a href='https://www.commabody.com'>Learn more.</a>"
      else:
        raise Exception(f"This notCar does not have a detail sentence: {CP.carFingerprint}")

  def get_column(self, column: Column, star_icon: str, footnote_tag: str) -> str:
    item: Union[str, Star] = self.row[column]
    if isinstance(item, Star):
      item = star_icon.format(item.value)
    elif column == Column.MODEL and len(self.years):
      item += f" {self.years}"

    footnotes = get_footnotes(self.footnotes, column)
    if len(footnotes):
      sups = sorted([self.all_footnotes[fn] for fn in footnotes])
      item += footnote_tag.format(f'{",".join(map(str, sups))}')

    return item<|MERGE_RESOLUTION|>--- conflicted
+++ resolved
@@ -75,15 +75,11 @@
   EXP_LONG_AVAIL = CarFootnote(
     "Experimental openpilot longitudinal control is available behind a toggle; the toggle is only available in non-release branches such as `master-ci`. " +
     "Using openpilot longitudinal may disable Automatic Emergency Braking (AEB).",
-<<<<<<< HEAD
-    Column.LONGITUDINAL)
+    Column.LONGITUDINAL, docs_only=True)
   TOYOTA_DSU_LONG = CarFootnote(
     "When the Driver Support Unit (DSU) is disconnected, openpilot Adaptive Cruise Control (ACC) will replace " +
     "stock Adaptive Cruise Control (ACC). <b><i>NOTE: disconnecting the DSU disables Automatic Emergency Braking (AEB).</i></b>",
     Column.LONGITUDINAL)
-=======
-    Column.LONGITUDINAL, docs_only=True)
->>>>>>> 735af656
 
 
 def get_footnotes(footnotes: List[Enum], column: Column) -> List[Enum]:
