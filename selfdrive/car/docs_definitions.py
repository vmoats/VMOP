--- conflicted
+++ resolved
@@ -251,13 +251,9 @@
     if self.car_parts.parts:
       model_years = self.model + (' ' + self.years if self.years else '')
       buy_link = f'<a href="https://comma.ai/shop/comma-three.html?make={self.make}&model={model_years}">Buy Here</a>'
-<<<<<<< HEAD
-      parts = '<br>'.join([f"- {self.car_parts.parts.count(part)} {part.value.name}" for part in sorted(set(self.car_parts.parts), key=lambda part: str(part.value.name))])
-=======
       parts = '<br>'.join([f"- {self.car_parts.parts.count(part)} {part.value.name}" for part in
                            sorted(set(self.car_parts.parts), key=lambda part: str(part.value.name))])
->>>>>>> 715f44ff
-      hardware_col = f'<details><summary>View</summary><sub>{parts}<br>{buy_link}</sub></details>'
+      hardware_col = f'<details><summary>TEST - View</summary><sub>{parts}<br>{buy_link}</sub></details>'
 
     self.row: Dict[Enum, Union[str, Star]] = {
       Column.MAKE: self.make,
