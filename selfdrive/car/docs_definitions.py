--- conflicted
+++ resolved
@@ -86,17 +86,6 @@
       Column.MAINTAINED: Star.FULL if CP.carFingerprint not in non_tested_cars and self.harness is not Harness.none else Star.EMPTY,
     }
 
-<<<<<<< HEAD
-    if CP.maxLateralAccel >= GREAT_TORQUE_THRESHOLD:
-      self.row[Column.STEERING_TORQUE] = Star.FULL
-    elif CP.maxLateralAccel >= GOOD_TORQUE_THRESHOLD:
-      self.row[Column.STEERING_TORQUE] = Star.HALF
-    else:
-      self.row[Column.STEERING_TORQUE] = Star.EMPTY
-
-    if not self.row[Column.MAINTAINED]:
-      self.footnotes.append(MaintainedFootnote)
-=======
     # Set steering torque star from max lateral acceleration
     if not math.isnan(CP.maxLateralAccel):
       if CP.maxLateralAccel >= GREAT_TORQUE_THRESHOLD:
@@ -105,7 +94,6 @@
         self.row[Column.STEERING_TORQUE] = Star.HALF
       else:
         self.row[Column.STEERING_TORQUE] = Star.EMPTY
->>>>>>> 0c95493d
 
     if CP.notCar:
       for col in StarColumns:
