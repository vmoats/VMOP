import re
from collections import namedtuple
import copy
from dataclasses import dataclass, field
from enum import Enum

from cereal import car
from openpilot.common.conversions import Conversions as CV

GOOD_TORQUE_THRESHOLD = 1.0  # m/s^2
MODEL_YEARS_RE = r"(?<= )((\d{4}-\d{2})|(\d{4}))(,|$)"


class Column(Enum):
  MAKE = "Make"
  MODEL = "Model"
  PACKAGE = "Supported Package"
  LONGITUDINAL = "ACC"
  FSR_LONGITUDINAL = "No ACC accel below"
  FSR_STEERING = "No ALC below"
  STEERING_TORQUE = "Steering Torque"
  AUTO_RESUME = "Resume from stop"
  HARDWARE = "Hardware Needed"
  VIDEO = "Video"


class Star(Enum):
  FULL = "full"
  HALF = "half"
  EMPTY = "empty"


# A part + its comprised parts
@dataclass
class BasePart:
  name: str
  parts: list[Enum] = field(default_factory=list)

  def all_parts(self):
    # Recursively get all parts
    _parts = 'parts'
    parts = []
    parts.extend(getattr(self, _parts))
    for part in getattr(self, _parts):
      parts.extend(part.value.all_parts())

    return parts


class EnumBase(Enum):
  @property
  def part_type(self):
    return PartType(self.__class__)


class Mount(EnumBase):
  mount = BasePart("mount")
  angled_mount_8_degrees = BasePart("angled mount (8 degrees)")


class Cable(EnumBase):
  rj45_cable_7ft = BasePart("RJ45 cable (7 ft)")
  long_obdc_cable = BasePart("long OBD-C cable")
  usb_a_2_a_cable = BasePart("USB A-A cable")
  usbc_otg_cable = BasePart("USB C OTG cable")
  usbc_coupler = BasePart("USB-C coupler")
  obd_c_cable_1_5ft = BasePart("OBD-C cable (1.5 ft)")
  right_angle_obd_c_cable_1_5ft = BasePart("right angle OBD-C cable (1.5 ft)")


class Accessory(EnumBase):
  harness_box = BasePart("harness box")
  comma_power_v2 = BasePart("comma power v2")


@dataclass
class BaseCarHarness(BasePart):
  parts: list[Enum] = field(default_factory=lambda: [Accessory.harness_box, Accessory.comma_power_v2, Cable.rj45_cable_7ft])
  has_connector: bool = True  # without are hidden on the harness connector page


class CarHarness(EnumBase):
  nidec = BaseCarHarness("Honda Nidec connector")
  bosch_a = BaseCarHarness("Honda Bosch A connector")
  bosch_b = BaseCarHarness("Honda Bosch B connector")
  toyota_a = BaseCarHarness("Toyota A connector")
  toyota_b = BaseCarHarness("Toyota B connector")
  subaru_a = BaseCarHarness("Subaru A connector")
  subaru_b = BaseCarHarness("Subaru B connector")
  subaru_c = BaseCarHarness("Subaru C connector")
  subaru_d = BaseCarHarness("Subaru D connector")
  fca = BaseCarHarness("FCA connector")
  ram = BaseCarHarness("Ram connector")
  vw = BaseCarHarness("VW connector")
  j533 = BaseCarHarness("J533 connector", parts=[Accessory.harness_box, Cable.long_obdc_cable, Cable.usbc_coupler])
  hyundai_a = BaseCarHarness("Hyundai A connector")
  hyundai_b = BaseCarHarness("Hyundai B connector")
  hyundai_c = BaseCarHarness("Hyundai C connector")
  hyundai_d = BaseCarHarness("Hyundai D connector")
  hyundai_e = BaseCarHarness("Hyundai E connector")
  hyundai_f = BaseCarHarness("Hyundai F connector")
  hyundai_g = BaseCarHarness("Hyundai G connector")
  hyundai_h = BaseCarHarness("Hyundai H connector")
  hyundai_i = BaseCarHarness("Hyundai I connector")
  hyundai_j = BaseCarHarness("Hyundai J connector")
  hyundai_k = BaseCarHarness("Hyundai K connector")
  hyundai_l = BaseCarHarness("Hyundai L connector")
  hyundai_m = BaseCarHarness("Hyundai M connector")
  hyundai_n = BaseCarHarness("Hyundai N connector")
  hyundai_o = BaseCarHarness("Hyundai O connector")
  hyundai_p = BaseCarHarness("Hyundai P connector")
  hyundai_q = BaseCarHarness("Hyundai Q connector")
  hyundai_r = BaseCarHarness("Hyundai R connector")
  custom = BaseCarHarness("Developer connector")
  obd_ii = BaseCarHarness("OBD-II connector", parts=[Cable.long_obdc_cable, Cable.long_obdc_cable], has_connector=False)
  gm = BaseCarHarness("GM connector", parts=[Accessory.harness_box])
  nissan_a = BaseCarHarness("Nissan A connector", parts=[Accessory.harness_box, Cable.rj45_cable_7ft, Cable.long_obdc_cable, Cable.usbc_coupler])
  nissan_b = BaseCarHarness("Nissan B connector", parts=[Accessory.harness_box, Cable.rj45_cable_7ft, Cable.long_obdc_cable, Cable.usbc_coupler])
  mazda = BaseCarHarness("Mazda connector")
  ford_q3 = BaseCarHarness("Ford Q3 connector")
  ford_q4 = BaseCarHarness("Ford Q4 connector", parts=[Accessory.harness_box, Accessory.comma_power_v2, Cable.rj45_cable_7ft, Cable.long_obdc_cable,
                                                       Cable.usbc_coupler])


class Device(EnumBase):
  threex = BasePart("comma 3X", parts=[Mount.mount, Cable.right_angle_obd_c_cable_1_5ft])
  # variant of comma 3X with angled mounts
  threex_angled_mount = BasePart("comma 3X", parts=[Mount.angled_mount_8_degrees, Cable.right_angle_obd_c_cable_1_5ft])
  red_panda = BasePart("red panda")


class Kit(EnumBase):
  red_panda_kit = BasePart("CAN FD panda kit", parts=[Device.red_panda, Accessory.harness_box,
                                                      Cable.usb_a_2_a_cable, Cable.usbc_otg_cable, Cable.obd_c_cable_1_5ft])


class Tool(EnumBase):
  socket_8mm_deep = BasePart("Socket Wrench 8mm or 5/16\" (deep)")
  pry_tool = BasePart("Pry Tool")


class PartType(Enum):
  accessory = Accessory
  cable = Cable
  connector = CarHarness
  device = Device
  kit = Kit
  mount = Mount
  tool = Tool


DEFAULT_CAR_PARTS: list[EnumBase] = [Device.threex]


@dataclass
class CarParts:
  parts: list[EnumBase] = field(default_factory=list)

  def __call__(self):
    return copy.deepcopy(self)

  @classmethod
  def common(cls, add: list[EnumBase] = None, remove: list[EnumBase] = None):
    p = [part for part in (add or []) + DEFAULT_CAR_PARTS if part not in (remove or [])]
    return cls(p)

  def all_parts(self):
    parts = []
    for part in self.parts:
      parts.extend(part.value.all_parts())
    return self.parts + parts


CarFootnote = namedtuple("CarFootnote", ["text", "column", "docs_only", "shop_footnote"], defaults=(False, False))


class CommonFootnote(Enum):
  EXP_LONG_AVAIL = CarFootnote(
    "openpilot Longitudinal Control (Alpha) is available behind a toggle; " +
    "the toggle is only available in non-release branches such as `devel` or `master-ci`.",
    Column.LONGITUDINAL, docs_only=True)
  EXP_LONG_DSU = CarFootnote(
    "By default, this car will use the stock Adaptive Cruise Control (ACC) for longitudinal control. " +
    "If the Driver Support Unit (DSU) is disconnected, openpilot ACC will replace " +
    "stock ACC. <b><i>NOTE: disconnecting the DSU disables Automatic Emergency Braking (AEB).</i></b>",
    Column.LONGITUDINAL)


def get_footnotes(footnotes: list[Enum], column: Column) -> list[Enum]:
  # Returns applicable footnotes given current column
  return [fn for fn in footnotes if fn.value.column == column]


# TODO: store years as a list
def get_year_list(years):
  years_list = []
  if len(years) == 0:
    return years_list

  for year in years.split(','):
    year = year.strip()
    if len(year) == 4:
      years_list.append(str(year))
    elif "-" in year and len(year) == 7:
      start, end = year.split("-")
      years_list.extend(map(str, range(int(start), int(f"20{end}") + 1)))
    else:
      raise Exception(f"Malformed year string: {years}")
  return years_list


def split_name(name: str) -> tuple[str, str, str]:
  make, model = name.split(" ", 1)
  years = ""
  match = re.search(MODEL_YEARS_RE, model)
  if match is not None:
    years = model[match.start():]
    model = model[:match.start() - 1]
  return make, model, years


@dataclass
class CarDocs:
  # make + model + model years
  name: str

  # Example for Toyota Corolla MY20
  # requirements: Lane Tracing Assist (LTA) and Dynamic Radar Cruise Control (DRCC)
  # US Market reference: "All", since all Corolla in the US come standard with LTA and DRCC

  # the simplest description of the requirements for the US market
  package: str

  # the minimum compatibility requirements for this model, regardless
  # of market. can be a package, trim, or list of features
  requirements: str | None = None

  video_link: str | None = None
  footnotes: list[Enum] = field(default_factory=list)
  min_steer_speed: float | None = None
  min_enable_speed: float | None = None
  auto_resume: bool | None = None

  # all the parts needed for the supported car
  car_parts: CarParts = field(default_factory=CarParts)

  def __post_init__(self):
    self.make, self.model, self.years = split_name(self.name)
    self.year_list = get_year_list(self.years)

  def init(self, CP: car.CarParams, all_footnotes: dict[Enum, int]):
    self.car_name = CP.carName
    self.car_fingerprint = CP.carFingerprint

    # longitudinal column
    op_long = "Stock"
    if CP.experimentalLongitudinalAvailable or CP.enableDsu:
      op_long = "openpilot available"
      if CP.enableDsu:
        self.footnotes.append(CommonFootnote.EXP_LONG_DSU)
      else:
        self.footnotes.append(CommonFootnote.EXP_LONG_AVAIL)
    elif CP.openpilotLongitudinalControl and not CP.enableDsu:
      op_long = "openpilot"

    # min steer & enable speed columns
    # TODO: set all the min steer speeds in carParams and remove this
<<<<<<< HEAD
    if self.min_steer_speed is None:
=======
    if self.min_steer_speed is not None:
      assert CP.minSteerSpeed == 0, f"{CP.carFingerprint}: Minimum steer speed set in both CarDocs and CarParams"
    else:
>>>>>>> 43832335
      self.min_steer_speed = CP.minSteerSpeed

    # TODO: set all the min enable speeds in carParams correctly and remove this
    if self.min_enable_speed is None:
      self.min_enable_speed = CP.minEnableSpeed

    if self.auto_resume is None:
      self.auto_resume = CP.autoResumeSng

    # hardware column
    hardware_col = "None"
    if self.car_parts.parts:
      model_years = self.model + (' ' + self.years if self.years else '')
      buy_link = f'<a href="https://comma.ai/shop/comma-3x.html?make={self.make}&model={model_years}">Buy Here</a>'

      tools_docs = [part for part in self.car_parts.all_parts() if isinstance(part, Tool)]
      parts_docs = [part for part in self.car_parts.all_parts() if not isinstance(part, Tool)]

      def display_func(parts):
        return '<br>'.join([f"- {parts.count(part)} {part.value.name}" for part in sorted(set(parts), key=lambda part: str(part.value.name))])

      hardware_col = f'<details><summary>Parts</summary><sub>{display_func(parts_docs)}<br>{buy_link}</sub></details>'
      if len(tools_docs):
        hardware_col += f'<details><summary>Tools</summary><sub>{display_func(tools_docs)}</sub></details>'

    self.row: dict[Enum, str | Star] = {
      Column.MAKE: self.make,
      Column.MODEL: self.model,
      Column.PACKAGE: self.package,
      Column.LONGITUDINAL: op_long,
      Column.FSR_LONGITUDINAL: f"{max(self.min_enable_speed * CV.MS_TO_MPH, 0):.0f} mph",
      Column.FSR_STEERING: f"{max(self.min_steer_speed * CV.MS_TO_MPH, 0):.0f} mph",
      Column.STEERING_TORQUE: Star.EMPTY,
      Column.AUTO_RESUME: Star.FULL if self.auto_resume else Star.EMPTY,
      Column.HARDWARE: hardware_col,
      Column.VIDEO: self.video_link if self.video_link is not None else "",  # replaced with an image and link from template in get_column
    }

    # Set steering torque star from max lateral acceleration
    assert CP.maxLateralAccel > 0.1
    if CP.maxLateralAccel >= GOOD_TORQUE_THRESHOLD:
      self.row[Column.STEERING_TORQUE] = Star.FULL

    self.all_footnotes = all_footnotes
    self.detail_sentence = self.get_detail_sentence(CP)

    return self

  def init_make(self, CP: car.CarParams):
    """CarDocs subclasses can add make-specific logic for harness selection, footnotes, etc."""

  def get_detail_sentence(self, CP):
    if not CP.notCar:
      sentence_builder = "openpilot upgrades your <strong>{car_model}</strong> with automated lane centering{alc} and adaptive cruise control{acc}."

      if self.min_steer_speed > self.min_enable_speed:
        alc = f" <strong>above {self.min_steer_speed * CV.MS_TO_MPH:.0f} mph</strong>," if self.min_steer_speed > 0 else " <strong>at all speeds</strong>,"
      else:
        alc = ""

      # Exception for cars which do not auto-resume yet
      acc = ""
      if self.min_enable_speed > 0:
        acc = f" <strong>while driving above {self.min_enable_speed * CV.MS_TO_MPH:.0f} mph</strong>"
      elif self.auto_resume:
        acc = " <strong>that automatically resumes from a stop</strong>"

      if self.row[Column.STEERING_TORQUE] != Star.FULL:
        sentence_builder += " This car may not be able to take tight turns on its own."

      # experimental mode
      exp_link = "<a href='https://blog.comma.ai/090release/#experimental-mode' target='_blank' class='link-light-new-regular-text'>Experimental mode</a>"
      if CP.openpilotLongitudinalControl or CP.experimentalLongitudinalAvailable:
        sentence_builder += f" Traffic light and stop sign handling is also available in {exp_link}."

      return sentence_builder.format(car_model=f"{self.make} {self.model}", alc=alc, acc=acc)

    else:
      if CP.carFingerprint == "COMMA_BODY":
        return "The body is a robotics dev kit that can run openpilot. <a href='https://www.commabody.com'>Learn more.</a>"
      else:
        raise Exception(f"This notCar does not have a detail sentence: {CP.carFingerprint}")

  def get_column(self, column: Column, star_icon: str, video_icon: str, footnote_tag: str) -> str:
    item: str | Star = self.row[column]
    if isinstance(item, Star):
      item = star_icon.format(item.value)
    elif column == Column.MODEL and len(self.years):
      item += f" {self.years}"
    elif column == Column.VIDEO and len(item) > 0:
      item = video_icon.format(item)

    footnotes = get_footnotes(self.footnotes, column)
    if len(footnotes):
      sups = sorted([self.all_footnotes[fn] for fn in footnotes])
      item += footnote_tag.format(f'{",".join(map(str, sups))}')

    return item<|MERGE_RESOLUTION|>--- conflicted
+++ resolved
@@ -265,13 +265,9 @@
 
     # min steer & enable speed columns
     # TODO: set all the min steer speeds in carParams and remove this
-<<<<<<< HEAD
-    if self.min_steer_speed is None:
-=======
     if self.min_steer_speed is not None:
       assert CP.minSteerSpeed == 0, f"{CP.carFingerprint}: Minimum steer speed set in both CarDocs and CarParams"
     else:
->>>>>>> 43832335
       self.min_steer_speed = CP.minSteerSpeed
 
     # TODO: set all the min enable speeds in carParams correctly and remove this
