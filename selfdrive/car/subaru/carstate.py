--- conflicted
+++ resolved
@@ -79,9 +79,9 @@
       ret.cruiseState.standstill = cp_cam.vl["ES_DashStatus"]["Cruise_State"] == 3
       ret.stockFcw = (cp_cam.vl["ES_LKAS_State"]["LKAS_Alert"] == 1) or \
                      (cp_cam.vl["ES_LKAS_State"]["LKAS_Alert"] == 2)
-<<<<<<< HEAD
-      ret.stockAeb = (cp_cam.vl["ES_LKAS_State"]["LKAS_Alert"] == 5) or \
-                     (cp_cam.vl["ES_LKAS_State"]["LKAS_Alert_Msg"] == 6)
+      # 8 is known AEB, there are a few other values related to AEB we ignore
+      ret.stockAeb = (cp_es_distance.vl["ES_Brake"]["AEB_Status"] == 8) and \
+                     (cp_es_distance.vl["ES_Brake"]["Brake_Pressure"] != 0)
 
       self.es_lkas_state_msg = copy.copy(cp_cam.vl["ES_LKAS_State"])
       cp_es_brake = cp_body if self.car_fingerprint in GLOBAL_GEN2 else cp_cam
@@ -91,13 +91,7 @@
       self.cruise_control_msg = copy.copy(cp_cruise.vl["CruiseControl"])
       self.brake_status_msg = copy.copy(cp_brakes.vl["Brake_Status"])
     cp_es_distance = cp_body if self.car_fingerprint in GLOBAL_GEN2 else cp_cam
-=======
-      # 8 is known AEB, there are a few other values related to AEB we ignore
-      ret.stockAeb = (cp_es_distance.vl["ES_Brake"]["AEB_Status"] == 8) and \
-                     (cp_es_distance.vl["ES_Brake"]["Brake_Pressure"] != 0)
-      self.es_lkas_state_msg = copy.copy(cp_cam.vl["ES_LKAS_State"])
-
->>>>>>> dce060a7
+
     self.es_distance_msg = copy.copy(cp_es_distance.vl["ES_Distance"])
     self.es_dashstatus_msg = copy.copy(cp_cam.vl["ES_DashStatus"])
     if self.CP.flags & SubaruFlags.SEND_INFOTAINMENT:
@@ -133,11 +127,7 @@
     return signals, checks
 
   @staticmethod
-<<<<<<< HEAD
-  def get_global_es_signals():
-=======
   def get_common_global_es_signals():
->>>>>>> dce060a7
     signals = [
       ("AEB_Status", "ES_Brake"),
       ("Brake_Pressure", "ES_Brake"),
@@ -363,13 +353,8 @@
       ]
 
       if CP.carFingerprint not in GLOBAL_GEN2:
-<<<<<<< HEAD
-        signals += CarState.get_global_es_signals()[0]
-        checks += CarState.get_global_es_signals()[1]
-=======
         signals += CarState.get_common_global_es_signals()[0]
         checks += CarState.get_common_global_es_signals()[1]
->>>>>>> dce060a7
 
       if CP.flags & SubaruFlags.SEND_INFOTAINMENT:
         signals += [
@@ -387,16 +372,9 @@
   @staticmethod
   def get_body_can_parser(CP):
     if CP.carFingerprint in GLOBAL_GEN2:
-<<<<<<< HEAD
-      signals, checks = CarState.get_common_global_signals()
-      signals += CarState.get_global_es_signals()[0]
-      checks += CarState.get_global_es_signals()[1]
-      return CANParser(DBC[CP.carFingerprint]["pt"], signals, checks, 1)
-=======
       signals, checks = CarState.get_common_global_body_signals()
       signals += CarState.get_common_global_es_signals()[0]
       checks += CarState.get_common_global_es_signals()[1]
       return CANParser(DBC[CP.carFingerprint]["pt"], signals, checks, CanBus.alt)
->>>>>>> dce060a7
 
     return None