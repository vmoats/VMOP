import copy
from cereal import car
from opendbc.can.can_define import CANDefine
from openpilot.common.conversions import Conversions as CV
from openpilot.selfdrive.car.interfaces import CarStateBase
from opendbc.can.parser import CANParser
<<<<<<< HEAD
from selfdrive.car.subaru.values import DBC, CAR, GLOBAL_GEN2, HYBRID_CARS, PREGLOBAL_CARS
=======
from openpilot.selfdrive.car.subaru.values import DBC, CAR, GLOBAL_GEN2, PREGLOBAL_CARS, CanBus, SubaruFlags
from openpilot.selfdrive.car import CanSignalRateCalculator
>>>>>>> 979c9616


class CarState(CarStateBase):
  def __init__(self, CP):
    super().__init__(CP)
    can_define = CANDefine(DBC[CP.carFingerprint]["pt"])
    self.shifter_values = can_define.dv["Transmission"]["Gear"]

    self.angle_rate_calulator = CanSignalRateCalculator(50)

  def update(self, cp, cp_cam, cp_body):
    ret = car.CarState.new_message()

    ret.gas = cp.vl["Throttle"]["Throttle_Pedal"] / 255.
    ret.gasPressed = ret.gas > 1e-5
    if self.car_fingerprint in PREGLOBAL_CARS:
      ret.brakePressed = cp.vl["Brake_Pedal"]["Brake_Pedal"] > 2
    else:
      cp_brakes = cp_body if self.car_fingerprint in GLOBAL_GEN2 else cp
      ret.brakePressed = cp_brakes.vl["Brake_Status"]["Brake"] == 1

    cp_wheels = cp_body if self.car_fingerprint in GLOBAL_GEN2 else cp
    ret.wheelSpeeds = self.get_wheel_speeds(
      cp_wheels.vl["Wheel_Speeds"]["FL"],
      cp_wheels.vl["Wheel_Speeds"]["FR"],
      cp_wheels.vl["Wheel_Speeds"]["RL"],
      cp_wheels.vl["Wheel_Speeds"]["RR"],
    )
    ret.vEgoRaw = (ret.wheelSpeeds.fl + ret.wheelSpeeds.fr + ret.wheelSpeeds.rl + ret.wheelSpeeds.rr) / 4.
    ret.vEgo, ret.aEgo = self.update_speed_kf(ret.vEgoRaw)
    ret.standstill = ret.vEgoRaw == 0

    # continuous blinker signals for assisted lane change
    ret.leftBlinker, ret.rightBlinker = self.update_blinker_from_lamp(50, cp.vl["Dashlights"]["LEFT_BLINKER"],
                                                                          cp.vl["Dashlights"]["RIGHT_BLINKER"])

    if self.CP.enableBsm:
      ret.leftBlindspot = (cp.vl["BSD_RCTA"]["L_ADJACENT"] == 1) or (cp.vl["BSD_RCTA"]["L_APPROACHING"] == 1)
      ret.rightBlindspot = (cp.vl["BSD_RCTA"]["R_ADJACENT"] == 1) or (cp.vl["BSD_RCTA"]["R_APPROACHING"] == 1)

    can_gear = int(cp.vl["Transmission"]["Gear"])
    ret.gearShifter = self.parse_gear_shifter(self.shifter_values.get(can_gear, None))

    ret.steeringAngleDeg = cp.vl["Steering_Torque"]["Steering_Angle"]

    if self.car_fingerprint not in PREGLOBAL_CARS:
      # ideally we get this from the car, but unclear if it exists. diagnostic software doesn't even have it
      ret.steeringRateDeg = self.angle_rate_calulator.update(ret.steeringAngleDeg, cp.vl["Steering_Torque"]["COUNTER"])

    ret.steeringTorque = cp.vl["Steering_Torque"]["Steer_Torque_Sensor"]
    ret.steeringTorqueEps = cp.vl["Steering_Torque"]["Steer_Torque_Output"]

    steer_threshold = 75 if self.CP.carFingerprint in PREGLOBAL_CARS else 80
    ret.steeringPressed = abs(ret.steeringTorque) > steer_threshold

    cp_cruise = cp_body if self.car_fingerprint in GLOBAL_GEN2 else cp
    if self.car_fingerprint in HYBRID_CARS:
      ret.cruiseState.enabled = cp_cam.vl["ES_DashStatus"]['Cruise_Activated'] != 0
      ret.cruiseState.available = cp_cam.vl["ES_DashStatus"]['Cruise_On'] != 0
    else:
      ret.cruiseState.enabled = cp_cruise.vl["CruiseControl"]["Cruise_Activated"] != 0
      ret.cruiseState.available = cp_cruise.vl["CruiseControl"]["Cruise_On"] != 0
    ret.cruiseState.speed = cp_cam.vl["ES_DashStatus"]["Cruise_Set_Speed"] * CV.KPH_TO_MS

    if (self.car_fingerprint in PREGLOBAL_CARS and cp.vl["Dash_State2"]["UNITS"] == 1) or \
       (self.car_fingerprint not in PREGLOBAL_CARS and cp.vl["Dashlights"]["UNITS"] == 1):
      ret.cruiseState.speed *= CV.MPH_TO_KPH

    ret.seatbeltUnlatched = cp.vl["Dashlights"]["SEATBELT_FL"] == 1
    ret.doorOpen = any([cp.vl["BodyInfo"]["DOOR_OPEN_RR"],
                        cp.vl["BodyInfo"]["DOOR_OPEN_RL"],
                        cp.vl["BodyInfo"]["DOOR_OPEN_FR"],
                        cp.vl["BodyInfo"]["DOOR_OPEN_FL"]])
    ret.steerFaultPermanent = cp.vl["Steering_Torque"]["Steer_Error_1"] == 1

    cp_es_distance = cp_body if self.car_fingerprint in GLOBAL_GEN2 else cp_cam
    if self.car_fingerprint in PREGLOBAL_CARS:
      self.cruise_button = cp_cam.vl["ES_Distance"]["Cruise_Button"]
      self.ready = not cp_cam.vl["ES_DashStatus"]["Not_Ready_Startup"]
    else:
      ret.steerFaultTemporary = cp.vl["Steering_Torque"]["Steer_Warning"] == 1
      ret.cruiseState.nonAdaptive = cp_cam.vl["ES_DashStatus"]["Conventional_Cruise"] == 1
      ret.cruiseState.standstill = cp_cam.vl["ES_DashStatus"]["Cruise_State"] == 3
      ret.stockFcw = (cp_cam.vl["ES_LKAS_State"]["LKAS_Alert"] == 1) or \
                     (cp_cam.vl["ES_LKAS_State"]["LKAS_Alert"] == 2)
      # 8 is known AEB, there are a few other values related to AEB we ignore
      ret.stockAeb = (cp_es_distance.vl["ES_Brake"]["AEB_Status"] == 8) and \
                     (cp_es_distance.vl["ES_Brake"]["Brake_Pressure"] != 0)
      self.es_lkas_state_msg = copy.copy(cp_cam.vl["ES_LKAS_State"])
      cp_es_brake = cp_body if self.car_fingerprint in GLOBAL_GEN2 else cp_cam
      self.es_brake_msg = copy.copy(cp_es_brake.vl["ES_Brake"])
      cp_es_status = cp_body if self.car_fingerprint in GLOBAL_GEN2 else cp_cam
      self.es_status_msg = copy.copy(cp_es_status.vl["ES_Status"])
      self.cruise_control_msg = copy.copy(cp_cruise.vl["CruiseControl"])
      self.brake_status_msg = copy.copy(cp_brakes.vl["Brake_Status"])

    self.es_distance_msg = copy.copy(cp_es_distance.vl["ES_Distance"])
    self.es_dashstatus_msg = copy.copy(cp_cam.vl["ES_DashStatus"])
    if self.CP.flags & SubaruFlags.SEND_INFOTAINMENT:
      self.es_infotainment_msg = copy.copy(cp_cam.vl["ES_Infotainment"])

    return ret

  @staticmethod
<<<<<<< HEAD
  def get_common_global_signals(CP):
    signals = [
      ("FL", "Wheel_Speeds"),
      ("FR", "Wheel_Speeds"),
      ("RL", "Wheel_Speeds"),
      ("RR", "Wheel_Speeds"),
      ("Brake", "Brake_Status"),
    ]
    checks = [
=======
  def get_common_global_body_messages():
    messages = [
      ("CruiseControl", 20),
>>>>>>> 979c9616
      ("Wheel_Speeds", 50),
      ("Brake_Status", 50),
    ]

<<<<<<< HEAD
    if CP.carFingerprint not in HYBRID_CARS:
      signals += [
        ("Cruise_On", "CruiseControl"),
        ("Cruise_Activated", "CruiseControl"),
      ]
      checks += [
        ("CruiseControl", 20),
      ]

    return signals, checks
=======
    return messages
>>>>>>> 979c9616

  @staticmethod
  def get_common_global_es_messages():
    messages = [
      ("ES_Brake", 20),
      ("ES_Distance", 20),
      ("ES_Status", 20),
      ("ES_Brake", 20),
    ]

    return messages

  @staticmethod
  def get_can_parser(CP):
    messages = [
      # sig_address, frequency
      ("Throttle", 100),
      ("Dashlights", 10),
      ("Brake_Pedal", 50),
      ("Transmission", 100),
      ("Steering_Torque", 50),
      ("BodyInfo", 1),
    ]

    if CP.enableBsm:
      messages.append(("BSD_RCTA", 17))

    if CP.carFingerprint not in PREGLOBAL_CARS:
      if CP.carFingerprint not in GLOBAL_GEN2:
<<<<<<< HEAD
        signals += CarState.get_common_global_signals(CP)[0]
        checks += CarState.get_common_global_signals(CP)[1]

      signals += [
        ("Steer_Warning", "Steering_Torque"),
        ("UNITS", "Dashlights"),
      ]
=======
        messages += CarState.get_common_global_body_messages()
>>>>>>> 979c9616

      messages += [
        ("Dashlights", 10),
        ("BodyInfo", 10),
      ]
    else:
      messages += [
        ("Wheel_Speeds", 50),
        ("Dash_State2", 1),
      ]

      if CP.carFingerprint == CAR.FORESTER_PREGLOBAL:
        messages += [
          ("Dashlights", 20),
          ("BodyInfo", 1),
          ("CruiseControl", 50),
        ]

      if CP.carFingerprint in (CAR.LEGACY_PREGLOBAL, CAR.OUTBACK_PREGLOBAL, CAR.OUTBACK_PREGLOBAL_2018):
        messages += [
          ("Dashlights", 10),
          ("CruiseControl", 50),
        ]

    return CANParser(DBC[CP.carFingerprint]["pt"], messages, CanBus.main)

  @staticmethod
  def get_cam_can_parser(CP):
    if CP.carFingerprint in PREGLOBAL_CARS:
      messages = [
        ("ES_DashStatus", 20),
        ("ES_Distance", 20),
      ]
    else:
      messages = [
        ("ES_DashStatus", 10),
        ("ES_LKAS_State", 10),
      ]

      if CP.carFingerprint not in GLOBAL_GEN2:
        messages += CarState.get_common_global_es_messages()

      if CP.flags & SubaruFlags.SEND_INFOTAINMENT:
        messages.append(("ES_Infotainment", 10))

    return CANParser(DBC[CP.carFingerprint]["pt"], messages, CanBus.camera)

  @staticmethod
  def get_body_can_parser(CP):
    if CP.carFingerprint in GLOBAL_GEN2:
<<<<<<< HEAD
      signals, checks = CarState.get_common_global_signals(CP)
      signals += CarState.get_global_es_distance_signals()[0]
      checks += CarState.get_global_es_distance_signals()[1]
      return CANParser(DBC[CP.carFingerprint]["pt"], signals, checks, 1)
=======
      messages = CarState.get_common_global_body_messages()
      messages += CarState.get_common_global_es_messages()
      return CANParser(DBC[CP.carFingerprint]["pt"], messages, CanBus.alt)
>>>>>>> 979c9616

    return None<|MERGE_RESOLUTION|>--- conflicted
+++ resolved
@@ -4,12 +4,8 @@
 from openpilot.common.conversions import Conversions as CV
 from openpilot.selfdrive.car.interfaces import CarStateBase
 from opendbc.can.parser import CANParser
-<<<<<<< HEAD
-from selfdrive.car.subaru.values import DBC, CAR, GLOBAL_GEN2, HYBRID_CARS, PREGLOBAL_CARS
-=======
-from openpilot.selfdrive.car.subaru.values import DBC, CAR, GLOBAL_GEN2, PREGLOBAL_CARS, CanBus, SubaruFlags
+from openpilot.selfdrive.car.subaru.values import DBC, CAR, GLOBAL_GEN2, PREGLOBAL_CARS, HYBRID_CARS, CanBus, SubaruFlags
 from openpilot.selfdrive.car import CanSignalRateCalculator
->>>>>>> 979c9616
 
 
 class CarState(CarStateBase):
@@ -114,39 +110,14 @@
     return ret
 
   @staticmethod
-<<<<<<< HEAD
-  def get_common_global_signals(CP):
-    signals = [
-      ("FL", "Wheel_Speeds"),
-      ("FR", "Wheel_Speeds"),
-      ("RL", "Wheel_Speeds"),
-      ("RR", "Wheel_Speeds"),
-      ("Brake", "Brake_Status"),
-    ]
-    checks = [
-=======
   def get_common_global_body_messages():
     messages = [
       ("CruiseControl", 20),
->>>>>>> 979c9616
       ("Wheel_Speeds", 50),
       ("Brake_Status", 50),
     ]
 
-<<<<<<< HEAD
-    if CP.carFingerprint not in HYBRID_CARS:
-      signals += [
-        ("Cruise_On", "CruiseControl"),
-        ("Cruise_Activated", "CruiseControl"),
-      ]
-      checks += [
-        ("CruiseControl", 20),
-      ]
-
-    return signals, checks
-=======
     return messages
->>>>>>> 979c9616
 
   @staticmethod
   def get_common_global_es_messages():
@@ -176,17 +147,7 @@
 
     if CP.carFingerprint not in PREGLOBAL_CARS:
       if CP.carFingerprint not in GLOBAL_GEN2:
-<<<<<<< HEAD
-        signals += CarState.get_common_global_signals(CP)[0]
-        checks += CarState.get_common_global_signals(CP)[1]
-
-      signals += [
-        ("Steer_Warning", "Steering_Torque"),
-        ("UNITS", "Dashlights"),
-      ]
-=======
         messages += CarState.get_common_global_body_messages()
->>>>>>> 979c9616
 
       messages += [
         ("Dashlights", 10),
@@ -237,15 +198,8 @@
   @staticmethod
   def get_body_can_parser(CP):
     if CP.carFingerprint in GLOBAL_GEN2:
-<<<<<<< HEAD
-      signals, checks = CarState.get_common_global_signals(CP)
-      signals += CarState.get_global_es_distance_signals()[0]
-      checks += CarState.get_global_es_distance_signals()[1]
-      return CANParser(DBC[CP.carFingerprint]["pt"], signals, checks, 1)
-=======
       messages = CarState.get_common_global_body_messages()
       messages += CarState.get_common_global_es_messages()
       return CANParser(DBC[CP.carFingerprint]["pt"], messages, CanBus.alt)
->>>>>>> 979c9616
 
     return None