--- conflicted
+++ resolved
@@ -97,18 +97,6 @@
 
     return ret
 
-<<<<<<< HEAD
-  # returns a car.CarState
-  def _update(self, c) -> structs.CarState:
-
-    ret = self.CS.update(self.cp, self.cp_cam, self.cp_body)
-
-    # ret.events = self.create_common_events(ret).to_msg()
-
-    return ret
-
-=======
->>>>>>> 7248b000
   @staticmethod
   def init(CP, can_recv, can_send):
     if CP.flags & SubaruFlags.DISABLE_EYESIGHT:
