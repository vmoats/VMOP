--- conflicted
+++ resolved
@@ -16,7 +16,6 @@
     # - replacement for ES_Distance so we can cancel the cruise control
     # - to find the Cruise_Activated bit from the car
     # - proper panda safety setup (use the correct cruise_activated bit, throttle from Throttle_Hybrid, etc)
-<<<<<<< HEAD
     ret.dashcamOnly = (SubaruFlags.PREGLOBAL | SubaruFlags.LKAS_ANGLE | SubaruFlags.HYBRID).any(ret.flags)
     ret.autoResumeSng = False
 
@@ -25,36 +24,18 @@
       ret.flags |= SubaruFlags.SEND_INFOTAINMENT.value
 
     if SubaruFlags.PREGLOBAL.check(ret.flags):
-=======
-    ret.dashcamOnly = bool(ret.flags & (SubaruFlags.PREGLOBAL | SubaruFlags.LKAS_ANGLE | SubaruFlags.HYBRID))
-    ret.autoResumeSng = False
-
-    # Detect infotainment message sent from the camera
-    if not (ret.flags & SubaruFlags.PREGLOBAL) and 0x323 in fingerprint[2]:
-      ret.flags |= SubaruFlags.SEND_INFOTAINMENT.value
-
-    if ret.flags & SubaruFlags.PREGLOBAL:
->>>>>>> a6a6f7bb
       ret.enableBsm = 0x25c in fingerprint[0]
       ret.safetyConfigs = [get_safety_config(car.CarParams.SafetyModel.subaruPreglobal)]
     else:
       ret.enableBsm = 0x228 in fingerprint[0]
       ret.safetyConfigs = [get_safety_config(car.CarParams.SafetyModel.subaru)]
-<<<<<<< HEAD
       if SubaruFlags.GLOBAL_GEN2.check(ret.flags):
-=======
-      if ret.flags & SubaruFlags.GLOBAL_GEN2:
->>>>>>> a6a6f7bb
         ret.safetyConfigs[0].safetyParam |= Panda.FLAG_SUBARU_GEN2
 
     ret.steerLimitTimer = 0.4
     ret.steerActuatorDelay = 0.1
 
-<<<<<<< HEAD
     if SubaruFlags.LKAS_ANGLE.check(ret.flags):
-=======
-    if ret.flags & SubaruFlags.LKAS_ANGLE:
->>>>>>> a6a6f7bb
       ret.steerControlType = car.CarParams.SteerControlType.angle
     else:
       CarInterfaceBase.configure_torque_tune(candidate, ret.lateralTuning)
@@ -102,19 +83,11 @@
     else:
       raise ValueError(f"unknown car: {candidate}")
 
-<<<<<<< HEAD
     ret.experimentalLongitudinalAvailable = \
       not (SubaruFlags.GLOBAL_GEN2 | SubaruFlags.PREGLOBAL | SubaruFlags.LKAS_ANGLE | SubaruFlags.HYBRID).any(ret.flags)
     ret.openpilotLongitudinalControl = experimental_long and ret.experimentalLongitudinalAvailable
 
     if SubaruFlags.GLOBAL_GEN2.check(ret.flags) and ret.openpilotLongitudinalControl:
-=======
-    ret.experimentalLongitudinalAvailable = not (ret.flags & (SubaruFlags.GLOBAL_GEN2 | SubaruFlags.PREGLOBAL |
-                                                              SubaruFlags.LKAS_ANGLE | SubaruFlags.HYBRID))
-    ret.openpilotLongitudinalControl = experimental_long and ret.experimentalLongitudinalAvailable
-
-    if ret.flags & SubaruFlags.GLOBAL_GEN2 and ret.openpilotLongitudinalControl:
->>>>>>> a6a6f7bb
       ret.flags |= SubaruFlags.DISABLE_EYESIGHT.value
 
     if ret.openpilotLongitudinalControl:
