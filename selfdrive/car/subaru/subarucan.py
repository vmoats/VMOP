from cereal import car
from selfdrive.car.subaru.values import CanBus

VisualAlert = car.CarControl.HUDControl.VisualAlert


def create_steering_control(packer, apply_steer, steer_req):
  values = {
    "LKAS_Output": apply_steer,
    "LKAS_Request": steer_req,
    "SET_1": 1
  }
  return packer.make_can_msg("ES_LKAS", CanBus.main, values)


def create_steering_status(packer):
  return packer.make_can_msg("ES_LKAS_State", CanBus.main, {})

def create_es_distance(packer, es_distance_msg, bus, pcm_cancel_cmd, long_active, long_enabled, brake_cmd, cruise_throttle):
  values = {s: es_distance_msg[s] for s in [
    "CHECKSUM",
    "COUNTER",
    "Signal1",
    "Cruise_Fault",
    "Cruise_Throttle",
    "Signal2",
    "Car_Follow",
    "Signal3",
    "Cruise_Soft_Disable",
    "Signal7",
    "Cruise_Brake_Active",
    "Distance_Swap",
    "Cruise_EPB",
    "Signal4",
    "Close_Distance",
    "Signal5",
    "Cruise_Cancel",
    "Cruise_Set",
    "Cruise_Resume",
    "Signal6",
  ]}
  values["COUNTER"] = (values["COUNTER"] + 1) % 0x10

  if pcm_cancel_cmd:
    values["Cruise_Cancel"] = 1
<<<<<<< HEAD

  if long_enabled:
    values["Cruise_Throttle"] = cruise_throttle

    # Do not disable openpilot on Eyesight Soft Disable, if openpilot is controlling long
    values["Cruise_Soft_Disable"] = 0

    if brake_cmd:
      values["Cruise_Brake_Active"] = 1

=======
    values["Cruise_Throttle"] = 1818 # inactive throttle
>>>>>>> e1a64260
  return packer.make_can_msg("ES_Distance", bus, values)


def create_es_lkas_state(packer, es_lkas_state_msg, enabled, visual_alert, left_line, right_line, left_lane_depart, right_lane_depart):
  values = {s: es_lkas_state_msg[s] for s in [
    "CHECKSUM",
    "COUNTER",
    "LKAS_Alert_Msg",
    "Signal1",
    "LKAS_ACTIVE",
    "LKAS_Dash_State",
    "Signal2",
    "Backward_Speed_Limit_Menu",
    "LKAS_Left_Line_Enable",
    "LKAS_Left_Line_Light_Blink",
    "LKAS_Right_Line_Enable",
    "LKAS_Right_Line_Light_Blink",
    "LKAS_Left_Line_Visible",
    "LKAS_Right_Line_Visible",
    "LKAS_Alert",
    "Signal3",
  ]}

  # Filter the stock LKAS "Keep hands on wheel" alert
  if values["LKAS_Alert_Msg"] == 1:
    values["LKAS_Alert_Msg"] = 0

  # Filter the stock LKAS sending an audible alert when it turns off LKAS
  if values["LKAS_Alert"] == 27:
    values["LKAS_Alert"] = 0

  # Filter the stock LKAS sending an audible alert when "Keep hands on wheel" alert is active (2020+ models)
  if values["LKAS_Alert"] == 28 and values["LKAS_Alert_Msg"] == 7:
    values["LKAS_Alert"] = 0

  # Filter the stock LKAS sending an audible alert when "Keep hands on wheel OFF" alert is active (2020+ models)
  if values["LKAS_Alert"] == 30:
    values["LKAS_Alert"] = 0

  # Filter the stock LKAS sending "Keep hands on wheel OFF" alert (2020+ models)
  if values["LKAS_Alert_Msg"] == 7:
    values["LKAS_Alert_Msg"] = 0

  # Show Keep hands on wheel alert for openpilot steerRequired alert
  if visual_alert == VisualAlert.steerRequired:
    values["LKAS_Alert_Msg"] = 1

  # Ensure we don't overwrite potentially more important alerts from stock (e.g. FCW)
  if visual_alert == VisualAlert.ldw and values["LKAS_Alert"] == 0:
    if left_lane_depart:
      values["LKAS_Alert"] = 12  # Left lane departure dash alert
    elif right_lane_depart:
      values["LKAS_Alert"] = 11  # Right lane departure dash alert

  values["LKAS_ACTIVE"] = 1  # Show LKAS lane lines
  values["LKAS_Dash_State"] = 2 if enabled else 0  # Green enabled indicator

  values["LKAS_Left_Line_Visible"] = int(left_line)
  values["LKAS_Right_Line_Visible"] = int(right_line)

  return packer.make_can_msg("ES_LKAS_State", CanBus.main, values)

def create_es_dashstatus(packer, dashstatus_msg, enabled, long_active, long_enabled, lead_visible):
  values = {s: dashstatus_msg[s] for s in [
    "CHECKSUM",
    "COUNTER",
    "PCB_Off",
    "LDW_Off",
    "Signal1",
    "Cruise_State_Msg",
    "LKAS_State_Msg",
    "Signal2",
    "Cruise_Soft_Disable",
    "Cruise_Status_Msg",
    "Signal3",
    "Cruise_Distance",
    "Signal4",
    "Conventional_Cruise",
    "Signal5",
    "Cruise_Disengaged",
    "Cruise_Activated",
    "Signal6",
    "Cruise_Set_Speed",
    "Cruise_Fault",
    "Cruise_On",
    "Display_Own_Car",
    "Brake_Lights",
    "Car_Follow",
    "Signal7",
    "Far_Distance",
    "Cruise_State",
  ]}

  if enabled and long_active:
    values["Cruise_State"] = 0
    values["Cruise_Activated"] = 1
    values["Cruise_Disengaged"] = 0
    values["Car_Follow"] = int(lead_visible)

  if long_enabled:
    values["PCB_Off"] = 1

  # Filter stock LKAS disabled and Keep hands on steering wheel OFF alerts
  if values["LKAS_State_Msg"] in (2, 3):
    values["LKAS_State_Msg"] = 0

  return packer.make_can_msg("ES_DashStatus", CanBus.main, values)

def create_es_brake(packer, es_brake_msg, enabled, brake_value):
  values = {s: es_brake_msg[s] for s in [
    "CHECKSUM",
    "COUNTER",
    "Signal1",
    "Brake_Pressure",
    "AEB_Status",
    "Cruise_Brake_Lights",
    "Cruise_Brake_Fault",
    "Cruise_Brake_Active",
    "Cruise_Activated",
    "Signal3",
  ]}

  if enabled:
    values["Cruise_Activated"] = 1

  values["Brake_Pressure"] = brake_value

  if brake_value > 0:
    values["Cruise_Brake_Active"] = 1
    values["Cruise_Brake_Lights"] = 1 if brake_value >= 70 else 0

  return packer.make_can_msg("ES_Brake", CanBus.main, values)

def create_es_status(packer, es_status_msg, long_active, long_enabled, cruise_rpm):
  values = {s: es_status_msg[s] for s in [
    "CHECKSUM",
    "COUNTER",
    "Signal1",
    "Cruise_Fault",
    "Cruise_RPM",
    "Signal2",
    "Cruise_Activated",
    "Brake_Lights",
    "Cruise_Hold",
    "Signal3",
  ]}

  if long_enabled:
    values["Cruise_RPM"] = cruise_rpm

  if long_active:
    values["Cruise_Activated"] = 1

  return packer.make_can_msg("ES_Status", CanBus.main, values)


def create_es_infotainment(packer, es_infotainment_msg, visual_alert):
  # Filter stock LKAS disabled and Keep hands on steering wheel OFF alerts
  values = {s: es_infotainment_msg[s] for s in [
    "CHECKSUM",
    "COUNTER",
    "LKAS_State_Infotainment",
    "LKAS_Blue_Lines",
    "Signal1",
    "Signal2",
  ]}
  if values["LKAS_State_Infotainment"] in (3, 4):
    values["LKAS_State_Infotainment"] = 0

  # Show Keep hands on wheel alert for openpilot steerRequired alert
  if visual_alert == VisualAlert.steerRequired:
    values["LKAS_State_Infotainment"] = 3

  # Show Obstacle Detected for fcw
  if visual_alert == VisualAlert.fcw:
    values["LKAS_State_Infotainment"] = 2

  return packer.make_can_msg("ES_Infotainment", CanBus.main, values)


# *** Subaru Pre-global ***

def subaru_preglobal_checksum(packer, values, addr):
  dat = packer.make_can_msg(addr, 0, values)[2]
  return (sum(dat[:7])) % 256


def create_preglobal_steering_control(packer, apply_steer, steer_req):
  values = {
    "LKAS_Command": apply_steer,
    "LKAS_Active": steer_req,
  }
  values["Checksum"] = subaru_preglobal_checksum(packer, values, "ES_LKAS")

  return packer.make_can_msg("ES_LKAS", CanBus.main, values)


def create_preglobal_es_distance(packer, cruise_button, es_distance_msg):
  values = {s: es_distance_msg[s] for s in [
    "Cruise_Throttle",
    "Signal1",
    "Car_Follow",
    "Signal2",
    "Brake_On",
    "Distance_Swap",
    "Standstill",
    "Signal3",
    "Close_Distance",
    "Signal4",
    "Standstill_2",
    "Cruise_Fault",
    "Signal5",
    "COUNTER",
    "Signal6",
    "Cruise_Button",
    "Signal7",
  ]}

  values["Cruise_Button"] = cruise_button
  values["Checksum"] = subaru_preglobal_checksum(packer, values, "ES_Distance")

  return packer.make_can_msg("ES_Distance", CanBus.main, values)<|MERGE_RESOLUTION|>--- conflicted
+++ resolved
@@ -41,22 +41,19 @@
   ]}
   values["COUNTER"] = (values["COUNTER"] + 1) % 0x10
 
+  if long_enabled:
+    values["Cruise_Throttle"] = cruise_throttle
+
+    # Do not disable openpilot on Eyesight Soft Disable, if openpilot is controlling long
+    values["Cruise_Soft_Disable"] = 0
+
+    if brake_cmd:
+      values["Cruise_Brake_Active"] = 1
+
   if pcm_cancel_cmd:
     values["Cruise_Cancel"] = 1
-<<<<<<< HEAD
-
-  if long_enabled:
-    values["Cruise_Throttle"] = cruise_throttle
-
-    # Do not disable openpilot on Eyesight Soft Disable, if openpilot is controlling long
-    values["Cruise_Soft_Disable"] = 0
-
-    if brake_cmd:
-      values["Cruise_Brake_Active"] = 1
-
-=======
     values["Cruise_Throttle"] = 1818 # inactive throttle
->>>>>>> e1a64260
+
   return packer.make_can_msg("ES_Distance", bus, values)
 
 
