<<<<<<< HEAD
from typing import List
=======
>>>>>>> b792485d
from cereal import car
from common.conversions import Conversions as CV
from selfdrive.car.subaru.values import Buttons

VisualAlert = car.CarControl.HUDControl.VisualAlert

def create_steering_control(packer, apply_steer, bus):
  values = {
    "LKAS_Output": apply_steer,
    "LKAS_Request": 1 if apply_steer != 0 else 0,
    "SET_1": 1
  }
  return packer.make_can_msg("ES_LKAS", bus, values)


def create_steering_status(packer):
  return packer.make_can_msg("ES_LKAS_State", 0, {})

def create_es_distance(packer, frame, es_distance_msg, pcm_cancel_cmd, long_active, brake_cmd, brake_value, cruise_throttle, cruise_button, low_speed, bus):
  if es_distance_msg is None:
    values = {
      "Signal1": 1,
      "Cruise_Fault": 0,
      "Cruise_Throttle": 0,
      "Signal2": 2,
      "Car_Follow": 0,
      "Low_Speed": 0,
      "Cruise_Soft_Disable": 0,
      "Signal7": 0,
      "Cruise_Brake_Active": 0,
      "Distance_Swap": 0,
      "Cruise_EPB": 0,
      "Signal4": 1,
      "Close_Distance": 5,
      "Signal5": 0,
      "Cruise_Cancel": 0,
      "Cruise_Set": 0,
      "Cruise_Resume": 0,
      "Signal6": 0
    }

  else:
    values = {s: es_distance_msg[s] for s in [
      "CHECKSUM",
      "COUNTER",
      "Signal1",
      "Cruise_Fault",
      "Cruise_Throttle",
      "Signal2",
      "Car_Follow",
      "Low_Speed",
      "Cruise_Soft_Disable",
      "Signal7",
      "Cruise_Brake_Active",
      "Distance_Swap",
      "Cruise_EPB",
      "Signal4",
      "Close_Distance",
      "Signal5",
      "Cruise_Cancel",
      "Cruise_Set",
      "Cruise_Resume",
      "Signal6",
    ]}

    values["COUNTER"] = (values["COUNTER"] + 1) % 0x10

  if cruise_button == Buttons.RES_INC:
    values["Cruise_Resume"] = 1
  if cruise_button == Buttons.SET_DEC:
    values["Cruise_Set"] = 1
  if cruise_button == Buttons.ACC_TOGGLE:
    values["Cruise_Cancel"] = 1

<<<<<<< HEAD
=======
def create_es_distance(packer, es_distance_msg, bus, pcm_cancel_cmd):
  values = {s: es_distance_msg[s] for s in [
    "CHECKSUM",
    "COUNTER",
    "Signal1",
    "Cruise_Fault",
    "Cruise_Throttle",
    "Signal2",
    "Car_Follow",
    "Signal3",
    "Cruise_Soft_Disable",
    "Signal7",
    "Cruise_Brake_Active",
    "Distance_Swap",
    "Cruise_EPB",
    "Signal4",
    "Close_Distance",
    "Signal5",
    "Cruise_Cancel",
    "Cruise_Set",
    "Cruise_Resume",
    "Signal6",
  ]}
  values["COUNTER"] = (values["COUNTER"] + 1) % 0x10
>>>>>>> b792485d
  if pcm_cancel_cmd:
    values["Cruise_Cancel"] = pcm_cancel_cmd

  if long_active:
    values["Cruise_Throttle"] = cruise_throttle
    values["Cruise_Fault"] = 0
    values["Car_Follow"] = 0

  if brake_cmd:
    values["Cruise_Throttle"] = 808 if brake_value >= 35 else 1818
    values["Cruise_Brake_Active"] = 1
  
  values["Low_Speed"] = low_speed
  
  # Do not disable openpilot on Eyesight Soft Disable
  values["Cruise_Soft_Disable"] = 0

  return packer.make_can_msg("ES_Distance", bus, values)


<<<<<<< HEAD
def create_es_lkas_state(packer, frame, es_lkas_state_msg, enabled, hud_control, cruise_on):
  if es_lkas_state_msg is None:
    values = {
      "LKAS_Alert_Msg": 0,
      "Signal1": 0,
      "LKAS_ACTIVE": 0,
      "LKAS_Dash_State": 0,
      "Signal2": 0,
      "Backward_Speed_Limit_Menu": 0,
      "LKAS_Left_Line_Enable": 0,
      "LKAS_Left_Line_Light_Blink": 0,
      "LKAS_Right_Line_Enable": 0,
      "LKAS_Right_Line_Light_Blink": 0,
      "LKAS_Left_Line_Visible": 0,
      "LKAS_Right_Line_Visible": 0,
      "LKAS_Alert": 0,
      "Signal3": 400
    }
  else:
    values = {s: es_lkas_state_msg[s] for s in [
      "CHECKSUM",
      "COUNTER",
      "LKAS_Alert_Msg",
      "Signal1",
      "LKAS_ACTIVE",
      "LKAS_Dash_State",
      "Signal2",
      "Backward_Speed_Limit_Menu",
      "LKAS_Left_Line_Enable",
      "LKAS_Left_Line_Light_Blink",
      "LKAS_Right_Line_Enable",
      "LKAS_Right_Line_Light_Blink",
      "LKAS_Left_Line_Visible",
      "LKAS_Right_Line_Visible",
      "LKAS_Alert",
      "Signal3",
    ]}
=======
def create_es_lkas_state(packer, es_lkas_state_msg, enabled, visual_alert, left_line, right_line, left_lane_depart, right_lane_depart):
  values = {s: es_lkas_state_msg[s] for s in [
    "CHECKSUM",
    "COUNTER",
    "LKAS_Alert_Msg",
    "Signal1",
    "LKAS_ACTIVE",
    "LKAS_Dash_State",
    "Signal2",
    "Backward_Speed_Limit_Menu",
    "LKAS_Left_Line_Enable",
    "LKAS_Left_Line_Light_Blink",
    "LKAS_Right_Line_Enable",
    "LKAS_Right_Line_Light_Blink",
    "LKAS_Left_Line_Visible",
    "LKAS_Right_Line_Visible",
    "LKAS_Alert",
    "Signal3",
  ]}
>>>>>>> b792485d

  # Filter the stock LKAS "Keep hands on wheel" alert
  #if values["LKAS_Alert_Msg"] == 1:
  values["LKAS_Alert_Msg"] = 0

  # Filter the stock LKAS sending an audible alert when it turns off LKAS
  #if values["LKAS_Alert"] == 27:
  values["LKAS_Alert"] = 0

  # Show Keep hands on wheel alert for openpilot steerRequired alert
  if hud_control.visualAlert == VisualAlert.steerRequired:
    values["LKAS_Alert_Msg"] = 1

  # Ensure we don't overwrite potentially more important alerts from stock (e.g. FCW)
  if hud_control.visualAlert == VisualAlert.ldw and values["LKAS_Alert"] == 0:
    if hud_control.leftLaneDepart:
      values["LKAS_Alert"] = 12  # Left lane departure dash alert
    elif hud_control.rightLaneDepart:
      values["LKAS_Alert"] = 11  # Right lane departure dash alert

  values["LKAS_ACTIVE"] = 1  # Show LKAS lane lines

  values["LKAS_Dash_State"] = 2 if enabled else (1 if cruise_on else 0) # Green enabled indicator

  values["LKAS_Left_Line_Visible"] = int(hud_control.leftLaneVisible)
  values["LKAS_Right_Line_Visible"] = int(hud_control.rightLaneVisible)

<<<<<<< HEAD
  return packer.make_can_msg("ES_LKAS_State", 0, values)
=======
def create_es_dashstatus(packer, dashstatus_msg):
  values = {s: dashstatus_msg[s] for s in [
    "CHECKSUM",
    "COUNTER",
    "PCB_Off",
    "LDW_Off",
    "Signal1",
    "Cruise_State_Msg",
    "LKAS_State_Msg",
    "Signal2",
    "Cruise_Soft_Disable",
    "Cruise_Status_Msg",
    "Signal3",
    "Cruise_Distance",
    "Signal4",
    "Conventional_Cruise",
    "Signal5",
    "Cruise_Disengaged",
    "Cruise_Activated",
    "Signal6",
    "Cruise_Set_Speed",
    "Cruise_Fault",
    "Cruise_On",
    "Display_Own_Car",
    "Brake_Lights",
    "Car_Follow",
    "Signal7",
    "Far_Distance",
    "Cruise_State",
  ]}
>>>>>>> b792485d


def create_es_dashstatus(packer, frame, dashstatus_msg, enabled, long_active, hud_control, cruise_on): 
  if dashstatus_msg is None:
    values = {
      "PCB_Off": 0,
      "LDW_Off": 0,
      "Signal1": 0,
      "Signal2": 0,
      "Signal3": 0,
      "Cruise_Distance": 0,
      "Signal4": 1,
      "Conventional_Cruise": 0,
      "Signal5": 0,
      "Cruise_Disengaged": 0,
      "Cruise_Activated": 0,
      "Signal6": 0,
      "Cruise_Set_Speed": 0,
      "Cruise_Fault": 0,
      "Cruise_On": 0,
      "Display_Own_Car": 1,
      "Brake_Lights": 0,
      "Car_Follow": 0,
      "Signal7": 0,
      "Far_Distance": 10,
      "Cruise_State": 0
    }
  else:
    values = {s: dashstatus_msg[s] for s in [
      "CHECKSUM",
      "COUNTER",
      "PCB_Off",
      "LDW_Off",
      "Signal1",
      "Cruise_State_Msg",
      "LKAS_State_Msg",
      "Signal2",
      "Cruise_Soft_Disable",
      "Cruise_Status_Msg",
      "Signal3",
      "Cruise_Distance",
      "Signal4",
      "Conventional_Cruise",
      "Signal5",
      "Cruise_Disengaged",
      "Cruise_Activated",
      "Signal6",
      "Cruise_Set_Speed",
      "Cruise_Fault",
      "Cruise_On",
      "Display_Own_Car",
      "Brake_Lights",
      "Car_Follow",
      "Signal7",
      "Far_Distance",
      "Cruise_State",
    ]}

  if enabled and long_active:
    values["Cruise_State"] = 2
    values["Car_Follow"] = int(hud_control.leadVisible)
    values["Cruise_Fault"] = 0

  values["LKAS_State_Msg"] = 0

  values["Cruise_State_Msg"] = 0
  values["Display_Own_Car"] = 1
  values["Cruise_Activated"] = enabled
  values["Cruise_Disengaged"] = not enabled
  values["Conventional_Cruise"] = False
  values["Cruise_Distance"] = 10
  values["Cruise_Status_Msg"] = 0
  values["Cruise_Soft_Disable"] = 0
  values["Cruise_On"] = cruise_on
  values["Cruise_Set_Speed"] = hud_control.setSpeed * CV.MS_TO_MPH if hud_control.speedVisible else 0 # TODO: handle kph on dash
  
  return packer.make_can_msg("ES_DashStatus", 0, values)

<<<<<<< HEAD
def create_es_brake(packer, frame, es_brake_msg, enabled, brake_cmd, brake_value, bus):
  if es_brake_msg is None:
    values = {
      "Signal1": 0,
      "Brake_Pressure": 0,
      "Signal2": 0,
      "Cruise_Brake_Lights": 0,
      "Cruise_Brake_Fault": 0,
      "Cruise_Brake_Active": 0,
      "Cruise_Activated": 0,
      "Signal3": 0
    }
  else:
    values = {s: es_brake_msg[s] for s in [
      "Brake_Pressure",
      "Cruise_Brake_Active",
      "Cruise_Brake_Lights"
    ]}

  values["Cruise_Activated"] = enabled

  if brake_cmd:
    values["Brake_Pressure"] = brake_value
    values["Cruise_Brake_Active"] = 1
    values["Cruise_Brake_Lights"] = 1 if brake_value >= 70 else 0

  return packer.make_can_msg("ES_Brake", bus, values)

def create_es_status(packer, frame, es_status_msg, long_active, cruise_rpm, bus):
  if es_status_msg is None:
    values = {
      "Signal1": 0,
      "Cruise_Fault": 0,
      "Cruise_RPM": 0,
      "Signal2": 0,
      "Cruise_Activated": 0,
      "Brake_Lights": 0,
      "Cruise_Hold": 0,
      "Signal3": 0
    }
  else:
    # Filter stock LKAS disabled and Keep hands on steering wheel OFF alerts
    values = {s: es_status_msg[s] for s in [
      "CHECKSUM",
      "COUNTER",
      "ES_Brake"
    ]}
  
  if long_active:
    values["Cruise_Activated"] = 1
    values["Cruise_RPM"] = cruise_rpm
    values["Cruise_Fault"] = 0

  return packer.make_can_msg("ES_Status", bus, values)

# # disable cruise_activated feedback to eyesight to keep ready state
# def create_cruise_control(packer, cruise_control_msg):
#   if cruise_control_msg is None:
#     values = {}
#   else:
#     values = copy.copy(cruise_control_msg)
#   values["Cruise_Activated"] = 0

#   return packer.make_can_msg("CruiseControl", 2, values)
  
# disable es_brake feedback to eyesight, exempt AEB
def create_brake_status(packer, frame, es_brake_msg, aeb, bus):
  if es_brake_msg is None:
    values = {
      "Signal1": 0,
      "ES_Brake": 0,
      "Signal2": 0,
      "Brake": 0,
      "Signal3": 0
    }
  else:
    # Filter stock LKAS disabled and Keep hands on steering wheel OFF alerts
    values = {s: es_brake_msg[s] for s in [
      "CHECKSUM",
      "COUNTER",
      "ES_Brake"
    ]}
  
  if not aeb:
    values["ES_Brake"] = 0

  return packer.make_can_msg("Brake_Status", bus, values)

def create_infotainmentstatus(packer, frame, infotainmentstatus_msg, hud_control):
  if infotainmentstatus_msg is None:
    values = {
      "LKAS_State_Infotainment": 0
    }
  else:
    # Filter stock LKAS disabled and Keep hands on steering wheel OFF alerts
    values = {s: infotainmentstatus_msg[s] for s in [
      "CHECKSUM",
      "COUNTER",
      "LKAS_State_Infotainment",
      "LKAS_Blue_Lines",
      "Signal1",
      "Signal2",
    ]}
  
=======

def create_infotainmentstatus(packer, infotainmentstatus_msg, visual_alert):
  # Filter stock LKAS disabled and Keep hands on steering wheel OFF alerts
  values = {s: infotainmentstatus_msg[s] for s in [
    "CHECKSUM",
    "COUNTER",
    "LKAS_State_Infotainment",
    "LKAS_Blue_Lines",
    "Signal1",
    "Signal2",
  ]}
>>>>>>> b792485d
  if values["LKAS_State_Infotainment"] in (3, 4):
    values["LKAS_State_Infotainment"] = 0

  # Show Keep hands on wheel alert for openpilot steerRequired alert
<<<<<<< HEAD
  if hud_control.visualAlert == VisualAlert.steerRequired:
    values["LKAS_State_Infotainment"] = 3

  # Show Obstacle Detected for fcw
  if hud_control.visualAlert == VisualAlert.fcw:
    values["LKAS_State_Infotainment"] = 2

  return packer.make_can_msg("INFOTAINMENT_STATUS", 0, values)


def create_unknown_1(packer, frame, bus):
  values = {
    "Signal1": 0x000080FF7F00
  }
  return packer.make_can_msg("UNKNOWN_1", bus, values)

def create_unknown_2(packer, frame, bus):
  values = {
    "Signal1": 0xC00000000000
  }
  return packer.make_can_msg("UNKNOWN_2", bus, values)

def create_unknown_3(packer, frame, bus):
  values = {
    "Signal1": 0x010000000000
  }
  return packer.make_can_msg("UNKNOWN_3", bus, values)
=======
  if visual_alert == VisualAlert.steerRequired:
    values["LKAS_State_Infotainment"] = 3

  # Show Obstacle Detected for fcw
  if visual_alert == VisualAlert.fcw:
    values["LKAS_State_Infotainment"] = 2

  return packer.make_can_msg("INFOTAINMENT_STATUS", 0, values)
>>>>>>> b792485d


# *** Subaru Pre-global ***

def subaru_preglobal_checksum(packer, values, addr):
  dat = packer.make_can_msg(addr, 0, values)[2]
  return (sum(dat[:7])) % 256


def create_preglobal_steering_control(packer, apply_steer, bus):
  values = {
    "LKAS_Command": apply_steer,
    "LKAS_Active": 1 if apply_steer != 0 else 0
  }
  values["Checksum"] = subaru_preglobal_checksum(packer, values, "ES_LKAS")

  return packer.make_can_msg("ES_LKAS", bus, values)


def create_preglobal_es_distance(packer, cruise_button, es_distance_msg, bus):
  values = {s: es_distance_msg[s] for s in [
    "Cruise_Throttle",
    "Signal1",
    "Car_Follow",
    "Signal2",
    "Brake_On",
    "Distance_Swap",
    "Standstill",
    "Signal3",
    "Close_Distance",
    "Signal4",
    "Standstill_2",
    "Cruise_Fault",
    "Signal5",
    "COUNTER",
    "Signal6",
    "Cruise_Button",
    "Signal7",
  ]}

<<<<<<< HEAD
=======

def create_preglobal_es_distance(packer, cruise_button, es_distance_msg):
  values = {s: es_distance_msg[s] for s in [
    "Cruise_Throttle",
    "Signal1",
    "Car_Follow",
    "Signal2",
    "Brake_On",
    "Distance_Swap",
    "Standstill",
    "Signal3",
    "Close_Distance",
    "Signal4",
    "Standstill_2",
    "Cruise_Fault",
    "Signal5",
    "COUNTER",
    "Signal6",
    "Cruise_Button",
    "Signal7",
  ]}

>>>>>>> b792485d
  values["Cruise_Button"] = cruise_button
  values["Checksum"] = subaru_preglobal_checksum(packer, values, "ES_Distance")

  return packer.make_can_msg("ES_Distance", bus, values)<|MERGE_RESOLUTION|>--- conflicted
+++ resolved
@@ -1,7 +1,3 @@
-<<<<<<< HEAD
-from typing import List
-=======
->>>>>>> b792485d
 from cereal import car
 from common.conversions import Conversions as CV
 from selfdrive.car.subaru.values import Buttons
@@ -66,45 +62,10 @@
       "Cruise_Resume",
       "Signal6",
     ]}
-
     values["COUNTER"] = (values["COUNTER"] + 1) % 0x10
 
-  if cruise_button == Buttons.RES_INC:
-    values["Cruise_Resume"] = 1
-  if cruise_button == Buttons.SET_DEC:
-    values["Cruise_Set"] = 1
-  if cruise_button == Buttons.ACC_TOGGLE:
+  if pcm_cancel_cmd:
     values["Cruise_Cancel"] = 1
-
-<<<<<<< HEAD
-=======
-def create_es_distance(packer, es_distance_msg, bus, pcm_cancel_cmd):
-  values = {s: es_distance_msg[s] for s in [
-    "CHECKSUM",
-    "COUNTER",
-    "Signal1",
-    "Cruise_Fault",
-    "Cruise_Throttle",
-    "Signal2",
-    "Car_Follow",
-    "Signal3",
-    "Cruise_Soft_Disable",
-    "Signal7",
-    "Cruise_Brake_Active",
-    "Distance_Swap",
-    "Cruise_EPB",
-    "Signal4",
-    "Close_Distance",
-    "Signal5",
-    "Cruise_Cancel",
-    "Cruise_Set",
-    "Cruise_Resume",
-    "Signal6",
-  ]}
-  values["COUNTER"] = (values["COUNTER"] + 1) % 0x10
->>>>>>> b792485d
-  if pcm_cancel_cmd:
-    values["Cruise_Cancel"] = pcm_cancel_cmd
 
   if long_active:
     values["Cruise_Throttle"] = cruise_throttle
@@ -123,65 +84,8 @@
   return packer.make_can_msg("ES_Distance", bus, values)
 
 
-<<<<<<< HEAD
-def create_es_lkas_state(packer, frame, es_lkas_state_msg, enabled, hud_control, cruise_on):
-  if es_lkas_state_msg is None:
-    values = {
-      "LKAS_Alert_Msg": 0,
-      "Signal1": 0,
-      "LKAS_ACTIVE": 0,
-      "LKAS_Dash_State": 0,
-      "Signal2": 0,
-      "Backward_Speed_Limit_Menu": 0,
-      "LKAS_Left_Line_Enable": 0,
-      "LKAS_Left_Line_Light_Blink": 0,
-      "LKAS_Right_Line_Enable": 0,
-      "LKAS_Right_Line_Light_Blink": 0,
-      "LKAS_Left_Line_Visible": 0,
-      "LKAS_Right_Line_Visible": 0,
-      "LKAS_Alert": 0,
-      "Signal3": 400
-    }
-  else:
-    values = {s: es_lkas_state_msg[s] for s in [
-      "CHECKSUM",
-      "COUNTER",
-      "LKAS_Alert_Msg",
-      "Signal1",
-      "LKAS_ACTIVE",
-      "LKAS_Dash_State",
-      "Signal2",
-      "Backward_Speed_Limit_Menu",
-      "LKAS_Left_Line_Enable",
-      "LKAS_Left_Line_Light_Blink",
-      "LKAS_Right_Line_Enable",
-      "LKAS_Right_Line_Light_Blink",
-      "LKAS_Left_Line_Visible",
-      "LKAS_Right_Line_Visible",
-      "LKAS_Alert",
-      "Signal3",
-    ]}
-=======
 def create_es_lkas_state(packer, es_lkas_state_msg, enabled, visual_alert, left_line, right_line, left_lane_depart, right_lane_depart):
-  values = {s: es_lkas_state_msg[s] for s in [
-    "CHECKSUM",
-    "COUNTER",
-    "LKAS_Alert_Msg",
-    "Signal1",
-    "LKAS_ACTIVE",
-    "LKAS_Dash_State",
-    "Signal2",
-    "Backward_Speed_Limit_Menu",
-    "LKAS_Left_Line_Enable",
-    "LKAS_Left_Line_Light_Blink",
-    "LKAS_Right_Line_Enable",
-    "LKAS_Right_Line_Light_Blink",
-    "LKAS_Left_Line_Visible",
-    "LKAS_Right_Line_Visible",
-    "LKAS_Alert",
-    "Signal3",
-  ]}
->>>>>>> b792485d
+  values = copy.copy(es_lkas_state_msg)
 
   # Filter the stock LKAS "Keep hands on wheel" alert
   #if values["LKAS_Alert_Msg"] == 1:
@@ -209,102 +113,11 @@
   values["LKAS_Left_Line_Visible"] = int(hud_control.leftLaneVisible)
   values["LKAS_Right_Line_Visible"] = int(hud_control.rightLaneVisible)
 
-<<<<<<< HEAD
   return packer.make_can_msg("ES_LKAS_State", 0, values)
-=======
-def create_es_dashstatus(packer, dashstatus_msg):
-  values = {s: dashstatus_msg[s] for s in [
-    "CHECKSUM",
-    "COUNTER",
-    "PCB_Off",
-    "LDW_Off",
-    "Signal1",
-    "Cruise_State_Msg",
-    "LKAS_State_Msg",
-    "Signal2",
-    "Cruise_Soft_Disable",
-    "Cruise_Status_Msg",
-    "Signal3",
-    "Cruise_Distance",
-    "Signal4",
-    "Conventional_Cruise",
-    "Signal5",
-    "Cruise_Disengaged",
-    "Cruise_Activated",
-    "Signal6",
-    "Cruise_Set_Speed",
-    "Cruise_Fault",
-    "Cruise_On",
-    "Display_Own_Car",
-    "Brake_Lights",
-    "Car_Follow",
-    "Signal7",
-    "Far_Distance",
-    "Cruise_State",
-  ]}
->>>>>>> b792485d
 
 
-def create_es_dashstatus(packer, frame, dashstatus_msg, enabled, long_active, hud_control, cruise_on): 
-  if dashstatus_msg is None:
-    values = {
-      "PCB_Off": 0,
-      "LDW_Off": 0,
-      "Signal1": 0,
-      "Signal2": 0,
-      "Signal3": 0,
-      "Cruise_Distance": 0,
-      "Signal4": 1,
-      "Conventional_Cruise": 0,
-      "Signal5": 0,
-      "Cruise_Disengaged": 0,
-      "Cruise_Activated": 0,
-      "Signal6": 0,
-      "Cruise_Set_Speed": 0,
-      "Cruise_Fault": 0,
-      "Cruise_On": 0,
-      "Display_Own_Car": 1,
-      "Brake_Lights": 0,
-      "Car_Follow": 0,
-      "Signal7": 0,
-      "Far_Distance": 10,
-      "Cruise_State": 0
-    }
-  else:
-    values = {s: dashstatus_msg[s] for s in [
-      "CHECKSUM",
-      "COUNTER",
-      "PCB_Off",
-      "LDW_Off",
-      "Signal1",
-      "Cruise_State_Msg",
-      "LKAS_State_Msg",
-      "Signal2",
-      "Cruise_Soft_Disable",
-      "Cruise_Status_Msg",
-      "Signal3",
-      "Cruise_Distance",
-      "Signal4",
-      "Conventional_Cruise",
-      "Signal5",
-      "Cruise_Disengaged",
-      "Cruise_Activated",
-      "Signal6",
-      "Cruise_Set_Speed",
-      "Cruise_Fault",
-      "Cruise_On",
-      "Display_Own_Car",
-      "Brake_Lights",
-      "Car_Follow",
-      "Signal7",
-      "Far_Distance",
-      "Cruise_State",
-    ]}
-
-  if enabled and long_active:
-    values["Cruise_State"] = 2
-    values["Car_Follow"] = int(hud_control.leadVisible)
-    values["Cruise_Fault"] = 0
+def create_es_dashstatus(packer, dashstatus_msg):
+  values = copy.copy(dashstatus_msg)
 
   values["LKAS_State_Msg"] = 0
 
@@ -321,166 +134,21 @@
   
   return packer.make_can_msg("ES_DashStatus", 0, values)
 
-<<<<<<< HEAD
-def create_es_brake(packer, frame, es_brake_msg, enabled, brake_cmd, brake_value, bus):
-  if es_brake_msg is None:
-    values = {
-      "Signal1": 0,
-      "Brake_Pressure": 0,
-      "Signal2": 0,
-      "Cruise_Brake_Lights": 0,
-      "Cruise_Brake_Fault": 0,
-      "Cruise_Brake_Active": 0,
-      "Cruise_Activated": 0,
-      "Signal3": 0
-    }
-  else:
-    values = {s: es_brake_msg[s] for s in [
-      "Brake_Pressure",
-      "Cruise_Brake_Active",
-      "Cruise_Brake_Lights"
-    ]}
-
-  values["Cruise_Activated"] = enabled
-
-  if brake_cmd:
-    values["Brake_Pressure"] = brake_value
-    values["Cruise_Brake_Active"] = 1
-    values["Cruise_Brake_Lights"] = 1 if brake_value >= 70 else 0
-
-  return packer.make_can_msg("ES_Brake", bus, values)
-
-def create_es_status(packer, frame, es_status_msg, long_active, cruise_rpm, bus):
-  if es_status_msg is None:
-    values = {
-      "Signal1": 0,
-      "Cruise_Fault": 0,
-      "Cruise_RPM": 0,
-      "Signal2": 0,
-      "Cruise_Activated": 0,
-      "Brake_Lights": 0,
-      "Cruise_Hold": 0,
-      "Signal3": 0
-    }
-  else:
-    # Filter stock LKAS disabled and Keep hands on steering wheel OFF alerts
-    values = {s: es_status_msg[s] for s in [
-      "CHECKSUM",
-      "COUNTER",
-      "ES_Brake"
-    ]}
-  
-  if long_active:
-    values["Cruise_Activated"] = 1
-    values["Cruise_RPM"] = cruise_rpm
-    values["Cruise_Fault"] = 0
-
-  return packer.make_can_msg("ES_Status", bus, values)
-
-# # disable cruise_activated feedback to eyesight to keep ready state
-# def create_cruise_control(packer, cruise_control_msg):
-#   if cruise_control_msg is None:
-#     values = {}
-#   else:
-#     values = copy.copy(cruise_control_msg)
-#   values["Cruise_Activated"] = 0
-
-#   return packer.make_can_msg("CruiseControl", 2, values)
-  
-# disable es_brake feedback to eyesight, exempt AEB
-def create_brake_status(packer, frame, es_brake_msg, aeb, bus):
-  if es_brake_msg is None:
-    values = {
-      "Signal1": 0,
-      "ES_Brake": 0,
-      "Signal2": 0,
-      "Brake": 0,
-      "Signal3": 0
-    }
-  else:
-    # Filter stock LKAS disabled and Keep hands on steering wheel OFF alerts
-    values = {s: es_brake_msg[s] for s in [
-      "CHECKSUM",
-      "COUNTER",
-      "ES_Brake"
-    ]}
-  
-  if not aeb:
-    values["ES_Brake"] = 0
-
-  return packer.make_can_msg("Brake_Status", bus, values)
-
-def create_infotainmentstatus(packer, frame, infotainmentstatus_msg, hud_control):
-  if infotainmentstatus_msg is None:
-    values = {
-      "LKAS_State_Infotainment": 0
-    }
-  else:
-    # Filter stock LKAS disabled and Keep hands on steering wheel OFF alerts
-    values = {s: infotainmentstatus_msg[s] for s in [
-      "CHECKSUM",
-      "COUNTER",
-      "LKAS_State_Infotainment",
-      "LKAS_Blue_Lines",
-      "Signal1",
-      "Signal2",
-    ]}
-  
-=======
 
 def create_infotainmentstatus(packer, infotainmentstatus_msg, visual_alert):
   # Filter stock LKAS disabled and Keep hands on steering wheel OFF alerts
-  values = {s: infotainmentstatus_msg[s] for s in [
-    "CHECKSUM",
-    "COUNTER",
-    "LKAS_State_Infotainment",
-    "LKAS_Blue_Lines",
-    "Signal1",
-    "Signal2",
-  ]}
->>>>>>> b792485d
-  if values["LKAS_State_Infotainment"] in (3, 4):
-    values["LKAS_State_Infotainment"] = 0
+  if infotainmentstatus_msg["LKAS_State_Infotainment"] in (3, 4):
+    infotainmentstatus_msg["LKAS_State_Infotainment"] = 0
 
   # Show Keep hands on wheel alert for openpilot steerRequired alert
-<<<<<<< HEAD
-  if hud_control.visualAlert == VisualAlert.steerRequired:
-    values["LKAS_State_Infotainment"] = 3
-
-  # Show Obstacle Detected for fcw
-  if hud_control.visualAlert == VisualAlert.fcw:
-    values["LKAS_State_Infotainment"] = 2
-
-  return packer.make_can_msg("INFOTAINMENT_STATUS", 0, values)
-
-
-def create_unknown_1(packer, frame, bus):
-  values = {
-    "Signal1": 0x000080FF7F00
-  }
-  return packer.make_can_msg("UNKNOWN_1", bus, values)
-
-def create_unknown_2(packer, frame, bus):
-  values = {
-    "Signal1": 0xC00000000000
-  }
-  return packer.make_can_msg("UNKNOWN_2", bus, values)
-
-def create_unknown_3(packer, frame, bus):
-  values = {
-    "Signal1": 0x010000000000
-  }
-  return packer.make_can_msg("UNKNOWN_3", bus, values)
-=======
   if visual_alert == VisualAlert.steerRequired:
-    values["LKAS_State_Infotainment"] = 3
+    infotainmentstatus_msg["LKAS_State_Infotainment"] = 3
 
   # Show Obstacle Detected for fcw
   if visual_alert == VisualAlert.fcw:
-    values["LKAS_State_Infotainment"] = 2
+    infotainmentstatus_msg["LKAS_State_Infotainment"] = 2
 
-  return packer.make_can_msg("INFOTAINMENT_STATUS", 0, values)
->>>>>>> b792485d
+  return packer.make_can_msg("INFOTAINMENT_STATUS", 0, infotainmentstatus_msg)
 
 
 # *** Subaru Pre-global ***
@@ -500,52 +168,8 @@
   return packer.make_can_msg("ES_LKAS", bus, values)
 
 
-def create_preglobal_es_distance(packer, cruise_button, es_distance_msg, bus):
-  values = {s: es_distance_msg[s] for s in [
-    "Cruise_Throttle",
-    "Signal1",
-    "Car_Follow",
-    "Signal2",
-    "Brake_On",
-    "Distance_Swap",
-    "Standstill",
-    "Signal3",
-    "Close_Distance",
-    "Signal4",
-    "Standstill_2",
-    "Cruise_Fault",
-    "Signal5",
-    "COUNTER",
-    "Signal6",
-    "Cruise_Button",
-    "Signal7",
-  ]}
-
-<<<<<<< HEAD
-=======
-
 def create_preglobal_es_distance(packer, cruise_button, es_distance_msg):
-  values = {s: es_distance_msg[s] for s in [
-    "Cruise_Throttle",
-    "Signal1",
-    "Car_Follow",
-    "Signal2",
-    "Brake_On",
-    "Distance_Swap",
-    "Standstill",
-    "Signal3",
-    "Close_Distance",
-    "Signal4",
-    "Standstill_2",
-    "Cruise_Fault",
-    "Signal5",
-    "COUNTER",
-    "Signal6",
-    "Cruise_Button",
-    "Signal7",
-  ]}
-
->>>>>>> b792485d
+  values = copy.copy(es_distance_msg)
   values["Cruise_Button"] = cruise_button
   values["Checksum"] = subaru_preglobal_checksum(packer, values, "ES_Distance")
 
