# flake8: noqa

from selfdrive.car import dbc_dict
from cereal import car
Ecu = car.CarParams.Ecu

class CAR:
  ASCENT = "SUBARU ASCENT LIMITED 2019"
  IMPREZA = "SUBARU IMPREZA LIMITED 2019"
  FORESTER = "SUBARU FORESTER 2019"
  FORESTER_HYBRID = "SUBARU FORESTER HYBRID 2020"
  FORESTER_PREGLOBAL = "SUBARU FORESTER 2017 - 2018"
  LEGACY_PREGLOBAL = "SUBARU LEGACY 2015 - 2018"
  OUTBACK_PREGLOBAL = "SUBARU OUTBACK 2015 - 2017"
  OUTBACK_PREGLOBAL_2018 = "SUBARU OUTBACK 2018 - 2019"

FINGERPRINTS = {
  CAR.ASCENT: [{
  # SUBARU ASCENT LIMITED 2019
    2: 8, 64: 8, 65: 8, 72: 8, 73: 8, 280: 8, 281: 8, 290: 8, 312: 8, 313: 8, 314: 8, 315: 8, 316: 8, 326: 8, 544: 8, 545: 8, 546: 8, 552: 8, 554: 8, 557: 8, 576: 8, 577: 8, 722: 8, 801: 8, 802: 8, 805: 8, 808: 8, 811: 8, 816: 8, 826: 8, 837: 8, 838: 8, 839: 8, 842: 8, 912: 8, 915: 8, 940: 8, 1614: 8, 1617: 8, 1632: 8, 1650: 8, 1657: 8, 1658: 8, 1677: 8, 1722: 8, 1743: 8, 1759: 8, 1785: 5, 1786: 5, 1787: 5, 1788: 8
  }],
  CAR.IMPREZA: [{
  # SUBARU IMPREZA LIMITED 2019
    2: 8, 64: 8, 65: 8, 72: 8, 73: 8, 280: 8, 281: 8, 290: 8, 312: 8, 313: 8, 314: 8, 315: 8, 316: 8, 326: 8, 544: 8, 545: 8, 546: 8, 552: 8, 554: 8, 557: 8, 576: 8, 577: 8, 722: 8, 801: 8, 802: 8, 805: 8, 808: 8, 816: 8, 826: 8, 837: 8, 838: 8, 839: 8, 842: 8, 912: 8, 915: 8, 940: 8, 1614: 8, 1617: 8, 1632: 8, 1650: 8, 1657: 8, 1658: 8, 1677: 8, 1697: 8, 1722: 8, 1743: 8, 1759: 8, 1786: 5, 1787: 5, 1788: 8, 1809: 8, 1813: 8, 1817: 8, 1821: 8, 1840: 8, 1848: 8, 1924: 8, 1932: 8, 1952: 8, 1960: 8
  },
  # SUBARU CROSSTREK 2018
  {
    2: 8, 64: 8, 65: 8, 72: 8, 73: 8, 280: 8, 281: 8, 290: 8, 312: 8, 313: 8, 314: 8, 315: 8, 316: 8, 326: 8, 372: 8, 544: 8, 545: 8, 546: 8, 554: 8, 557: 8, 576: 8, 577: 8, 722: 8, 801: 8, 802: 8, 805: 8, 808: 8, 811: 8, 826: 8, 837: 8, 838: 8, 839: 8, 842: 8, 912: 8, 915: 8, 940: 8, 1614: 8, 1617: 8, 1632: 8, 1650: 8, 1657: 8, 1658: 8, 1677: 8, 1697: 8, 1759: 8, 1786: 5, 1787: 5, 1788: 8
  }],
  CAR.FORESTER: [{
  # Forester Sport 2019
    2: 8, 64: 8, 65: 8, 72: 8, 73: 8, 280: 8, 281: 8, 282: 8, 312: 8, 313: 8, 314: 8, 315: 8, 316: 8, 326: 8, 372: 8, 552: 8, 557: 8, 576: 8, 577: 8, 722: 8, 808: 8, 811: 8, 816: 8, 826: 8, 837: 8, 838: 8, 839: 8, 842: 8, 912: 8, 915: 8, 940: 8, 1614: 8, 1617: 8, 1632: 8, 1650: 8, 1651: 8, 1657: 8, 1658: 8, 1677: 8, 1697: 8, 1698: 8, 1722: 8, 1743: 8, 1759: 8, 1787: 5, 1788: 8, 1809: 8, 1813: 8, 1817: 8, 1821: 8, 1840: 8, 1848: 8, 1924: 8, 1932: 8, 1952: 8, 1960: 8
  },
  # Forester 2019
  {
    2: 8, 64: 8, 65: 8, 72: 8, 73: 8, 280: 8, 281: 8, 282: 8, 290: 8, 312: 8, 313: 8, 314: 8, 315: 8, 316: 8, 326: 8, 372: 8, 544: 8, 545: 8, 546: 8, 554: 8, 557: 8, 576: 8, 577: 8, 722: 8, 801: 8, 802: 8, 803: 8, 805: 8, 808: 8, 811: 8, 826: 8, 837: 8, 838: 8, 839: 8, 842: 8, 912: 8, 915: 8, 940: 8, 1614: 8, 1617: 8, 1632: 8, 1650: 8, 1651: 8, 1657: 8, 1658: 8, 1677: 8, 1722: 8, 1759: 8, 1787: 5, 1788: 8
  }],
  CAR.OUTBACK_PREGLOBAL: [{
  # OUTBACK PREMIUM 2.5i 2015
    2: 8, 208: 8, 209: 4, 210: 8, 211: 7, 212: 8, 320: 8, 321: 8, 324: 8, 328: 8, 329: 8, 336: 2, 338: 8, 342: 8, 346: 8, 352: 8, 353: 8, 354: 8, 356: 8, 358: 8, 359: 8, 392: 8, 640: 8, 642: 8, 644: 8, 864: 8, 865: 8, 866: 8, 872: 8, 880: 8, 881: 8, 882: 8, 884: 8, 977: 8, 1632: 8, 1745: 8, 1786: 5, 1882: 8, 2015: 8, 2016: 8, 2024: 8, 604: 8, 885: 8, 1788: 8, 316: 8, 1614: 8, 1640: 8, 1657: 8, 1658: 8, 1672: 8, 1743: 8, 1785: 5, 1787: 5
  },
  # OUTBACK PREMIUM 3.6i 2015
  {
    2: 8, 208: 8, 209: 4, 210: 8, 211: 7, 212: 8, 320: 8, 321: 8, 324: 8, 328: 8, 329: 8, 336: 2, 338: 8, 342: 8, 392: 8, 604: 8, 640: 8, 642: 8, 644: 8, 864: 8, 865: 8, 866: 8, 872: 8, 880: 8, 881: 8, 882: 8, 884: 8, 977: 8, 1632: 8, 1745: 8, 1779: 8, 1786: 5
  },
  # OUTBACK LIMITED 2.5i 2018
  {
    2: 8, 208: 8, 209: 4, 210: 8, 211: 7, 212: 8, 316: 8, 320: 8, 321: 8, 324: 8, 328: 8, 329: 8, 336: 2, 338: 8, 342: 8, 352: 8, 353: 8, 354: 8, 356: 8, 358: 8, 359: 8, 392: 8, 554: 8, 604: 8, 640: 8, 642: 8, 644: 8, 805: 8, 864: 8, 865: 8, 866: 8, 872: 8, 880: 8, 881: 8, 882: 8, 884: 8, 885: 8, 977: 8, 1614: 8, 1632: 8, 1657: 8, 1658: 8, 1672: 8, 1722: 8, 1736: 8, 1743: 8, 1745: 8, 1785: 5, 1786: 5, 1787: 5, 1788: 8
  }],
  CAR.OUTBACK_PREGLOBAL_2018: [{
  # OUTBACK LIMITED 3.6R 2019
    2: 8, 208: 8, 209: 4, 210: 8, 211: 7, 212: 8, 316: 8, 320: 8, 321: 8, 324: 8, 328: 8, 329: 8, 336: 2, 338: 8, 342: 8, 352: 8, 353: 8, 354: 8, 356: 8, 358: 8, 359: 8, 392: 8, 554: 8, 604: 8, 640: 8, 642: 8, 644: 8, 805: 8, 864: 8, 865: 8, 866: 8, 872: 8, 880: 8, 881: 8, 882: 8, 884: 8, 885: 8, 886: 2, 977: 8, 1614: 8, 1632: 8, 1657: 8, 1658: 8, 1672: 8, 1736: 8, 1743: 8, 1745: 8, 1785: 5, 1786: 5, 1787: 5, 1788: 8, 1862: 8, 1870: 8, 1920: 8, 1927: 8, 1928: 8, 1935: 8, 1968: 8, 1976: 8, 2016: 8, 2017: 8, 2024: 8, 2025: 8
  }],
  CAR.FORESTER_PREGLOBAL: [{
  # FORESTER PREMIUM 2.5i 2017
    2: 8, 112: 8, 117: 8, 128: 8, 208: 8, 209: 4, 210: 8, 211: 7, 212: 8, 320: 8, 321: 8, 324: 8, 328: 8, 329: 8, 336: 2, 338: 8, 340: 7, 342: 8, 352: 8, 353: 8, 354: 8, 355: 8, 356: 8, 554: 8, 604: 8, 640: 8, 641: 8, 642: 8, 805: 8, 864: 8, 865: 8, 866: 8, 872: 8, 880: 8, 881: 8, 882: 8, 884: 8, 885: 8, 886: 1, 888: 8, 977: 8, 1398: 8, 1632: 8, 1743: 8, 1744: 8, 1745: 8, 1785: 5, 1786: 5, 1787: 5, 1788: 8, 1882: 8, 1895: 8, 1903: 8, 1986: 8, 1994: 8, 2015: 8, 2016: 8, 2024: 8, 644:8, 890:8, 1736:8
  }],
  CAR.LEGACY_PREGLOBAL: [{
  # LEGACY 2.5i 2017
    2: 8, 208: 8, 209: 4, 210: 8, 211: 7, 212: 8, 320: 8, 321: 8, 324: 8, 328: 8, 329: 8, 336: 2, 338: 8, 342: 8, 392: 8, 604: 8, 640: 8, 642: 8, 864: 8, 865: 8, 866: 8, 872: 8, 880: 8, 881: 8, 882: 8, 884: 8, 885: 8, 977: 8, 1632: 8, 1640: 8, 1736: 8, 1745: 8, 1785: 5, 1786: 5, 1787: 5, 1788: 8, 352: 8, 353: 8, 354: 8, 356: 8, 358: 8, 359: 8, 644: 8
  },
  # LEGACY 2018
  {
    2: 8, 208: 8, 209: 4, 210: 8, 211: 7, 212: 8, 316: 8, 320: 8, 321: 8, 324: 8, 328: 8, 329: 8, 336: 2, 338: 8, 342: 8, 392: 8, 604: 8, 640: 8, 642: 8, 864: 8, 865: 8, 866: 8, 872: 8, 880: 8, 881: 8, 882: 8, 884: 8, 885: 8, 977: 8, 1614: 8, 1632: 8, 1640: 8, 1657: 8, 1658: 8, 1672: 8, 1722: 8, 1743: 8, 1745: 8, 1778: 8, 1785: 5, 1786: 5, 1787: 5, 1788: 8, 2015: 8, 2016: 8, 2024: 8
  },
  # LEGACY 2018
  {
    2: 8, 208: 8, 209: 4, 210: 8, 211: 7, 212: 8, 316: 8, 320: 8, 321: 8, 324: 8, 328: 8, 329: 8, 336: 2, 338: 8, 342: 8, 352: 8, 353: 8, 354: 8, 356: 8, 358: 8, 359: 8, 392: 8, 554: 8, 604: 8, 640: 8, 642: 8, 805: 8, 864: 8, 865: 8, 866: 8, 872: 8, 880: 8, 881: 8, 882: 8, 884: 8, 885: 8, 977: 8, 1614: 8, 1632: 8, 1640: 8, 1657: 8, 1658: 8, 1672: 8, 1722: 8, 1743: 8, 1745: 8, 1785: 5, 1786: 5, 1787: 5, 1788: 8, 2015: 8, 2016: 8, 2024: 8
  }],
}

# Use only FPv2
IGNORED_FINGERPRINTS = [CAR.IMPREZA, CAR.ASCENT, CAR.FORESTER_HYBRID]

FW_VERSIONS = {
  CAR.ASCENT: {
    # 2019 Ascent - UDM / @Adminiuga
    # Ecu, addr, subaddr: ROM ID
    (Ecu.esp, 0x7b0, None): [
      b'\xa5 \x19\x02\x00',
    ],
    (Ecu.eps, 0x746, None): [
      b'\x85\xc0\xd0\x00',
    ],
    (Ecu.fwdCamera, 0x787, None): [
      b'\x00\x00d\xb9\x1f@ \x10',
    ],
    (Ecu.engine, 0x7e0, None): [
      b'\xbb,\xa0t\a',
    ],
    (Ecu.transmission, 0x7e1, None): [
      b'\x00\xfe\xf7\x00\x00',
    ],
  },
  CAR.FORESTER_HYBRID: {
    # 2020 Forester Hybrid - UDM / @jaypray
    # Ecu, addr, subaddr: ROM ID
    (Ecu.esp, 0x7b0, None): [
      b'\xa3 \x19\x14\x00',
    ],
    (Ecu.eps, 0x746, None): [
      b'\x8d\xc0\x04\x00',
    ],
    (Ecu.fwdCamera, 0x787, None): [
      b'\x00\x00e`\x1f@  ',
    ],
    (Ecu.engine, 0x7e0, None): [
      b'\xcb"`p\x07',
    ],
    (Ecu.transmission, 0x7e1, None): [
      b'\x1a\xf6F`\x00',
    ],
  },
  CAR.IMPREZA: {
    # 2018 Crosstrek - EDM / @martinl
    # 2018 Impreza - ADM / @Michael
    # 2019 Impreza Premium - UDM / @hitoryu2001
    # 2018 Crosstrek Limited - UDM / @Joey
    # 2017 Impreza - UDM / @Frye
    # 2018 Crosstrek - UDM / @rwalsh3
    # 2018 Crosstrek - UDM / @pemerick07
    # 2018 Crosstrek - UDM / @rwalsh3 (new engine fw)
    # 2019 Crosstrek - UDM / @Nooks Cranny
    # Ecu, addr, subaddr: ROM ID
    (Ecu.esp, 0x7b0, None): [
      b'\x7a\x94\x3f\x90\x00',
      b'\xa2 \x185\x00',
      b'\xa2 \x193\x00',
      b'z\x94.\x90\x00',
      b'z\x94\b\x90\x01',
      b'\xa2 \x19`\x00',
    ],
    (Ecu.eps, 0x746, None): [
      b'\x7a\xc0\x0c\x00',
      b'z\xc0\b\x00',
      b'\x8a\xc0\x00\x00',
      b'z\xc0\x04\x00',
      b'z\xc0\x00\x00',
      b'\x8a\xc0\x10\x00',
    ],
    (Ecu.fwdCamera, 0x787, None): [
      b'\x00\x00d\xb5\x1f@ \x0e',
      b'\x00\x00d\xdc\x1f@ \x0e',
      b'\x00\x00e\x1c\x1f@ \x14',
      b'\x00\x00d)\x1f@ \a',
      b'\x00\x00e+\x1f@ \x14',
    ],
    (Ecu.engine, 0x7e0, None): [
      b'\xaa\x61\x66\x73\x07',
      b'\xbeacr\a',
      b'\xc5!`r\a',
      b'\xaa!ds\a',
      b'\xaa!`u\a',
      b'\xaa!dq\a',
      b'\xaa!dt\a',
      b'\xc5!dr\a',
    ],
    (Ecu.transmission, 0x7e1, None): [
      b'\xe3\xe5\x46\x31\x00',
      b'\xe4\xe5\x061\x00',
      b'\xe5\xf5\x04\x00\x00',
      b'\xe3\xf5G\x00\x00',
      b'\xe3\xf5\a\x00\x00',
      b'\xe3\xf5C\x00\x00',
      b'\xe5\xf5B\x00\x00',
    ],
  },
  CAR.FORESTER_PREGLOBAL: {
    # 2018 Subaru Forester 2.5i Touring - UDM / @Oreo
    # 2018 Subaru Forester 2.5 Limited - Canada / @litobro
    # 2017 Subaru Forester UDM / @hitoryu2001
    # Ecu, addr, subaddr: ROM ID
    (Ecu.esp, 0x7b0, None): [
      b'\x7d\x97\x14\x40',
    ],
    (Ecu.eps, 0x746, None): [
      b'}\xc0\x10\x00',
      b'm\xc0\x10\x00',
    ],
    (Ecu.fwdCamera, 0x787, None): [
      b'\x00\x00\x64\x35\x1f\x40\x20\x09',
      b'\x00\x00c\xe9\x1f@ \x03',
    ],
    (Ecu.engine, 0x7e0, None): [
      b'\xba"@p\a',
      b'\xa7)\xa0q\a',
    ],
    (Ecu.transmission, 0x7e1, None): [
      b'\xdc\xf2\x60\x60\x00',
      b'\xdc\xf2@`\x00',
      b'\xda\xfd\xe0\x80\x00',
    ],
  },
  CAR.LEGACY_PREGLOBAL: {
    # 2018 Subaru Legacy 2.5i Premium - UDM / @kram322
    # 2016 Subaru Legacy - UDM / @nort
    # Ecu, addr, subaddr: ROM ID
    (Ecu.esp, 0x7b0, None): [
      b'\x8b\x97D\x00',
      b'k\x97D\x00',
    ],
    (Ecu.eps, 0x746, None): [
      b'{\xb0\x00\x00',
      b'[\xb0\x00\x01',
    ],
    (Ecu.fwdCamera, 0x787, None): [
      b'\x00\x00df\x1f@ \n',
      b'\x00\x00c\xb7\x1f@\x10\x16',
    ],
    (Ecu.engine, 0x7e0, None): [
      b'\xb5\"@p\a',
      b'\xab*@r\a',
    ],
    (Ecu.transmission, 0x7e1, None): [
      b'\xbc\xf2\x00\x81\x00',
      b'\xbe\xf2\x00p\x00',
    ],
  },
  CAR.OUTBACK_PREGLOBAL: {
    # 2017 Outback Limited 3.6r - UDM / @Anthony
    # 2016 Outback Limited 2.5 - UDM / @aeiro
    # 2015 Outback Limited 2.5 - ADM / @Bugsy
    # 2015 Outback Premium 3.6i - UDM / @aidrive
    # 2016 Outback Premium 2.5 - UDM / @Troy
    # 2018 Subaru Outback 2.0d - ADM / @Richo
    # 2017 Subaru Outback 2.5 - UDM / @chewbaru
    # Ecu, addr, subaddr: ROM ID
    (Ecu.esp, 0x7b0, None): [
      b'{\x9a\xac\x00',
      b'k\x97\xac\x00',
      b'\x5b\xf7\xbc\x03',
      b'[\xf7\xac\x03',
      b'\x8b\x99\xac\x00',
      b'{\x97\xac\x00',
    ],
    (Ecu.eps, 0x746, None): [
      b'k\xb0\x00\x00',
      b'[\xb0\x00\x00',
      b'\x4b\xb0\x00\x02',
      b'K\xb0\x00\x00',
      b'{\xb0\x00\x01',
    ],
    (Ecu.fwdCamera, 0x787, None): [
      b'\x00\x00c\xec\x1f@ \x04',
      b'\x00\x00c\xd1\x1f@\x10\x17',
      b'\xf1\x00\xf0\xe0\x0e',
      b'\x00\x00c\x94\x00\x00\x00\x00',
      b'\x00\x00c\x94\x1f@\x10\b',
      b'\x00\x00c\xb7\x1f@\x10\x16',
      b'\x00\x00d\x95\x1f@ \x0f',
    ],
    (Ecu.engine, 0x7e0, None): [
      b'\xb4+@p\a',
      b'\xab\"@@\a',
      b'\xa0\x62\x41\x71\x07',
      b'\xa0*@q\a',
      b'\xab*@@\a',
      b'\xb5q\xe0@\a',
      b'\xb4"@0\a',
    ],
    (Ecu.transmission, 0x7e1, None): [
      b'\xbd\xfb\xe0\x80\x00',
      b'\xbe\xf2@\x80\x00',
      b'\xbf\xe2\x40\x80\x00',
      b'\xbf\xf2@\x80\x00',
      b'\xbe\xf2@p\x00',
      b'\xbc\xaf\xe0`\x00',
      b'\xbd\xf2@`\x00',
    ],
  },
  # Outback with reversed driver torque signal
  CAR.OUTBACK_PREGLOBAL_2018: {
    # 2018 Outback Premium 2.5i - UDM / @zhoux260
    # 2018 Outback 3.6r UDM / @mirroregami
    # 2018 Outback 2.5i Premium UDM / @dirkmm
    # 2019 Outback UDM / @Valhalla
<<<<<<< HEAD
    # 2018 Outback 3.6r USDM / @Scripty_
=======
    # 2018 Outback 2.5 / @haak
>>>>>>> 862868ec
    # Ecu, addr, subaddr: ROM ID
    (Ecu.esp, 0x7b0, None): [
      b'\x8b\x97\xac\x00',
      b'\x8b\x9a\xac\x00',
      b'\x9b\x97\xac\x00',
      b'\x8b\x97\xbc\x00',
    ],
    (Ecu.eps, 0x746, None): [
      b'{\xb0\x00\x00',
      b'{\xb0\x00\x01',
    ],
    (Ecu.fwdCamera, 0x787, None): [
      b'\x00\x00df\x1f@ \n',
      b'\x00\x00d\xfe\x1f@ \x15',
      b'\x00\x00d\x95\x00\x00\x00\x00',
    ],
    (Ecu.engine, 0x7e0, None): [
      b'\xb5"@p\a',
      b'\xb5+@@\a',
      b'\xb5"@P\a',
      b'\xc4"@0\a',
      b'\xb5b@1\x07',
    ],
    (Ecu.transmission, 0x7e1, None): [
      b'\xbc\xf2@\x81\x00',
      b'\xbc\xfb\xe0\x80\x00',
      b'\xbc\xf2@\x80\x00',
      b'\xbb\xf2@`\x00',
<<<<<<< HEAD
      b'\xbc\xfb\xe0`\x00',
=======
      b'\xbc\xe2@\x80\x00',
>>>>>>> 862868ec
    ],
  },
}


STEER_THRESHOLD = {
  CAR.ASCENT: 80,
  CAR.IMPREZA: 80,
  CAR.FORESTER: 80,
  CAR.FORESTER_HYBRID: 80,
  CAR.FORESTER_PREGLOBAL: 75,
  CAR.LEGACY_PREGLOBAL: 75,
  CAR.OUTBACK_PREGLOBAL: 75,
  CAR.OUTBACK_PREGLOBAL_2018: 75,
}

DBC = {
  CAR.ASCENT: dbc_dict('subaru_global_2017_generated', None),
  CAR.IMPREZA: dbc_dict('subaru_global_2017_generated', None),
  CAR.FORESTER: dbc_dict('subaru_global_2017_generated', None),
  CAR.FORESTER_HYBRID: dbc_dict('subaru_global_2020_hybrid_generated', None),
  CAR.FORESTER_PREGLOBAL: dbc_dict('subaru_forester_2017_generated', None),
  CAR.LEGACY_PREGLOBAL: dbc_dict('subaru_outback_2015_generated', None),
  CAR.OUTBACK_PREGLOBAL: dbc_dict('subaru_outback_2015_generated', None),
  CAR.OUTBACK_PREGLOBAL_2018: dbc_dict('subaru_outback_2019_generated', None),
}

PREGLOBAL_CARS = [CAR.FORESTER_PREGLOBAL, CAR.LEGACY_PREGLOBAL, CAR.OUTBACK_PREGLOBAL, CAR.OUTBACK_PREGLOBAL_2018]<|MERGE_RESOLUTION|>--- conflicted
+++ resolved
@@ -274,11 +274,8 @@
     # 2018 Outback 3.6r UDM / @mirroregami
     # 2018 Outback 2.5i Premium UDM / @dirkmm
     # 2019 Outback UDM / @Valhalla
-<<<<<<< HEAD
+    # 2018 Outback 2.5 / @haak
     # 2018 Outback 3.6r USDM / @Scripty_
-=======
-    # 2018 Outback 2.5 / @haak
->>>>>>> 862868ec
     # Ecu, addr, subaddr: ROM ID
     (Ecu.esp, 0x7b0, None): [
       b'\x8b\x97\xac\x00',
@@ -307,11 +304,8 @@
       b'\xbc\xfb\xe0\x80\x00',
       b'\xbc\xf2@\x80\x00',
       b'\xbb\xf2@`\x00',
-<<<<<<< HEAD
+      b'\xbc\xe2@\x80\x00',
       b'\xbc\xfb\xe0`\x00',
-=======
-      b'\xbc\xe2@\x80\x00',
->>>>>>> 862868ec
     ],
   },
 }
