from dataclasses import dataclass, field
from enum import Enum, IntFlag
from typing import Dict, List, Union

from cereal import car
from panda.python import uds
from openpilot.selfdrive.car import dbc_dict
from openpilot.selfdrive.car.docs_definitions import CarFootnote, CarHarness, CarInfo, CarParts, Tool, Column
from openpilot.selfdrive.car.fw_query_definitions import FwQueryConfig, Request, StdQueries, p16

Ecu = car.CarParams.Ecu


class CarControllerParams:
  def __init__(self, CP):
    self.STEER_STEP = 2                # how often we update the steer cmd
    self.STEER_DELTA_UP = 50           # torque increase per refresh, 0.8s to max
    self.STEER_DELTA_DOWN = 70         # torque decrease per refresh
    self.STEER_DRIVER_ALLOWANCE = 60   # allowed driver torque before start limiting
    self.STEER_DRIVER_MULTIPLIER = 50  # weight driver torque heavily
    self.STEER_DRIVER_FACTOR = 1       # from dbc

    if CP.carFingerprint in GLOBAL_GEN2:
      self.STEER_MAX = 1000
      self.STEER_DELTA_UP = 40
      self.STEER_DELTA_DOWN = 40
    elif CP.carFingerprint == CAR.IMPREZA_2020:
      self.STEER_MAX = 1439
    else:
      self.STEER_MAX = 2047

  THROTTLE_MIN = 808
  THROTTLE_MAX = 3400

  THROTTLE_INACTIVE     = 1818   # corresponds to zero acceleration
  THROTTLE_ENGINE_BRAKE = 808    # while braking, eyesight sets throttle to this, probably for engine braking

  BRAKE_MIN = 0
  BRAKE_MAX = 600                # about -3.5m/s2 from testing

  RPM_MIN = 0
  RPM_MAX = 2400

  RPM_INACTIVE = 600             # a good base rpm for zero acceleration

  THROTTLE_LOOKUP_BP = [0, 1]
  THROTTLE_LOOKUP_V = [THROTTLE_INACTIVE, THROTTLE_MAX]

  RPM_LOOKUP_BP = [0, 1]
  RPM_LOOKUP_V = [RPM_INACTIVE, RPM_MAX]

  BRAKE_LOOKUP_BP = [-1, 0]
  BRAKE_LOOKUP_V = [BRAKE_MAX, BRAKE_MIN]


class SubaruFlags(IntFlag):
  SEND_INFOTAINMENT = 1


class CanBus:
  main = 0
  alt = 1
  camera = 2


class CAR:
  # Global platform
  ASCENT = "SUBARU ASCENT LIMITED 2019"
  ASCENT_2023 = "SUBARU ASCENT 2023"
  IMPREZA = "SUBARU IMPREZA LIMITED 2019"
  IMPREZA_2020 = "SUBARU IMPREZA SPORT 2020"
  FORESTER = "SUBARU FORESTER 2019"
  OUTBACK = "SUBARU OUTBACK 6TH GEN"
  CROSSTREK_HYBRID = "SUBARU CROSSTREK HYBRID 2020"
  FORESTER_HYBRID = "SUBARU FORESTER HYBRID 2020"
  LEGACY = "SUBARU LEGACY 7TH GEN"
  FORESTER_2022 = "SUBARU FORESTER 2022"
  OUTBACK_2023 = "SUBARU OUTBACK 7TH GEN"

  # Pre-global
  FORESTER_PREGLOBAL = "SUBARU FORESTER 2017 - 2018"
  LEGACY_PREGLOBAL = "SUBARU LEGACY 2015 - 2018"
  OUTBACK_PREGLOBAL = "SUBARU OUTBACK 2015 - 2017"
  OUTBACK_PREGLOBAL_2018 = "SUBARU OUTBACK 2018 - 2019"


class Footnote(Enum):
  GLOBAL = CarFootnote(
    "In the non-US market, openpilot requires the car to come equipped with EyeSight with Lane Keep Assistance.",
    Column.PACKAGE)


@dataclass
class SubaruCarInfo(CarInfo):
  package: str = "EyeSight Driver Assistance"
  car_parts: CarParts = field(default_factory=CarParts.common([CarHarness.subaru_a]))
  footnotes: List[Enum] = field(default_factory=lambda: [Footnote.GLOBAL])

  def init_make(self, CP: car.CarParams):
    self.car_parts.parts.extend([Tool.socket_8mm_deep, Tool.pry_tool])

CAR_INFO: Dict[str, Union[SubaruCarInfo, List[SubaruCarInfo]]] = {
  CAR.ASCENT: SubaruCarInfo("Subaru Ascent 2019-21", "All"),
  CAR.OUTBACK: SubaruCarInfo("Subaru Outback 2020-22", "All", car_parts=CarParts.common([CarHarness.subaru_b])),
  CAR.LEGACY: SubaruCarInfo("Subaru Legacy 2020-22", "All", car_parts=CarParts.common([CarHarness.subaru_b])),
  CAR.IMPREZA: [
    SubaruCarInfo("Subaru Impreza 2017-19"),
    SubaruCarInfo("Subaru Crosstrek 2018-19", video_link="https://youtu.be/Agww7oE1k-s?t=26"),
    SubaruCarInfo("Subaru XV 2018-19", video_link="https://youtu.be/Agww7oE1k-s?t=26"),
  ],
  CAR.IMPREZA_2020: [
    SubaruCarInfo("Subaru Impreza 2020-22"),
    SubaruCarInfo("Subaru Crosstrek 2020-23"),
    SubaruCarInfo("Subaru XV 2020-21"),
  ],
  # TODO: is there an XV and Impreza too?
  CAR.CROSSTREK_HYBRID: SubaruCarInfo("Subaru Crosstrek Hybrid 2020"),
  CAR.FORESTER_HYBRID: SubaruCarInfo("Subaru Forester Hybrid 2020"),
  CAR.FORESTER: SubaruCarInfo("Subaru Forester 2019-21", "All"),
  CAR.FORESTER_PREGLOBAL: SubaruCarInfo("Subaru Forester 2017-18"),
  CAR.LEGACY_PREGLOBAL: SubaruCarInfo("Subaru Legacy 2015-18"),
  CAR.OUTBACK_PREGLOBAL: SubaruCarInfo("Subaru Outback 2015-17"),
  CAR.OUTBACK_PREGLOBAL_2018: SubaruCarInfo("Subaru Outback 2018-19"),
  CAR.FORESTER_2022: SubaruCarInfo("Subaru Forester 2022", "All", car_parts=CarParts.common([CarHarness.subaru_c])),
  CAR.OUTBACK_2023: SubaruCarInfo("Subaru Outback 2023", "All", car_parts=CarParts.common([CarHarness.subaru_d])),
<<<<<<< HEAD
  CAR.ASCENT_2023: SubaruCarInfo("Subaru Ascent 2023", "All", harness=CarParts.common([CarHarness.subaru_d])),
=======
>>>>>>> 36cc41f6
}

SUBARU_VERSION_REQUEST = bytes([uds.SERVICE_TYPE.READ_DATA_BY_IDENTIFIER]) + \
  p16(uds.DATA_IDENTIFIER_TYPE.APPLICATION_DATA_IDENTIFICATION)
SUBARU_VERSION_RESPONSE = bytes([uds.SERVICE_TYPE.READ_DATA_BY_IDENTIFIER + 0x40]) + \
  p16(uds.DATA_IDENTIFIER_TYPE.APPLICATION_DATA_IDENTIFICATION)

FW_QUERY_CONFIG = FwQueryConfig(
  requests=[
    Request(
      [StdQueries.TESTER_PRESENT_REQUEST, SUBARU_VERSION_REQUEST],
      [StdQueries.TESTER_PRESENT_RESPONSE, SUBARU_VERSION_RESPONSE],
    ),
    # Some Eyesight modules fail on TESTER_PRESENT_REQUEST
    Request(
      [SUBARU_VERSION_REQUEST],
      [SUBARU_VERSION_RESPONSE],
    ),
  ],
)

FW_VERSIONS = {
  CAR.ASCENT: {
    (Ecu.abs, 0x7b0, None): [
      b'\xa5 \x19\x02\x00',
      b'\xa5 !\002\000',
      b'\xf1\x82\xa5 \x19\x02\x00',
    ],
    (Ecu.eps, 0x746, None): [
      b'\x85\xc0\xd0\x00',
      b'\005\xc0\xd0\000',
      b'\x95\xc0\xd0\x00',
    ],
    (Ecu.fwdCamera, 0x787, None): [
      b'\x00\x00d\xb9\x1f@ \x10',
      b'\000\000e~\037@ \'',
      b'\x00\x00e@\x1f@ $',
      b'\x00\x00d\xb9\x00\x00\x00\x00',
      b'\x00\x00e@\x00\x00\x00\x00',
    ],
    (Ecu.engine, 0x7e0, None): [
      b'\xbb,\xa0t\a',
      b'\xf1\x82\xbb,\xa0t\x87',
      b'\xf1\x82\xbb,\xa0t\a',
      b'\xf1\x82\xd9,\xa0@\a',
      b'\xf1\x82\xd1,\xa0q\x07',
      b'\xd1,\xa0q\x07',
    ],
    (Ecu.transmission, 0x7e1, None): [
      b'\x00\xfe\xf7\x00\x00',
      b'\001\xfe\xf9\000\000',
      b'\x01\xfe\xf7\x00\x00',
      b'\x01\xfe\xfa\x00\x00',
    ],
  },
  CAR.ASCENT_2023: {
    (Ecu.abs, 0x7b0, None): [
      b'\xa5 #\x03\x00',
    ],
    (Ecu.eps, 0x746, None): [
      b'%\xc0\xd0\x11',
    ],
    (Ecu.fwdCamera, 0x787, None): [
      b'\x05!\x08\x1dK\x05!\x08\x01/',
    ],
    (Ecu.engine, 0x7a2, None): [
      b'\xe5,\xa0P\x07',
    ],
    (Ecu.transmission, 0x7a3, None): [
      b'\x04\xfe\xf3\x00\x00',
    ],
  },
  CAR.LEGACY: {
    (Ecu.abs, 0x7b0, None): [
      b'\xa1\\  x04\x01',
      b'\xa1  \x03\x03',
      b'\xa1  \x02\x01',
    ],
    (Ecu.eps, 0x746, None): [
      b'\x9b\xc0\x11\x00',
      b'\x9b\xc0\x11\x02',
    ],
    (Ecu.fwdCamera, 0x787, None): [
      b'\x00\x00e\x80\x00\x1f@ \x19\x00',
      b'\x00\x00e\x9a\x00\x00\x00\x00\x00\x00',
    ],
    (Ecu.engine, 0x7e0, None): [
      b'\xde\"a0\x07',
      b'\xe2"aq\x07',
      b'\xde,\xa0@\x07',
    ],
    (Ecu.transmission, 0x7e1, None): [
      b'\xa5\xf6\x05@\x00',
      b'\xa7\xf6\x04@\x00',
      b'\xa5\xfe\xc7@\x00',
    ],
  },
  CAR.IMPREZA: {
    (Ecu.abs, 0x7b0, None): [
      b'\x7a\x94\x3f\x90\x00',
      b'\xa2 \x185\x00',
      b'\xa2 \x193\x00',
      b'\xa2 \x194\x00',
      b'z\x94.\x90\x00',
      b'z\x94\b\x90\x01',
      b'\xa2 \x19`\x00',
      b'z\x94\f\x90\001',
      b'z\x9c\x19\x80\x01',
      b'z\x94\x08\x90\x00',
      b'z\x84\x19\x90\x00',
      b'\xf1\x00\xb2\x06\x04',
      b'z\x94\x0c\x90\x00',
    ],
    (Ecu.eps, 0x746, None): [
      b'\x7a\xc0\x0c\x00',
      b'z\xc0\x08\x00',
      b'\x8a\xc0\x00\x00',
      b'z\xc0\x04\x00',
      b'z\xc0\x00\x00',
      b'\x8a\xc0\x10\x00',
      b'z\xc0\n\x00',
    ],
    (Ecu.fwdCamera, 0x787, None): [
      b'\x00\x00\x64\xb5\x1f\x40\x20\x0e',
      b'\x00\x00d\xdc\x1f@ \x0e',
      b'\x00\x00e\x1c\x1f@ \x14',
      b'\x00\x00d)\x1f@ \a',
      b'\x00\x00e+\x1f@ \x14',
      b'\000\000e+\000\000\000\000',
      b'\000\000dd\037@ \016',
      b'\000\000e\002\037@ \024',
      b'\x00\x00d)\x00\x00\x00\x00',
      b'\x00\x00c\xf4\x00\x00\x00\x00',
      b'\x00\x00d\xdc\x00\x00\x00\x00',
      b'\x00\x00dd\x00\x00\x00\x00',
      b'\x00\x00c\xf4\x1f@ \x07',
      b'\x00\x00e\x1c\x00\x00\x00\x00',
    ],
    (Ecu.engine, 0x7e0, None): [
      b'\xaa\x61\x66\x73\x07',
      b'\xbeacr\a',
      b'\xc5!`r\a',
      b'\xaa!ds\a',
      b'\xaa!`u\a',
      b'\xaa!dq\a',
      b'\xaa!dt\a',
      b'\xc5!ar\a',
      b'\xbe!as\a',
      b'\xc5!as\x07',
      b'\xc5!ds\a',
      b'\xc5!`s\a',
      b'\xaa!au\a',
      b'\xbe!at\a',
      b'\xaa\x00Bu\x07',
      b'\xc5!dr\x07',
      b'\xaa!aw\x07',
      b'\xaa!av\x07',
      b'\xaa\x01bt\x07',
      b'\xc5!ap\x07',
    ],
    (Ecu.transmission, 0x7e1, None): [
      b'\xe3\xe5\x46\x31\x00',
      b'\xe4\xe5\x061\x00',
      b'\xe5\xf5\x04\x00\x00',
      b'\xe3\xf5G\x00\x00',
      b'\xe3\xf5\a\x00\x00',
      b'\xe3\xf5C\x00\x00',
      b'\xe5\xf5B\x00\x00',
      b'\xe5\xf5$\000\000',
      b'\xe4\xf5\a\000\000',
      b'\xe3\xf5F\000\000',
      b'\xe4\xf5\002\000\000',
      b'\xe3\xd0\x081\x00',
      b'\xe3\xf5\x06\x00\x00',
      b'\xe3\xd5\x161\x00',
    ],
  },
  CAR.IMPREZA_2020: {
    (Ecu.abs, 0x7b0, None): [
      b'\xa2 \0314\000',
      b'\xa2 \0313\000',
      b'\xa2 !i\000',
      b'\xa2 !`\000',
      b'\xf1\x00\xb2\x06\x04',
      b'\xa2  `\x00',
    ],
    (Ecu.eps, 0x746, None): [
      b'\x9a\xc0\000\000',
      b'\n\xc0\004\000',
      b'\x9a\xc0\x04\x00',
      b'\n\xc0\x04\x01',
    ],
    (Ecu.fwdCamera, 0x787, None): [
      b'\000\000eb\037@ \"',
      b'\x00\x00e\x8f\x1f@ )',
      b'\x00\x00eq\x1f@ "',
      b'\x00\x00eq\x00\x00\x00\x00',
      b'\x00\x00e\x8f\x00\x00\x00\x00',
    ],
    (Ecu.engine, 0x7e0, None): [
      b'\xca!ap\a',
      b'\xca!`p\a',
      b'\xca!`0\a',
      b'\xcc\"f0\a',
      b'\xcc!fp\a',
      b'\xca!f@\x07',
      b'\xca!fp\x07',
      b'\xf3"f@\x07',
      b'\xe6!fp\x07',
      b'\xf3"fp\x07',
      b'\xe6"f0\x07',
      b'\xe6"fp\x07',
    ],
    (Ecu.transmission, 0x7e1, None): [
      b'\xe6\xf5\004\000\000',
      b'\xe6\xf5$\000\000',
      b'\xe7\xf6B0\000',
      b'\xe7\xf5D0\000',
      b'\xf1\x00\xd7\x10@',
      b'\xe6\xf5D0\x00',
      b'\xe9\xf6F0\x00',
      b'\xe9\xf5B0\x00',
      b'\xe9\xf6B0\x00',
    ],
  },
  CAR.CROSSTREK_HYBRID: {
    (Ecu.abs, 0x7b0, None): [
      b'\xa2 \x19e\x01',
      b'\xa2 !e\x01',
    ],
    (Ecu.eps, 0x746, None): [
      b'\x9a\xc2\x01\x00',
      b'\n\xc2\x01\x00',
    ],
    (Ecu.fwdCamera, 0x787, None): [
      b'\x00\x00el\x1f@ #',
    ],
    (Ecu.engine, 0x7e0, None): [
      b'\xd7!`@\x07',
      b'\xd7!`p\a',
      b'\xf4!`0\x07',
    ],
  },
  CAR.FORESTER: {
    (Ecu.abs, 0x7b0, None): [
      b'\xa3 \x18\x14\x00',
      b'\xa3  \024\000',
      b'\xa3 \031\024\000',
      b'\xa3  \x14\x01',
      b'\xf1\x00\xbb\r\x05',
      b'\xa3 \x18&\x00',
      b'\xa3 \x19&\x00',
    ],
    (Ecu.eps, 0x746, None): [
      b'\x8d\xc0\x04\x00',
      b'\x8d\xc0\x00\x00',
    ],
    (Ecu.fwdCamera, 0x787, None): [
      b'\x00\x00e!\x1f@ \x11',
      b'\x00\x00e\x97\x1f@ 0',
      b'\000\000e`\037@  ',
      b'\xf1\x00\xac\x02\x00',
      b'\x00\x00e!\x00\x00\x00\x00',
      b'\x00\x00e\x97\x00\x00\x00\x00',
      b'\x00\x00e^\x1f@ !',
      b'\x00\x00e^\x00\x00\x00\x00',
    ],
    (Ecu.engine, 0x7e0, None): [
      b'\xb6"`A\x07',
      b'\xcf"`0\x07',
      b'\xcb\"`@\a',
      b'\xcb\"`p\a',
      b'\xf1\x00\xa2\x10\n',
      b'\xcf"`p\x07',
      b'\xb6\xa2`A\x07',
    ],
    (Ecu.transmission, 0x7e1, None): [
      b'\032\xf6B0\000',
      b'\x1a\xf6F`\x00',
      b'\032\xf6b`\000',
      b'\x1a\xf6B`\x00',
      b'\x1a\xf6b0\x00',
      b'\x1a\xe6B1\x00',
      b'\x1a\xe6F1\x00',
    ],
  },
  CAR.FORESTER_HYBRID: {
    (Ecu.abs, 0x7b0, None): [
      b'\xa3 \x19T\x00',
    ],
    (Ecu.eps, 0x746, None): [
      b'\x8d\xc2\x00\x00',
    ],
    (Ecu.fwdCamera, 0x787, None): [
      b'\x00\x00eY\x1f@ !',
    ],
    (Ecu.engine, 0x7e0, None): [
      b'\xd2\xa1`r\x07',
    ],
    (Ecu.transmission, 0x7e1, None): [
       b'\x1b\xa7@a\x00',
    ],
  },
  CAR.FORESTER_PREGLOBAL: {
    (Ecu.abs, 0x7b0, None): [
      b'\x7d\x97\x14\x40',
      b'\xf1\x00\xbb\x0c\x04',
    ],
    (Ecu.eps, 0x746, None): [
      b'}\xc0\x10\x00',
      b'm\xc0\x10\x00',
    ],
    (Ecu.fwdCamera, 0x787, None): [
      b'\x00\x00\x64\x35\x1f\x40\x20\x09',
      b'\x00\x00c\xe9\x1f@ \x03',
      b'\x00\x00d\xd3\x1f@ \t'
    ],
    (Ecu.engine, 0x7e0, None): [
      b'\xba"@p\a',
      b'\xa7)\xa0q\a',
      b'\xf1\x82\xa7)\xa0q\a',
      b'\xba"@@\a',
    ],
    (Ecu.transmission, 0x7e1, None): [
      b'\xdc\xf2\x60\x60\x00',
      b'\xdc\xf2@`\x00',
      b'\xda\xfd\xe0\x80\x00',
      b'\xdc\xf2`\x81\000',
      b'\xdc\xf2`\x80\x00',
      b'\x1a\xf6F`\x00',
    ],
  },
  CAR.LEGACY_PREGLOBAL: {
    (Ecu.abs, 0x7b0, None): [
      b'k\x97D\x00',
      b'[\xba\xc4\x03',
      b'{\x97D\x00',
      b'[\x97D\000',
    ],
    (Ecu.eps, 0x746, None): [
      b'[\xb0\x00\x01',
      b'K\xb0\x00\x01',
      b'k\xb0\x00\x00',
    ],
    (Ecu.fwdCamera, 0x787, None): [
      b'\x00\x00c\xb7\x1f@\x10\x16',
      b'\x00\x00c\x94\x1f@\x10\x08',
      b'\x00\x00c\xec\x1f@ \x04',
    ],
    (Ecu.engine, 0x7e0, None): [
      b'\xab*@r\a',
      b'\xa0+@p\x07',
      b'\xb4"@0\x07',
      b'\xa0"@q\a',
    ],
    (Ecu.transmission, 0x7e1, None): [
      b'\xbe\xf2\x00p\x00',
      b'\xbf\xfb\xc0\x80\x00',
      b'\xbd\xf2\x00`\x00',
      b'\xbf\xf2\000\x80\000',
    ],
  },
  CAR.OUTBACK_PREGLOBAL: {
    (Ecu.abs, 0x7b0, None): [
      b'{\x9a\xac\x00',
      b'k\x97\xac\x00',
      b'\x5b\xf7\xbc\x03',
      b'[\xf7\xac\x03',
      b'{\x97\xac\x00',
      b'k\x9a\xac\000',
      b'[\xba\xac\x03',
      b'[\xf7\xac\000',
    ],
    (Ecu.eps, 0x746, None): [
      b'k\xb0\x00\x00',
      b'[\xb0\x00\x00',
      b'\x4b\xb0\x00\x02',
      b'K\xb0\x00\x00',
      b'{\xb0\x00\x01',
    ],
    (Ecu.fwdCamera, 0x787, None): [
      b'\x00\x00c\xec\x1f@ \x04',
      b'\x00\x00c\xd1\x1f@\x10\x17',
      b'\xf1\x00\xf0\xe0\x0e',
      b'\x00\x00c\x94\x00\x00\x00\x00',
      b'\x00\x00c\x94\x1f@\x10\b',
      b'\x00\x00c\xb7\x1f@\x10\x16',
      b'\000\000c\x90\037@\020\016',
      b'\x00\x00c\xec\x37@\x04',
    ],
    (Ecu.engine, 0x7e0, None): [
      b'\xb4+@p\a',
      b'\xab\"@@\a',
      b'\xa0\x62\x41\x71\x07',
      b'\xa0*@q\a',
      b'\xab*@@\a',
      b'\xb4"@0\a',
      b'\xb4"@p\a',
      b'\xab"@s\a',
      b'\xab+@@\a',
      b'\xb4"@r\a',
      b'\xa0+@@\x07',
      b'\xa0\"@\x80\a',
    ],
    (Ecu.transmission, 0x7e1, None): [
      b'\xbd\xfb\xe0\x80\x00',
      b'\xbe\xf2@\x80\x00',
      b'\xbf\xe2\x40\x80\x00',
      b'\xbf\xf2@\x80\x00',
      b'\xbe\xf2@p\x00',
      b'\xbd\xf2@`\x00',
      b'\xbd\xf2@\x81\000',
      b'\xbe\xfb\xe0p\000',
      b'\xbf\xfb\xe0b\x00',
    ],
  },
  CAR.OUTBACK_PREGLOBAL_2018: {
    (Ecu.abs, 0x7b0, None): [
      b'\x8b\x97\xac\x00',
      b'\x8b\x9a\xac\x00',
      b'\x9b\x97\xac\x00',
      b'\x8b\x97\xbc\x00',
      b'\x8b\x99\xac\x00',
      b'\x9b\x9a\xac\000',
      b'\x9b\x97\xbe\x10',
    ],
    (Ecu.eps, 0x746, None): [
      b'{\xb0\x00\x00',
      b'{\xb0\x00\x01',
    ],
    (Ecu.fwdCamera, 0x787, None): [
      b'\x00\x00df\x1f@ \n',
      b'\x00\x00d\xfe\x1f@ \x15',
      b'\x00\x00d\x95\x00\x00\x00\x00',
      b'\x00\x00d\x95\x1f@ \x0f',
      b'\x00\x00d\xfe\x00\x00\x00\x00',
      b'\x00\x00e\x19\x1f@ \x15',
    ],
    (Ecu.engine, 0x7e0, None): [
      b'\xb5"@p\a',
      b'\xb5+@@\a',
      b'\xb5"@P\a',
      b'\xc4"@0\a',
      b'\xb5b@1\x07',
      b'\xb5q\xe0@\a',
      b'\xc4+@0\a',
      b'\xc4b@p\a',
    ],
    (Ecu.transmission, 0x7e1, None): [
      b'\xbc\xf2@\x81\x00',
      b'\xbc\xfb\xe0\x80\x00',
      b'\xbc\xf2@\x80\x00',
      b'\xbb\xf2@`\x00',
      b'\xbc\xe2@\x80\x00',
      b'\xbc\xfb\xe0`\x00',
      b'\xbc\xaf\xe0`\x00',
      b'\xbb\xfb\xe0`\000',
    ],
  },
  CAR.OUTBACK: {
    (Ecu.abs, 0x7b0, None): [
      b'\xa1  \x06\x01',
      b'\xa1  \a\x00',
      b'\xa1  \b\001',
      b'\xa1  \x06\x00',
      b'\xa1 "\t\x01',
      b'\xa1  \x08\x02',
      b'\xa1 \x06\x02',
      b'\xa1  \x07\x02',
      b'\xa1  \x08\x00',
      b'\xa1 "\t\x00',
    ],
    (Ecu.eps, 0x746, None): [
      b'\x9b\xc0\x10\x00',
      b'\x9b\xc0\x20\x00',
      b'\x1b\xc0\x10\x00',
    ],
    (Ecu.fwdCamera, 0x787, None): [
      b'\x00\x00eJ\x00\x1f@ \x19\x00',
      b'\000\000e\x80\000\037@ \031\000',
      b'\x00\x00e\x9a\x00\x00\x00\x00\x00\x00',
      b'\x00\x00e\x9a\x00\x1f@ 1\x00',
      b'\x00\x00eJ\x00\x00\x00\x00\x00\x00',
    ],
    (Ecu.engine, 0x7e0, None): [
      b'\xbc,\xa0q\x07',
      b'\xbc\"`@\a',
      b'\xde"`0\a',
      b'\xf1\x82\xbc,\xa0q\a',
      b'\xf1\x82\xe3,\xa0@\x07',
      b'\xe2"`0\x07',
      b'\xe2"`p\x07',
      b'\xf1\x82\xe2,\xa0@\x07',
      b'\xbc"`q\x07',
      b'\xe3,\xa0@\x07',
      b'\xbc,\xa0u\x07',
    ],
    (Ecu.transmission, 0x7e1, None): [
      b'\xa5\xfe\xf7@\x00',
      b'\xa5\xf6D@\x00',
      b'\xa5\xfe\xf6@\x00',
      b'\xa7\x8e\xf40\x00',
      b'\xf1\x82\xa7\xf6D@\x00',
      b'\xa7\xf6D@\x00',
      b'\xa7\xfe\xf4@\x00',
      b'\xa5\xfe\xf8@\x00',
<<<<<<< HEAD
    ],
  },
  CAR.FORESTER_2022: {
    (Ecu.abs, 0x7b0, None): [
      b'\xa3 !x\x00',
      b'\xa3 !v\x00',
      b'\xa3 "v\x00',
      b'\xa3 "x\x00',
    ],
    (Ecu.eps, 0x746, None): [
      b'-\xc0%0',
      b'-\xc0\x040',
      b'=\xc0%\x02',
      b'=\xc04\x02',
    ],
    (Ecu.fwdCamera, 0x787, None): [
      b'\x04!\x01\x1eD\x07!\x00\x04,'
    ],
    (Ecu.engine, 0x7e0, None): [
      b'\xd5"a0\x07',
      b'\xd5"`0\x07',
      b'\xf1"aq\x07',
      b'\xf1"`q\x07',
    ],
    (Ecu.transmission, 0x7e1, None): [
      b'\x1d\x86B0\x00',
      b'\x1d\xf6B0\x00',
      b'\x1e\x86B0\x00',
      b'\x1e\xf6D0\x00',
    ],
  },
=======
    ],
  },
  CAR.FORESTER_2022: {
    (Ecu.abs, 0x7b0, None): [
      b'\xa3 !x\x00',
      b'\xa3 !v\x00',
      b'\xa3 "v\x00',
      b'\xa3 "x\x00',
    ],
    (Ecu.eps, 0x746, None): [
      b'-\xc0%0',
      b'-\xc0\x040',
      b'=\xc0%\x02',
      b'=\xc04\x02',
    ],
    (Ecu.fwdCamera, 0x787, None): [
      b'\x04!\x01\x1eD\x07!\x00\x04,'
    ],
    (Ecu.engine, 0x7e0, None): [
      b'\xd5"a0\x07',
      b'\xd5"`0\x07',
      b'\xf1"aq\x07',
      b'\xf1"`q\x07',
    ],
    (Ecu.transmission, 0x7e1, None): [
      b'\x1d\x86B0\x00',
      b'\x1d\xf6B0\x00',
      b'\x1e\x86B0\x00',
      b'\x1e\xf6D0\x00',
    ],
  },
>>>>>>> 36cc41f6
  CAR.OUTBACK_2023: {
    (Ecu.abs, 0x7b0, None): [
      b'\xa1 #\x17\x00',
    ],
    (Ecu.eps, 0x746, None): [
      b'+\xc0\x12\x11\x00',
    ],
    (Ecu.fwdCamera, 0x787, None): [
      b'\t!\x08\x046\x05!\x08\x01/',
    ],
    (Ecu.engine, 0x7a2, None): [
      b'\xed,\xa2q\x07',
    ],
    (Ecu.transmission, 0x7a3, None): [
      b'\xa8\x8e\xf41\x00',
    ]
  }
}

DBC = {
  CAR.ASCENT: dbc_dict('subaru_global_2017_generated', None),
  CAR.ASCENT_2023: dbc_dict('subaru_global_2017_generated', None),
  CAR.IMPREZA: dbc_dict('subaru_global_2017_generated', None),
  CAR.IMPREZA_2020: dbc_dict('subaru_global_2017_generated', None),
  CAR.FORESTER: dbc_dict('subaru_global_2017_generated', None),
  CAR.FORESTER_2022: dbc_dict('subaru_global_2017_generated', None),
  CAR.OUTBACK: dbc_dict('subaru_global_2017_generated', None),
  CAR.FORESTER_HYBRID: dbc_dict('subaru_global_2020_hybrid_generated', None),
  CAR.CROSSTREK_HYBRID: dbc_dict('subaru_global_2020_hybrid_generated', None),
  CAR.OUTBACK_2023: dbc_dict('subaru_global_2017_generated', None),
  CAR.LEGACY: dbc_dict('subaru_global_2017_generated', None),
  CAR.FORESTER_PREGLOBAL: dbc_dict('subaru_forester_2017_generated', None),
  CAR.LEGACY_PREGLOBAL: dbc_dict('subaru_outback_2015_generated', None),
  CAR.OUTBACK_PREGLOBAL: dbc_dict('subaru_outback_2015_generated', None),
  CAR.OUTBACK_PREGLOBAL_2018: dbc_dict('subaru_outback_2019_generated', None),
}

<<<<<<< HEAD
LKAS_ANGLE = {CAR.FORESTER_2022, CAR.OUTBACK_2023, CAR.ASCENT_2023}
GLOBAL_GEN2 = {CAR.OUTBACK, CAR.LEGACY, CAR.OUTBACK_2023, CAR.ASCENT_2023}
=======
LKAS_ANGLE = {CAR.FORESTER_2022, CAR.OUTBACK_2023}
GLOBAL_GEN2 = {CAR.OUTBACK, CAR.LEGACY, CAR.OUTBACK_2023}
>>>>>>> 36cc41f6
PREGLOBAL_CARS = {CAR.FORESTER_PREGLOBAL, CAR.LEGACY_PREGLOBAL, CAR.OUTBACK_PREGLOBAL, CAR.OUTBACK_PREGLOBAL_2018}
HYBRID_CARS = {CAR.CROSSTREK_HYBRID, CAR.FORESTER_HYBRID}<|MERGE_RESOLUTION|>--- conflicted
+++ resolved
@@ -121,12 +121,6 @@
   CAR.LEGACY_PREGLOBAL: SubaruCarInfo("Subaru Legacy 2015-18"),
   CAR.OUTBACK_PREGLOBAL: SubaruCarInfo("Subaru Outback 2015-17"),
   CAR.OUTBACK_PREGLOBAL_2018: SubaruCarInfo("Subaru Outback 2018-19"),
-  CAR.FORESTER_2022: SubaruCarInfo("Subaru Forester 2022", "All", car_parts=CarParts.common([CarHarness.subaru_c])),
-  CAR.OUTBACK_2023: SubaruCarInfo("Subaru Outback 2023", "All", car_parts=CarParts.common([CarHarness.subaru_d])),
-<<<<<<< HEAD
-  CAR.ASCENT_2023: SubaruCarInfo("Subaru Ascent 2023", "All", harness=CarParts.common([CarHarness.subaru_d])),
-=======
->>>>>>> 36cc41f6
 }
 
 SUBARU_VERSION_REQUEST = bytes([uds.SERVICE_TYPE.READ_DATA_BY_IDENTIFIER]) + \
@@ -633,7 +627,6 @@
       b'\xa7\xf6D@\x00',
       b'\xa7\xfe\xf4@\x00',
       b'\xa5\xfe\xf8@\x00',
-<<<<<<< HEAD
     ],
   },
   CAR.FORESTER_2022: {
@@ -665,39 +658,6 @@
       b'\x1e\xf6D0\x00',
     ],
   },
-=======
-    ],
-  },
-  CAR.FORESTER_2022: {
-    (Ecu.abs, 0x7b0, None): [
-      b'\xa3 !x\x00',
-      b'\xa3 !v\x00',
-      b'\xa3 "v\x00',
-      b'\xa3 "x\x00',
-    ],
-    (Ecu.eps, 0x746, None): [
-      b'-\xc0%0',
-      b'-\xc0\x040',
-      b'=\xc0%\x02',
-      b'=\xc04\x02',
-    ],
-    (Ecu.fwdCamera, 0x787, None): [
-      b'\x04!\x01\x1eD\x07!\x00\x04,'
-    ],
-    (Ecu.engine, 0x7e0, None): [
-      b'\xd5"a0\x07',
-      b'\xd5"`0\x07',
-      b'\xf1"aq\x07',
-      b'\xf1"`q\x07',
-    ],
-    (Ecu.transmission, 0x7e1, None): [
-      b'\x1d\x86B0\x00',
-      b'\x1d\xf6B0\x00',
-      b'\x1e\x86B0\x00',
-      b'\x1e\xf6D0\x00',
-    ],
-  },
->>>>>>> 36cc41f6
   CAR.OUTBACK_2023: {
     (Ecu.abs, 0x7b0, None): [
       b'\xa1 #\x17\x00',
@@ -735,12 +695,5 @@
   CAR.OUTBACK_PREGLOBAL_2018: dbc_dict('subaru_outback_2019_generated', None),
 }
 
-<<<<<<< HEAD
-LKAS_ANGLE = {CAR.FORESTER_2022, CAR.OUTBACK_2023, CAR.ASCENT_2023}
-GLOBAL_GEN2 = {CAR.OUTBACK, CAR.LEGACY, CAR.OUTBACK_2023, CAR.ASCENT_2023}
-=======
-LKAS_ANGLE = {CAR.FORESTER_2022, CAR.OUTBACK_2023}
-GLOBAL_GEN2 = {CAR.OUTBACK, CAR.LEGACY, CAR.OUTBACK_2023}
->>>>>>> 36cc41f6
-PREGLOBAL_CARS = {CAR.FORESTER_PREGLOBAL, CAR.LEGACY_PREGLOBAL, CAR.OUTBACK_PREGLOBAL, CAR.OUTBACK_PREGLOBAL_2018}
-HYBRID_CARS = {CAR.CROSSTREK_HYBRID, CAR.FORESTER_HYBRID}+GLOBAL_GEN2 = (CAR.OUTBACK, CAR.LEGACY)
+PREGLOBAL_CARS = (CAR.FORESTER_PREGLOBAL, CAR.LEGACY_PREGLOBAL, CAR.OUTBACK_PREGLOBAL, CAR.OUTBACK_PREGLOBAL_2018)