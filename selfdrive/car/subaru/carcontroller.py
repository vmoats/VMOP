--- conflicted
+++ resolved
@@ -26,7 +26,6 @@
     self.apply_steer_last = 0
     self.frame = 0
 
-<<<<<<< HEAD
     self.es_lkas_state_cnt = -1
     self.es_distance_cnt = -1
     self.es_dashstatus_cnt = -1
@@ -35,8 +34,6 @@
     self.es_status_cnt = -1
     self.es_brake_cnt = -1
     self.infotainmentstatus_cnt = -1
-=======
->>>>>>> dce060a7
     self.cruise_button_prev = 0
     self.steer_rate_limited = False
     self.cruise_rpm_last = 0
@@ -131,25 +128,14 @@
         can_sends.append(subarucan.create_preglobal_es_distance(self.packer, cruise_button, CS.es_distance_msg))
 
     else:
-<<<<<<< HEAD
-      if self.es_dashstatus_cnt != CS.es_dashstatus_msg["COUNTER"]:
-        can_sends.append(subarucan.create_es_dashstatus(self.packer, CS.es_dashstatus_msg, CC.enabled, CC.longActive, hud_control.leadVisible))
-        self.es_dashstatus_cnt = CS.es_dashstatus_msg["COUNTER"]
-=======
-      if pcm_cancel_cmd and (self.frame - self.last_cancel_frame) > 0.2:
-        bus = CanBus.alt if self.CP.carFingerprint in GLOBAL_GEN2 else CanBus.main
-        can_sends.append(subarucan.create_es_distance(self.packer, CS.es_distance_msg, bus, pcm_cancel_cmd))
-        self.last_cancel_frame = self.frame
 
       if self.frame % 10 == 0:
-        can_sends.append(subarucan.create_es_dashstatus(self.packer, CS.es_dashstatus_msg))
->>>>>>> dce060a7
+        can_sends.append(subarucan.create_es_dashstatus(self.packer, CS.es_dashstatus_msg, CC.enabled, CC.longActive, hud_control.leadVisible))
 
         can_sends.append(subarucan.create_es_lkas_state(self.packer, CS.es_lkas_state_msg, CC.enabled, hud_control.visualAlert,
                                                         hud_control.leftLaneVisible, hud_control.rightLaneVisible,
                                                         hud_control.leftLaneDepart, hud_control.rightLaneDepart))
 
-<<<<<<< HEAD
       if self.CP.openpilotLongitudinalControl:
         if self.es_status_cnt != CS.es_status_msg["COUNTER"]:
           can_sends.append(subarucan.create_es_status(self.packer, CS.es_status_msg, CC.longActive, cruise_rpm))
@@ -172,18 +158,14 @@
           self.es_distance_cnt = CS.es_distance_msg["COUNTER"]
 
       else:
+
         if pcm_cancel_cmd and (self.frame - self.last_cancel_frame) > 0.2:
-          bus = 1 if self.CP.carFingerprint in GLOBAL_GEN2 else 0
+          bus = CanBus.alt if self.CP.carFingerprint in GLOBAL_GEN2 else CanBus.main
           can_sends.append(subarucan.create_es_distance(self.packer, CS.es_distance_msg, bus, pcm_cancel_cmd, CC.longActive, brake_cmd, brake_value, cruise_throttle))
           self.last_cancel_frame = self.frame
 
-      if self.CP.flags & SubaruFlags.SEND_INFOTAINMENT and self.infotainmentstatus_cnt != CS.es_infotainmentstatus_msg["COUNTER"]:
-        can_sends.append(subarucan.create_infotainmentstatus(self.packer, CS.es_infotainmentstatus_msg, hud_control.visualAlert))
-        self.infotainmentstatus_cnt = CS.es_infotainmentstatus_msg["COUNTER"]
-=======
-        if self.CP.flags & SubaruFlags.SEND_INFOTAINMENT:
-          can_sends.append(subarucan.create_es_infotainment(self.packer, CS.es_infotainment_msg, hud_control.visualAlert))
->>>>>>> dce060a7
+      if self.CP.flags & SubaruFlags.SEND_INFOTAINMENT:
+        can_sends.append(subarucan.create_es_infotainment(self.packer, CS.es_infotainment_msg, hud_control.visualAlert))
 
     new_actuators = actuators.copy()
     new_actuators.steer = self.apply_steer_last / self.p.STEER_MAX
