--- conflicted
+++ resolved
@@ -1,9 +1,6 @@
 #!/usr/bin/env python3
 import random
-<<<<<<< HEAD
-=======
 import unittest
->>>>>>> 273a4f5c
 from collections.abc import Iterable
 
 import capnp
@@ -51,26 +48,20 @@
     for (ecu, addr, subaddr) in FW_QUERY_CONFIG.extra_ecus:
       assert ecu in ECU_ADDRESSES, "Unknown ECU"
       assert addr == ECU_ADDRESSES[ecu], "ECU address mismatch"
-      assert subaddr is None, "Unexpected ECU subaddress"
+      assert subaddr, "Unexpected ECU subaddress" is None
 
   @parameterized.expand(FW_VERSIONS.items())
   def test_fw_versions(self, car_model: str, fw_versions: dict[tuple[capnp.lib.capnp._EnumModule, int, int | None], Iterable[bytes]]):
     for (ecu, addr, subaddr), fws in fw_versions.items():
-<<<<<<< HEAD
       assert ecu in ECU_PART_NUMBER, "Unexpected ECU"
       assert addr == ECU_ADDRESSES[ecu], "ECU address mismatch"
-      assert subaddr is None, "Unexpected ECU subaddress"
-=======
-      self.assertIn(ecu, ECU_PART_NUMBER, "Unexpected ECU")
-      self.assertEqual(addr, ECU_ADDRESSES[ecu], "ECU address mismatch")
-      self.assertIsNone(subaddr, "Unexpected ECU subaddress")
->>>>>>> 273a4f5c
+      assert subaddr, "Unexpected ECU subaddress" is None
 
       for fw in fws:
         assert len(fw) == 24, "Expected ECU response to be 24 bytes"
 
         match = FW_PATTERN.match(fw)
-        assert match is not None, f"Unable to parse FW: {fw!r}"
+        assert match, f"Unable to parse FW: {fw!r}" is not None
         if match:
           part_number = match.group("part_number")
           assert part_number in ECU_PART_NUMBER[ecu], f"Unexpected part number for {fw!r}"
@@ -111,51 +102,6 @@
         matches = FW_QUERY_CONFIG.match_fw_to_car_fuzzy(build_fw_dict(CP.carFw), CP.carVin, FW_VERSIONS)
         assert matches == {platform}
 
-<<<<<<< HEAD
-=======
-        match = FW_PATTERN.match(fw)
-        self.assertIsNotNone(match, f"Unable to parse FW: {fw!r}")
-        if match:
-          part_number = match.group("part_number")
-          self.assertIn(part_number, ECU_PART_NUMBER[ecu], f"Unexpected part number for {fw!r}")
-
-        codes = get_platform_codes([fw])
-        self.assertEqual(1, len(codes), f"Unable to parse FW: {fw!r}")
-
-  @settings(max_examples=100)
-  @given(data=st.data())
-  def test_platform_codes_fuzzy_fw(self, data):
-    """Ensure function doesn't raise an exception"""
-    fw_strategy = st.lists(st.binary())
-    fws = data.draw(fw_strategy)
-    get_platform_codes(fws)
-
-  def test_platform_codes_spot_check(self):
-    # Asserts basic platform code parsing behavior for a few cases
-    results = get_platform_codes([
-      b"JX6A-14C204-BPL\x00\x00\x00\x00\x00\x00\x00\x00\x00",
-      b"NZ6T-14F397-AC\x00\x00\x00\x00\x00\x00\x00\x00\x00\x00",
-      b"PJ6T-14H102-ABJ\x00\x00\x00\x00\x00\x00\x00\x00\x00",
-      b"LB5A-14C204-EAC\x00\x00\x00\x00\x00\x00\x00\x00\x00",
-    ])
-    self.assertEqual(results, {(b"X6A", b"J"), (b"Z6T", b"N"), (b"J6T", b"P"), (b"B5A", b"L")})
-
-  def test_fuzzy_match(self):
-    for platform, fw_by_addr in FW_VERSIONS.items():
-      # Ensure there's no overlaps in platform codes
-      for _ in range(20):
-        car_fw = []
-        for ecu, fw_versions in fw_by_addr.items():
-          ecu_name, addr, sub_addr = ecu
-          fw = random.choice(fw_versions)
-          car_fw.append({"ecu": ecu_name, "fwVersion": fw, "address": addr,
-                         "subAddress": 0 if sub_addr is None else sub_addr})
-
-        CP = car.CarParams.new_message(carFw=car_fw)
-        matches = FW_QUERY_CONFIG.match_fw_to_car_fuzzy(build_fw_dict(CP.carFw), CP.carVin, FW_VERSIONS)
-        self.assertEqual(matches, {platform})
-
->>>>>>> 273a4f5c
   def test_match_fw_fuzzy(self):
     offline_fw = {
       (Ecu.eps, 0x730, None): [
@@ -177,7 +123,6 @@
       ],
     }
     expected_fingerprint = CAR.FORD_EXPLORER_MK6
-<<<<<<< HEAD
 
     # ensure that we fuzzy match on all non-exact FW with changed revisions
     live_fw = {
@@ -188,28 +133,6 @@
     }
     candidates = FW_QUERY_CONFIG.match_fw_to_car_fuzzy(live_fw, '', {expected_fingerprint: offline_fw})
     assert candidates == {expected_fingerprint}
-=======
-
-    # ensure that we fuzzy match on all non-exact FW with changed revisions
-    live_fw = {
-      (0x730, None): {b"L1MC-14D003-XX\x00\x00\x00\x00\x00\x00\x00\x00\x00\x00"},
-      (0x760, None): {b"L1MC-2D053-XX\x00\x00\x00\x00\x00\x00\x00\x00\x00\x00\x00"},
-      (0x764, None): {b"LB5T-14D049-XX\x00\x00\x00\x00\x00\x00\x00\x00\x00\x00"},
-      (0x706, None): {b"LB5T-14F397-XX\x00\x00\x00\x00\x00\x00\x00\x00\x00\x00"},
-    }
-    candidates = FW_QUERY_CONFIG.match_fw_to_car_fuzzy(live_fw, '', {expected_fingerprint: offline_fw})
-    self.assertEqual(candidates, {expected_fingerprint})
-
-    # model year hint in between the range should match
-    live_fw[(0x706, None)] = {b"MB5T-14F397-XX\x00\x00\x00\x00\x00\x00\x00\x00\x00\x00\x00"}
-    candidates = FW_QUERY_CONFIG.match_fw_to_car_fuzzy(live_fw, '', {expected_fingerprint: offline_fw,})
-    self.assertEqual(candidates, {expected_fingerprint})
-
-    # unseen model year hint should not match
-    live_fw[(0x760, None)] = {b"M1MC-2D053-XX\x00\x00\x00\x00\x00\x00\x00\x00\x00\x00\x00"}
-    candidates = FW_QUERY_CONFIG.match_fw_to_car_fuzzy(live_fw, '', {expected_fingerprint: offline_fw})
-    self.assertEqual(len(candidates), 0, "Should not match new model year hint")
->>>>>>> 273a4f5c
 
     # model year hint in between the range should match
     live_fw[(0x706, None)] = {b"MB5T-14F397-XX\x00\x00\x00\x00\x00\x00\x00\x00\x00\x00\x00"}
@@ -219,4 +142,8 @@
     # unseen model year hint should not match
     live_fw[(0x760, None)] = {b"M1MC-2D053-XX\x00\x00\x00\x00\x00\x00\x00\x00\x00\x00\x00"}
     candidates = FW_QUERY_CONFIG.match_fw_to_car_fuzzy(live_fw, '', {expected_fingerprint: offline_fw})
-    assert len(candidates) == 0, "Should not match new model year hint"+    assert len(candidates) == 0, "Should not match new model year hint"
+
+
+if __name__ == "__main__":
+  unittest.main()