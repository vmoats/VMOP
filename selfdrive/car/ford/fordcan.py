from cereal import car
from selfdrive.car import CanBusBase

HUDControl = car.CarControl.HUDControl


class CanBus(CanBusBase):
  def __init__(self, CP=None, fingerprint=None) -> None:
    super().__init__(CP, fingerprint)

  @property
  def main(self) -> int:
    return self.offset

  @property
  def radar(self) -> int:
    return self.offset + 1

  @property
  def camera(self) -> int:
    return self.offset + 2


def calculate_lat_ctl2_checksum(mode: int, counter: int, dat: bytearray) -> int:
  curvature = (dat[2] << 3) | ((dat[3]) >> 5)
  curvature_rate = (dat[6] << 3) | ((dat[7]) >> 5)
  path_angle = ((dat[3] & 0x1F) << 6) | ((dat[4]) >> 2)
  path_offset = ((dat[4] & 0x3) << 8) | dat[5]

  checksum = mode + counter
  for sig_val in (curvature, curvature_rate, path_angle, path_offset):
    checksum += sig_val + (sig_val >> 8)

  return 0xFF - (checksum & 0xFF)


def create_lka_msg(packer, CAN: CanBus):
  """
  Creates an empty CAN message for the Ford LKA Command.

  This command can apply "Lane Keeping Aid" manoeuvres, which are subject to the PSCM lockout.

  Frequency is 33Hz.
  """

  return packer.make_can_msg("Lane_Assist_Data1", CAN.main, {})


def create_lat_ctl_msg(packer, CAN: CanBus, lat_active: bool, path_offset: float, path_angle: float, curvature: float,
                       curvature_rate: float):
  """
  Creates a CAN message for the Ford TJA/LCA Command.

  This command can apply "Lane Centering" manoeuvres: continuous lane centering for traffic jam assist and highway
  driving. It is not subject to the PSCM lockout.

  Ford lane centering command uses a third order polynomial to describe the road centerline. The polynomial is defined
  by the following coefficients:
    c0: lateral offset between the vehicle and the centerline (positive is right)
    c1: heading angle between the vehicle and the centerline (positive is right)
    c2: curvature of the centerline (positive is left)
    c3: rate of change of curvature of the centerline
  As the PSCM combines this information with other sensor data, such as the vehicle's yaw rate and speed, the steering
  angle cannot be easily controlled.

  The PSCM should be configured to accept TJA/LCA commands before these commands will be processed. This can be done
  using tools such as Forscan.

  Frequency is 20Hz.
  """

  values = {
    "LatCtlRng_L_Max": 0,                       # Unknown [0|126] meter
    "HandsOffCnfm_B_Rq": 0,                     # Unknown: 0=Inactive, 1=Active [0|1]
    "LatCtl_D_Rq": 1 if lat_active else 0,      # Mode: 0=None, 1=ContinuousPathFollowing, 2=InterventionLeft,
                                                #       3=InterventionRight, 4-7=NotUsed [0|7]
    "LatCtlRampType_D_Rq": 0,                   # Ramp speed: 0=Slow, 1=Medium, 2=Fast, 3=Immediate [0|3]
                                                #             Makes no difference with curvature control
    "LatCtlPrecision_D_Rq": 1,                  # Precision: 0=Comfortable, 1=Precise, 2/3=NotUsed [0|3]
                                                #            The stock system always uses comfortable
    "LatCtlPathOffst_L_Actl": path_offset,      # Path offset [-5.12|5.11] meter
    "LatCtlPath_An_Actl": path_angle,           # Path angle [-0.5|0.5235] radians
    "LatCtlCurv_NoRate_Actl": curvature_rate,   # Curvature rate [-0.001024|0.00102375] 1/meter^2
    "LatCtlCurv_No_Actl": curvature,            # Curvature [-0.02|0.02094] 1/meter
  }
  return packer.make_can_msg("LateralMotionControl", CAN.main, values)


def create_lat_ctl2_msg(packer, CAN: CanBus, mode: int, path_offset: float, path_angle: float, curvature: float,
                        curvature_rate: float, counter: int):
  """
  Create a CAN message for the new Ford Lane Centering command.

  This message is used on the CAN FD platform and replaces the old LateralMotionControl message. It is similar but has
  additional signals for a counter and checksum.

  Frequency is 20Hz.
  """

  values = {
    "LatCtl_D2_Rq": mode,                       # Mode: 0=None, 1=PathFollowingLimitedMode, 2=PathFollowingExtendedMode,
                                                #       3=SafeRampOut, 4-7=NotUsed [0|7]
    "LatCtlRampType_D_Rq": 0,                   # 0=Slow, 1=Medium, 2=Fast, 3=Immediate [0|3]
    "LatCtlPrecision_D_Rq": 1,                  # 0=Comfortable, 1=Precise, 2/3=NotUsed [0|3]
    "LatCtlPathOffst_L_Actl": path_offset,      # [-5.12|5.11] meter
    "LatCtlPath_An_Actl": path_angle,           # [-0.5|0.5235] radians
    "LatCtlCurv_No_Actl": curvature,            # [-0.02|0.02094] 1/meter
    "LatCtlCrv_NoRate2_Actl": curvature_rate,   # [-0.001024|0.001023] 1/meter^2
    "HandsOffCnfm_B_Rq": 0,                     # 0=Inactive, 1=Active [0|1]
    "LatCtlPath_No_Cnt": counter,               # [0|15]
    "LatCtlPath_No_Cs": 0,                      # [0|255]
  }

  # calculate checksum
  dat = packer.make_can_msg("LateralMotionControl2", 0, values)[2]
  values["LatCtlPath_No_Cs"] = calculate_lat_ctl2_checksum(mode, counter, dat)

  return packer.make_can_msg("LateralMotionControl2", CAN.main, values)


def create_acc_msg(packer, CAN: CanBus, long_active: bool, gas: float, accel: float, stopping: bool):
  """
  Creates a CAN message for the Ford ACC Command.

  This command can be used to enable ACC, to set the ACC gas/brake/decel values
  and to disable ACC.

  Frequency is 50Hz.
  """

  decel = accel < 0 and long_active
  values = {
    "AccBrkTot_A_Rq": accel,                          # Brake total accel request: [-20|11.9449] m/s^2
    "Cmbb_B_Enbl": 1 if long_active else 0,           # Enabled: 0=No, 1=Yes
    "AccPrpl_A_Rq": gas,                              # Acceleration request: [-5|5.23] m/s^2
    "AccResumEnbl_B_Rq": 1 if long_active else 0,
    # TODO: we may be able to improve braking response by utilizing pre-charging better
    "AccBrkPrchg_B_Rq": 1 if decel else 0,            # Pre-charge brake request: 0=No, 1=Yes
    "AccBrkDecel_B_Rq": 1 if decel else 0,            # Deceleration request: 0=Inactive, 1=Active
    "AccStopStat_B_Rq": 1 if stopping else 0,
  }
  return packer.make_can_msg("ACCDATA", CAN.main, values)


<<<<<<< HEAD
def create_acc_ui_msg(packer, CP, main_on: bool, enabled: bool, fcw_alert: bool, standstill: bool,
                      hud_control, stock_values: dict):
=======
def create_acc_ui_msg(packer, CAN: CanBus, CP, main_on: bool, enabled: bool, standstill: bool, hud_control,
                      stock_values: dict):
>>>>>>> dc83752b
  """
  Creates a CAN message for the Ford IPC adaptive cruise, forward collision warning and traffic jam
  assist status.

  Stock functionality is maintained by passing through unmodified signals.

  Frequency is 5Hz.
  """

  # Tja_D_Stat
  if enabled:
    if hud_control.leftLaneDepart:
      status = 3  # ActiveInterventionLeft
    elif hud_control.rightLaneDepart:
      status = 4  # ActiveInterventionRight
    else:
      status = 2  # Active
  elif main_on:
    if hud_control.leftLaneDepart:
      status = 5  # ActiveWarningLeft
    elif hud_control.rightLaneDepart:
      status = 6  # ActiveWarningRight
    else:
      status = 1  # Standby
  else:
    status = 0    # Off

  values = {s: stock_values[s] for s in [
    "HaDsply_No_Cs",
    "HaDsply_No_Cnt",
    "AccStopStat_D_Dsply",       # ACC stopped status message
    "AccTrgDist2_D_Dsply",       # ACC target distance
    "AccStopRes_B_Dsply",
    "TjaWarn_D_Rq",              # TJA warning
    "TjaMsgTxt_D_Dsply",         # TJA text
    "IaccLamp_D_Rq",             # iACC status icon
    "AccMsgTxt_D2_Rq",           # ACC text
    "FcwDeny_B_Dsply",           # FCW disabled
    "FcwMemStat_B_Actl",         # FCW enabled setting
    "AccTGap_B_Dsply",           # ACC time gap display setting
    "CadsAlignIncplt_B_Actl",
    "AccFllwMde_B_Dsply",        # ACC follow mode display setting
    "CadsRadrBlck_B_Actl",
    "CmbbPostEvnt_B_Dsply",      # AEB event status
    "AccStopMde_B_Dsply",        # ACC stop mode display setting
    "FcwMemSens_D_Actl",         # FCW sensitivity setting
    "FcwMsgTxt_D_Rq",            # FCW text
    "AccWarn_D_Dsply",           # ACC warning
    "FcwAudioWarn_B_Rq",         # FCW audio alert
    "AccTGap_D_Dsply",           # ACC time gap
    "AccMemEnbl_B_RqDrv",        # ACC adaptive/normal setting
    "FdaMem_B_Stat",             # FDA enabled setting
  ]}

  values.update({
    "Tja_D_Stat": status,                        # TJA status
    "FcwVisblWarn_B_Rq": 1 if fcw_alert else 0,  # FCW visible alert
  })

  if CP.openpilotLongitudinalControl:
    values.update({
      "AccStopStat_D_Dsply": 2 if standstill else 0,              # Stopping status text
      "AccMsgTxt_D2_Rq": 0,                                       # ACC text
      "AccTGap_B_Dsply": 0,                                       # Show time gap control UI
      "AccFllwMde_B_Dsply": 1 if hud_control.leadVisible else 0,  # Lead indicator
      "AccStopMde_B_Dsply": 1 if standstill else 0,
      "AccWarn_D_Dsply": 0,                                       # ACC warning
      "AccTGap_D_Dsply": 4,                                       # Fixed time gap in UI
    })

  return packer.make_can_msg("ACCDATA_3", CAN.main, values)


def create_lkas_ui_msg(packer, CAN: CanBus, main_on: bool, enabled: bool, steer_alert: bool, hud_control,
                       stock_values: dict):
  """
  Creates a CAN message for the Ford IPC IPMA/LKAS status.

  Show the LKAS status with the "driver assist" lines in the IPC.

  Stock functionality is maintained by passing through unmodified signals.

  Frequency is 1Hz.
  """

  # LaActvStats_D_Dsply
  #    R  Intvn Warn Supprs Avail No
  # L
  # Intvn  24    19    14     9   4
  # Warn   23    18    13     8   3
  # Supprs 22    17    12     7   2
  # Avail  21    16    11     6   1
  # No     20    15    10     5   0
  #
  # TODO: test suppress state
  if enabled:
    lines = 0  # NoLeft_NoRight
    if hud_control.leftLaneDepart:
      lines += 4
    elif hud_control.leftLaneVisible:
      lines += 1
    if hud_control.rightLaneDepart:
      lines += 20
    elif hud_control.rightLaneVisible:
      lines += 5
  elif main_on:
    lines = 0
  else:
    if hud_control.leftLaneDepart:
      lines = 3  # WarnLeft_NoRight
    elif hud_control.rightLaneDepart:
      lines = 15  # NoLeft_WarnRight
    else:
      lines = 30  # LA_Off

  hands_on_wheel_dsply = 1 if steer_alert else 0

  values = {s: stock_values[s] for s in [
    "FeatConfigIpmaActl",
    "FeatNoIpmaActl",
    "PersIndexIpma_D_Actl",
    "AhbcRampingV_D_Rq",     # AHB ramping
    "LaDenyStats_B_Dsply",   # LKAS error
    "CamraDefog_B_Req",      # Windshield heater?
    "CamraStats_D_Dsply",    # Camera status
    "DasAlrtLvl_D_Dsply",    # DAS alert level
    "DasStats_D_Dsply",      # DAS status
    "DasWarn_D_Dsply",       # DAS warning
    "AhbHiBeam_D_Rq",        # AHB status
    "Passthru_63",
    "Passthru_48",
  ]}

  values.update({
    "LaActvStats_D_Dsply": lines,                 # LKAS status (lines) [0|31]
    "LaHandsOff_D_Dsply": hands_on_wheel_dsply,   # 0=HandsOn, 1=Level1 (w/o chime), 2=Level2 (w/ chime), 3=Suppressed
  })
  return packer.make_can_msg("IPMA_Data", CAN.main, values)


def create_button_msg(packer, bus: int, stock_values: dict, cancel=False, resume=False, tja_toggle=False):
  """
  Creates a CAN message for the Ford SCCM buttons/switches.

  Includes cruise control buttons, turn lights and more.

  Frequency is 10Hz.
  """

  values = {s: stock_values[s] for s in [
    "HeadLghtHiFlash_D_Stat",  # SCCM Passthrough the remaining buttons
    "TurnLghtSwtch_D_Stat",    # SCCM Turn signal switch
    "WiprFront_D_Stat",
    "LghtAmb_D_Sns",
    "AccButtnGapDecPress",
    "AccButtnGapIncPress",
    "AslButtnOnOffCnclPress",
    "AslButtnOnOffPress",
    "LaSwtchPos_D_Stat",
    "CcAslButtnCnclResPress",
    "CcAslButtnDeny_B_Actl",
    "CcAslButtnIndxDecPress",
    "CcAslButtnIndxIncPress",
    "CcAslButtnOffCnclPress",
    "CcAslButtnOnOffCncl",
    "CcAslButtnOnPress",
    "CcAslButtnResDecPress",
    "CcAslButtnResIncPress",
    "CcAslButtnSetDecPress",
    "CcAslButtnSetIncPress",
    "CcAslButtnSetPress",
    "CcButtnOffPress",
    "CcButtnOnOffCnclPress",
    "CcButtnOnOffPress",
    "CcButtnOnPress",
    "HeadLghtHiFlash_D_Actl",
    "HeadLghtHiOn_B_StatAhb",
    "AhbStat_B_Dsply",
    "AccButtnGapTogglePress",
    "WiprFrontSwtch_D_Stat",
    "HeadLghtHiCtrl_D_RqAhb",
  ]}

  values.update({
    "CcAslButtnCnclPress": 1 if cancel else 0,      # CC cancel button
    "CcAsllButtnResPress": 1 if resume else 0,      # CC resume button
    "TjaButtnOnOffPress": 1 if tja_toggle else 0,   # LCA/TJA toggle button
  })
  return packer.make_can_msg("Steering_Data_FD1", bus, values)<|MERGE_RESOLUTION|>--- conflicted
+++ resolved
@@ -142,13 +142,8 @@
   return packer.make_can_msg("ACCDATA", CAN.main, values)
 
 
-<<<<<<< HEAD
-def create_acc_ui_msg(packer, CP, main_on: bool, enabled: bool, fcw_alert: bool, standstill: bool,
+def create_acc_ui_msg(packer, CAN: CanBus, CP, main_on: bool, enabled: bool, fcw_alert: bool, standstill: bool,
                       hud_control, stock_values: dict):
-=======
-def create_acc_ui_msg(packer, CAN: CanBus, CP, main_on: bool, enabled: bool, standstill: bool, hud_control,
-                      stock_values: dict):
->>>>>>> dc83752b
   """
   Creates a CAN message for the Ford IPC adaptive cruise, forward collision warning and traffic jam
   assist status.
