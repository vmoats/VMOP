from cereal import car
from selfdrive.car.ford.values import CANBUS

HUDControl = car.CarControl.HUDControl


def calculate_lat_ctl2_checksum(mode: int, counter: int, dat: bytearray):
  curvature = (dat[2] << 3) | ((dat[3]) >> 5)
  curvature_rate = (dat[6] << 3) | ((dat[7]) >> 5)
  path_angle = ((dat[3] & 0x1F) << 6) | ((dat[4]) >> 2)
  path_offset = ((dat[4] & 0x3) << 8) | dat[5]

  checksum = mode + counter
  for sig_val in (curvature, curvature_rate, path_angle, path_offset):
    checksum += sig_val + (sig_val >> 8)

  return 0xFF - (checksum & 0xFF)


def create_lka_msg(packer):
  """
  Creates an empty CAN message for the Ford LKA Command.

  This command can apply "Lane Keeping Aid" manoeuvres, which are subject to the PSCM lockout.

  Frequency is 33Hz.
  """

  return packer.make_can_msg("Lane_Assist_Data1", CANBUS.main, {})


def create_lat_ctl_msg(packer, lat_active: bool, path_offset: float, path_angle: float, curvature: float,
                       curvature_rate: float):
  """
  Creates a CAN message for the Ford TJA/LCA Command.

  This command can apply "Lane Centering" manoeuvres: continuous lane centering for traffic jam assist and highway
  driving. It is not subject to the PSCM lockout.

  Ford lane centering command uses a third order polynomial to describe the road centerline. The polynomial is defined
  by the following coefficients:
    c0: lateral offset between the vehicle and the centerline (positive is right)
    c1: heading angle between the vehicle and the centerline (positive is right)
    c2: curvature of the centerline (positive is left)
    c3: rate of change of curvature of the centerline
  As the PSCM combines this information with other sensor data, such as the vehicle's yaw rate and speed, the steering
  angle cannot be easily controlled.

  The PSCM should be configured to accept TJA/LCA commands before these commands will be processed. This can be done
  using tools such as Forscan.

  Frequency is 20Hz.
  """

  values = {
    "LatCtlRng_L_Max": 0,                       # Unknown [0|126] meter
    "HandsOffCnfm_B_Rq": 0,                     # Unknown: 0=Inactive, 1=Active [0|1]
    "LatCtl_D_Rq": 1 if lat_active else 0,      # Mode: 0=None, 1=ContinuousPathFollowing, 2=InterventionLeft,
                                                #       3=InterventionRight, 4-7=NotUsed [0|7]
    "LatCtlRampType_D_Rq": 0,                   # Ramp speed: 0=Slow, 1=Medium, 2=Fast, 3=Immediate [0|3]
                                                #             Makes no difference with curvature control
    "LatCtlPrecision_D_Rq": 1,                  # Precision: 0=Comfortable, 1=Precise, 2/3=NotUsed [0|3]
                                                #            The stock system always uses comfortable
    "LatCtlPathOffst_L_Actl": path_offset,      # Path offset [-5.12|5.11] meter
    "LatCtlPath_An_Actl": path_angle,           # Path angle [-0.5|0.5235] radians
    "LatCtlCurv_NoRate_Actl": curvature_rate,   # Curvature rate [-0.001024|0.00102375] 1/meter^2
    "LatCtlCurv_No_Actl": curvature,            # Curvature [-0.02|0.02094] 1/meter
  }
  return packer.make_can_msg("LateralMotionControl", CANBUS.main, values)


def create_lat_ctl2_msg(packer, mode: int, path_offset: float, path_angle: float, curvature: float,
                        curvature_rate: float, counter: int):
  """
  Create a CAN message for the new Ford Lane Centering command.

  This message is used on the CAN FD platform and replaces the old LateralMotionControl message. It is similar but has
  additional signals for a counter and checksum.

  Frequency is 20Hz.
  """

  values = {
    "LatCtl_D2_Rq": mode,                       # Mode: 0=None, 1=PathFollowingLimitedMode, 2=PathFollowingExtendedMode,
                                                #       3=SafeRampOut, 4-7=NotUsed [0|7]
    "LatCtlRampType_D_Rq": 0,                   # 0=Slow, 1=Medium, 2=Fast, 3=Immediate [0|3]
    "LatCtlPrecision_D_Rq": 1,                  # 0=Comfortable, 1=Precise, 2/3=NotUsed [0|3]
    "LatCtlPathOffst_L_Actl": path_offset,      # [-5.12|5.11] meter
    "LatCtlPath_An_Actl": path_angle,           # [-0.5|0.5235] radians
    "LatCtlCurv_No_Actl": curvature,            # [-0.02|0.02094] 1/meter
    "LatCtlCrv_NoRate2_Actl": curvature_rate,   # [-0.001024|0.001023] 1/meter^2
    "HandsOffCnfm_B_Rq": 0,                     # 0=Inactive, 1=Active [0|1]
    "LatCtlPath_No_Cnt": counter,               # [0|15]
    "LatCtlPath_No_Cs": 0,                      # [0|255]
  }

  # calculate checksum
  dat = packer.make_can_msg("LateralMotionControl2", CANBUS.main, values)[2]
  values["LatCtlPath_No_Cs"] = calculate_lat_ctl2_checksum(mode, counter, dat)

  return packer.make_can_msg("LateralMotionControl2", CANBUS.main, values)


def create_acc_msg(packer, long_active: bool, gas: float, accel: float, stopping: bool):
  """
  Creates a CAN message for the Ford ACC Command.

  This command can be used to enable ACC, to set the ACC gas/brake/decel values
  and to disable ACC.

  Frequency is 50Hz.
  """

  decel = accel < 0 and long_active
  values = {
    "AccBrkTot_A_Rq": accel,                          # Brake total accel request: [-20|11.9449] m/s^2
    "Cmbb_B_Enbl": 1 if long_active else 0,           # Enabled: 0=No, 1=Yes
    "AccPrpl_A_Rq": gas,                              # Acceleration request: [-5|5.23] m/s^2
    "AccResumEnbl_B_Rq": 1 if long_active else 0,
    # TODO: we may be able to improve braking response by utilizing pre-charging better
    "AccBrkPrchg_B_Rq": 1 if decel else 0,            # Pre-charge brake request: 0=No, 1=Yes
    "AccBrkDecel_B_Rq": 1 if decel else 0,            # Deceleration request: 0=Inactive, 1=Active
    "AccStopStat_B_Rq": 1 if stopping else 0,
  }
  return packer.make_can_msg("ACCDATA", CANBUS.main, values)


def create_acc_ui_msg(packer, CP, main_on: bool, enabled: bool, standstill: bool, hud_control,
                      stock_values: dict):
  """
  Creates a CAN message for the Ford IPC adaptive cruise, forward collision warning and traffic jam
  assist status.

  Stock functionality is maintained by passing through unmodified signals.

  Frequency is 5Hz.
  """

  # Tja_D_Stat
  if enabled:
    if hud_control.leftLaneDepart:
      status = 3  # ActiveInterventionLeft
    elif hud_control.rightLaneDepart:
      status = 4  # ActiveInterventionRight
    else:
      status = 2  # Active
  elif main_on:
    if hud_control.leftLaneDepart:
      status = 5  # ActiveWarningLeft
    elif hud_control.rightLaneDepart:
      status = 6  # ActiveWarningRight
    else:
      status = 1  # Standby
  else:
    status = 0    # Off

  values = {s: stock_values[s] for s in [
    "HaDsply_No_Cs",
    "HaDsply_No_Cnt",
    "AccStopStat_D_Dsply",       # ACC stopped status message
    "AccTrgDist2_D_Dsply",       # ACC target distance
    "AccStopRes_B_Dsply",
    "TjaWarn_D_Rq",              # TJA warning
<<<<<<< HEAD
    "Tja_D_Stat",                # TJA status
=======
>>>>>>> e4a37620
    "TjaMsgTxt_D_Dsply",         # TJA text
    "IaccLamp_D_Rq",             # iACC status icon
    "AccMsgTxt_D2_Rq",           # ACC text
    "FcwDeny_B_Dsply",           # FCW disabled
    "FcwMemStat_B_Actl",         # FCW enabled setting
    "AccTGap_B_Dsply",           # ACC time gap display setting
    "CadsAlignIncplt_B_Actl",
    "AccFllwMde_B_Dsply",        # ACC follow mode display setting
    "CadsRadrBlck_B_Actl",
    "CmbbPostEvnt_B_Dsply",      # AEB event status
    "AccStopMde_B_Dsply",        # ACC stop mode display setting
    "FcwMemSens_D_Actl",         # FCW sensitivity setting
    "FcwMsgTxt_D_Rq",            # FCW text
    "AccWarn_D_Dsply",           # ACC warning
    "FcwVisblWarn_B_Rq",         # FCW visible alert
    "FcwAudioWarn_B_Rq",         # FCW audio alert
    "AccTGap_D_Dsply",           # ACC time gap
    "AccMemEnbl_B_RqDrv",        # ACC adaptive/normal setting
    "FdaMem_B_Stat",             # FDA enabled setting
  ]}

  values.update({
<<<<<<< HEAD
    "Tja_D_Stat": status,
  })
=======
    "Tja_D_Stat": status,        # TJA status
  })

  if CP.openpilotLongitudinalControl:
    values.update({
      "AccStopStat_D_Dsply": 2 if standstill else 0,              # Stopping status text
      "AccMsgTxt_D2_Rq": 0,                                       # ACC text
      "AccTGap_B_Dsply": 0,                                       # Show time gap control UI
      "AccFllwMde_B_Dsply": 1 if hud_control.leadVisible else 0,  # Lead indicator
      "AccStopMde_B_Dsply": 1 if standstill else 0,
      "AccWarn_D_Dsply": 0,                                       # ACC warning
      "AccTGap_D_Dsply": 4,                                       # Fixed time gap in UI
    })

>>>>>>> e4a37620
  return packer.make_can_msg("ACCDATA_3", CANBUS.main, values)


def create_lkas_ui_msg(packer, main_on: bool, enabled: bool, steer_alert: bool, hud_control, stock_values: dict):
  """
  Creates a CAN message for the Ford IPC IPMA/LKAS status.

  Show the LKAS status with the "driver assist" lines in the IPC.

  Stock functionality is maintained by passing through unmodified signals.

  Frequency is 1Hz.
  """

  # LaActvStats_D_Dsply
  #    R  Intvn Warn Supprs Avail No
  # L
  # Intvn  24    19    14     9   4
  # Warn   23    18    13     8   3
  # Supprs 22    17    12     7   2
  # Avail  21    16    11     6   1
  # No     20    15    10     5   0
  #
  # TODO: test suppress state
  if enabled:
    lines = 0  # NoLeft_NoRight
    if hud_control.leftLaneDepart:
      lines += 4
    elif hud_control.leftLaneVisible:
      lines += 1
    if hud_control.rightLaneDepart:
      lines += 20
    elif hud_control.rightLaneVisible:
      lines += 5
  elif main_on:
    lines = 0
  else:
    if hud_control.leftLaneDepart:
      lines = 3  # WarnLeft_NoRight
    elif hud_control.rightLaneDepart:
      lines = 15  # NoLeft_WarnRight
    else:
      lines = 30  # LA_Off

  hands_on_wheel_dsply = 1 if steer_alert else 0

  values = {s: stock_values[s] for s in [
    "FeatConfigIpmaActl",
    "FeatNoIpmaActl",
    "PersIndexIpma_D_Actl",
    "AhbcRampingV_D_Rq",     # AHB ramping
<<<<<<< HEAD
    "LaActvStats_D_Dsply",   # LKAS status (lines)
    "LaDenyStats_B_Dsply",   # LKAS error
    "LaHandsOff_D_Dsply",    # LKAS hands on chime
=======
    "LaDenyStats_B_Dsply",   # LKAS error
>>>>>>> e4a37620
    "CamraDefog_B_Req",      # Windshield heater?
    "CamraStats_D_Dsply",    # Camera status
    "DasAlrtLvl_D_Dsply",    # DAS alert level
    "DasStats_D_Dsply",      # DAS status
    "DasWarn_D_Dsply",       # DAS warning
    "AhbHiBeam_D_Rq",        # AHB status
    "Passthru_63",
    "Passthru_48",
  ]}

  values.update({
    "LaActvStats_D_Dsply": lines,                 # LKAS status (lines) [0|31]
    "LaHandsOff_D_Dsply": hands_on_wheel_dsply,   # 0=HandsOn, 1=Level1 (w/o chime), 2=Level2 (w/ chime), 3=Suppressed
  })
  return packer.make_can_msg("IPMA_Data", CANBUS.main, values)


def create_button_msg(packer, stock_values: dict, cancel=False, resume=False, tja_toggle=False,
                      bus: int = CANBUS.camera):
  """
  Creates a CAN message for the Ford SCCM buttons/switches.

  Includes cruise control buttons, turn lights and more.

  Frequency is 10Hz.
  """

  values = {s: stock_values[s] for s in [
<<<<<<< HEAD
    "TurnLghtSwtch_D_Stat",    # SCCM Turn signal switch
    "TjaButtnOnOffPress",      # SCCM ACC button, lane-centering/traffic jam assist toggle
    "HeadLghtHiFlash_D_Stat",  # SCCM Passthrough the remaining buttons
=======
    "HeadLghtHiFlash_D_Stat",  # SCCM Passthrough the remaining buttons
    "TurnLghtSwtch_D_Stat",    # SCCM Turn signal switch
>>>>>>> e4a37620
    "WiprFront_D_Stat",
    "LghtAmb_D_Sns",
    "AccButtnGapDecPress",
    "AccButtnGapIncPress",
    "AslButtnOnOffCnclPress",
    "AslButtnOnOffPress",
<<<<<<< HEAD
    "CcAslButtnCnclPress",
=======
>>>>>>> e4a37620
    "LaSwtchPos_D_Stat",
    "CcAslButtnCnclResPress",
    "CcAslButtnDeny_B_Actl",
    "CcAslButtnIndxDecPress",
    "CcAslButtnIndxIncPress",
    "CcAslButtnOffCnclPress",
    "CcAslButtnOnOffCncl",
    "CcAslButtnOnPress",
    "CcAslButtnResDecPress",
    "CcAslButtnResIncPress",
    "CcAslButtnSetDecPress",
    "CcAslButtnSetIncPress",
    "CcAslButtnSetPress",
<<<<<<< HEAD
    "CcAsllButtnResPress",
=======
>>>>>>> e4a37620
    "CcButtnOffPress",
    "CcButtnOnOffCnclPress",
    "CcButtnOnOffPress",
    "CcButtnOnPress",
    "HeadLghtHiFlash_D_Actl",
    "HeadLghtHiOn_B_StatAhb",
    "AhbStat_B_Dsply",
    "AccButtnGapTogglePress",
    "WiprFrontSwtch_D_Stat",
    "HeadLghtHiCtrl_D_RqAhb",
  ]}

  values.update({
    "CcAslButtnCnclPress": 1 if cancel else 0,      # CC cancel button
    "CcAsllButtnResPress": 1 if resume else 0,      # CC resume button
<<<<<<< HEAD
    "TjaButtnOnOffPress": 1 if tja_toggle else 0,   # TJA toggle button
=======
    "TjaButtnOnOffPress": 1 if tja_toggle else 0,   # LCA/TJA toggle button
>>>>>>> e4a37620
  })
  return packer.make_can_msg("Steering_Data_FD1", bus, values)<|MERGE_RESOLUTION|>--- conflicted
+++ resolved
@@ -161,10 +161,6 @@
     "AccTrgDist2_D_Dsply",       # ACC target distance
     "AccStopRes_B_Dsply",
     "TjaWarn_D_Rq",              # TJA warning
-<<<<<<< HEAD
-    "Tja_D_Stat",                # TJA status
-=======
->>>>>>> e4a37620
     "TjaMsgTxt_D_Dsply",         # TJA text
     "IaccLamp_D_Rq",             # iACC status icon
     "AccMsgTxt_D2_Rq",           # ACC text
@@ -187,10 +183,6 @@
   ]}
 
   values.update({
-<<<<<<< HEAD
-    "Tja_D_Stat": status,
-  })
-=======
     "Tja_D_Stat": status,        # TJA status
   })
 
@@ -205,7 +197,6 @@
       "AccTGap_D_Dsply": 4,                                       # Fixed time gap in UI
     })
 
->>>>>>> e4a37620
   return packer.make_can_msg("ACCDATA_3", CANBUS.main, values)
 
 
@@ -257,13 +248,7 @@
     "FeatNoIpmaActl",
     "PersIndexIpma_D_Actl",
     "AhbcRampingV_D_Rq",     # AHB ramping
-<<<<<<< HEAD
-    "LaActvStats_D_Dsply",   # LKAS status (lines)
     "LaDenyStats_B_Dsply",   # LKAS error
-    "LaHandsOff_D_Dsply",    # LKAS hands on chime
-=======
-    "LaDenyStats_B_Dsply",   # LKAS error
->>>>>>> e4a37620
     "CamraDefog_B_Req",      # Windshield heater?
     "CamraStats_D_Dsply",    # Camera status
     "DasAlrtLvl_D_Dsply",    # DAS alert level
@@ -292,24 +277,14 @@
   """
 
   values = {s: stock_values[s] for s in [
-<<<<<<< HEAD
-    "TurnLghtSwtch_D_Stat",    # SCCM Turn signal switch
-    "TjaButtnOnOffPress",      # SCCM ACC button, lane-centering/traffic jam assist toggle
-    "HeadLghtHiFlash_D_Stat",  # SCCM Passthrough the remaining buttons
-=======
     "HeadLghtHiFlash_D_Stat",  # SCCM Passthrough the remaining buttons
     "TurnLghtSwtch_D_Stat",    # SCCM Turn signal switch
->>>>>>> e4a37620
     "WiprFront_D_Stat",
     "LghtAmb_D_Sns",
     "AccButtnGapDecPress",
     "AccButtnGapIncPress",
     "AslButtnOnOffCnclPress",
     "AslButtnOnOffPress",
-<<<<<<< HEAD
-    "CcAslButtnCnclPress",
-=======
->>>>>>> e4a37620
     "LaSwtchPos_D_Stat",
     "CcAslButtnCnclResPress",
     "CcAslButtnDeny_B_Actl",
@@ -323,10 +298,6 @@
     "CcAslButtnSetDecPress",
     "CcAslButtnSetIncPress",
     "CcAslButtnSetPress",
-<<<<<<< HEAD
-    "CcAsllButtnResPress",
-=======
->>>>>>> e4a37620
     "CcButtnOffPress",
     "CcButtnOnOffCnclPress",
     "CcButtnOnOffPress",
@@ -342,10 +313,6 @@
   values.update({
     "CcAslButtnCnclPress": 1 if cancel else 0,      # CC cancel button
     "CcAsllButtnResPress": 1 if resume else 0,      # CC resume button
-<<<<<<< HEAD
-    "TjaButtnOnOffPress": 1 if tja_toggle else 0,   # TJA toggle button
-=======
     "TjaButtnOnOffPress": 1 if tja_toggle else 0,   # LCA/TJA toggle button
->>>>>>> e4a37620
   })
   return packer.make_can_msg("Steering_Data_FD1", bus, values)