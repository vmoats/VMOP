--- conflicted
+++ resolved
@@ -111,24 +111,15 @@
   Frequency is 50Hz.
   """
 
-<<<<<<< HEAD
-  decel = 1 if accel < 0 and long_active else 0
-=======
   decel = accel < 0 and long_active
->>>>>>> c7d3b28b
   values = {
     "AccBrkTot_A_Rq": accel,                          # Brake total accel request: [-20|11.9449] m/s^2
     "Cmbb_B_Enbl": 1 if long_active else 0,           # Enabled: 0=No, 1=Yes
     "AccPrpl_A_Rq": gas,                              # Acceleration request: [-5|5.23] m/s^2
     "AccResumEnbl_B_Rq": 1 if long_active else 0,
     # TODO: we may be able to improve braking response by utilizing pre-charging better
-<<<<<<< HEAD
-    "AccBrkPrchg_B_Rq": decel,                        # Pre-charge brake request: 0=No, 1=Yes
-    "AccBrkDecel_B_Rq": decel,                        # Deceleration request: 0=Inactive, 1=Active
-=======
     "AccBrkPrchg_B_Rq": 1 if decel else 0,            # Pre-charge brake request: 0=No, 1=Yes
     "AccBrkDecel_B_Rq": 1 if decel else 0,            # Deceleration request: 0=Inactive, 1=Active
->>>>>>> c7d3b28b
     "AccStopStat_B_Rq": 1 if stopping else 0,
   }
   return packer.make_can_msg("ACCDATA", CANBUS.main, values)
