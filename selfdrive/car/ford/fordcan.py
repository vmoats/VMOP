from cereal import car
from selfdrive.car.ford.values import CANBUS

HUDControl = car.CarControl.HUDControl


def calculate_lat_ctl2_checksum(mode: int, counter: int, dat: bytearray):
  checksum = mode + counter
  checksum += dat[2] + ((dat[3] & 0xE0) >> 5)           # curvature
  checksum += dat[6] + ((dat[7] & 0xE0) >> 5)           # curvature rate
  checksum += (dat[3] & 0x1F) + ((dat[4] & 0xFC) >> 2)  # path angle
  checksum += (dat[4] & 0x3) + dat[5]                   # path offset
  return 0xFF - (checksum & 0xFF)


def create_lka_msg(packer):
  """
  Creates an empty CAN message for the Ford LKA Command.

  This command can apply "Lane Keeping Aid" manoeuvres, which are subject to the PSCM lockout.

  Frequency is 20Hz.
  """

  return packer.make_can_msg("Lane_Assist_Data1", CANBUS.main, {})


def create_lat_ctl_msg(packer, lat_active: bool, path_offset: float, path_angle: float, curvature: float,
                       curvature_rate: float):
  """
  Creates a CAN message for the Ford TJA/LCA Command.

  This command can apply "Lane Centering" manoeuvres: continuous lane centering for traffic jam assist and highway
  driving. It is not subject to the PSCM lockout.

  Ford lane centering command uses a third order polynomial to describe the road centerline. The polynomial is defined
  by the following coefficients:
    c0: lateral offset between the vehicle and the centerline (positive is right)
    c1: heading angle between the vehicle and the centerline (positive is right)
    c2: curvature of the centerline (positive is left)
    c3: rate of change of curvature of the centerline
  As the PSCM combines this information with other sensor data, such as the vehicle's yaw rate and speed, the steering
  angle cannot be easily controlled.

  The PSCM should be configured to accept TJA/LCA commands before these commands will be processed. This can be done
  using tools such as Forscan.

  Frequency is 20Hz.
  """

  values = {
    "LatCtlRng_L_Max": 0,                       # Unknown [0|126] meter
    "HandsOffCnfm_B_Rq": 0,                     # Unknown: 0=Inactive, 1=Active [0|1]
    "LatCtl_D_Rq": 1 if lat_active else 0,      # Mode: 0=None, 1=ContinuousPathFollowing, 2=InterventionLeft,
                                                #       3=InterventionRight, 4-7=NotUsed [0|7]
    "LatCtlRampType_D_Rq": 0,                   # Ramp speed: 0=Slow, 1=Medium, 2=Fast, 3=Immediate [0|3]
                                                #             Makes no difference with curvature control
    "LatCtlPrecision_D_Rq": 1,                  # Precision: 0=Comfortable, 1=Precise, 2/3=NotUsed [0|3]
                                                #            The stock system always uses comfortable
    "LatCtlPathOffst_L_Actl": path_offset,      # Path offset [-5.12|5.11] meter
    "LatCtlPath_An_Actl": path_angle,           # Path angle [-0.5|0.5235] radians
    "LatCtlCurv_NoRate_Actl": curvature_rate,   # Curvature rate [-0.001024|0.00102375] 1/meter^2
    "LatCtlCurv_No_Actl": curvature,            # Curvature [-0.02|0.02094] 1/meter
  }
  return packer.make_can_msg("LateralMotionControl", CANBUS.main, values)


def create_lat_ctl2_msg(packer, mode: int, path_offset: float, path_angle: float, curvature: float,
                        curvature_rate: float, counter: int):
  """
  Create a CAN message for the new Ford Lane Centering command.

  This message is used on the CAN FD platform and replaces the old LateralMotionControl message. It is similar but has
  additional signals for a counter and checksum.

  Frequency is 20Hz.
  """

  values = {
    "LatCtl_D2_Rq": mode,                       # Mode: 0=None, 1=PathFollowingLimitedMode, 2=PathFollowingExtendedMode,
                                                #       3=SafeRampOut, 4-7=NotUsed [0|7]
    "LatCtlRampType_D_Rq": 0,                   # 0=Slow, 1=Medium, 2=Fast, 3=Immediate [0|3]
    "LatCtlPrecision_D_Rq": 1,                  # 0=Comfortable, 1=Precise, 2/3=NotUsed [0|3]
    "LatCtlPathOffst_L_Actl": path_offset,      # [-5.12|5.11] meter
    "LatCtlPath_An_Actl": path_angle,           # [-0.5|0.5235] radians
    "LatCtlCurv_No_Actl": curvature,            # [-0.02|0.02094] 1/meter
    "LatCtlCrv_NoRate2_Actl": curvature_rate,   # [-0.001024|0.001023] 1/meter^2
    "HandsOffCnfm_B_Rq": 0,                     # 0=Inactive, 1=Active [0|1]
    "LatCtlPath_No_Cnt": counter,               # [0|15]
    "LatCtlPath_No_Cs": 0,                      # [0|255]
  }

  # calculate checksum
  dat = packer.make_can_msg("LateralMotionControl2", CANBUS.main, values)[2]
  values["LatCtlPath_No_Cs"] = calculate_lat_ctl2_checksum(mode, counter, dat)

  return packer.make_can_msg("LateralMotionControl2", CANBUS.main, values)


<<<<<<< HEAD
def create_acc_msg(packer, long_active: bool, gas: float, accel: float, precharge_brake: bool, decel: bool, standstill: bool):
=======
def create_acc_msg(packer, long_active: bool, gas: float, accel: float, precharge_brake: bool, decel: bool):
>>>>>>> 42f2e392
  """
  Creates a CAN message for the Ford ACC Command.

  This command can be used to enable ACC, to set the ACC gas/brake/decel values
  and to disable ACC.

  Frequency is 50Hz.
  """

  values = {
    "AccBrkTot_A_Rq": accel,                          # Brake total accel request: [-20|11.9449] m/s^2
    "Cmbb_B_Enbl": 1 if long_active else 0,           # Enabled: 0=No, 1=Yes
    "AccPrpl_A_Rq": gas,                              # Acceleration request: [-5|5.23] m/s^2
    "AccResumEnbl_B_Rq": 1 if long_active else 0,
    "AccBrkPrchg_B_Rq": 1 if precharge_brake else 0,  # Pre-charge brake request: 0=No, 1=Yes
    "AccBrkDecel_B_Rq": 1 if decel else 0,            # Deceleration request: 0=Inactive, 1=Active
    "AccStopStat_B_Rq": 1 if standstill else 0,
  }
  return packer.make_can_msg("ACCDATA", CANBUS.main, values)


def create_acc_ui_msg(packer, main_on: bool, enabled: bool, hud_control, stock_values: dict):
  """
  Creates a CAN message for the Ford IPC adaptive cruise, forward collision warning and traffic jam assist status.

  Stock functionality is maintained by passing through unmodified signals.

  Frequency is 20Hz.
  """

  # Tja_D_Stat
  if enabled:
    if hud_control.leftLaneDepart:
      status = 3  # ActiveInterventionLeft
    elif hud_control.rightLaneDepart:
      status = 4  # ActiveInterventionRight
    else:
      status = 2  # Active
  elif main_on:
    if hud_control.leftLaneDepart:
      status = 5  # ActiveWarningLeft
    elif hud_control.rightLaneDepart:
      status = 6  # ActiveWarningRight
    else:
      status = 1  # Standby
  else:
    status = 0    # Off

  values = {
    **stock_values,
    "Tja_D_Stat": status,
  }
  return packer.make_can_msg("ACCDATA_3", CANBUS.main, values)


def create_lkas_ui_msg(packer, main_on: bool, enabled: bool, steer_alert: bool, hud_control, stock_values: dict):
  """
  Creates a CAN message for the Ford IPC IPMA/LKAS status.

  Show the LKAS status with the "driver assist" lines in the IPC.

  Stock functionality is maintained by passing through unmodified signals.

  Frequency is 1Hz.
  """

  # LaActvStats_D_Dsply
  #    R  Intvn Warn Supprs Avail No
  # L
  # Intvn  24    19    14     9   4
  # Warn   23    18    13     8   3
  # Supprs 22    17    12     7   2
  # Avail  21    16    11     6   1
  # No     20    15    10     5   0
  #
  # TODO: test suppress state
  if enabled:
    lines = 0  # NoLeft_NoRight
    if hud_control.leftLaneDepart:
      lines += 4
    elif hud_control.leftLaneVisible:
      lines += 1
    if hud_control.rightLaneDepart:
      lines += 20
    elif hud_control.rightLaneVisible:
      lines += 5
  elif main_on:
    lines = 0
  else:
    if hud_control.leftLaneDepart:
      lines = 3  # WarnLeft_NoRight
    elif hud_control.rightLaneDepart:
      lines = 15  # NoLeft_WarnRight
    else:
      lines = 30  # LA_Off

  hands_on_wheel_dsply = 1 if steer_alert else 0

  values = {
    **stock_values,
    "LaActvStats_D_Dsply": lines,                 # LKAS status (lines) [0|31]
    "LaHandsOff_D_Dsply": hands_on_wheel_dsply,   # 0=HandsOn, 1=Level1 (w/o chime), 2=Level2 (w/ chime), 3=Suppressed
  }
  return packer.make_can_msg("IPMA_Data", CANBUS.main, values)


<<<<<<< HEAD
def create_acc_ui_msg(packer, main_on: bool, enabled: bool, standstill: bool, hud_control, stock_values: dict):
  """
  Creates a CAN message for the Ford IPC adaptive cruise, forward collision warning and traffic jam assist status.

  Stock functionality is maintained by passing through unmodified signals.

  Frequency is 20Hz.
  """

  # Tja_D_Stat
  if enabled:
    if hud_control.leftLaneDepart:
      status = 3  # ActiveInterventionLeft
    elif hud_control.rightLaneDepart:
      status = 4  # ActiveInterventionRight
    else:
      status = 2  # Active
  elif main_on:
    if hud_control.leftLaneDepart:
      status = 5  # ActiveWarningLeft
    elif hud_control.rightLaneDepart:
      status = 6  # ActiveWarningRight
    else:
      status = 1  # Standby
  else:
    status = 0    # Off

  values = {
    **stock_values,
    "AccStopStat_D_Dsply": 2 if standstill else 0,  # stopped txt
    "Tja_D_Stat": status,
    "AccMsgTxt_D2_Rq": 0,  # no text
    "AccTGap_B_Dsply": 0,  # do not show distance control
    "AccFllwMde_B_Dsply": 1 if hud_control.leadVisible else 0,
    "AccStopMde_B_Dsply": 1 if standstill else 0,
    "AccTGap_D_Dsply": 2,  # constant time gap 2
  }
  return packer.make_can_msg("ACCDATA_3", CANBUS.main, values)


=======
>>>>>>> 42f2e392
def create_button_msg(packer, stock_values: dict, cancel=False, resume=False, tja_toggle=False,
                      bus: int = CANBUS.camera):
  """
  Creates a CAN message for the Ford SCCM buttons/switches.

  Includes cruise control buttons, turn lights and more.
  """

  values = {
    **stock_values,
    "CcAslButtnCnclPress": 1 if cancel else 0,      # CC cancel button
    "CcAsllButtnResPress": 1 if resume else 0,      # CC resume button
    "TjaButtnOnOffPress": 1 if tja_toggle else 0,   # TJA toggle button
  }
  return packer.make_can_msg("Steering_Data_FD1", bus, values)<|MERGE_RESOLUTION|>--- conflicted
+++ resolved
@@ -97,11 +97,7 @@
   return packer.make_can_msg("LateralMotionControl2", CANBUS.main, values)
 
 
-<<<<<<< HEAD
 def create_acc_msg(packer, long_active: bool, gas: float, accel: float, precharge_brake: bool, decel: bool, standstill: bool):
-=======
-def create_acc_msg(packer, long_active: bool, gas: float, accel: float, precharge_brake: bool, decel: bool):
->>>>>>> 42f2e392
   """
   Creates a CAN message for the Ford ACC Command.
 
@@ -123,7 +119,7 @@
   return packer.make_can_msg("ACCDATA", CANBUS.main, values)
 
 
-def create_acc_ui_msg(packer, main_on: bool, enabled: bool, hud_control, stock_values: dict):
+def create_acc_ui_msg(packer, main_on: bool, enabled: bool, standstill: bool, hud_control, stock_values: dict):
   """
   Creates a CAN message for the Ford IPC adaptive cruise, forward collision warning and traffic jam assist status.
 
@@ -152,7 +148,13 @@
 
   values = {
     **stock_values,
+    "AccStopStat_D_Dsply": 2 if standstill else 0,  # stopped txt
     "Tja_D_Stat": status,
+    "AccMsgTxt_D2_Rq": 0,  # no text
+    "AccTGap_B_Dsply": 0,  # do not show distance control
+    "AccFllwMde_B_Dsply": 1 if hud_control.leadVisible else 0,
+    "AccStopMde_B_Dsply": 1 if standstill else 0,
+    "AccTGap_D_Dsply": 2,  # constant time gap 2
   }
   return packer.make_can_msg("ACCDATA_3", CANBUS.main, values)
 
@@ -208,49 +210,6 @@
   return packer.make_can_msg("IPMA_Data", CANBUS.main, values)
 
 
-<<<<<<< HEAD
-def create_acc_ui_msg(packer, main_on: bool, enabled: bool, standstill: bool, hud_control, stock_values: dict):
-  """
-  Creates a CAN message for the Ford IPC adaptive cruise, forward collision warning and traffic jam assist status.
-
-  Stock functionality is maintained by passing through unmodified signals.
-
-  Frequency is 20Hz.
-  """
-
-  # Tja_D_Stat
-  if enabled:
-    if hud_control.leftLaneDepart:
-      status = 3  # ActiveInterventionLeft
-    elif hud_control.rightLaneDepart:
-      status = 4  # ActiveInterventionRight
-    else:
-      status = 2  # Active
-  elif main_on:
-    if hud_control.leftLaneDepart:
-      status = 5  # ActiveWarningLeft
-    elif hud_control.rightLaneDepart:
-      status = 6  # ActiveWarningRight
-    else:
-      status = 1  # Standby
-  else:
-    status = 0    # Off
-
-  values = {
-    **stock_values,
-    "AccStopStat_D_Dsply": 2 if standstill else 0,  # stopped txt
-    "Tja_D_Stat": status,
-    "AccMsgTxt_D2_Rq": 0,  # no text
-    "AccTGap_B_Dsply": 0,  # do not show distance control
-    "AccFllwMde_B_Dsply": 1 if hud_control.leadVisible else 0,
-    "AccStopMde_B_Dsply": 1 if standstill else 0,
-    "AccTGap_D_Dsply": 2,  # constant time gap 2
-  }
-  return packer.make_can_msg("ACCDATA_3", CANBUS.main, values)
-
-
-=======
->>>>>>> 42f2e392
 def create_button_msg(packer, stock_values: dict, cancel=False, resume=False, tja_toggle=False,
                       bus: int = CANBUS.camera):
   """
