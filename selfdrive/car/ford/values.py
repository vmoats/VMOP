import re
from collections import defaultdict
from dataclasses import dataclass, field
from enum import Enum

import panda.python.uds as uds
from cereal import car
from openpilot.selfdrive.car import AngleRateLimit, CarSpecs, dbc_dict, DbcDict, PlatformConfig, Platforms
from openpilot.selfdrive.car.docs_definitions import CarFootnote, CarHarness, CarInfo, CarParts, Column, \
                                                     Device
from openpilot.selfdrive.car.fw_query_definitions import FwQueryConfig, LiveFwVersions, OfflineFwVersions, Request, StdQueries, p16

Ecu = car.CarParams.Ecu


class CarControllerParams:
  STEER_STEP = 5        # LateralMotionControl, 20Hz
  LKA_STEP = 3          # Lane_Assist_Data1, 33Hz
  ACC_CONTROL_STEP = 2  # ACCDATA, 50Hz
  LKAS_UI_STEP = 100    # IPMA_Data, 1Hz
  ACC_UI_STEP = 20      # ACCDATA_3, 5Hz
  BUTTONS_STEP = 5      # Steering_Data_FD1, 10Hz, but send twice as fast

  CURVATURE_MAX = 0.02  # Max curvature for steering command, m^-1
  STEER_DRIVER_ALLOWANCE = 1.0  # Driver intervention threshold, Nm

  # Curvature rate limits
  # The curvature signal is limited to 0.003 to 0.009 m^-1/sec by the EPS depending on speed and direction
  # Limit to ~2 m/s^3 up, ~3 m/s^3 down at 75 mph
  # Worst case, the low speed limits will allow 4.3 m/s^3 up, 4.9 m/s^3 down at 75 mph
  ANGLE_RATE_LIMIT_UP = AngleRateLimit(speed_bp=[5, 25], angle_v=[0.0002, 0.0001])
  ANGLE_RATE_LIMIT_DOWN = AngleRateLimit(speed_bp=[5, 25], angle_v=[0.000225, 0.00015])
  CURVATURE_ERROR = 0.002  # ~6 degrees at 10 m/s, ~10 degrees at 35 m/s

  ACCEL_MAX = 2.0               # m/s^2 max acceleration
  ACCEL_MIN = -3.5              # m/s^2 max deceleration
  MIN_GAS = -0.5
  INACTIVE_GAS = -5.0

  def __init__(self, CP):
    pass


class RADAR:
  DELPHI_ESR = 'ford_fusion_2018_adas'
  DELPHI_MRR = 'FORD_CADS'


class Footnote(Enum):
  FOCUS = CarFootnote(
    "Refers only to the Focus Mk4 (C519) available in Europe/China/Taiwan/Australasia, not the Focus Mk3 (C346) in " +
    "North and South America/Southeast Asia.",
    Column.MODEL,
  )


@dataclass
class FordCarInfo(CarInfo):
  package: str = "Co-Pilot360 Assist+"

  def init_make(self, CP: car.CarParams):
    harness = CarHarness.ford_q4 if CP.carFingerprint in CANFD_CAR else CarHarness.ford_q3
    if CP.carFingerprint in (CAR.BRONCO_SPORT_MK1, CAR.MAVERICK_MK1, CAR.F_150_MK14, CAR.F_150_LIGHTNING_MK1):
      self.car_parts = CarParts([Device.threex_angled_mount, harness])
    else:
      self.car_parts = CarParts([Device.threex, harness])


@dataclass
class FordPlatformConfig(PlatformConfig):
  dbc_dict: DbcDict = field(default_factory=lambda: dbc_dict('ford_lincoln_base_pt', RADAR.DELPHI_MRR))


class CAR(Platforms):
  BRONCO_SPORT_MK1 = FordPlatformConfig(
    "FORD BRONCO SPORT 1ST GEN",
    FordCarInfo("Ford Bronco Sport 2021-22"),
    specs=CarSpecs(mass=1625, wheelbase=2.67, steerRatio=17.7),
  )
  ESCAPE_MK4 = FordPlatformConfig(
    "FORD ESCAPE 4TH GEN",
    [
      FordCarInfo("Ford Escape 2020-22"),
      FordCarInfo("Ford Escape Hybrid 2020-22"),
      FordCarInfo("Ford Escape Plug-in Hybrid 2020-22"),
      FordCarInfo("Ford Kuga 2020-22", "Adaptive Cruise Control with Lane Centering"),
      FordCarInfo("Ford Kuga Hybrid 2020-22", "Adaptive Cruise Control with Lane Centering"),
      FordCarInfo("Ford Kuga Plug-in Hybrid 2020-22", "Adaptive Cruise Control with Lane Centering"),
    ],
    specs=CarSpecs(mass=1750, wheelbase=2.71, steerRatio=16.7),
  )
  EXPLORER_MK6 = FordPlatformConfig(
    "FORD EXPLORER 6TH GEN",
    [
      FordCarInfo("Ford Explorer 2020-23"),
      FordCarInfo("Ford Explorer Hybrid 2020-23"),  # Limited and Platinum only
      FordCarInfo("Lincoln Aviator 2020-23", "Co-Pilot360 Plus"),
      FordCarInfo("Lincoln Aviator Plug-in Hybrid 2020-23", "Co-Pilot360 Plus"),  # Grand Touring only
    ],
    specs=CarSpecs(mass=2050, wheelbase=3.025, steerRatio=16.8),
  )
  F_150_MK14 = FordPlatformConfig(
    "FORD F-150 14TH GEN",
    [
      FordCarInfo("Ford F-150 2023", "Co-Pilot360 Active 2.0"),
      FordCarInfo("Ford F-150 Hybrid 2023", "Co-Pilot360 Active 2.0"),
    ],
    dbc_dict=dbc_dict('ford_lincoln_base_pt', None),
    specs=CarSpecs(mass=2000, wheelbase=3.69, steerRatio=17.0),
  )
  F_150_LIGHTNING_MK1 = FordPlatformConfig(
    "FORD F-150 LIGHTNING 1ST GEN",
    FordCarInfo("Ford F-150 Lightning 2021-23", "Co-Pilot360 Active 2.0"),
    dbc_dict=dbc_dict('ford_lincoln_base_pt', None),
    specs=CarSpecs(mass=2948, wheelbase=3.70, steerRatio=16.9),
  )
  FOCUS_MK4 = FordPlatformConfig(
    "FORD FOCUS 4TH GEN",
    [
      FordCarInfo("Ford Focus 2018", "Adaptive Cruise Control with Lane Centering", footnotes=[Footnote.FOCUS]),
      FordCarInfo("Ford Focus Hybrid 2018", "Adaptive Cruise Control with Lane Centering", footnotes=[Footnote.FOCUS]),  # mHEV only
    ],
    specs=CarSpecs(mass=1350, wheelbase=2.7, steerRatio=15.0),
  )
  MAVERICK_MK1 = FordPlatformConfig(
    "FORD MAVERICK 1ST GEN",
    [
      FordCarInfo("Ford Maverick 2022", "LARIAT Luxury"),
      FordCarInfo("Ford Maverick Hybrid 2022", "LARIAT Luxury"),
      FordCarInfo("Ford Maverick 2023", "Co-Pilot360 Assist"),
      FordCarInfo("Ford Maverick Hybrid 2023", "Co-Pilot360 Assist"),
    ],
    specs=CarSpecs(mass=1650, wheelbase=3.076, steerRatio=17.0),
  )
  MUSTANG_MACH_E_MK1 = FordPlatformConfig(
    "FORD MUSTANG MACH-E 1ST GEN",
    FordCarInfo("Ford Mustang Mach-E 2021-23", "Co-Pilot360 Active 2.0"),
    dbc_dict=dbc_dict('ford_lincoln_base_pt', None),
    specs=CarSpecs(mass=2200, wheelbase=2.984, steerRatio=17.0),  # TODO: check steer ratio
  )


CANFD_CAR = {CAR.F_150_MK14, CAR.F_150_LIGHTNING_MK1, CAR.MUSTANG_MACH_E_MK1}


<<<<<<< HEAD
# FW response contains a combined software and part number
# A-Z except no I, O or W
# e.g. NZ6A-14C204-AAA
#      1222-333333-444
# 1 = Model year (can be incremented for each model year)
# 2 = Platform hint
# 3 = Part number
# 4 = Software version
FW_ALPHABET = b'A-HJ-NP-VX-Z'
FW_RE = re.compile(b'^(?P<model_year_hint>[' + FW_ALPHABET + b'])' +
                   b'(?P<platform_hint>[0-9' + FW_ALPHABET + b']{3})-' +
                   b'(?P<part_number>[0-9' + FW_ALPHABET + b']{5,6})-' +
                   b'(?P<software_revision>[' + FW_ALPHABET + b']{2,})$')


def get_platform_codes(fw_versions: list[bytes] | set[bytes]) -> set[tuple[bytes, bytes]]:
  codes = set()  # (platform_hint, model_year_hint)

  for firmware in fw_versions:
    m = FW_RE.match(firmware.rstrip(b'\0'))
    if m is None:
      continue
    codes.add((m.group('platform_hint'), m.group('model_year_hint')))

  return codes


def match_fw_to_car_fuzzy(live_fw_versions: LiveFwVersions, offline_fw_versions: OfflineFwVersions) -> set[str]:
  candidates: set[str] = set()

  def match_ecu_fw(offline_ecu_fws: list[bytes], live_ecu_fws: set[bytes]) -> bool:
    expected_codes = get_platform_codes(offline_ecu_fws)
    live_codes = get_platform_codes(live_ecu_fws)

    for live_platform_hint, live_model_year_hint in live_codes:
      expected_model_year_hints = {
        model_year_hint for platform_hint, model_year_hint in expected_codes
        if platform_hint == live_platform_hint
      }
      if not expected_model_year_hints:
        continue

      # TODO: check whether this can be expanded to the full range of model year hints
      if min(expected_model_year_hints) <= live_model_year_hint <= max(expected_model_year_hints):
        return True

    return False

  for candidate, fws in offline_fw_versions.items():
    # Keep track of ECUs which pass all checks (platform codes, within version range)
    valid_expected_ecus = {ecu[1:] for ecu in fws if ecu[0] in PLATFORM_CODE_ECUS}

    valid_found_ecus = {
      addr[1:] for addr, ecu_fws in fws.items()
      if match_ecu_fw(ecu_fws, live_fw_versions.get(addr[1:], set()))
    }

    for ecu, ecu_fws in fws.items():
      addr = ecu[1:]

      # Expected platform and model year hints
      expected_codes = get_platform_codes(ecu_fws)
      expected_model_years_by_platform_hint = defaultdict(set)
      for platform_hint, model_year_hint in expected_codes:
        expected_model_years_by_platform_hint[platform_hint].add(model_year_hint)

      # Live platform and model year hints
      live_codes = get_platform_codes(live_fw_versions.get(addr, set()))

      # For each of the live platform hints, check if there is a matching expected platform hint
      found = False
      for live_platform_hint, live_model_year_hint in live_codes:
        expected_model_year_hints = expected_model_years_by_platform_hint.get(live_platform_hint)
        if not expected_model_year_hints:
          continue

        # Check if the model year hint is within the expected range for this platform hint
        # TODO: check whether this can be expanded to the full range of model year hints
        if min(expected_model_year_hints) <= live_model_year_hint <= max(expected_model_year_hints):
          found = True
          break

      if found:
        valid_found_ecus.add(addr)

    # If all live ECUs pass all checks for candidate, add it as a match
    if valid_expected_ecus.issubset(valid_found_ecus):
      candidates.add(candidate)

  return candidates


# All of these ECUs must be present and are expected to have platform codes we can match
PLATFORM_CODE_ECUS = (Ecu.abs, Ecu.fwdCamera, Ecu.fwdRadar, Ecu.eps)

DATA_IDENTIFIER_FORD_ASBUILT = 0xDE
=======
DATA_IDENTIFIER_FORD_ASBUILT = 0xDE00
>>>>>>> 8e82bce1

ASBUILT_BLOCKS: list[tuple[int, list]] = [
  (1, [Ecu.debug, Ecu.fwdCamera, Ecu.eps]),
  (2, [Ecu.abs, Ecu.debug, Ecu.eps]),
  (3, [Ecu.abs, Ecu.debug, Ecu.eps]),
  (4, [Ecu.debug, Ecu.fwdCamera]),
  (5, [Ecu.debug]),
  (6, [Ecu.debug]),
  (7, [Ecu.debug]),
  (8, [Ecu.debug]),
  (9, [Ecu.debug]),
  (16, [Ecu.debug, Ecu.fwdCamera]),
  (18, [Ecu.fwdCamera]),
  (20, [Ecu.fwdCamera]),
  (21, [Ecu.fwdCamera]),
]


def ford_asbuilt_block_request(block_id: int):
  return bytes([uds.SERVICE_TYPE.READ_DATA_BY_IDENTIFIER]) + p16(DATA_IDENTIFIER_FORD_ASBUILT + block_id - 1)


def ford_asbuilt_block_response(block_id: int):
  return bytes([uds.SERVICE_TYPE.READ_DATA_BY_IDENTIFIER + 0x40]) + p16(DATA_IDENTIFIER_FORD_ASBUILT + block_id - 1)


FW_QUERY_CONFIG = FwQueryConfig(
  requests=[
    # CAN and CAN FD queries are combined.
    # FIXME: For CAN FD, ECUs respond with frames larger than 8 bytes on the powertrain bus
    Request(
      [StdQueries.TESTER_PRESENT_REQUEST, StdQueries.MANUFACTURER_SOFTWARE_VERSION_REQUEST],
      [StdQueries.TESTER_PRESENT_RESPONSE, StdQueries.MANUFACTURER_SOFTWARE_VERSION_RESPONSE],
      whitelist_ecus=[Ecu.abs, Ecu.debug, Ecu.engine, Ecu.eps, Ecu.fwdCamera, Ecu.fwdRadar, Ecu.shiftByWire],
      logging=True,
    ),
    Request(
      [StdQueries.TESTER_PRESENT_REQUEST, StdQueries.MANUFACTURER_SOFTWARE_VERSION_REQUEST],
      [StdQueries.TESTER_PRESENT_RESPONSE, StdQueries.MANUFACTURER_SOFTWARE_VERSION_RESPONSE],
      whitelist_ecus=[Ecu.abs, Ecu.debug, Ecu.engine, Ecu.eps, Ecu.fwdCamera, Ecu.fwdRadar, Ecu.shiftByWire],
      bus=0,
      auxiliary=True,
    ),
    *[Request(
      [StdQueries.TESTER_PRESENT_REQUEST, ford_asbuilt_block_request(block_id)],
      [StdQueries.TESTER_PRESENT_RESPONSE, ford_asbuilt_block_response(block_id)],
      whitelist_ecus=ecus,
      bus=0,
      logging=True,
    ) for block_id, ecus in ASBUILT_BLOCKS],
  ],
  extra_ecus=[
    (Ecu.engine, 0x7e0, None),        # Powertrain Control Module
                                      # Note: We are unlikely to get a response from behind the gateway
    (Ecu.shiftByWire, 0x732, None),   # Gear Shift Module
    (Ecu.debug, 0x7d0, None),         # Accessory Protocol Interface Module
  ],
  # Custom fuzzy fingerprinting function using platform codes, part numbers and software versions
  match_fw_to_car_fuzzy=match_fw_to_car_fuzzy,
)

CAR_INFO = CAR.create_carinfo_map()
DBC = CAR.create_dbc_map()<|MERGE_RESOLUTION|>--- conflicted
+++ resolved
@@ -143,7 +143,6 @@
 CANFD_CAR = {CAR.F_150_MK14, CAR.F_150_LIGHTNING_MK1, CAR.MUSTANG_MACH_E_MK1}
 
 
-<<<<<<< HEAD
 # FW response contains a combined software and part number
 # A-Z except no I, O or W
 # e.g. NZ6A-14C204-AAA
@@ -239,10 +238,7 @@
 # All of these ECUs must be present and are expected to have platform codes we can match
 PLATFORM_CODE_ECUS = (Ecu.abs, Ecu.fwdCamera, Ecu.fwdRadar, Ecu.eps)
 
-DATA_IDENTIFIER_FORD_ASBUILT = 0xDE
-=======
 DATA_IDENTIFIER_FORD_ASBUILT = 0xDE00
->>>>>>> 8e82bce1
 
 ASBUILT_BLOCKS: list[tuple[int, list]] = [
   (1, [Ecu.debug, Ecu.fwdCamera, Ecu.eps]),
