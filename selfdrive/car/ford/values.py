from dataclasses import dataclass, field
from enum import Enum, IntFlag

import panda.python.uds as uds
from cereal import car
from openpilot.selfdrive.car import AngleRateLimit, CarSpecs, dbc_dict, DbcDict, PlatformConfig, Platforms
from openpilot.selfdrive.car.docs_definitions import CarFootnote, CarHarness, CarInfo, CarParts, Column, \
                                                     Device
from openpilot.selfdrive.car.fw_query_definitions import FwQueryConfig, Request, StdQueries, p16

Ecu = car.CarParams.Ecu


class CarControllerParams:
  STEER_STEP = 5        # LateralMotionControl, 20Hz
  LKA_STEP = 3          # Lane_Assist_Data1, 33Hz
  ACC_CONTROL_STEP = 2  # ACCDATA, 50Hz
  LKAS_UI_STEP = 100    # IPMA_Data, 1Hz
  ACC_UI_STEP = 20      # ACCDATA_3, 5Hz
  BUTTONS_STEP = 5      # Steering_Data_FD1, 10Hz, but send twice as fast

  CURVATURE_MAX = 0.02  # Max curvature for steering command, m^-1
  STEER_DRIVER_ALLOWANCE = 1.0  # Driver intervention threshold, Nm

  # Curvature rate limits
  # The curvature signal is limited to 0.003 to 0.009 m^-1/sec by the EPS depending on speed and direction
  # Limit to ~2 m/s^3 up, ~3 m/s^3 down at 75 mph
  # Worst case, the low speed limits will allow 4.3 m/s^3 up, 4.9 m/s^3 down at 75 mph
  ANGLE_RATE_LIMIT_UP = AngleRateLimit(speed_bp=[5, 25], angle_v=[0.0002, 0.0001])
  ANGLE_RATE_LIMIT_DOWN = AngleRateLimit(speed_bp=[5, 25], angle_v=[0.000225, 0.00015])
  CURVATURE_ERROR = 0.002  # ~6 degrees at 10 m/s, ~10 degrees at 35 m/s

  ACCEL_MAX = 2.0               # m/s^2 max acceleration
  ACCEL_MIN = -3.5              # m/s^2 max deceleration
  MIN_GAS = -0.5
  INACTIVE_GAS = -5.0

  def __init__(self, CP):
    pass


class FordFlags(IntFlag):
  # Static flags
  CANFD = 1


class RADAR:
  DELPHI_ESR = 'ford_fusion_2018_adas'
  DELPHI_MRR = 'FORD_CADS'


class Footnote(Enum):
  FOCUS = CarFootnote(
    "Refers only to the Focus Mk4 (C519) available in Europe/China/Taiwan/Australasia, not the Focus Mk3 (C346) in " +
    "North and South America/Southeast Asia.",
    Column.MODEL,
  )


@dataclass
class FordCarInfo(CarInfo):
  package: str = "Co-Pilot360 Assist+"

  def init_make(self, CP: car.CarParams):
    harness = CarHarness.ford_q4 if CP.flags & FordFlags.CANFD else CarHarness.ford_q3
    if CP.carFingerprint in (CAR.BRONCO_SPORT_MK1, CAR.MAVERICK_MK1, CAR.F_150_MK14, CAR.F_150_LIGHTNING_MK1):
      self.car_parts = CarParts([Device.threex_angled_mount, harness])
    else:
      self.car_parts = CarParts([Device.threex, harness])


<<<<<<< HEAD
CAR_INFO: Dict[str, Union[CarInfo, List[CarInfo]]] = {
  CAR.BRONCO_SPORT_MK1: FordCarInfo("Ford Bronco Sport 2021-22"),
  CAR.ESCAPE_MK4: [
    FordCarInfo("Ford Escape 2020-22"),
    FordCarInfo("Ford Kuga 2020-22", "Adaptive Cruise Control with Lane Centering"),
  ],
  CAR.EXPLORER_MK6: [
    FordCarInfo("Ford Explorer 2020-23"),
    FordCarInfo("Lincoln Aviator 2020-21", "Co-Pilot360 Plus"),
  ],
  CAR.F_150_MK14: FordCarInfo("Ford F-150 2022-23", "Co-Pilot360 Active 2.0"),
  CAR.F_150_LIGHTNING_MK1: FordCarInfo("Ford F-150 Lightning 2021-23", "Co-Pilot360 Active 2.0"),
  CAR.MUSTANG_MACH_E_MK1: FordCarInfo("Ford Mustang Mach-E 2021-23", "Co-Pilot360 Active 2.0"),
  CAR.FOCUS_MK4: FordCarInfo("Ford Focus 2018", "Adaptive Cruise Control with Lane Centering", footnotes=[Footnote.FOCUS]),
  CAR.MAVERICK_MK1: [
    FordCarInfo("Ford Maverick 2022", "LARIAT Luxury"),
    FordCarInfo("Ford Maverick 2023", "Co-Pilot360 Assist"),
  ],
}
=======
@dataclass
class FordPlatformConfig(PlatformConfig):
  dbc_dict: DbcDict = field(default_factory=lambda: dbc_dict('ford_lincoln_base_pt', RADAR.DELPHI_MRR))


@dataclass
class FordCANFDPlatformConfig(FordPlatformConfig):
  dbc_dict: DbcDict = field(default_factory=lambda: dbc_dict('ford_lincoln_base_pt', None))

  def init(self):
    super().init()
    self.flags |= FordFlags.CANFD


class CAR(Platforms):
  BRONCO_SPORT_MK1 = FordPlatformConfig(
    "FORD BRONCO SPORT 1ST GEN",
    FordCarInfo("Ford Bronco Sport 2021-23"),
    CarSpecs(mass=1625, wheelbase=2.67, steerRatio=17.7),
  )
  ESCAPE_MK4 = FordPlatformConfig(
    "FORD ESCAPE 4TH GEN",
    [
      FordCarInfo("Ford Escape 2020-22"),
      FordCarInfo("Ford Escape Hybrid 2020-22"),
      FordCarInfo("Ford Escape Plug-in Hybrid 2020-22"),
      FordCarInfo("Ford Kuga 2020-22", "Adaptive Cruise Control with Lane Centering"),
      FordCarInfo("Ford Kuga Hybrid 2020-22", "Adaptive Cruise Control with Lane Centering"),
      FordCarInfo("Ford Kuga Plug-in Hybrid 2020-22", "Adaptive Cruise Control with Lane Centering"),
    ],
    CarSpecs(mass=1750, wheelbase=2.71, steerRatio=16.7),
  )
  EXPLORER_MK6 = FordPlatformConfig(
    "FORD EXPLORER 6TH GEN",
    [
      FordCarInfo("Ford Explorer 2020-23"),
      FordCarInfo("Ford Explorer Hybrid 2020-23"),  # Limited and Platinum only
      FordCarInfo("Lincoln Aviator 2020-23", "Co-Pilot360 Plus"),
      FordCarInfo("Lincoln Aviator Plug-in Hybrid 2020-23", "Co-Pilot360 Plus"),  # Grand Touring only
    ],
    CarSpecs(mass=2050, wheelbase=3.025, steerRatio=16.8),
  )
  F_150_MK14 = FordCANFDPlatformConfig(
    "FORD F-150 14TH GEN",
    [
      FordCarInfo("Ford F-150 2023", "Co-Pilot360 Active 2.0"),
      FordCarInfo("Ford F-150 Hybrid 2023", "Co-Pilot360 Active 2.0"),
    ],
    CarSpecs(mass=2000, wheelbase=3.69, steerRatio=17.0),
  )
  F_150_LIGHTNING_MK1 = FordCANFDPlatformConfig(
    "FORD F-150 LIGHTNING 1ST GEN",
    FordCarInfo("Ford F-150 Lightning 2021-23", "Co-Pilot360 Active 2.0"),
    CarSpecs(mass=2948, wheelbase=3.70, steerRatio=16.9),
  )
  FOCUS_MK4 = FordPlatformConfig(
    "FORD FOCUS 4TH GEN",
    [
      FordCarInfo("Ford Focus 2018", "Adaptive Cruise Control with Lane Centering", footnotes=[Footnote.FOCUS]),
      FordCarInfo("Ford Focus Hybrid 2018", "Adaptive Cruise Control with Lane Centering", footnotes=[Footnote.FOCUS]),  # mHEV only
    ],
    CarSpecs(mass=1350, wheelbase=2.7, steerRatio=15.0),
  )
  MAVERICK_MK1 = FordPlatformConfig(
    "FORD MAVERICK 1ST GEN",
    [
      FordCarInfo("Ford Maverick 2022", "LARIAT Luxury"),
      FordCarInfo("Ford Maverick Hybrid 2022", "LARIAT Luxury"),
      FordCarInfo("Ford Maverick 2023-24", "Co-Pilot360 Assist"),
      FordCarInfo("Ford Maverick Hybrid 2023-24", "Co-Pilot360 Assist"),
    ],
    CarSpecs(mass=1650, wheelbase=3.076, steerRatio=17.0),
  )
  MUSTANG_MACH_E_MK1 = FordCANFDPlatformConfig(
    "FORD MUSTANG MACH-E 1ST GEN",
    FordCarInfo("Ford Mustang Mach-E 2021-23", "Co-Pilot360 Active 2.0"),
    CarSpecs(mass=2200, wheelbase=2.984, steerRatio=17.0),  # TODO: check steer ratio
  )


DATA_IDENTIFIER_FORD_ASBUILT = 0xDE00

ASBUILT_BLOCKS: list[tuple[int, list]] = [
  (1, [Ecu.debug, Ecu.fwdCamera, Ecu.eps]),
  (2, [Ecu.abs, Ecu.debug, Ecu.eps]),
  (3, [Ecu.abs, Ecu.debug, Ecu.eps]),
  (4, [Ecu.debug, Ecu.fwdCamera]),
  (5, [Ecu.debug]),
  (6, [Ecu.debug]),
  (7, [Ecu.debug]),
  (8, [Ecu.debug]),
  (9, [Ecu.debug]),
  (16, [Ecu.debug, Ecu.fwdCamera]),
  (18, [Ecu.fwdCamera]),
  (20, [Ecu.fwdCamera]),
  (21, [Ecu.fwdCamera]),
]


def ford_asbuilt_block_request(block_id: int):
  return bytes([uds.SERVICE_TYPE.READ_DATA_BY_IDENTIFIER]) + p16(DATA_IDENTIFIER_FORD_ASBUILT + block_id - 1)


def ford_asbuilt_block_response(block_id: int):
  return bytes([uds.SERVICE_TYPE.READ_DATA_BY_IDENTIFIER + 0x40]) + p16(DATA_IDENTIFIER_FORD_ASBUILT + block_id - 1)

>>>>>>> 9ab73549

FW_QUERY_CONFIG = FwQueryConfig(
  requests=[
    # CAN and CAN FD queries are combined.
    # FIXME: For CAN FD, ECUs respond with frames larger than 8 bytes on the powertrain bus
    Request(
      [StdQueries.TESTER_PRESENT_REQUEST, StdQueries.MANUFACTURER_SOFTWARE_VERSION_REQUEST],
      [StdQueries.TESTER_PRESENT_RESPONSE, StdQueries.MANUFACTURER_SOFTWARE_VERSION_RESPONSE],
      whitelist_ecus=[Ecu.abs, Ecu.debug, Ecu.engine, Ecu.eps, Ecu.fwdCamera, Ecu.fwdRadar, Ecu.shiftByWire],
      logging=True,
    ),
    Request(
      [StdQueries.TESTER_PRESENT_REQUEST, StdQueries.MANUFACTURER_SOFTWARE_VERSION_REQUEST],
      [StdQueries.TESTER_PRESENT_RESPONSE, StdQueries.MANUFACTURER_SOFTWARE_VERSION_RESPONSE],
      whitelist_ecus=[Ecu.abs, Ecu.debug, Ecu.engine, Ecu.eps, Ecu.fwdCamera, Ecu.fwdRadar, Ecu.shiftByWire],
      bus=0,
      auxiliary=True,
    ),
    *[Request(
      [StdQueries.TESTER_PRESENT_REQUEST, ford_asbuilt_block_request(block_id)],
      [StdQueries.TESTER_PRESENT_RESPONSE, ford_asbuilt_block_response(block_id)],
      whitelist_ecus=ecus,
      bus=0,
      logging=True,
    ) for block_id, ecus in ASBUILT_BLOCKS],
  ],
  extra_ecus=[
    (Ecu.engine, 0x7e0, None),        # Powertrain Control Module
                                      # Note: We are unlikely to get a response from behind the gateway
    (Ecu.shiftByWire, 0x732, None),   # Gear Shift Module
    (Ecu.debug, 0x7d0, None),         # Accessory Protocol Interface Module
  ],
)

DBC = CAR.create_dbc_map()<|MERGE_RESOLUTION|>--- conflicted
+++ resolved
@@ -69,27 +69,6 @@
       self.car_parts = CarParts([Device.threex, harness])
 
 
-<<<<<<< HEAD
-CAR_INFO: Dict[str, Union[CarInfo, List[CarInfo]]] = {
-  CAR.BRONCO_SPORT_MK1: FordCarInfo("Ford Bronco Sport 2021-22"),
-  CAR.ESCAPE_MK4: [
-    FordCarInfo("Ford Escape 2020-22"),
-    FordCarInfo("Ford Kuga 2020-22", "Adaptive Cruise Control with Lane Centering"),
-  ],
-  CAR.EXPLORER_MK6: [
-    FordCarInfo("Ford Explorer 2020-23"),
-    FordCarInfo("Lincoln Aviator 2020-21", "Co-Pilot360 Plus"),
-  ],
-  CAR.F_150_MK14: FordCarInfo("Ford F-150 2022-23", "Co-Pilot360 Active 2.0"),
-  CAR.F_150_LIGHTNING_MK1: FordCarInfo("Ford F-150 Lightning 2021-23", "Co-Pilot360 Active 2.0"),
-  CAR.MUSTANG_MACH_E_MK1: FordCarInfo("Ford Mustang Mach-E 2021-23", "Co-Pilot360 Active 2.0"),
-  CAR.FOCUS_MK4: FordCarInfo("Ford Focus 2018", "Adaptive Cruise Control with Lane Centering", footnotes=[Footnote.FOCUS]),
-  CAR.MAVERICK_MK1: [
-    FordCarInfo("Ford Maverick 2022", "LARIAT Luxury"),
-    FordCarInfo("Ford Maverick 2023", "Co-Pilot360 Assist"),
-  ],
-}
-=======
 @dataclass
 class FordPlatformConfig(PlatformConfig):
   dbc_dict: DbcDict = field(default_factory=lambda: dbc_dict('ford_lincoln_base_pt', RADAR.DELPHI_MRR))
@@ -135,7 +114,7 @@
   F_150_MK14 = FordCANFDPlatformConfig(
     "FORD F-150 14TH GEN",
     [
-      FordCarInfo("Ford F-150 2023", "Co-Pilot360 Active 2.0"),
+      FordCarInfo("Ford F-150 2022-23", "Co-Pilot360 Active 2.0"),
       FordCarInfo("Ford F-150 Hybrid 2023", "Co-Pilot360 Active 2.0"),
     ],
     CarSpecs(mass=2000, wheelbase=3.69, steerRatio=17.0),
@@ -195,8 +174,6 @@
 
 def ford_asbuilt_block_response(block_id: int):
   return bytes([uds.SERVICE_TYPE.READ_DATA_BY_IDENTIFIER + 0x40]) + p16(DATA_IDENTIFIER_FORD_ASBUILT + block_id - 1)
-
->>>>>>> 9ab73549
 
 FW_QUERY_CONFIG = FwQueryConfig(
   requests=[
