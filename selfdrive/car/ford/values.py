--- conflicted
+++ resolved
@@ -1,13 +1,6 @@
-<<<<<<< HEAD
 import re
-from collections import defaultdict
-from dataclasses import dataclass
-from enum import Enum, StrEnum
-from typing import Dict, List, Union
-=======
 from dataclasses import dataclass, field
 from enum import Enum
->>>>>>> edd26acd
 
 from cereal import car
 from openpilot.selfdrive.car import AngleRateLimit, CarSpecs, dbc_dict, DbcDict, PlatformConfig, Platforms
@@ -241,13 +234,9 @@
     (Ecu.engine, 0x7e0, None),
     (Ecu.shiftByWire, 0x732, None),
   ],
-<<<<<<< HEAD
   # Custom fuzzy fingerprinting function using platform codes, part numbers and software versions
   match_fw_to_car_fuzzy=match_fw_to_car_fuzzy,
 )
-=======
-)
 
 CAR_INFO = CAR.create_carinfo_map()
-DBC = CAR.create_dbc_map()
->>>>>>> edd26acd
+DBC = CAR.create_dbc_map()