--- conflicted
+++ resolved
@@ -5,12 +5,8 @@
 from selfdrive.car.ford.carstate import CarState
 from selfdrive.car.ford.fordcan import CanBus, create_acc_msg, create_acc_ui_msg, create_button_msg, \
                                        create_lat_ctl_msg, create_lat_ctl2_msg, create_lka_msg, create_lkas_ui_msg
-<<<<<<< HEAD
-from selfdrive.car.ford.values import CANFD_CARS, CarControllerParams
+from selfdrive.car.ford.values import CANFD_CAR, CarControllerParams
 from selfdrive.car.interfaces import CarControllerBase
-=======
-from selfdrive.car.ford.values import CANFD_CAR, CarControllerParams
->>>>>>> a61df2bd
 
 LongCtrlState = car.CarControl.Actuators.LongControlState
 VisualAlert = car.CarControl.HUDControl.VisualAlert
