--- conflicted
+++ resolved
@@ -99,13 +99,9 @@
       can_sends.append(create_lkas_ui_msg(self.packer, main_on, CC.latActive, steer_alert, hud_control, CS.lkas_status_stock_values))
     # send acc ui msg at 5Hz or if ui state changes
     if (self.frame % CarControllerParams.ACC_UI_STEP) == 0 or send_ui:
-<<<<<<< HEAD
-      can_sends.append(create_acc_ui_msg(self.packer, main_on, CC.latActive, fcw_alert, hud_control, CS.acc_tja_status_stock_values))
-=======
-      can_sends.append(create_acc_ui_msg(self.packer, self.CP, main_on, CC.latActive,
+      can_sends.append(create_acc_ui_msg(self.packer, self.CP, main_on, CC.latActive, fcw_alert,
                                          CS.out.cruiseState.standstill, hud_control,
                                          CS.acc_tja_status_stock_values))
->>>>>>> a30a0c4b
 
     self.main_on_last = main_on
     self.lkas_enabled_last = CC.latActive
