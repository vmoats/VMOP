from cereal import car
from panda import Panda
from openpilot.common.conversions import Conversions as CV
from openpilot.selfdrive.car import get_safety_config
from openpilot.selfdrive.car.ford.fordcan import CanBus
from openpilot.selfdrive.car.ford.values import CANFD_CAR, CAR, Ecu
from openpilot.selfdrive.car.interfaces import CarInterfaceBase

TransmissionType = car.CarParams.TransmissionType
GearShifter = car.CarState.GearShifter


class CarInterface(CarInterfaceBase):
  @staticmethod
  def _get_params(ret, candidate, fingerprint, car_fw, experimental_long, docs):
    ret.carName = "ford"
<<<<<<< HEAD
    ret.dashcamOnly = candidate in {CAR.F_150_MK14, CAR.MUSTANG_MACH_E_MK1, CAR.F_150_LIGHTNING_MK1}
=======
>>>>>>> 5f518161

    ret.radarUnavailable = True
    ret.steerControlType = car.CarParams.SteerControlType.angle
    ret.steerActuatorDelay = 0.25
    ret.steerLimitTimer = 1.0

    CAN = CanBus(fingerprint=fingerprint)
    cfgs = [get_safety_config(car.CarParams.SafetyModel.ford)]
    if CAN.main >= 4:
      cfgs.insert(0, get_safety_config(car.CarParams.SafetyModel.noOutput))
    ret.safetyConfigs = cfgs

    ret.experimentalLongitudinalAvailable = True
    if experimental_long:
      ret.safetyConfigs[-1].safetyParam |= Panda.FLAG_FORD_LONG_CONTROL
      ret.openpilotLongitudinalControl = True

    if candidate in CANFD_CAR:
      ret.safetyConfigs[-1].safetyParam |= Panda.FLAG_FORD_CANFD

    if candidate == CAR.BRONCO_SPORT_MK1:
      ret.wheelbase = 2.67
      ret.steerRatio = 17.7
      ret.mass = 1625

    elif candidate == CAR.ESCAPE_MK4:
      ret.wheelbase = 2.71
      ret.steerRatio = 16.7
      ret.mass = 1750

    elif candidate == CAR.EXPLORER_MK6:
      ret.wheelbase = 3.025
      ret.steerRatio = 16.8
      ret.mass = 2050

    elif candidate == CAR.F_150_LIGHTNING_MK1:
      ret.wheelbase = 3.69
      ret.steerRatio = 17.0
      ret.mass = 2729

    elif candidate == CAR.MUSTANG_MACH_E_MK1:
      ret.wheelbase = 2.984
      ret.steerRatio = 14.6
      ret.mass = 1959

    elif candidate == CAR.F_150_MK14:
      # required trim only on SuperCrew
      ret.wheelbase = 3.69
      ret.steerRatio = 17.0
      ret.mass = 2728

    elif candidate == CAR.FOCUS_MK4:
      ret.wheelbase = 2.7
      ret.steerRatio = 15.0
      ret.mass = 1350

    elif candidate == CAR.MAVERICK_MK1:
      ret.wheelbase = 3.076
      ret.steerRatio = 17.0
      ret.mass = 1650

    else:
      raise ValueError(f"Unsupported car: {candidate}")

    # Auto Transmission: 0x732 ECU or Gear_Shift_by_Wire_FD1
    found_ecus = [fw.ecu for fw in car_fw]
    if Ecu.shiftByWire in found_ecus or 0x5A in fingerprint[CAN.main] or docs:
      ret.transmissionType = TransmissionType.automatic
    else:
      ret.transmissionType = TransmissionType.manual
      ret.minEnableSpeed = 20.0 * CV.MPH_TO_MS

    # BSM: Side_Detect_L_Stat, Side_Detect_R_Stat
    # TODO: detect bsm in car_fw?
    ret.enableBsm = 0x3A6 in fingerprint[CAN.main] and 0x3A7 in fingerprint[CAN.main]

    # LCA can steer down to zero
    ret.minSteerSpeed = 0.

    ret.autoResumeSng = ret.minEnableSpeed == -1.
    ret.centerToFront = ret.wheelbase * 0.44
    return ret

  def _update(self, c):
    ret = self.CS.update(self.cp, self.cp_cam)

    events = self.create_common_events(ret, extra_gears=[GearShifter.manumatic])
    if not self.CS.vehicle_sensors_valid:
      events.add(car.CarEvent.EventName.vehicleSensorsInvalid)
    if self.CS.hybrid_platform:
      events.add(car.CarEvent.EventName.startupNoControl)

    ret.events = events.to_msg()

    return ret

  def apply(self, c, now_nanos):
    return self.CC.update(c, self.CS, now_nanos)<|MERGE_RESOLUTION|>--- conflicted
+++ resolved
@@ -14,10 +14,7 @@
   @staticmethod
   def _get_params(ret, candidate, fingerprint, car_fw, experimental_long, docs):
     ret.carName = "ford"
-<<<<<<< HEAD
     ret.dashcamOnly = candidate in {CAR.F_150_MK14, CAR.MUSTANG_MACH_E_MK1, CAR.F_150_LIGHTNING_MK1}
-=======
->>>>>>> 5f518161
 
     ret.radarUnavailable = True
     ret.steerControlType = car.CarParams.SteerControlType.angle
