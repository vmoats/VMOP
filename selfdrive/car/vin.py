#!/usr/bin/env python3
import re

import cereal.messaging as messaging
from panda.python.uds import get_rx_addr_for_tx_addr, FUNCTIONAL_ADDRS
from openpilot.selfdrive.car.isotp_parallel_query import IsoTpParallelQuery
from openpilot.selfdrive.car.fw_query_definitions import STANDARD_VIN_ADDRS, StdQueries
from openpilot.common.swaglog import cloudlog

VIN_UNKNOWN = "0" * 17
VIN_RE = "[A-HJ-NPR-Z0-9]{17}"


def is_valid_vin(vin: str):
  return re.fullmatch(VIN_RE, vin) is not None


<<<<<<< HEAD
def get_vin(logcan, sendcan, timeout=0.1, retry=3, debug=False):
=======
def get_vin(logcan, sendcan, buses, timeout=0.1, retry=3, debug=False):
>>>>>>> 3a0033e8
  for i in range(retry):
    for bus in (0, 1):
      for request, response, valid_buses, vin_addrs, functional_addrs, rx_offset in (
        (StdQueries.UDS_VIN_REQUEST, StdQueries.UDS_VIN_RESPONSE, (0, 1), STANDARD_VIN_ADDRS, FUNCTIONAL_ADDRS, 0x8),
        (StdQueries.OBD_VIN_REQUEST, StdQueries.OBD_VIN_RESPONSE, (0, 1), STANDARD_VIN_ADDRS, FUNCTIONAL_ADDRS, 0x8),
        (StdQueries.GM_VIN_REQUEST, StdQueries.GM_VIN_RESPONSE, (0,), [0x24b], None, 0x400),  # Bolt fwdCamera
      ):
        if bus not in valid_buses:
          continue
        # print(request, response, bus, vin_addrs, functional_addrs, rx_offset)
        # continue
        try:
<<<<<<< HEAD
          query = IsoTpParallelQuery(sendcan, logcan, bus, vin_addrs, [request, ], [response, ], response_offset=rx_offset,
                                     functional_addrs=functional_addrs, debug=debug)
          results = query.get_data(timeout)

          for addr in vin_addrs:
=======
          query = IsoTpParallelQuery(sendcan, logcan, bus, STANDARD_VIN_ADDRS, [request, ], [response, ], functional_addrs=FUNCTIONAL_ADDRS, debug=debug)
          results = query.get_data(timeout)

          for addr in STANDARD_VIN_ADDRS:
>>>>>>> 3a0033e8
            vin = results.get((addr, None))
            if vin is not None:
              # Ford pads with null bytes
              if len(vin) == 24:
                vin = re.sub(b'\x00*$', b'', vin)

              # Honda Bosch response starts with a length, trim to correct length
              if vin.startswith(b'\x11'):
                vin = vin[1:18]

              cloudlog.warning(f"got vin with {request=}")
              return get_rx_addr_for_tx_addr(addr), bus, vin.decode()
        except Exception:
          cloudlog.exception("VIN query exception")

    cloudlog.error(f"vin query retry ({i+1}) ...")

  return -1, -1, VIN_UNKNOWN


if __name__ == "__main__":
  import argparse
  import time

  parser = argparse.ArgumentParser(description='Get VIN of the car')
  parser.add_argument('--debug', action='store_true')
  parser.add_argument('--timeout', type=float, default=0.1)
  parser.add_argument('--retry', type=int, default=5)
  args = parser.parse_args()

  sendcan = messaging.pub_sock('sendcan')
  logcan = messaging.sub_sock('can')
  time.sleep(1)

  vin_rx_addr, vin_rx_bus, vin = get_vin(logcan, sendcan, args.timeout, args.retry, debug=args.debug)
  print(f'RX: {hex(vin_rx_addr)}, BUS: {vin_rx_bus}, VIN: {vin}')<|MERGE_RESOLUTION|>--- conflicted
+++ resolved
@@ -15,11 +15,7 @@
   return re.fullmatch(VIN_RE, vin) is not None
 
 
-<<<<<<< HEAD
 def get_vin(logcan, sendcan, timeout=0.1, retry=3, debug=False):
-=======
-def get_vin(logcan, sendcan, buses, timeout=0.1, retry=3, debug=False):
->>>>>>> 3a0033e8
   for i in range(retry):
     for bus in (0, 1):
       for request, response, valid_buses, vin_addrs, functional_addrs, rx_offset in (
@@ -32,18 +28,11 @@
         # print(request, response, bus, vin_addrs, functional_addrs, rx_offset)
         # continue
         try:
-<<<<<<< HEAD
           query = IsoTpParallelQuery(sendcan, logcan, bus, vin_addrs, [request, ], [response, ], response_offset=rx_offset,
                                      functional_addrs=functional_addrs, debug=debug)
           results = query.get_data(timeout)
 
           for addr in vin_addrs:
-=======
-          query = IsoTpParallelQuery(sendcan, logcan, bus, STANDARD_VIN_ADDRS, [request, ], [response, ], functional_addrs=FUNCTIONAL_ADDRS, debug=debug)
-          results = query.get_data(timeout)
-
-          for addr in STANDARD_VIN_ADDRS:
->>>>>>> 3a0033e8
             vin = results.get((addr, None))
             if vin is not None:
               # Ford pads with null bytes
