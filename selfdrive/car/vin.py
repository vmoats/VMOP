#!/usr/bin/env python3
import struct
import traceback

import cereal.messaging as messaging
import panda.python.uds as uds
from selfdrive.car.isotp_parallel_query import IsoTpParallelQuery
from system.swaglog import cloudlog

OBD_VIN_REQUEST = b'\x09\x02'
OBD_VIN_RESPONSE = b'\x49\x02\x01'

UDS_VIN_REQUEST = bytes([uds.SERVICE_TYPE.READ_DATA_BY_IDENTIFIER]) + struct.pack("!H", uds.DATA_IDENTIFIER_TYPE.VIN)
UDS_VIN_RESPONSE = bytes([uds.SERVICE_TYPE.READ_DATA_BY_IDENTIFIER + 0x40]) + struct.pack("!H", uds.DATA_IDENTIFIER_TYPE.VIN)

VIN_UNKNOWN = "0" * 17


def get_vin(logcan, sendcan, bus, timeout=0.1, retry=5, debug=False):
  addrs = [0x7e0, 0x7e2, 0x18da10f1]  # engine, VMCU, 29-bit engine
  for i in range(retry):
    for request, response in ((UDS_VIN_REQUEST, UDS_VIN_RESPONSE), (OBD_VIN_REQUEST, OBD_VIN_RESPONSE)):
      try:
<<<<<<< HEAD
        query = IsoTpParallelQuery(sendcan, logcan, bus, addrs, [request, ], [response, ], debug=debug)
        for addr, vin in query.get_data(timeout).items():
=======
        query = IsoTpParallelQuery(sendcan, logcan, bus, FUNCTIONAL_ADDRS, [request, ], [response, ], functional_addr=True, debug=debug)
        for (addr, rx_addr), vin in query.get_data(timeout).items():
>>>>>>> 93cd0285

          # Honda Bosch response starts with a length, trim to correct length
          if vin.startswith(b'\x11'):
            vin = vin[1:18]

          return addr[0], rx_addr, vin.decode()
        print(f"vin query retry ({i+1}) ...")
      except Exception:
        cloudlog.warning(f"VIN query exception: {traceback.format_exc()}")

  return 0, 0, VIN_UNKNOWN


if __name__ == "__main__":
  import time
  sendcan = messaging.pub_sock('sendcan')
  logcan = messaging.sub_sock('can')
  time.sleep(1)
  addr, vin_rx_addr, vin = get_vin(logcan, sendcan, 1, debug=False)
  print(f'TX: {hex(addr)}, RX: {hex(vin_rx_addr)}, VIN: {vin}')<|MERGE_RESOLUTION|>--- conflicted
+++ resolved
@@ -21,13 +21,8 @@
   for i in range(retry):
     for request, response in ((UDS_VIN_REQUEST, UDS_VIN_RESPONSE), (OBD_VIN_REQUEST, OBD_VIN_RESPONSE)):
       try:
-<<<<<<< HEAD
         query = IsoTpParallelQuery(sendcan, logcan, bus, addrs, [request, ], [response, ], debug=debug)
-        for addr, vin in query.get_data(timeout).items():
-=======
-        query = IsoTpParallelQuery(sendcan, logcan, bus, FUNCTIONAL_ADDRS, [request, ], [response, ], functional_addr=True, debug=debug)
         for (addr, rx_addr), vin in query.get_data(timeout).items():
->>>>>>> 93cd0285
 
           # Honda Bosch response starts with a length, trim to correct length
           if vin.startswith(b'\x11'):
