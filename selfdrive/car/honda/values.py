--- conflicted
+++ resolved
@@ -121,7 +121,6 @@
   CAR.CRV: HondaCarInfo("Honda CR-V 2015-16", "Touring", harness=Harness.nidec),
   CAR.CRV_5G: HondaCarInfo("Honda CR-V 2017-21", harness=Harness.bosch),
   # CAR.CRV_EU: HondaCarInfo("Honda CR-V EU", "Touring"),  # Euro version of CRV Touring
-<<<<<<< HEAD
   CAR.CRV_HYBRID: HondaCarInfo("Honda CR-V Hybrid 2017-19", harness=Harness.bosch),
   CAR.FIT: HondaCarInfo("Honda Fit 2018-19", harness=Harness.nidec),
   CAR.FREED: HondaCarInfo("Honda Freed 2020", min_steer_speed=12. * CV.MPH_TO_MS, harness=Harness.nidec),
@@ -131,23 +130,9 @@
   CAR.ACURA_RDX_3G: HondaCarInfo("Acura RDX 2019-21", "All", min_steer_speed=3. * CV.MPH_TO_MS, harness=Harness.bosch),
   CAR.PILOT: HondaCarInfo("Honda Pilot 2016-21", harness=Harness.nidec),
   CAR.PASSPORT: HondaCarInfo("Honda Passport 2019-21", "All", harness=Harness.nidec),
-  CAR.RIDGELINE: HondaCarInfo("Honda Ridgeline 2017-21", harness=Harness.nidec),
+  CAR.RIDGELINE: HondaCarInfo("Honda Ridgeline 2017-22", harness=Harness.nidec),
   CAR.INSIGHT: HondaCarInfo("Honda Insight 2019-21", "All", min_steer_speed=3. * CV.MPH_TO_MS, harness=Harness.bosch),
   CAR.HONDA_E: HondaCarInfo("Honda e 2020", "All", min_steer_speed=3. * CV.MPH_TO_MS, harness=Harness.bosch),
-=======
-  CAR.CRV_HYBRID: HondaCarInfo("Honda CR-V Hybrid 2017-19"),
-  CAR.FIT: HondaCarInfo("Honda Fit 2018-19"),
-  CAR.FREED: HondaCarInfo("Honda Freed 2020"),
-  CAR.HRV: HondaCarInfo("Honda HR-V 2019-20"),
-  CAR.ODYSSEY: HondaCarInfo("Honda Odyssey 2018-20", min_steer_speed=0.),
-  CAR.ACURA_RDX: HondaCarInfo("Acura RDX 2016-18", "AcuraWatch Plus"),
-  CAR.ACURA_RDX_3G: HondaCarInfo("Acura RDX 2019-21", "All", min_steer_speed=3. * CV.MPH_TO_MS),
-  CAR.PILOT: HondaCarInfo("Honda Pilot 2016-21"),
-  CAR.PASSPORT: HondaCarInfo("Honda Passport 2019-21", "All"),
-  CAR.RIDGELINE: HondaCarInfo("Honda Ridgeline 2017-22"),
-  CAR.INSIGHT: HondaCarInfo("Honda Insight 2019-21", "All", min_steer_speed=3. * CV.MPH_TO_MS),
-  CAR.HONDA_E: HondaCarInfo("Honda e 2020", "All", min_steer_speed=3. * CV.MPH_TO_MS),
->>>>>>> f9af3ddf
 }
 
 
