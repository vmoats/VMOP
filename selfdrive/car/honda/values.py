from cereal import car
from selfdrive.car import dbc_dict

Ecu = car.CarParams.Ecu
VisualAlert = car.CarControl.HUDControl.VisualAlert


class CarControllerParams():
  # Allow small margin below -3.5 m/s^2 from ISO 15622:2018 since we
  # perform the closed loop control, and might need some
  # to apply some more braking if we're on a downhill slope.
  # Our controller should still keep the 2 second average above
  # -3.5 m/s^2 as per planner limits
  NIDEC_ACCEL_MIN = -4.0  # m/s^2
  NIDEC_ACCEL_MAX = 1.6  # m/s^2, lower than 2.0 m/s^2 for tuning reasons

  NIDEC_ACCEL_LOOKUP_BP = [-1., 0., .6]
  NIDEC_ACCEL_LOOKUP_V = [-4.8, 0., 2.0]

  NIDEC_MAX_ACCEL_V = [0.5, 2.4, 1.4, 0.6]
  NIDEC_MAX_ACCEL_BP = [0.0, 4.0, 10., 20.]

  NIDEC_BRAKE_MAX = 1024 // 4

  BOSCH_ACCEL_MIN = -3.5  # m/s^2
  BOSCH_ACCEL_MAX = 2.0  # m/s^2

  BOSCH_GAS_LOOKUP_BP = [-0.2, 2.0]  # 2m/s^2
  BOSCH_GAS_LOOKUP_V = [0, 1600]

  def __init__(self, CP):
    self.STEER_MAX = CP.lateralParams.torqueBP[-1]
    # mirror of list (assuming first item is zero) for interp of signed request values
    assert(CP.lateralParams.torqueBP[0] == 0)
    assert(CP.lateralParams.torqueBP[0] == 0)
    self.STEER_LOOKUP_BP = [v * -1 for v in CP.lateralParams.torqueBP][1:][::-1] + list(CP.lateralParams.torqueBP)
    self.STEER_LOOKUP_V = [v * -1 for v in CP.lateralParams.torqueV][1:][::-1] + list(CP.lateralParams.torqueV)


# Car button codes
class CruiseButtons:
  RES_ACCEL = 4
  DECEL_SET = 3
  CANCEL = 2
  MAIN = 1

# See dbc files for info on values
VISUAL_HUD = {
  VisualAlert.none: 0,
  VisualAlert.fcw: 1,
  VisualAlert.steerRequired: 1,
  VisualAlert.ldw: 1,
  VisualAlert.brakePressed: 10,
  VisualAlert.wrongGear: 6,
  VisualAlert.seatbeltUnbuckled: 5,
  VisualAlert.speedTooHigh: 8
}

class CAR:
  ACCORD = "HONDA ACCORD 2018"
  ACCORDH = "HONDA ACCORD HYBRID 2018"
  ACCORD_2021 = "HONDA ACCORD 2021"
  ACCORDH_2021 = "HONDA ACCORD HYBRID 2021"
  CIVIC = "HONDA CIVIC 2016"
  CIVIC_BOSCH = "HONDA CIVIC (BOSCH) 2019"
  CIVIC_BOSCH_DIESEL = "HONDA CIVIC SEDAN 1.6 DIESEL 2019"
  ACURA_ILX = "ACURA ILX 2016"
  CRV = "HONDA CR-V 2016"
  CRV_5G = "HONDA CR-V 2017"
  CRV_EU = "HONDA CR-V EU 2016"
  CRV_HYBRID = "HONDA CR-V HYBRID 2019"
  FIT = "HONDA FIT 2018"
  FREED = "HONDA FREED 2020"
  HRV = "HONDA HRV 2019"
  ODYSSEY = "HONDA ODYSSEY 2018"
  ODYSSEY_CHN = "HONDA ODYSSEY CHN 2019"
  ACURA_RDX = "ACURA RDX 2018"
  ACURA_RDX_3G = "ACURA RDX 2020"
  PILOT = "HONDA PILOT 2017"
  PILOT_2019 = "HONDA PILOT 2019"
  PASSPORT = "HONDA PASSPORT 2021"
  RIDGELINE = "HONDA RIDGELINE 2017"
  INSIGHT = "HONDA INSIGHT 2019"
  HONDA_E = "HONDA E 2020"

FW_VERSIONS = {
  CAR.ACCORD: {
    (Ecu.programmedFuelInjection, 0x18da10f1, None): [
      b'37805-6A0-9520\x00\x00',
      b'37805-6A0-9620\x00\x00',
      b'37805-6A0-9720\x00\x00',
      b'37805-6A0-A540\x00\x00',
      b'37805-6A0-A550\x00\x00',
      b'37805-6A0-A640\x00\x00',
      b'37805-6A0-A650\x00\x00',
      b'37805-6A0-A740\x00\x00',
      b'37805-6A0-A750\x00\x00',
      b'37805-6A0-A840\x00\x00',
      b'37805-6A0-A850\x00\x00',
      b'37805-6A0-AG30\x00\x00',
      b'37805-6A0-C540\x00\x00',
      b'37805-6A1-H650\x00\x00',
      b'37805-6B2-A550\x00\x00',
      b'37805-6B2-A560\x00\x00',
      b'37805-6B2-A650\x00\x00',
      b'37805-6B2-A660\x00\x00',
      b'37805-6B2-A720\x00\x00',
      b'37805-6B2-A810\x00\x00',
      b'37805-6B2-A820\x00\x00',
      b'37805-6B2-A920\x00\x00',
      b'37805-6B2-M520\x00\x00',
      b'37805-6B2-Y810\x00\x00',
      b'37805-6M4-B730\x00\x00',
    ],
    (Ecu.shiftByWire, 0x18da0bf1, None): [
      b'54008-TVC-A910\x00\x00',
    ],
    (Ecu.transmission, 0x18da1ef1, None): [
      b'28101-6A7-A220\x00\x00',
      b'28101-6A7-A230\x00\x00',
      b'28101-6A7-A320\x00\x00',
      b'28101-6A7-A330\x00\x00',
      b'28101-6A7-A410\x00\x00',
      b'28101-6A7-A510\x00\x00',
      b'28101-6A7-A610\x00\x00',
      b'28101-6A9-H140\x00\x00',
      b'28101-6A9-H420\x00\x00',
      b'28102-6B8-A560\x00\x00',
      b'28102-6B8-A570\x00\x00',
      b'28102-6B8-A700\x00\x00',
      b'28102-6B8-A800\x00\x00',
      b'28102-6B8-C560\x00\x00',
      b'28102-6B8-C570\x00\x00',
      b'28102-6B8-M520\x00\x00',
      b'28102-6B8-R700\x00\x00',
    ],
    (Ecu.electricBrakeBooster, 0x18da2bf1, None): [
      b'46114-TVA-A060\x00\x00',
      b'46114-TVA-A080\x00\x00',
      b'46114-TVA-A120\x00\x00',
      b'46114-TVA-A320\x00\x00',
      b'46114-TVA-A050\x00\x00',
      b'46114-TVE-H550\x00\x00',
      b'46114-TVE-H560\x00\x00',
    ],
    (Ecu.vsa, 0x18da28f1, None): [
      b'57114-TVA-B040\x00\x00',
      b'57114-TVA-B050\x00\x00',
      b'57114-TVA-B060\x00\x00',
      b'57114-TVA-B530\x00\x00',
      b'57114-TVA-C040\x00\x00',
      b'57114-TVA-C050\x00\x00',
      b'57114-TVA-C060\x00\x00',
      b'57114-TVA-C530\x00\x00',
      b'57114-TVE-H250\x00\x00',
    ],
    (Ecu.eps, 0x18da30f1, None): [
      b'39990-TBX-H120\x00\x00',
      b'39990-TVA-A140\x00\x00',
      b'39990-TVA-A150\x00\x00',
      b'39990-TVA-A160\x00\x00',
      b'39990-TVA-A340\x00\x00',
      b'39990-TVA-X030\x00\x00',
      b'39990-TVA-X040\x00\x00',
      b'39990-TVA,A150\x00\x00',
      b'39990-TVE-H130\x00\x00',
    ],
    (Ecu.unknown, 0x18da3af1, None): [
      b'39390-TVA-A020\x00\x00',
    ],
    (Ecu.srs, 0x18da53f1, None): [
      b'77959-TBX-H230\x00\x00',
      b'77959-TVA-A460\x00\x00',
      b'77959-TVA-F330\x00\x00',
      b'77959-TVA-H230\x00\x00',
      b'77959-TVA-L420\x00\x00',
      b'77959-TVA-X330\x00\x00',
    ],
    (Ecu.combinationMeter, 0x18da60f1, None): [
      b'78109-TBX-H310\x00\x00',
      b'78109-TVA-A010\x00\x00',
      b'78109-TVA-A020\x00\x00',
      b'78109-TVA-A030\x00\x00',
      b'78109-TVA-A110\x00\x00',
      b'78109-TVA-A120\x00\x00',
      b'78109-TVA-A210\x00\x00',
      b'78109-TVA-A220\x00\x00',
      b'78109-TVA-A310\x00\x00',
      b'78109-TVA-C010\x00\x00',
      b'78109-TVA-L010\x00\x00',
      b'78109-TVA-L210\x00\x00',
      b'78109-TVC-A010\x00\x00',
      b'78109-TVC-A020\x00\x00',
      b'78109-TVC-A030\x00\x00',
      b'78109-TVC-A110\x00\x00',
      b'78109-TVC-A130\x00\x00',
      b'78109-TVC-A210\x00\x00',
      b'78109-TVC-A220\x00\x00',
      b'78109-TVC-C010\x00\x00',
      b'78109-TVC-C110\x00\x00',
      b'78109-TVC-L010\x00\x00',
      b'78109-TVC-L210\x00\x00',
      b'78109-TVC-M510\x00\x00',
      b'78109-TVC-YF10\x00\x00',
      b'78109-TVE-H610\x00\x00',
      b'78109-TWA-A210\x00\x00',
    ],
    (Ecu.hud, 0x18da61f1, None): [
      b'78209-TVA-A010\x00\x00',
    ],
    (Ecu.fwdRadar, 0x18dab0f1, None): [
      b'36802-TBX-H140\x00\x00',
      b'36802-TVA-A150\x00\x00',
      b'36802-TVA-A160\x00\x00',
      b'36802-TVA-A170\x00\x00',
      b'36802-TVA-A330\x00\x00',
      b'36802-TVC-A330\x00\x00',
      b'36802-TVE-H070\x00\x00',
      b'36802-TWA-A070\x00\x00',
      b'36802-TWA-A080\x00\x00',
    ],
    (Ecu.fwdCamera, 0x18dab5f1, None): [
      b'36161-TBX-H130\x00\x00',
      b'36161-TVA-A060\x00\x00',
      b'36161-TVA-A330\x00\x00',
      b'36161-TVC-A330\x00\x00',
      b'36161-TVE-H050\x00\x00',
      b'36161-TWA-A070\x00\x00',
    ],
    (Ecu.gateway, 0x18daeff1, None): [
      b'38897-TVA-A010\x00\x00',
      b'38897-TVA-A020\x00\x00',
      b'38897-TVA-A230\x00\x00',
      b'38897-TVA-A240\x00\x00',
    ],
  },
  CAR.ACCORDH: {
    (Ecu.gateway, 0x18daeff1, None): [
      b'38897-TWA-A120\x00\x00',
      b'38897-TWD-J020\x00\x00',
    ],
    (Ecu.vsa, 0x18da28f1, None): [
      b'57114-TWA-A040\x00\x00',
      b'57114-TWA-A050\x00\x00',
      b'57114-TWA-A530\x00\x00',
      b'57114-TWA-B520\x00\x00',
    ],
    (Ecu.srs, 0x18da53f1, None): [
      b'77959-TWA-A440\x00\x00',
      b'77959-TWA-L420\x00\x00',
    ],
    (Ecu.combinationMeter, 0x18da60f1, None): [
      b'78109-TWA-A010\x00\x00',
      b'78109-TWA-A020\x00\x00',
      b'78109-TWA-A030\x00\x00',
      b'78109-TWA-A110\x00\x00',
      b'78109-TWA-A120\x00\x00',
      b'78109-TWA-A210\x00\x00',
      b'78109-TWA-A220\x00\x00',
      b'78109-TWA-A230\x00\x00',
      b'78109-TWA-L010\x00\x00',
      b'78109-TWA-L210\x00\x00',
    ],
    (Ecu.shiftByWire, 0x18da0bf1, None): [
      b'54008-TWA-A910\x00\x00',
    ],
    (Ecu.hud, 0x18da61f1, None): [
      b'78209-TVA-A010\x00\x00',
      b'78209-TVA-A110\x00\x00',
    ],
    (Ecu.fwdCamera, 0x18dab5f1, None): [
      b'36161-TWA-A070\x00\x00',
    ],
    (Ecu.fwdRadar, 0x18dab0f1, None): [
      b'36802-TWA-A080\x00\x00',
      b'36802-TWA-A070\x00\x00',
    ],
    (Ecu.eps, 0x18da30f1, None): [
      b'39990-TVA-A160\x00\x00',
      b'39990-TVA-A150\x00\x00',
      b'39990-TVA-A340\x00\x00',
    ],
  },
  CAR.ACCORD_2021: {
    (Ecu.programmedFuelInjection, 0x18da10f1, None): [
      b'37805-6B2-C520\x00\x00',
    ],
    (Ecu.transmission, 0x18da1ef1, None): [
      b'28102-6B8-A700\x00\x00',
    ],
    (Ecu.electricBrakeBooster, 0x18da2bf1, None): [
      b'46114-TVA-A320\x00\x00',
    ],
    (Ecu.gateway, 0x18daeff1, None): [
      b'38897-TVA-A020\x00\x00',
    ],
    (Ecu.vsa, 0x18da28f1, None): [
      b'57114-TVA-E520\x00\x00',
    ],
    (Ecu.srs, 0x18da53f1, None): [
      b'77959-TVA-L420\x00\x00',
    ],
    (Ecu.combinationMeter, 0x18da60f1, None): [
      b'78109-TVC-A230\x00\x00',
    ],
    (Ecu.hud, 0x18da61f1, None): [
      b'78209-TVA-A110\x00\x00',
    ],
    (Ecu.shiftByWire, 0x18da0bf1, None): [
      b'54008-TVC-A910\x00\x00',
    ],
    (Ecu.fwdCamera, 0x18dab5f1, None): [
      b'36161-TVC-A330\x00\x00',
    ],
    (Ecu.fwdRadar, 0x18dab0f1, None): [
      b'36802-TVC-A330\x00\x00',
    ],
    (Ecu.eps, 0x18da30f1, None): [
      b'39990-TVA-A340\x00\x00',
    ],
    (Ecu.unknown, 0x18da3af1, None): [
      b'39390-TVA-A120\x00\x00',
    ],
  },
  CAR.ACCORDH_2021: {
    (Ecu.gateway, 0x18daeff1, None): [
      b'38897-TWD-J020\x00\x00',
    ],
    (Ecu.vsa, 0x18da28f1, None): [
      b'57114-TWA-A530\x00\x00',
      b'57114-TWA-B520\x00\x00',
    ],
    (Ecu.srs, 0x18da53f1, None): [
      b'77959-TWA-L420\x00\x00',
    ],
    (Ecu.combinationMeter, 0x18da60f1, None): [
      b'78109-TWA-A030\x00\x00',
      b'78109-TWA-A230\x00\x00',
    ],
    (Ecu.shiftByWire, 0x18da0bf1, None): [
      b'54008-TWA-A910\x00\x00',
    ],
    (Ecu.fwdCamera, 0x18dab5f1, None): [
      b'36161-TWA-A330\x00\x00',
    ],
    (Ecu.fwdRadar, 0x18dab0f1, None): [
      b'36802-TWA-A330\x00\x00',
    ],
    (Ecu.eps, 0x18da30f1, None): [
      b'39990-TVA-A340\x00\x00',
    ],
    (Ecu.unknown, 0x18da3af1, None): [
      b'39390-TVA-A120\x00\x00',
    ],
  },
  CAR.CIVIC: {
    (Ecu.programmedFuelInjection, 0x18da10f1, None): [
      b'37805-5AA-A640\x00\x00',
      b'37805-5AA-A650\x00\x00',
      b'37805-5AA-A670\x00\x00',
      b'37805-5AA-A680\x00\x00',
      b'37805-5AA-A810\x00\x00',
      b'37805-5AA-C640\x00\x00',
      b'37805-5AA-C680\x00\x00',
      b'37805-5AA-C820\x00\x00',
      b'37805-5AA-L650\x00\x00',
      b'37805-5AA-L660\x00\x00',
      b'37805-5AA-L680\x00\x00',
      b'37805-5AA-L690\x00\x00',
      b'37805-5AA-L810\000\000',
      b'37805-5AG-Q710\x00\x00',
      b'37805-5AJ-A610\x00\x00',
      b'37805-5AJ-A620\x00\x00',
      b'37805-5AJ-L610\x00\x00',
      b'37805-5BA-A310\x00\x00',
      b'37805-5BA-A510\x00\x00',
      b'37805-5BA-A740\x00\x00',
      b'37805-5BA-A760\x00\x00',
      b'37805-5BA-A930\x00\x00',
      b'37805-5BA-A960\x00\x00',
      b'37805-5BA-C860\x00\x00',
      b'37805-5BA-L410\x00\x00',
      b'37805-5BA-L760\x00\x00',
      b'37805-5BA-L930\x00\x00',
      b'37805-5BA-L940\x00\x00',
      b'37805-5BA-L960\x00\x00',
    ],
    (Ecu.transmission, 0x18da1ef1, None): [
      b'28101-5CG-A040\x00\x00',
      b'28101-5CG-A050\x00\x00',
      b'28101-5CG-A070\x00\x00',
      b'28101-5CG-A080\x00\x00',
      b'28101-5CG-A320\x00\x00',
      b'28101-5CG-A810\x00\x00',
      b'28101-5CG-A820\x00\x00',
      b'28101-5DJ-A040\x00\x00',
      b'28101-5DJ-A060\x00\x00',
      b'28101-5DJ-A510\x00\x00',
    ],
    (Ecu.vsa, 0x18da28f1, None): [
      b'57114-TBA-A540\x00\x00',
      b'57114-TBA-A550\x00\x00',
      b'57114-TBA-A560\x00\x00',
      b'57114-TBA-A570\x00\x00',
      b'57114-TEA-Q220\x00\x00',
    ],
    (Ecu.eps, 0x18da30f1, None): [
      b'39990-TBA,A030\x00\x00', # modified firmware
      b'39990-TBA-A030\x00\x00',
      b'39990-TBG-A030\x00\x00',
      b'39990-TEA-T020\x00\x00',
      b'39990-TEG-A010\x00\x00',
    ],
    (Ecu.srs, 0x18da53f1, None): [
      b'77959-TBA-A030\x00\x00',
      b'77959-TBA-A040\x00\x00',
      b'77959-TBG-A030\x00\x00',
      b'77959-TEA-Q820\x00\x00',
    ],
    (Ecu.combinationMeter, 0x18da60f1, None): [
      b'78109-TBA-A510\x00\x00',
      b'78109-TBA-A520\x00\x00',
      b'78109-TBA-A530\x00\x00',
      b'78109-TBA-C520\x00\x00',
      b'78109-TBC-A310\x00\x00',
      b'78109-TBC-A320\x00\x00',
      b'78109-TBC-A510\x00\x00',
      b'78109-TBC-A520\x00\x00',
      b'78109-TBC-A530\x00\x00',
      b'78109-TBC-C510\x00\x00',
      b'78109-TBC-C520\x00\x00',
      b'78109-TBC-C530\x00\x00',
      b'78109-TBH-A510\x00\x00',
      b'78109-TBH-A530\x00\x00',
      b'78109-TED-Q510\x00\x00',
      b'78109-TEG-A310\x00\x00',
    ],
    (Ecu.fwdCamera, 0x18dab0f1, None): [
      b'36161-TBA-A020\x00\x00',
      b'36161-TBA-A030\x00\x00',
      b'36161-TBA-A040\x00\x00',
      b'36161-TBC-A020\x00\x00',
      b'36161-TBC-A030\x00\x00',
      b'36161-TED-Q320\x00\x00',
      b'36161-TEG-A010\x00\x00',
      b'36161-TEG-A020\x00\x00',
    ],
    (Ecu.gateway, 0x18daeff1, None): [
      b'38897-TBA-A010\x00\x00',
      b'38897-TBA-A020\x00\x00',
    ],
  },
  CAR.CIVIC_BOSCH: {
    (Ecu.programmedFuelInjection, 0x18da10f1, None): [
      b'37805-5AA-A940\x00\x00',
      b'37805-5AA-A950\x00\x00',
      b'37805-5AA-L940\x00\x00',
      b'37805-5AA-L950\x00\x00',
      b'37805-5AG-Z910\x00\x00',
      b'37805-5AJ-A750\x00\x00',
      b'37805-5AJ-L750\x00\x00',
      b'37805-5AK-T530\x00\x00',
      b'37805-5AN-A750\x00\x00',
      b'37805-5AN-A830\x00\x00',
      b'37805-5AN-A840\x00\x00',
      b'37805-5AN-A930\x00\x00',
      b'37805-5AN-A940\x00\x00',
      b'37805-5AN-A950\x00\x00',
      b'37805-5AN-AG20\x00\x00',
      b'37805-5AN-AH20\x00\x00',
      b'37805-5AN-AJ30\x00\x00',
      b'37805-5AN-AK20\x00\x00',
      b'37805-5AN-AR20\x00\x00',
      b'37805-5AN-CH20\x00\x00',
      b'37805-5AN-E630\x00\x00',
      b'37805-5AN-E720\x00\x00',
      b'37805-5AN-E820\x00\x00',
      b'37805-5AN-J820\x00\x00',
      b'37805-5AN-L840\x00\x00',
      b'37805-5AN-L930\x00\x00',
      b'37805-5AN-L940\x00\x00',
      b'37805-5AN-LF20\x00\x00',
      b'37805-5AN-LH20\x00\x00',
      b'37805-5AN-LJ20\x00\x00',
      b'37805-5AN-LR20\x00\x00',
      b'37805-5AN-LS20\x00\x00',
      b'37805-5AW-G720\x00\x00',
      b'37805-5AZ-E850\x00\x00',
      b'37805-5AZ-G540\x00\x00',
      b'37805-5AZ-G740\x00\x00',
      b'37805-5AZ-G840\x00\x00',
      b'37805-5BB-A530\x00\x00',
      b'37805-5BB-A540\x00\x00',
      b'37805-5BB-A630\x00\x00',
      b'37805-5BB-A640\x00\x00',
      b'37805-5BB-C540\x00\x00',
      b'37805-5BB-C630\x00\x00',
      b'37805-5BB-C640\x00\x00',
      b'37805-5BB-L540\x00\x00',
      b'37805-5BB-L630\x00\x00',
      b'37805-5BB-L640\x00\x00',
    ],
    (Ecu.transmission, 0x18da1ef1, None): [
      b'28101-5CG-A920\x00\x00',
      b'28101-5CG-AB10\x00\x00',
      b'28101-5CG-C110\x00\x00',
      b'28101-5CG-C220\x00\x00',
      b'28101-5CG-C320\x00\x00',
      b'28101-5CG-G020\x00\x00',
      b'28101-5CG-L020\x00\x00',
      b'28101-5CK-A130\x00\x00',
      b'28101-5CK-A140\x00\x00',
      b'28101-5CK-A150\x00\x00',
      b'28101-5CK-C130\x00\x00',
      b'28101-5CK-C140\x00\x00',
      b'28101-5CK-C150\x00\x00',
      b'28101-5CK-G210\x00\x00',
      b'28101-5CK-J710\x00\x00',
      b'28101-5CK-Q610\x00\x00',
      b'28101-5DJ-A610\x00\x00',
      b'28101-5DJ-A710\x00\x00',
      b'28101-5DV-E330\x00\x00',
      b'28101-5DV-E610\x00\x00',
      b'28101-5DV-E820\x00\x00',
    ],
    (Ecu.vsa, 0x18da28f1, None): [
      b'57114-TBG-A330\x00\x00',
      b'57114-TBG-A340\x00\x00',
      b'57114-TBG-A350\x00\x00',
      b'57114-TGG-A340\x00\x00',
      b'57114-TGG-C320\x00\x00',
      b'57114-TGG-G320\x00\x00',
      b'57114-TGG-L320\x00\x00',
      b'57114-TGG-L330\x00\x00',
      b'57114-TGK-T320\x00\x00',
      b'57114-TGL-G330\x00\x00',
    ],
    (Ecu.eps, 0x18da30f1, None): [
      b'39990-TBA-C020\x00\x00',
      b'39990-TBA-C120\x00\x00',
      b'39990-TEA-T820\x00\x00',
      b'39990-TEZ-T020\x00\x00',
      b'39990-TGG-A020\x00\x00',
      b'39990-TGG-A120\x00\x00',
      b'39990-TGG-J510\x00\x00',
      b'39990-TGL-E130\x00\x00',
      b'39990-TGN-E120\x00\x00',
    ],
    (Ecu.srs, 0x18da53f1, None): [
      b'77959-TBA-A060\x00\x00',
      b'77959-TBG-A050\x00\x00',
      b'77959-TEA-G020\x00\x00',
      b'77959-TGG-A020\x00\x00',
      b'77959-TGG-A030\x00\x00',
      b'77959-TGG-E010\x00\x00',
      b'77959-TGG-G010\x00\x00',
      b'77959-TGG-G110\x00\x00',
      b'77959-TGG-J320\x00\x00',
      b'77959-TGG-Z820\x00\x00',
    ],
    (Ecu.combinationMeter, 0x18da60f1, None): [
      b'78109-TBA-A110\x00\x00',
      b'78109-TBA-A910\x00\x00',
      b'78109-TBA-C340\x00\x00',
      b'78109-TBA-C910\x00\x00',
      b'78109-TBC-A740\x00\x00',
      b'78109-TBG-A110\x00\x00',
      b'78109-TEG-A720\x00\x00',
      b'78109-TFJ-G020\x00\x00',
      b'78109-TGG-9020\x00\x00',
      b'78109-TGG-A210\x00\x00',
      b'78109-TGG-A220\x00\x00',
      b'78109-TGG-A310\x00\x00',
      b'78109-TGG-A320\x00\x00',
      b'78109-TGG-A330\x00\x00',
      b'78109-TGG-A610\x00\x00',
      b'78109-TGG-A620\x00\x00',
      b'78109-TGG-A810\x00\x00',
      b'78109-TGG-A820\x00\x00',
      b'78109-TGG-C220\x00\x00',
      b'78109-TGG-E110\x00\x00',
      b'78109-TGG-G030\x00\x00',
      b'78109-TGG-G230\x00\x00',
      b'78109-TGG-G410\x00\x00',
      b'78109-TGK-Z410\x00\x00',
      b'78109-TGL-G120\x00\x00',
      b'78109-TGL-G130\x00\x00',
      b'78109-TGL-G210\x00\x00',
      b'78109-TGL-G230\x00\x00',
      b'78109-TGL-GM10\x00\x00',
    ],
    (Ecu.fwdRadar, 0x18dab0f1, None): [
      b'36802-TBA-A150\x00\x00',
      b'36802-TBA-A160\x00\x00',
      b'36802-TFJ-G060\x00\x00',
      b'36802-TGG-A050\x00\x00',
      b'36802-TGG-A060\x00\x00',
      b'36802-TGG-A130\x00\x00',
      b'36802-TGG-G040\x00\x00',
      b'36802-TGG-G130\x00\x00',
      b'36802-TGK-Q120\x00\x00',
      b'36802-TGL-G040\x00\x00',
    ],
    (Ecu.fwdCamera, 0x18dab5f1, None): [
      b'36161-TBA-A130\x00\x00',
      b'36161-TBA-A140\x00\x00',
      b'36161-TFJ-G070\x00\x00',
      b'36161-TGG-A060\x00\x00',
      b'36161-TGG-A080\x00\x00',
      b'36161-TGG-A120\x00\x00',
      b'36161-TGG-G050\x00\x00',
      b'36161-TGG-G130\x00\x00',
      b'36161-TGG-G140\x00\x00',
      b'36161-TGK-Q120\x00\x00',
      b'36161-TGL-G050\x00\x00',
      b'36161-TGL-G070\x00\x00',
      b'36161-TGG-G070\x00\x00',
    ],
    (Ecu.gateway, 0x18daeff1, None): [
      b'38897-TBA-A110\x00\x00',
      b'38897-TBA-A020\x00\x00',
    ],
    (Ecu.electricBrakeBooster, 0x18da2bf1, None): [
      b'39494-TGL-G030\x00\x00',
    ],
  },
  CAR.CIVIC_BOSCH_DIESEL: {
    (Ecu.programmedFuelInjection, 0x18da10f1, None): [
      b'37805-59N-G630\x00\x00',
      b'37805-59N-G830\x00\x00',
    ],
    (Ecu.transmission, 0x18da1ef1, None): [
      b'28101-59Y-G220\x00\x00',
      b'28101-59Y-G620\x00\x00',
    ],
    (Ecu.vsa, 0x18da28f1, None): [
      b'57114-TGN-E320\x00\x00',
    ],
    (Ecu.eps, 0x18da30f1, None): [
      b'39990-TFK-G020\x00\x00',
    ],
    (Ecu.srs, 0x18da53f1, None): [
      b'77959-TFK-G210\x00\x00',
      b'77959-TGN-G220\x00\x00',
    ],
    (Ecu.combinationMeter, 0x18da60f1, None): [
      b'78109-TFK-G020\x00\x00',
      b'78109-TGN-G120\x00\x00',
    ],
    (Ecu.fwdRadar, 0x18dab0f1, None): [
      b'36802-TFK-G130\x00\x00',
      b'36802-TGN-G130\x00\x00',
    ],
    (Ecu.shiftByWire, 0x18da0bf1, None): [
      b'54008-TGN-E010\x00\x00',
    ],
    (Ecu.fwdCamera, 0x18dab5f1, None): [
      b'36161-TFK-G130\x00\x00',
      b'36161-TGN-G130\x00\x00',
    ],
    (Ecu.gateway, 0x18daeff1, None): [
      b'38897-TBA-A020\x00\x00',
    ],
  },
  CAR.CRV: {
    (Ecu.vsa, 0x18da28f1, None): [
      b'57114-T1W-A230\x00\x00',
      b'57114-T1W-A240\x00\x00',
      b'57114-TFF-A940\x00\x00',
    ],
    (Ecu.srs, 0x18da53f1, None): [
      b'77959-T0A-A230\x00\x00',
    ],
    (Ecu.combinationMeter, 0x18da60f1, None): [
      b'78109-T1W-A210\x00\x00',
      b'78109-T1W-C210\x00\x00',
      b'78109-T1X-A210\x00\x00',
    ],
    (Ecu.fwdRadar, 0x18dab0f1, None): [
      b'36161-T1W-A830\x00\x00',
      b'36161-T1W-C830\x00\x00',
      b'36161-T1X-A830\x00\x00',
    ],
  },
  CAR.CRV_5G: {
    (Ecu.programmedFuelInjection, 0x18da10f1, None): [
      b'37805-5PA-AH20\x00\x00',
      b'37805-5PA-3060\x00\x00',
      b'37805-5PA-3080\x00\x00',
      b'37805-5PA-3180\x00\x00',
      b'37805-5PA-4050\x00\x00',
      b'37805-5PA-4150\x00\x00',
      b'37805-5PA-6520\x00\x00',
      b'37805-5PA-6530\x00\x00',
      b'37805-5PA-6630\x00\x00',
      b'37805-5PA-6640\x00\x00',
      b'37805-5PA-7630\x00\x00',
      b'37805-5PA-9630\x00\x00',
      b'37805-5PA-9640\x00\x00',
      b'37805-5PA-9730\x00\x00',
      b'37805-5PA-9830\x00\x00',
      b'37805-5PA-9840\x00\x00',
      b'37805-5PA-A650\x00\x00',
      b'37805-5PA-A670\x00\x00',
      b'37805-5PA-A680\x00\x00',
      b'37805-5PA-A850\x00\x00',
      b'37805-5PA-A870\x00\x00',
      b'37805-5PA-A880\x00\x00',
      b'37805-5PA-A890\x00\x00',
      b'37805-5PA-AB10\x00\x00',
      b'37805-5PA-AD10\x00\x00',
      b'37805-5PA-AF20\x00\x00',
      b'37805-5PA-C680\x00\x00',
      b'37805-5PD-Q630\x00\x00',
      b'37805-5PF-F730\x00\x00',
      b'37805-5PF-M630\x00\x00',
    ],
    (Ecu.transmission, 0x18da1ef1, None): [
      b'28101-5RG-A020\x00\x00',
      b'28101-5RG-A030\x00\x00',
      b'28101-5RG-A040\x00\x00',
      b'28101-5RG-A120\x00\x00',
      b'28101-5RG-A220\x00\x00',
      b'28101-5RH-A020\x00\x00',
      b'28101-5RH-A030\x00\x00',
      b'28101-5RH-A040\x00\x00',
      b'28101-5RH-A120\x00\x00',
      b'28101-5RH-A220\x00\x00',
      b'28101-5RL-Q010\x00\x00',
      b'28101-5RM-F010\x00\x00',
      b'28101-5RM-K010\x00\x00',
    ],
    (Ecu.vsa, 0x18da28f1, None): [
      b'57114-TLA-A040\x00\x00',
      b'57114-TLA-A050\x00\x00',
      b'57114-TLA-A060\x00\x00',
      b'57114-TLB-A830\x00\x00',
      b'57114-TMC-Z040\x00\x00',
      b'57114-TMC-Z050\x00\x00',
    ],
    (Ecu.eps, 0x18da30f1, None): [
      b'39990-TLA-A040\x00\x00',
      b'39990-TLA-A110\x00\x00',
      b'39990-TLA-A220\x00\x00',
      b'39990-TLA,A040\x00\x00', # modified firmware
      b'39990-TME-T030\x00\x00',
      b'39990-TME-T120\x00\x00',
      b'39990-TMT-T010\x00\x00',
    ],
    (Ecu.electricBrakeBooster, 0x18da2bf1, None): [
      b'46114-TLA-A040\x00\x00',
      b'46114-TLA-A050\x00\x00',
      b'46114-TLA-A930\x00\x00',
      b'46114-TMC-U020\x00\x00',
    ],
    (Ecu.combinationMeter, 0x18da60f1, None): [
      b'78109-TLA-A110\x00\x00',
      b'78109-TLA-A120\x00\x00',
      b'78109-TLA-A210\x00\x00',
      b'78109-TLA-A220\x00\x00',
      b'78109-TLA-C110\x00\x00',
      b'78109-TLA-C210\x00\x00',
      b'78109-TLA-C310\x00\x00',
      b'78109-TLB-A020\x00\x00',
      b'78109-TLB-A110\x00\x00',
      b'78109-TLB-A120\x00\x00',
      b'78109-TLB-A210\x00\x00',
      b'78109-TLB-A220\x00\x00',
      b'78109-TMC-Q210\x00\x00',
      b'78109-TMM-F210\x00\x00',
      b'78109-TMM-M110\x00\x00',
    ],
    (Ecu.gateway, 0x18daeff1, None): [
      b'38897-TLA-A010\x00\x00',
      b'38897-TLA-A110\x00\x00',
      b'38897-TNY-G010\x00\x00',
    ],
    (Ecu.fwdRadar, 0x18dab0f1, None): [
      b'36802-TLA-A040\x00\x00',
      b'36802-TLA-A050\x00\x00',
      b'36802-TLA-A060\x00\x00',
      b'36802-TMC-Q040\x00\x00',
      b'36802-TMC-Q070\x00\x00',
      b'36802-TNY-A030\x00\x00',
    ],
    (Ecu.fwdCamera, 0x18dab5f1, None): [
      b'36161-TLA-A060\x00\x00',
      b'36161-TLA-A070\x00\x00',
      b'36161-TLA-A080\x00\x00',
      b'36161-TMC-Q020\x00\x00',
      b'36161-TMC-Q030\x00\x00',
      b'36161-TMC-Q040\x00\x00',
      b'36161-TNY-A020\x00\x00',
      b'36161-TNY-A030\x00\x00',
    ],
    (Ecu.srs, 0x18da53f1, None): [
      b'77959-TLA-A240\x00\x00',
      b'77959-TLA-A250\x00\x00',
      b'77959-TLA-A320\x00\x00',
      b'77959-TLA-A410\x00\x00',
      b'77959-TLA-A420\x00\x00',
      b'77959-TLA-Q040\x00\x00',
      b'77959-TLA-Z040\x00\x00',
      b'77959-TMM-F040\x00\x00',
    ],
  },
  CAR.CRV_EU: {
    (Ecu.programmedFuelInjection, 0x18da10f1, None): [
      b'37805-R5Z-G740\x00\x00',
      b'37805-R5Z-G780\x00\x00',
    ],
    (Ecu.vsa, 0x18da28f1, None): [b'57114-T1V-G920\x00\x00'],
    (Ecu.fwdRadar, 0x18dab0f1, None): [b'36161-T1V-G520\x00\x00'],
    (Ecu.shiftByWire, 0x18da0bf1, None): [b'54008-T1V-G010\x00\x00'],
    (Ecu.transmission, 0x18da1ef1, None): [
      b'28101-5LH-E120\x00\x00',
      b'28103-5LH-E100\x00\x00',
    ],
    (Ecu.combinationMeter, 0x18da60f1, None): [
      b'78109-T1V-G020\x00\x00',
      b'78109-T1B-3050\x00\x00',
    ],
    (Ecu.srs, 0x18da53f1, None): [b'77959-T1G-G940\x00\x00'],
  },
  CAR.CRV_HYBRID: {
    (Ecu.vsa, 0x18da28f1, None): [
      b'57114-TPA-G020\x00\x00',
      b'57114-TPG-A020\x00\x00',
      b'57114-TMB-H030\x00\x00',
    ],
    (Ecu.eps, 0x18da30f1, None): [
      b'39990-TPA-G030\x00\x00',
      b'39990-TPG-A020\x00\x00',
      b'39990-TMA-H020\x00\x00',
    ],
    (Ecu.gateway, 0x18daeff1, None): [
      b'38897-TMA-H110\x00\x00',
      b'38897-TPG-A110\x00\x00',
      b'38897-TPG-A210\x00\x00',
    ],
    (Ecu.shiftByWire, 0x18da0bf1, None): [
      b'54008-TMB-H510\x00\x00',
      b'54008-TMB-H610\x00\x00',
    ],
    (Ecu.fwdCamera, 0x18dab5f1, None): [
      b'36161-TMB-H040\x00\x00',
      b'36161-TPA-E050\x00\x00',
      b'36161-TPG-A030\x00\x00',
      b'36161-TPG-A040\x00\x00',
    ],
    (Ecu.combinationMeter, 0x18da60f1, None): [
      b'78109-TMB-H220\x00\x00',
      b'78109-TPA-G520\x00\x00',
      b'78109-TPG-A110\x00\x00',
      b'78109-TPG-A210\x00\x00',
    ],
    (Ecu.hud, 0x18da61f1, None): [
      b'78209-TLA-X010\x00\x00',
    ],
    (Ecu.fwdRadar, 0x18dab0f1, None): [
      b'36802-TPA-E040\x00\x00',
      b'36802-TPG-A020\x00\x00',
      b'36802-TMB-H040\x00\x00',
    ],
    (Ecu.srs, 0x18da53f1, None): [
      b'77959-TLA-C320\x00\x00',
      b'77959-TLA-C410\x00\x00',
      b'77959-TLA-C420\x00\x00',
      b'77959-TLA-G220\x00\x00',
      b'77959-TLA-H240\x00\x00',
    ],
  },
  CAR.FIT: {
    (Ecu.vsa, 0x18da28f1, None): [
      b'57114-T5R-L020\x00\x00',
      b'57114-T5R-L220\x00\x00',
    ],
    (Ecu.eps, 0x18da30f1, None): [
      b'39990-T5R-C020\x00\x00',
      b'39990-T5R-C030\x00\x00',
    ],
    (Ecu.gateway, 0x18daeff1, None): [
      b'38897-T5A-J010\x00\x00',
    ],
    (Ecu.combinationMeter, 0x18da60f1, None): [
      b'78109-T5A-A210\x00\x00',
      b'78109-T5A-A410\x00\x00',
      b'78109-T5A-A420\x00\x00',
      b'78109-T5A-A910\x00\x00',
    ],
    (Ecu.fwdRadar, 0x18dab0f1, None): [
      b'36161-T5R-A040\x00\x00',
      b'36161-T5R-A240\x00\x00',
      b'36161-T5R-A520\x00\x00',
    ],
    (Ecu.srs, 0x18da53f1, None): [
      b'77959-T5R-A230\x00\x00',
    ],
  },
  CAR.FREED: {
    (Ecu.gateway, 0x18daeff1, None): [
      b'38897-TDK-J010\x00\x00',
    ],
    (Ecu.eps, 0x18da30f1, None): [
      b'39990-TDK-J050\x00\x00',
      b'39990-TDK-N020\x00\x00',
    ],
    # TODO: vsa is "essential" for fpv2 but doesn't appear on some models
    (Ecu.vsa, 0x18da28f1, None): [
      b'57114-TDK-J120\x00\x00',
      b'57114-TDK-J330\x00\x00',
    ],
    (Ecu.combinationMeter, 0x18da60f1, None): [
      b'78109-TDK-J310\x00\x00',
      b'78109-TDK-J320\x00\x00',
    ],
    (Ecu.fwdRadar, 0x18dab0f1, None): [
      b'36161-TDK-J070\x00\x00',
      b'36161-TDK-J080\x00\x00',
      b'36161-TDK-J530\x00\x00',
    ],
  },
  CAR.ODYSSEY: {
    (Ecu.gateway, 0x18daeff1, None): [
      b'38897-THR-A010\x00\x00',
      b'38897-THR-A020\x00\x00',
    ],
    (Ecu.programmedFuelInjection, 0x18da10f1, None): [
      b'37805-5MR-4080\x00\x00',
      b'37805-5MR-A240\x00\x00',
      b'37805-5MR-A250\x00\x00',
      b'37805-5MR-A310\x00\x00',
      b'37805-5MR-A740\x00\x00',
      b'37805-5MR-A750\x00\x00',
      b'37805-5MR-A840\x00\x00',
      b'37805-5MR-C620\x00\x00',
      b'37805-5MR-D530\x00\x00',
      b'37805-5MR-K730\x00\x00',
    ],
    (Ecu.eps, 0x18da30f1, None): [
      b'39990-THR-A020\x00\x00',
      b'39990-THR-A030\x00\x00',
    ],
    (Ecu.srs, 0x18da53f1, None): [
      b'77959-THR-A010\x00\x00',
      b'77959-THR-A110\x00\x00',
      b'77959-THR-X010\x00\x00',
    ],
    (Ecu.fwdCamera, 0x18dab0f1, None): [
      b'36161-THR-A020\x00\x00',
      b'36161-THR-A030\x00\x00',
      b'36161-THR-A110\x00\x00',
      b'36161-THR-A720\x00\x00',
      b'36161-THR-A730\x00\x00',
      b'36161-THR-A810\x00\x00',
      b'36161-THR-A910\x00\x00',
      b'36161-THR-C010\x00\x00',
      b'36161-THR-D110\x00\x00',
      b'36161-THR-K020\x00\x00',
    ],
    (Ecu.transmission, 0x18da1ef1, None): [
      b'28101-5NZ-A110\x00\x00',
      b'28101-5NZ-A310\x00\x00',
      b'28101-5NZ-C310\x00\x00',
      b'28102-5MX-A001\x00\x00',
      b'28102-5MX-A600\x00\x00',
      b'28102-5MX-A610\x00\x00',
      b'28102-5MX-A710\x00\x00',
      b'28102-5MX-A900\x00\x00',
      b'28102-5MX-A910\x00\x00',
      b'28102-5MX-C001\x00\x00',
      b'28102-5MX-D001\x00\x00',
      b'28102-5MX-D710\x00\x00',
      b'28102-5MX-K610\x00\x00',
      b'28103-5NZ-A100\x00\x00',
      b'28103-5NZ-A300\x00\x00',
    ],
    (Ecu.vsa, 0x18da28f1, None): [
      b'57114-THR-A040\x00\x00',
      b'57114-THR-A110\x00\x00',
    ],
    (Ecu.combinationMeter, 0x18da60f1, None): [
      b'78109-THR-A220\x00\x00',
      b'78109-THR-A230\x00\x00',
      b'78109-THR-A420\x00\x00',
      b'78109-THR-A430\x00\x00',
      b'78109-THR-A720\x00\x00',
      b'78109-THR-A820\x00\x00',
      b'78109-THR-A830\x00\x00',
      b'78109-THR-AB20\x00\x00',
      b'78109-THR-AB30\x00\x00',
      b'78109-THR-AB40\x00\x00',
      b'78109-THR-AC20\x00\x00',
      b'78109-THR-AC30\x00\x00',
      b'78109-THR-AC40\x00\x00',
      b'78109-THR-AC50\x00\x00',
      b'78109-THR-AD30\x00\x00',
      b'78109-THR-AE20\x00\x00',
      b'78109-THR-AE30\x00\x00',
      b'78109-THR-AE40\x00\x00',
      b'78109-THR-AK10\x00\x00',
      b'78109-THR-AL10\x00\x00',
      b'78109-THR-AN10\x00\x00',
      b'78109-THR-C220\x00\x00',
      b'78109-THR-C330\x00\x00',
      b'78109-THR-CE20\x00\x00',
      b'78109-THR-DA20\x00\x00',
      b'78109-THR-DA30\x00\x00',
      b'78109-THR-DA40\x00\x00',
      b'78109-THR-K120\x00\x00',
    ],
    (Ecu.shiftByWire, 0x18da0bf1, None): [
      b'54008-THR-A020\x00\x00',
    ],
  },
  CAR.PILOT: {
    (Ecu.shiftByWire, 0x18da0bf1, None): [
      b'54008-TG7-A520\x00\x00',
      b'54008-TG7-A530\x00\x00',
    ],
    (Ecu.transmission, 0x18da1ef1, None): [
      b'28101-5EY-A050\x00\x00',
      b'28101-5EY-A100\x00\x00',
      b'28101-5EZ-A050\x00\x00',
      b'28101-5EZ-A060\x00\x00',
      b'28101-5EZ-A100\x00\x00',
      b'28101-5EZ-A210\x00\x00',
    ],
    (Ecu.programmedFuelInjection, 0x18da10f1, None): [
      b'37805-RLV-4060\x00\x00',
      b'37805-RLV-4070\x00\x00',
      b'37805-RLV-A830\x00\x00',
      b'37805-RLV-A840\x00\x00',
      b'37805-RLV-C430\x00\x00',
      b'37805-RLV-C510\x00\x00',
      b'37805-RLV-C520\x00\x00',
      b'37805-RLV-C530\x00\x00',
      b'37805-RLV-C910\x00\x00',
    ],
    (Ecu.eps, 0x18da30f1, None): [
      b'39990-TG7-A030\x00\x00',
      b'39990-TG7-A040\x00\x00',
      b'39990-TG7-A060\x00\x00',
    ],
    (Ecu.fwdCamera, 0x18dab0f1, None): [
      b'36161-TG7-A520\x00\x00',
      b'36161-TG7-A720\x00\x00',
      b'36161-TG7-A820\x00\x00',
      b'36161-TG7-C520\x00\x00',
      b'36161-TG7-D520\x00\x00',
      b'36161-TG8-A520\x00\x00',
      b'36161-TG8-A720\x00\x00',
    ],
    (Ecu.srs, 0x18da53f1, None): [
      b'77959-TG7-A110\x00\x00',
      b'77959-TG7-A020\x00\x00',
    ],
    (Ecu.combinationMeter, 0x18da60f1, None): [
      b'78109-TG7-A040\x00\x00',
      b'78109-TG7-A050\x00\x00',
      b'78109-TG7-A420\x00\x00',
      b'78109-TG7-A520\x00\x00',
      b'78109-TG7-A720\x00\x00',
      b'78109-TG7-D020\x00\x00',
      b'78109-TG8-A420\x00\x00',
      b'78109-TG8-A520\x00\x00',
    ],
    (Ecu.vsa, 0x18da28f1, None): [
      b'57114-TG7-A130\x00\x00',
      b'57114-TG7-A140\x00\x00',
      b'57114-TG7-A230\x00\x00',
      b'57114-TG7-A240\x00\x00',
      b'57114-TG8-A140\x00\x00',
      b'57114-TG8-A240\x00\x00',
    ],

  },
  CAR.PILOT_2019: {
    (Ecu.eps, 0x18da30f1, None): [
      b'39990-TG7-A060\x00\x00',
      b'39990-TG7-A070\x00\x00',
      b'39990-TGS-A230\x00\x00',
    ],
    (Ecu.gateway, 0x18daeff1, None): [
      b'38897-TG7-A030\x00\x00',
      b'38897-TG7-A040\x00\x00',
      b'38897-TG7-A110\x00\x00',
      b'38897-TG7-A210\x00\x00',
    ],
    (Ecu.fwdCamera, 0x18dab0f1, None): [
      b'36161-TG7-A310\x00\x00',
      b'36161-TG7-A630\x00\x00',
      b'36161-TG7-A930\x00\x00',
      b'36161-TG7-D630\x00\x00',
      b'36161-TG7-Y630\x00\x00',
      b'36161-TG8-A630\x00\x00',
      b'36161-TG8-A830\x00\x00',
      b'36161-TGS-A130\x00\x00',
      b'36161-TGT-A030\x00\x00',
    ],
    (Ecu.srs, 0x18da53f1, None): [
      b'77959-TG7-A210\x00\x00',
      b'77959-TG7-Y210\x00\x00',
      b'77959-TGS-A010\x00\x00',
    ],
    (Ecu.combinationMeter, 0x18da60f1, None): [
      b'78109-TG7-AJ10\x00\x00',
      b'78109-TG7-AJ20\x00\x00',
      b'78109-TG7-AK10\x00\x00',
      b'78109-TG7-AK20\x00\x00',
      b'78109-TG7-AM20\x00\x00',
      b'78109-TG7-AP10\x00\x00',
      b'78109-TG7-AP20\x00\x00',
      b'78109-TG7-AS20\x00\x00',
      b'78109-TG7-AU20\x00\x00',
      b'78109-TG7-DJ10\x00\x00',
      b'78109-TG7-YK20\x00\x00',
      b'78109-TG8-AJ10\x00\x00',
      b'78109-TG8-AJ20\x00\x00',
      b'78109-TG8-AK20\x00\x00',
      b'78109-TGS-AK20\x00\x00',
      b'78109-TGS-AP20\x00\x00',
      b'78109-TGT-AJ20\x00\x00',
      b'78109-TG7-AT20\x00\x00',
    ],
    (Ecu.vsa, 0x18da28f1, None): [
      b'57114-TG7-A630\x00\x00',
      b'57114-TG7-A730\x00\x00',
      b'57114-TG8-A630\x00\x00',
      b'57114-TG8-A730\x00\x00',
      b'57114-TGS-A530\x00\x00',
      b'57114-TGT-A530\x00\x00',
    ],
  },
  CAR.PASSPORT: {
    (Ecu.programmedFuelInjection, 0x18da10f1, None): [
      b'37805-RLV-B220\x00\x00',
    ],
    (Ecu.eps, 0x18da30f1, None): [
      b'39990-TGS-A230\x00\x00',
    ],
    (Ecu.fwdRadar, 0x18dab0f1, None): [
      b'36161-TGS-A030\x00\x00',
    ],
    (Ecu.gateway, 0x18daeff1, None): [
      b'38897-TG7-A040\x00\x00',
    ],
    (Ecu.srs, 0x18da53f1, None): [
      b'77959-TGS-A010\x00\x00',
    ],
    (Ecu.shiftByWire, 0x18da0bf1, None): [
      b'54008-TG7-A530\x00\x00',
    ],
    (Ecu.transmission, 0x18da1ef1, None): [
      b'28101-5EZ-A600\x00\x00',
    ],
    (Ecu.combinationMeter, 0x18da60f1, None): [
      b'78109-TGS-AT20\x00\x00',
    ],
    (Ecu.vsa, 0x18da28f1, None): [
      b'57114-TGS-A530\x00\x00',
    ],
  },
  CAR.ACURA_RDX: {
    (Ecu.vsa, 0x18da28f1, None): [
      b'57114-TX5-A220\x00\x00',
      b'57114-TX4-A220\x00\x00',
    ],
    (Ecu.fwdCamera, 0x18dab0f1, None): [
      b'36161-TX5-A030\x00\x00',
      b'36161-TX4-A030\x00\x00',
    ],
    (Ecu.srs, 0x18da53f1, None): [
      b'77959-TX4-C010\x00\x00',
      b'77959-TX4-B010\x00\x00',
      b'77959-TX4-C020\x00\x00',
    ],
    (Ecu.combinationMeter, 0x18da60f1, None): [
      b'78109-TX5-A310\x00\x00',
      b'78109-TX4-A210\x00\x00',
      b'78109-TX4-A310\x00\x00',
    ],
  },
  CAR.ACURA_RDX_3G: {
    (Ecu.programmedFuelInjection, 0x18da10f1, None): [
      b'37805-5YF-A130\x00\x00',
      b'37805-5YF-A230\x00\x00',
      b'37805-5YF-A320\x00\x00',
      b'37805-5YF-A330\x00\x00',
      b'37805-5YF-A420\x00\x00',
      b'37805-5YF-A430\x00\x00',
      b'37805-5YF-A750\x00\x00',
      b'37805-5YF-A850\x00\x00',
      b'37805-5YF-A870\x00\x00',
      b'37805-5YF-C210\x00\x00',
      b'37805-5YF-C220\x00\x00',
      b'37805-5YF-C410\000\000',
      b'37805-5YF-C420\x00\x00',
    ],
    (Ecu.vsa, 0x18da28f1, None): [
      b'57114-TJB-A030\x00\x00',
      b'57114-TJB-A040\x00\x00',
    ],
    (Ecu.fwdRadar, 0x18dab0f1, None): [
      b'36802-TJB-A040\x00\x00',
      b'36802-TJB-A050\x00\x00',
    ],
    (Ecu.fwdCamera, 0x18dab5f1, None): [
      b'36161-TJB-A040\x00\x00',
    ],
    (Ecu.shiftByWire, 0x18da0bf1, None): [
      b'54008-TJB-A520\x00\x00',
    ],
    (Ecu.transmission, 0x18da1ef1, None): [
      b'28102-5YK-A610\x00\x00',
      b'28102-5YK-A620\x00\x00',
      b'28102-5YK-A630\x00\x00',
      b'28102-5YK-A700\x00\x00',
      b'28102-5YK-A711\x00\x00',
      b'28102-5YL-A620\x00\x00',
      b'28102-5YL-A700\x00\x00',
    ],
    (Ecu.combinationMeter, 0x18da60f1, None): [
      b'78109-TJB-A140\x00\x00',
      b'78109-TJB-A240\x00\x00',
      b'78109-TJB-A420\x00\x00',
      b'78109-TJB-AB10\x00\x00',
      b'78109-TJB-AD10\x00\x00',
      b'78109-TJB-AF10\x00\x00',
      b'78109-TJB-AS10\000\000',
      b'78109-TJB-AU10\x00\x00',
      b'78109-TJB-AW10\x00\x00',
      b'78109-TJC-A420\x00\x00',
      b'78109-TJC-AA10\x00\x00',
      b'78109-TJC-AD10\x00\x00',
      b'78109-TJC-AF10\x00\x00',
    ],
    (Ecu.srs, 0x18da53f1, None): [
      b'77959-TJB-A040\x00\x00',
      b'77959-TJB-A210\x00\x00',
    ],
    (Ecu.electricBrakeBooster, 0x18da2bf1, None): [
      b'46114-TJB-A040\x00\x00',
      b'46114-TJB-A050\x00\x00',
      b'46114-TJB-A060\x00\x00',
    ],
    (Ecu.gateway, 0x18daeff1, None): [
      b'38897-TJB-A040\x00\x00',
      b'38897-TJB-A110\x00\x00',
      b'38897-TJB-A120\x00\x00',
    ],
    (Ecu.eps, 0x18da30f1, None): [
      b'39990-TJB-A030\x00\x00',
      b'39990-TJB-A040\x00\x00',
      b'39990-TJB-A130\x00\x00'
    ],
  },
  CAR.RIDGELINE: {
    (Ecu.eps, 0x18da30f1, None): [
      b'39990-T6Z-A020\x00\x00',
      b'39990-T6Z-A030\x00\x00',
      b'39990-T6Z-A050\x00\x00',
    ],
    (Ecu.fwdCamera, 0x18dab0f1, None): [
      b'36161-T6Z-A020\x00\x00',
      b'36161-T6Z-A310\x00\x00',
      b'36161-T6Z-A420\x00\x00',
      b'36161-T6Z-A520\x00\x00',
      b'36161-T6Z-A620\x00\x00',
      b'36161-TJZ-A120\x00\x00',
    ],
    (Ecu.gateway, 0x18daeff1, None): [
      b'38897-T6Z-A010\x00\x00',
      b'38897-T6Z-A110\x00\x00',
    ],
    (Ecu.combinationMeter, 0x18da60f1, None): [
      b'78109-T6Z-A420\x00\x00',
      b'78109-T6Z-A510\x00\x00',
      b'78109-T6Z-A710\x00\x00',
      b'78109-T6Z-A810\x00\x00',
      b'78109-T6Z-A910\x00\x00',
      b'78109-T6Z-AA10\x00\x00',
      b'78109-T6Z-C620\x00\x00',
      b'78109-TJZ-A510\x00\x00',
    ],
    (Ecu.srs, 0x18da53f1, None): [
      b'77959-T6Z-A020\x00\x00',
    ],
    (Ecu.vsa, 0x18da28f1, None): [
      b'57114-T6Z-A120\x00\x00',
      b'57114-T6Z-A130\x00\x00',
      b'57114-T6Z-A520\x00\x00',
      b'57114-TJZ-A520\x00\x00',
    ],
  },
  CAR.INSIGHT: {
    (Ecu.eps, 0x18da30f1, None): [
      b'39990-TXM-A040\x00\x00',
    ],
    (Ecu.fwdRadar, 0x18dab0f1, None): [
      b'36802-TXM-A070\x00\x00',
    ],
    (Ecu.fwdCamera, 0x18dab5f1, None): [
      b'36161-TXM-A050\x00\x00',
      b'36161-TXM-A060\x00\x00',
    ],
    (Ecu.srs, 0x18da53f1, None): [
      b'77959-TXM-A230\x00\x00',
    ],
    (Ecu.vsa, 0x18da28f1, None): [
      b'57114-TXM-A030\x00\x00',
      b'57114-TXM-A040\x00\x00',
    ],
    (Ecu.shiftByWire, 0x18da0bf1, None): [
      b'54008-TWA-A910\x00\x00',
    ],
    (Ecu.gateway, 0x18daeff1, None): [
      b'38897-TXM-A020\x00\x00',
    ],
    (Ecu.combinationMeter, 0x18da60f1, None): [
      b'78109-TXM-A010\x00\x00',
      b'78109-TXM-A020\x00\x00',
      b'78109-TXM-A110\x00\x00',
      b'78109-TXM-C010\x00\x00',
      b'78109-TXM-A030\x00\x00',
    ],
  },
  CAR.HRV: {
    (Ecu.gateway, 0x18daeff1, None): [
      b'38897-T7A-A010\x00\x00',
      b'38897-T7A-A110\x00\x00',
    ],
    (Ecu.eps, 0x18da30f1, None): [
      b'39990-THX-A020\x00\x00',
    ],
    (Ecu.fwdRadar, 0x18dab0f1, None): [
      b'36161-T7A-A140\x00\x00',
      b'36161-T7A-A240\x00\x00',
      b'36161-T7A-C440\x00\x00',
    ],
    (Ecu.srs, 0x18da53f1, None): [
      b'77959-T7A-A230\x00\x00',
    ],
    (Ecu.combinationMeter, 0x18da60f1, None): [
      b'78109-THX-A110\x00\x00',
      b'78109-THX-A210\x00\x00',
      b'78109-THX-A220\x00\x00',
      b'78109-THX-C220\x00\x00',
    ],
  },
  CAR.ACURA_ILX: {
    (Ecu.gateway, 0x18daeff1, None): [
      b'38897-TX6-A010\x00\x00',
    ],
    (Ecu.fwdRadar, 0x18dab0f1, None): [
      b'36161-TV9-A140\x00\x00',
      b'36161-TX6-A030\x00\x00',
    ],
    (Ecu.srs, 0x18da53f1, None): [
      b'77959-TX6-A230\x00\x00',
      b'77959-TX6-C210\x00\x00',
    ],
    (Ecu.combinationMeter, 0x18da60f1, None): [
      b'78109-T3R-A120\x00\x00',
      b'78109-T3R-A410\x00\x00',
      b'78109-TV9-A510\x00\x00',
    ],
  },
  CAR.HONDA_E:{
    (Ecu.eps, 0x18DA30F1, None):[
      b'39990-TYF-N030\x00\x00'
    ],
    (Ecu.gateway, 0x18DAEFF1, None):[
      b'38897-TYF-E140\x00\x00'
    ],
    (Ecu.shiftByWire, 0x18DA0BF1, None):[
      b'54008-TYF-E010\x00\x00'
    ],
    (Ecu.srs, 0x18DA53F1, None):[
      b'77959-TYF-G430\x00\x00'
    ],
    (Ecu.combinationMeter, 0x18DA60F1, None):[
      b'78108-TYF-G610\x00\x00'
    ],
    (Ecu.fwdRadar, 0x18DAB0F1, None):[
      b'36802-TYF-E030\x00\x00'
    ],
    (Ecu.fwdCamera, 0x18DAB5F1, None):[
      b'36161-TYF-E020\x00\x00'
    ],
    (Ecu.vsa, 0x18DA28F1, None):[
      b'57114-TYF-E030\x00\x00'
    ],
  },
}

DBC = {
  CAR.ACCORD: dbc_dict('honda_accord_2018_can_generated', None),
  CAR.ACCORD_2021: dbc_dict('honda_accord_2018_can_generated', None),
  CAR.ACCORDH: dbc_dict('honda_accord_2018_can_generated', None),
  CAR.ACCORDH_2021: dbc_dict('honda_accord_2018_can_generated', None),
  CAR.ACURA_ILX: dbc_dict('acura_ilx_2016_can_generated', 'acura_ilx_2016_nidec'),
  CAR.ACURA_RDX: dbc_dict('acura_rdx_2018_can_generated', 'acura_ilx_2016_nidec'),
  CAR.ACURA_RDX_3G: dbc_dict('acura_rdx_2020_can_generated', None),
  CAR.CIVIC: dbc_dict('honda_civic_touring_2016_can_generated', 'acura_ilx_2016_nidec'),
  CAR.CIVIC_BOSCH: dbc_dict('honda_civic_hatchback_ex_2017_can_generated', None),
  CAR.CIVIC_BOSCH_DIESEL: dbc_dict('honda_civic_sedan_16_diesel_2019_can_generated', None),
  CAR.CRV: dbc_dict('honda_crv_touring_2016_can_generated', 'acura_ilx_2016_nidec'),
  CAR.CRV_5G: dbc_dict('honda_crv_ex_2017_can_generated', None, body_dbc='honda_crv_ex_2017_body_generated'),
  CAR.CRV_EU: dbc_dict('honda_crv_executive_2016_can_generated', 'acura_ilx_2016_nidec'),
  CAR.CRV_HYBRID: dbc_dict('honda_crv_hybrid_2019_can_generated', None),
  CAR.FIT: dbc_dict('honda_fit_ex_2018_can_generated', 'acura_ilx_2016_nidec'),
  CAR.FREED: dbc_dict('honda_fit_ex_2018_can_generated', 'acura_ilx_2016_nidec'),
  CAR.HRV: dbc_dict('honda_fit_ex_2018_can_generated', 'acura_ilx_2016_nidec'),
  CAR.ODYSSEY: dbc_dict('honda_odyssey_exl_2018_generated', 'acura_ilx_2016_nidec'),
  CAR.ODYSSEY_CHN: dbc_dict('honda_odyssey_extreme_edition_2018_china_can_generated', 'acura_ilx_2016_nidec'),
  CAR.PILOT: dbc_dict('honda_pilot_touring_2017_can_generated', 'acura_ilx_2016_nidec'),
  CAR.PILOT_2019: dbc_dict('honda_pilot_touring_2017_can_generated', 'acura_ilx_2016_nidec'),
  CAR.PASSPORT: dbc_dict('honda_pilot_touring_2017_can_generated', 'acura_ilx_2016_nidec'),
  CAR.RIDGELINE: dbc_dict('honda_ridgeline_black_edition_2017_can_generated', 'acura_ilx_2016_nidec'),
  CAR.INSIGHT: dbc_dict('honda_insight_ex_2019_can_generated', None),
  CAR.HONDA_E: dbc_dict('acura_rdx_2020_can_generated', None),
}

STEER_THRESHOLD = {
  # default is 1200, overrides go here
  CAR.ACURA_RDX: 400,
  CAR.CRV_EU: 400,
}

# TODO: is this real?
SPEED_FACTOR = {
  # default is 1, overrides go here
  CAR.CRV: 1.025,
  CAR.CRV_5G: 1.025,
  CAR.CRV_EU: 1.025,
  CAR.CRV_HYBRID: 1.025,
  CAR.HRV: 1.025,
}

<<<<<<< HEAD
OLD_NIDEC_LONG_CONTROL = set([CAR.ODYSSEY, CAR.ACURA_RDX, CAR.CRV, CAR.HRV])
HONDA_BOSCH = set([CAR.ACCORD, CAR.ACCORD_2021, CAR.ACCORDH, CAR.ACCORDH_2021, CAR.CIVIC_BOSCH, CAR.CIVIC_BOSCH_DIESEL, CAR.CRV_5G, CAR.CRV_HYBRID, CAR.INSIGHT, CAR.ACURA_RDX_3G])
HONDA_BOSCH_ALT_BRAKE_SIGNAL = set([CAR.ACCORD, CAR.ACCORD_2021, CAR.CRV_5G, CAR.ACURA_RDX_3G])

# Bosch models with alternate set of LKAS_HUD messages
HONDA_BOSCH_EXT = set([CAR.ACCORD_2021, CAR.ACCORDH_2021])
=======
HONDA_NIDEC_ALT_PCM_ACCEL = set([CAR.ODYSSEY])
HONDA_NIDEC_ALT_SCM_MESSAGES = set([CAR.ACURA_ILX, CAR.ACURA_RDX, CAR.CRV, CAR.CRV_EU, CAR.FIT, CAR.FREED, CAR.HRV, CAR.ODYSSEY_CHN,
                                    CAR.PILOT, CAR.PILOT_2019, CAR.PASSPORT, CAR.RIDGELINE])
HONDA_BOSCH = set([CAR.ACCORD, CAR.ACCORDH, CAR.CIVIC_BOSCH, CAR.CIVIC_BOSCH_DIESEL, CAR.CRV_5G, CAR.CRV_HYBRID, CAR.INSIGHT, CAR.ACURA_RDX_3G, CAR.HONDA_E])
HONDA_BOSCH_ALT_BRAKE_SIGNAL = set([CAR.ACCORD, CAR.CRV_5G, CAR.ACURA_RDX_3G])
>>>>>>> c7735400
<|MERGE_RESOLUTION|>--- conflicted
+++ resolved
@@ -1438,17 +1438,9 @@
   CAR.HRV: 1.025,
 }
 
-<<<<<<< HEAD
-OLD_NIDEC_LONG_CONTROL = set([CAR.ODYSSEY, CAR.ACURA_RDX, CAR.CRV, CAR.HRV])
-HONDA_BOSCH = set([CAR.ACCORD, CAR.ACCORD_2021, CAR.ACCORDH, CAR.ACCORDH_2021, CAR.CIVIC_BOSCH, CAR.CIVIC_BOSCH_DIESEL, CAR.CRV_5G, CAR.CRV_HYBRID, CAR.INSIGHT, CAR.ACURA_RDX_3G])
-HONDA_BOSCH_ALT_BRAKE_SIGNAL = set([CAR.ACCORD, CAR.ACCORD_2021, CAR.CRV_5G, CAR.ACURA_RDX_3G])
-
-# Bosch models with alternate set of LKAS_HUD messages
-HONDA_BOSCH_EXT = set([CAR.ACCORD_2021, CAR.ACCORDH_2021])
-=======
 HONDA_NIDEC_ALT_PCM_ACCEL = set([CAR.ODYSSEY])
 HONDA_NIDEC_ALT_SCM_MESSAGES = set([CAR.ACURA_ILX, CAR.ACURA_RDX, CAR.CRV, CAR.CRV_EU, CAR.FIT, CAR.FREED, CAR.HRV, CAR.ODYSSEY_CHN,
                                     CAR.PILOT, CAR.PILOT_2019, CAR.PASSPORT, CAR.RIDGELINE])
-HONDA_BOSCH = set([CAR.ACCORD, CAR.ACCORDH, CAR.CIVIC_BOSCH, CAR.CIVIC_BOSCH_DIESEL, CAR.CRV_5G, CAR.CRV_HYBRID, CAR.INSIGHT, CAR.ACURA_RDX_3G, CAR.HONDA_E])
-HONDA_BOSCH_ALT_BRAKE_SIGNAL = set([CAR.ACCORD, CAR.CRV_5G, CAR.ACURA_RDX_3G])
->>>>>>> c7735400
+HONDA_BOSCH = set([CAR.ACCORD, CAR.ACCORD_2021, CAR.ACCORDH, CAR.ACCORDH_2021, CAR.CIVIC_BOSCH, CAR.CIVIC_BOSCH_DIESEL, CAR.CRV_5G,
+                   CAR.CRV_HYBRID, CAR.INSIGHT, CAR.ACURA_RDX_3G, CAR.HONDA_E])
+HONDA_BOSCH_ALT_BRAKE_SIGNAL = set([CAR.ACCORD, CAR.ACCORD_2021, CAR.CRV_5G, CAR.ACURA_RDX_3G])