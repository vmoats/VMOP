--- conflicted
+++ resolved
@@ -1024,13 +1024,6 @@
       b'77959-3V0-A820\x00\x00',
       b'77959-3M0-K840\x00\x00',
     ],
-<<<<<<< HEAD
-    (Ecu.combinationMeter, 0x18da60f1, None): [
-      b'78108-3V1-A220\x00\x00',
-      b'78109-3M0-M310\x00\x00',
-    ],
-=======
->>>>>>> e4f4fd1d
     (Ecu.vsa, 0x18da28f1, None): [
       b'57114-3W0-A040\x00\x00',
       b'57114-3M6-M010\x00\x00',
