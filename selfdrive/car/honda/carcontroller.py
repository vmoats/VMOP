from collections import namedtuple

from cereal import car
from common.conversions import Conversions as CV
from common.numpy_fast import clip, interp
from common.realtime import DT_CTRL
from opendbc.can.packer import CANPacker
from selfdrive.car import create_gas_interceptor_command
from selfdrive.car.honda import hondacan
from selfdrive.car.honda.values import CruiseButtons, VISUAL_HUD, HONDA_BOSCH, HONDA_NIDEC_ALT_PCM_ACCEL, CarControllerParams
from selfdrive.controls.lib.drive_helpers import rate_limit

VisualAlert = car.CarControl.HUDControl.VisualAlert
LongCtrlState = car.CarControl.Actuators.LongControlState


def compute_gb_honda_bosch(accel, speed):
  # TODO returns 0s, is unused
  return 0.0, 0.0


def compute_gb_honda_nidec(accel, speed):
  creep_brake = 0.0
  creep_speed = 2.3
  creep_brake_value = 0.15
  if speed < creep_speed:
    creep_brake = (creep_speed - speed) / creep_speed * creep_brake_value
  gb = float(accel) / 4.8 - creep_brake
  return clip(gb, 0.0, 1.0), clip(-gb, 0.0, 1.0)


def compute_gas_brake(accel, speed, fingerprint):
  if fingerprint in HONDA_BOSCH:
    return compute_gb_honda_bosch(accel, speed)
  else:
    return compute_gb_honda_nidec(accel, speed)


# TODO not clear this does anything useful
def actuator_hysteresis(brake, braking, brake_steady, v_ego, car_fingerprint):
  # hyst params
  brake_hyst_on = 0.02    # to activate brakes exceed this value
  brake_hyst_off = 0.005  # to deactivate brakes below this value
  brake_hyst_gap = 0.01   # don't change brake command for small oscillations within this value

  # *** hysteresis logic to avoid brake blinking. go above 0.1 to trigger
  if (brake < brake_hyst_on and not braking) or brake < brake_hyst_off:
    brake = 0.
  braking = brake > 0.

  # for small brake oscillations within brake_hyst_gap, don't change the brake command
  if brake == 0.:
    brake_steady = 0.
  elif brake > brake_steady + brake_hyst_gap:
    brake_steady = brake - brake_hyst_gap
  elif brake < brake_steady - brake_hyst_gap:
    brake_steady = brake + brake_hyst_gap
  brake = brake_steady

  return brake, braking, brake_steady


def brake_pump_hysteresis(apply_brake, apply_brake_last, last_pump_ts, ts):
  pump_on = False

  # reset pump timer if:
  # - there is an increment in brake request
  # - we are applying steady state brakes and we haven't been running the pump
  #   for more than 20s (to prevent pressure bleeding)
  if apply_brake > apply_brake_last or (ts - last_pump_ts > 20. and apply_brake > 0):
    last_pump_ts = ts

  # once the pump is on, run it for at least 0.2s
  if ts - last_pump_ts < 0.2 and apply_brake > 0:
    pump_on = True

  return pump_on, last_pump_ts


def process_hud_alert(hud_alert):
  # initialize to no alert
  fcw_display = 0
  steer_required = 0
  acc_alert = 0

  # priority is: FCW, steer required, all others
  if hud_alert == VisualAlert.fcw:
    fcw_display = VISUAL_HUD[hud_alert.raw]
  elif hud_alert in (VisualAlert.steerRequired, VisualAlert.ldw):
    steer_required = VISUAL_HUD[hud_alert.raw]
  else:
    acc_alert = VISUAL_HUD[hud_alert.raw]

  return fcw_display, steer_required, acc_alert


HUDData = namedtuple("HUDData",
                     ["pcm_accel", "v_cruise", "car",
                      "lanes", "fcw", "acc_alert", "steer_required"])


class CarController:
  def __init__(self, dbc_name, CP, VM):
    self.CP = CP
    self.packer = CANPacker(dbc_name)
    self.params = CarControllerParams(CP)
    self.frame = 0

    self.braking = False
    self.brake_steady = 0.
    self.brake_last = 0.
    self.apply_brake_last = 0
    self.last_pump_ts = 0.

    self.accel = 0.0
    self.speed = 0.0
    self.gas = 0.0
    self.brake = 0.0

  def update(self, CC, CS):
    actuators = CC.actuators
    hud_control = CC.hudControl
    hud_v_cruise = hud_control.setSpeed * CV.MS_TO_KPH if hud_control.speedVisible else 255
    pcm_cancel_cmd = CC.cruiseControl.cancel

    if CC.longActive:
      accel = actuators.accel
      gas, brake = compute_gas_brake(actuators.accel, CS.out.vEgo, self.CP.carFingerprint)
    else:
      accel = 0.0
      gas, brake = 0.0, 0.0

    # *** apply brake hysteresis ***
    pre_limit_brake, self.braking, self.brake_steady = actuator_hysteresis(brake, self.braking, self.brake_steady,
                                                                           CS.out.vEgo, self.CP.carFingerprint)

    # *** rate limit after the enable check ***
    self.brake_last = rate_limit(pre_limit_brake, self.brake_last, -2., DT_CTRL)

    # vehicle hud display, wait for one update from 10Hz 0x304 msg
    if hud_control.lanesVisible:
      hud_lanes = 1
    else:
      hud_lanes = 0

    if CC.enabled:
      if hud_control.leadVisible:
        hud_car = 2
      else:
        hud_car = 1
    else:
      hud_car = 0

    fcw_display, steer_required, acc_alert = process_hud_alert(hud_control.visualAlert)

    # **** process the car messages ****

    # steer torque is converted back to CAN reference (positive when steering right)
    apply_steer = int(interp(-actuators.steer * self.params.STEER_MAX,
                             self.params.STEER_LOOKUP_BP, self.params.STEER_LOOKUP_V))

    # Send CAN commands
    can_sends = []

    # tester present - w/ no response (keeps radar disabled)
    if self.CP.carFingerprint in HONDA_BOSCH and self.CP.openpilotLongitudinalControl:
      if self.frame % 10 == 0:
        can_sends.append((0x18DAB0F1, 0, b"\x02\x3E\x80\x00\x00\x00\x00\x00", 1))

    # Send steering command.
    idx = self.frame % 4
    can_sends.append(hondacan.create_steering_control(self.packer, apply_steer, CC.latActive, self.CP.carFingerprint,
                                                      idx, CS.CP.openpilotLongitudinalControl))

    stopping = actuators.longControlState == LongCtrlState.stopping

    # wind brake from air resistance decel at high speed
    wind_brake = interp(CS.out.vEgo, [0.0, 2.3, 35.0], [0.001, 0.002, 0.15])
    # all of this is only relevant for HONDA NIDEC
    max_accel = interp(CS.out.vEgo, self.params.NIDEC_MAX_ACCEL_BP, self.params.NIDEC_MAX_ACCEL_V)
    # TODO this 1.44 is just to maintain previous behavior
    pcm_speed_BP = [-wind_brake,
                    -wind_brake * (3 / 4),
                    0.0,
                    0.5]
    # The Honda ODYSSEY seems to have different PCM_ACCEL
    # msgs, is it other cars too?
    if self.CP.enableGasInterceptor or not CC.longActive:
      pcm_speed = 0.0
      pcm_accel = int(0.0)
    elif self.CP.carFingerprint in HONDA_NIDEC_ALT_PCM_ACCEL:
      pcm_speed_V = [0.0,
                     clip(CS.out.vEgo - 3.0, 0.0, 100.0),
                     clip(CS.out.vEgo + 0.0, 0.0, 100.0),
                     clip(CS.out.vEgo + 5.0, 0.0, 100.0)]
      pcm_speed = interp(gas - brake, pcm_speed_BP, pcm_speed_V)
      pcm_accel = int(1.0 * 0xc6)
    else:
      pcm_speed_V = [0.0,
                     clip(CS.out.vEgo - 2.0, 0.0, 100.0),
                     clip(CS.out.vEgo + 2.0, 0.0, 100.0),
                     clip(CS.out.vEgo + 5.0, 0.0, 100.0)]
      pcm_speed = interp(gas - brake, pcm_speed_BP, pcm_speed_V)
      pcm_accel = int(clip((accel / 1.44) / max_accel, 0.0, 1.0) * 0xc6)

    if not self.CP.openpilotLongitudinalControl:
      if self.frame % 2 == 0:
        idx = self.frame // 2
        can_sends.append(hondacan.create_bosch_supplemental_1(self.packer, self.CP.carFingerprint, idx))
      # If using stock ACC, spam cancel command to kill gas when OP disengages.
      if pcm_cancel_cmd:
        can_sends.append(hondacan.spam_buttons_command(self.packer, CruiseButtons.CANCEL, idx, self.CP.carFingerprint))
      elif CS.out.cruiseState.standstill:
        can_sends.append(hondacan.spam_buttons_command(self.packer, CruiseButtons.RES_ACCEL, idx, self.CP.carFingerprint))

    else:
      # Send gas and brake commands.
      if self.frame % 2 == 0:
        idx = self.frame // 2
        ts = self.frame * DT_CTRL

        if self.CP.carFingerprint in HONDA_BOSCH:
          self.accel = clip(accel, self.params.BOSCH_ACCEL_MIN, self.params.BOSCH_ACCEL_MAX)
          self.gas = interp(accel, self.params.BOSCH_GAS_LOOKUP_BP, self.params.BOSCH_GAS_LOOKUP_V)
          can_sends.extend(hondacan.create_acc_commands(self.packer, CC.enabled, CC.longActive, accel, self.gas,
                                                        idx, stopping, self.CP.carFingerprint))
        else:
          apply_brake = clip(self.brake_last - wind_brake, 0.0, 1.0)
          apply_brake = int(clip(apply_brake * self.params.NIDEC_BRAKE_MAX, 0, self.params.NIDEC_BRAKE_MAX - 1))
          pump_on, self.last_pump_ts = brake_pump_hysteresis(apply_brake, self.apply_brake_last, self.last_pump_ts, ts)

          pcm_override = True
          can_sends.append(hondacan.create_brake_command(self.packer, apply_brake, pump_on,
                                                         pcm_override, pcm_cancel_cmd, fcw_display, idx,
                                                         self.CP.carFingerprint, CS.stock_brake))
          self.apply_brake_last = apply_brake
          self.brake = apply_brake / self.params.NIDEC_BRAKE_MAX

          if self.CP.enableGasInterceptor:
            # way too aggressive at low speed without this
            gas_mult = interp(CS.out.vEgo, [0., 10.], [0.4, 1.0])
            # send exactly zero if apply_gas is zero. Interceptor will send the max between read value and apply_gas.
            # This prevents unexpected pedal range rescaling
            # Sending non-zero gas when OP is not enabled will cause the PCM not to respond to throttle as expected
            # when you do enable.
            if CC.longActive:
              self.gas = clip(gas_mult * (gas - brake + wind_brake * 3 / 4), 0., 1.)
            else:
              self.gas = 0.0
            can_sends.append(create_gas_interceptor_command(self.packer, self.gas, idx))

    # Send dashboard UI commands.
    if self.frame % 10 == 0:
      idx = (self.frame // 10) % 4
      hud = HUDData(int(pcm_accel), int(round(hud_v_cruise)), hud_car,
                    hud_lanes, fcw_display, acc_alert, steer_required)
<<<<<<< HEAD
      can_sends.extend(hondacan.create_ui_commands(self.packer, CS.CP, pcm_speed, hud, CS.is_metric, idx, CS.stock_hud, frame))
=======
      can_sends.extend(hondacan.create_ui_commands(self.packer, self.CP, pcm_speed, hud, CS.is_metric, idx, CS.stock_hud))
>>>>>>> a693b3a2

      if self.CP.openpilotLongitudinalControl and self.CP.carFingerprint not in HONDA_BOSCH:
        self.speed = pcm_speed

        if not self.CP.enableGasInterceptor:
          self.gas = pcm_accel / 0xc6

    new_actuators = actuators.copy()
    new_actuators.speed = self.speed
    new_actuators.accel = self.accel
    new_actuators.gas = self.gas
    new_actuators.brake = self.brake

    self.frame += 1
    return new_actuators, can_sends<|MERGE_RESOLUTION|>--- conflicted
+++ resolved
@@ -254,11 +254,7 @@
       idx = (self.frame // 10) % 4
       hud = HUDData(int(pcm_accel), int(round(hud_v_cruise)), hud_car,
                     hud_lanes, fcw_display, acc_alert, steer_required)
-<<<<<<< HEAD
-      can_sends.extend(hondacan.create_ui_commands(self.packer, CS.CP, pcm_speed, hud, CS.is_metric, idx, CS.stock_hud, frame))
-=======
-      can_sends.extend(hondacan.create_ui_commands(self.packer, self.CP, pcm_speed, hud, CS.is_metric, idx, CS.stock_hud))
->>>>>>> a693b3a2
+      can_sends.extend(hondacan.create_ui_commands(self.packer, self.CP, pcm_speed, hud, CS.is_metric, idx, CS.stock_hud, self.frame))
 
       if self.CP.openpilotLongitudinalControl and self.CP.carFingerprint not in HONDA_BOSCH:
         self.speed = pcm_speed
