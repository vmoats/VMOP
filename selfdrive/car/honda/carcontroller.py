from collections import namedtuple
from common.realtime import sec_since_boot
from selfdrive.boardd.boardd import can_list_to_can_capnp
from selfdrive.controls.lib.drive_helpers import rate_limit
from common.numpy_fast import clip
from selfdrive.car import create_gas_command
from selfdrive.car.honda import hondacan
from selfdrive.car.honda.values import AH, CruiseButtons, CAR, HONDA_BOSCH
from selfdrive.can.packer import CANPacker

# Accel limits
ACCEL_HYST_GAP = 0.02 # don't change accel command for small oscilalitons within this value
<<<<<<< HEAD
ACCEL_MAX = 1600.
=======
ACCEL_MAX = 800.
>>>>>>> 5e85c16a
ACCEL_MIN = -1599.
ACCEL_SCALE = max(ACCEL_MAX, -ACCEL_MIN)

def accel_hysteresis(accel, accel_steady, enabled):

  # for small accel oscillations within ACCEL_HYST_GAP, don't change the accel command
  if not enabled:
    # send 0 when disabled, otherwise acc faults
    accel_steady = 0.
  elif accel > accel_steady + ACCEL_HYST_GAP:
    accel_steady = accel - ACCEL_HYST_GAP
  elif accel < accel_steady - ACCEL_HYST_GAP:
    accel_steady = accel + ACCEL_HYST_GAP
  accel = accel_steady

  return accel, accel_steady


def actuator_hystereses(brake, braking, brake_steady, v_ego, car_fingerprint):
  # hyst params
  brake_hyst_on = 0.02     # to activate brakes exceed this value
  brake_hyst_off = 0.005                     # to deactivate brakes below this value
  brake_hyst_gap = 0.01                      # don't change brake command for small ocilalitons within this value

  #*** histeresis logic to avoid brake blinking. go above 0.1 to trigger
  if (brake < brake_hyst_on and not braking) or brake < brake_hyst_off:
    brake = 0.
  braking = brake > 0.

  # for small brake oscillations within brake_hyst_gap, don't change the brake command
  if brake == 0.:
    brake_steady = 0.
  elif brake > brake_steady + brake_hyst_gap:
    brake_steady = brake - brake_hyst_gap
  elif brake < brake_steady - brake_hyst_gap:
    brake_steady = brake + brake_hyst_gap
  brake = brake_steady

  if (car_fingerprint in (CAR.ACURA_ILX, CAR.CRV)) and brake > 0.0:
    brake += 0.15

  return brake, braking, brake_steady


def brake_pump_hysteresys(apply_brake, apply_brake_last, last_pump_ts):
  ts = sec_since_boot()
  pump_on = False

  # reset pump timer if:
  # - there is an increment in brake request
  # - we are applying steady state brakes and we haven't been running the pump
  #   for more than 20s (to prevent pressure bleeding)
  if apply_brake > apply_brake_last or (ts - last_pump_ts > 20 and apply_brake > 0):
    last_pump_ts = ts

  # once the pump is on, run it for at least 0.2s
  if ts - last_pump_ts < 0.2 and apply_brake > 0:
    pump_on = True

  return pump_on, last_pump_ts


def process_hud_alert(hud_alert):
  # initialize to no alert
  fcw_display = 0
  steer_required = 0
  acc_alert = 0
  if hud_alert == AH.NONE:          # no alert
    pass
  elif hud_alert == AH.FCW:         # FCW
    fcw_display = hud_alert[1]
  elif hud_alert == AH.STEER:       # STEER
    steer_required = hud_alert[1]
  else:                             # any other ACC alert
    acc_alert = hud_alert[1]

  return fcw_display, steer_required, acc_alert


HUDData = namedtuple("HUDData",
                     ["pcm_accel", "v_cruise", "mini_car", "car", "X4",
                      "lanes", "beep", "chime", "fcw", "acc_alert", "steer_required"])


class CarController(object):
  def __init__(self, dbc_name, enable_camera=True):
    self.accel_steady = 0.
    self.braking = False
    self.brake_steady = 0.
    self.brake_last = 0.
    self.apply_brake_last = 0
    self.last_pump_ts = 0
    self.enable_camera = enable_camera
    self.packer = CANPacker(dbc_name)
    self.new_radar_config = False

  def update(self, sendcan, enabled, CS, frame, actuators, \
             pcm_speed, pcm_override, pcm_cancel_cmd, pcm_accel, \
             hud_v_cruise, hud_show_lanes, hud_show_car, \
             hud_alert, snd_beep, snd_chime):

    """ Controls thread """

    if not self.enable_camera:
      return

    # *** apply brake hysteresis ***
    brake, self.braking, self.brake_steady = actuator_hystereses(actuators.brake, self.braking, self.brake_steady, CS.v_ego, CS.CP.carFingerprint)

    # *** no output if not enabled ***
    if not enabled and CS.pcm_acc_status:
      # send pcm acc cancel cmd if drive is disabled but pcm is still on, or if the system can't be activated
      pcm_cancel_cmd = True

    # *** rate limit after the enable check ***
    self.brake_last = rate_limit(brake, self.brake_last, -2., 1./100)

    # vehicle hud display, wait for one update from 10Hz 0x304 msg
    if hud_show_lanes:
      hud_lanes = 1
    else:
      hud_lanes = 0

    if enabled:
      if hud_show_car:
        hud_car = 2
      else:
        hud_car = 1
    else:
      hud_car = 0

    # For lateral control-only, send chimes as a beep since we don't send 0x1fa
    if not CS.CP.openpilotLongitudinalControl:
      snd_beep = snd_beep if snd_beep != 0 else snd_chime

    #print chime, alert_id, hud_alert
    fcw_display, steer_required, acc_alert = process_hud_alert(hud_alert)

    hud = HUDData(int(pcm_accel), int(round(hud_v_cruise)), 1, hud_car,
                  0xc1, hud_lanes, int(snd_beep), snd_chime, fcw_display, acc_alert, steer_required)

    # **** process the car messages ****

    # *** compute control surfaces ***
    BRAKE_MAX = 1024/4
    if CS.CP.carFingerprint in (CAR.ACURA_ILX):
      STEER_MAX = 0xF00
    elif CS.CP.carFingerprint in (CAR.CRV, CAR.ACURA_RDX):
      STEER_MAX = 0x3e8  # CR-V only uses 12-bits and requires a lower value (max value from energee)
    elif CS.CP.carFingerprint in (CAR.ODYSSEY_CHN):
      STEER_MAX = 0x7FFF
    else:
      STEER_MAX = 0x1000

    # gas and brake
    apply_accel = actuators.gas - actuators.brake
    apply_accel, self.accel_steady = accel_hysteresis(apply_accel, self.accel_steady, enabled)
    apply_accel = clip(apply_accel * ACCEL_SCALE, ACCEL_MIN, ACCEL_MAX)

    # steer torque is converted back to CAN reference (positive when steering right)
    apply_gas = clip(actuators.gas, 0., 1.)
    apply_brake = int(clip(self.brake_last * BRAKE_MAX, 0, BRAKE_MAX - 1))
    apply_steer = int(clip(-actuators.steer * STEER_MAX, -STEER_MAX, STEER_MAX))

    lkas_active = enabled and not CS.steer_not_allowed

    # Send CAN commands.
    can_sends = []
	
	#if using radar, we need to send the VIN
    if CS.useTeslaRadar and (frame % 100 == 0):
      can_sends.append(teslacan.create_radar_VIN_msg(self.radarVin_idx,CS.radarVIN,2,0x1d6,CS.useTeslaRadar))
      self.radarVin_idx += 1
      self.radarVin_idx = self.radarVin_idx  % 3

    # Send steering command.
    idx = frame % 4
    can_sends.append(hondacan.create_steering_control(self.packer, apply_steer,
<<<<<<< HEAD
      lkas_active, CS.CP.carFingerprint, CS.CP.radarOffCan, idx))
=======
      lkas_active, CS.CP.carFingerprint, CS.CP.openpilotLongitudinalControl, idx))
>>>>>>> 5e85c16a

    # Send dashboard UI commands.
    if (frame % 10) == 0:
      idx = (frame/10) % 4
<<<<<<< HEAD
      can_sends.extend(hondacan.create_ui_commands(self.packer, pcm_speed, hud, CS.CP.carFingerprint, CS.CP.radarOffCan, CS.CP.openpilotLongitudinalControl, idx))
=======
      can_sends.extend(hondacan.create_ui_commands(self.packer, pcm_speed, hud, CS.CP.carFingerprint, CS.CP.openpilotLongitudinalControl, idx))
>>>>>>> 5e85c16a

    if not CS.CP.openpilotLongitudinalControl:
      # If using stock ACC, spam cancel command to kill gas when OP disengages.
      if pcm_cancel_cmd:
        can_sends.append(hondacan.spam_buttons_command(self.packer, CruiseButtons.CANCEL, idx))
      elif CS.stopped:
        can_sends.append(hondacan.spam_buttons_command(self.packer, CruiseButtons.RES_ACCEL, idx))

    else:
      # Send gas and brake commands.
      if (frame % 2) == 0:
        idx = frame / 2
<<<<<<< HEAD
=======

        if CS.CP.carFingerprint in HONDA_BOSCH:
          can_sends.extend(hondacan.create_acc_commands(self.packer, enabled, apply_accel, idx))
        else:
          pump_on, self.last_pump_ts = brake_pump_hysteresys(apply_brake, self.apply_brake_last, self.last_pump_ts)
          can_sends.append(hondacan.create_brake_command(self.packer, apply_brake, pump_on,
            pcm_override, pcm_cancel_cmd, hud.chime, hud.fcw, idx))
          self.apply_brake_last = apply_brake
>>>>>>> 5e85c16a

        if CS.CP.carFingerprint in HONDA_BOSCH:
          can_sends.extend(hondacan.create_acc_commands(self.packer, enabled, apply_accel, CS.CP.carFingerprint, idx))
        else:
          pump_on, self.last_pump_ts = brake_pump_hysteresys(apply_brake, self.apply_brake_last, self.last_pump_ts)
          can_sends.append(hondacan.create_brake_command(self.packer, apply_brake, pump_on,
            pcm_override, pcm_cancel_cmd, hud.chime, hud.fcw, idx))
          self.apply_brake_last = apply_brake
        if CS.CP.enableGasInterceptor:
          # send exactly zero if apply_gas is zero. Interceptor will send the max between read value and apply_gas.
          # This prevents unexpected pedal range rescaling
          can_sends.append(create_gas_command(self.packer, apply_gas, idx))

      # TODO: this only applies to people adding a nidec radar to vehicles that didn't come with one
      # so this cannot be upstreamed and needs to be refactored out better somehow
      # if (frame % 5) == 0:
      #   idx = (frame / 5) % 4
      #   can_sends.extend(hondacan.create_radar_commands(CS.v_ego, idx))

    sendcan.send(can_list_to_can_capnp(can_sends, msgtype='sendcan').to_bytes())<|MERGE_RESOLUTION|>--- conflicted
+++ resolved
@@ -10,11 +10,7 @@
 
 # Accel limits
 ACCEL_HYST_GAP = 0.02 # don't change accel command for small oscilalitons within this value
-<<<<<<< HEAD
-ACCEL_MAX = 1600.
-=======
 ACCEL_MAX = 800.
->>>>>>> 5e85c16a
 ACCEL_MIN = -1599.
 ACCEL_SCALE = max(ACCEL_MAX, -ACCEL_MIN)
 
@@ -164,8 +160,6 @@
       STEER_MAX = 0xF00
     elif CS.CP.carFingerprint in (CAR.CRV, CAR.ACURA_RDX):
       STEER_MAX = 0x3e8  # CR-V only uses 12-bits and requires a lower value (max value from energee)
-    elif CS.CP.carFingerprint in (CAR.ODYSSEY_CHN):
-      STEER_MAX = 0x7FFF
     else:
       STEER_MAX = 0x1000
 
@@ -193,20 +187,12 @@
     # Send steering command.
     idx = frame % 4
     can_sends.append(hondacan.create_steering_control(self.packer, apply_steer,
-<<<<<<< HEAD
-      lkas_active, CS.CP.carFingerprint, CS.CP.radarOffCan, idx))
-=======
       lkas_active, CS.CP.carFingerprint, CS.CP.openpilotLongitudinalControl, idx))
->>>>>>> 5e85c16a
 
     # Send dashboard UI commands.
     if (frame % 10) == 0:
       idx = (frame/10) % 4
-<<<<<<< HEAD
-      can_sends.extend(hondacan.create_ui_commands(self.packer, pcm_speed, hud, CS.CP.carFingerprint, CS.CP.radarOffCan, CS.CP.openpilotLongitudinalControl, idx))
-=======
       can_sends.extend(hondacan.create_ui_commands(self.packer, pcm_speed, hud, CS.CP.carFingerprint, CS.CP.openpilotLongitudinalControl, idx))
->>>>>>> 5e85c16a
 
     if not CS.CP.openpilotLongitudinalControl:
       # If using stock ACC, spam cancel command to kill gas when OP disengages.
@@ -219,8 +205,6 @@
       # Send gas and brake commands.
       if (frame % 2) == 0:
         idx = frame / 2
-<<<<<<< HEAD
-=======
 
         if CS.CP.carFingerprint in HONDA_BOSCH:
           can_sends.extend(hondacan.create_acc_commands(self.packer, enabled, apply_accel, idx))
@@ -229,24 +213,10 @@
           can_sends.append(hondacan.create_brake_command(self.packer, apply_brake, pump_on,
             pcm_override, pcm_cancel_cmd, hud.chime, hud.fcw, idx))
           self.apply_brake_last = apply_brake
->>>>>>> 5e85c16a
-
-        if CS.CP.carFingerprint in HONDA_BOSCH:
-          can_sends.extend(hondacan.create_acc_commands(self.packer, enabled, apply_accel, CS.CP.carFingerprint, idx))
-        else:
-          pump_on, self.last_pump_ts = brake_pump_hysteresys(apply_brake, self.apply_brake_last, self.last_pump_ts)
-          can_sends.append(hondacan.create_brake_command(self.packer, apply_brake, pump_on,
-            pcm_override, pcm_cancel_cmd, hud.chime, hud.fcw, idx))
-          self.apply_brake_last = apply_brake
+
         if CS.CP.enableGasInterceptor:
           # send exactly zero if apply_gas is zero. Interceptor will send the max between read value and apply_gas.
           # This prevents unexpected pedal range rescaling
           can_sends.append(create_gas_command(self.packer, apply_gas, idx))
 
-      # TODO: this only applies to people adding a nidec radar to vehicles that didn't come with one
-      # so this cannot be upstreamed and needs to be refactored out better somehow
-      # if (frame % 5) == 0:
-      #   idx = (frame / 5) % 4
-      #   can_sends.extend(hondacan.create_radar_commands(CS.v_ego, idx))
-
     sendcan.send(can_list_to_can_capnp(can_sends, msgtype='sendcan').to_bytes())