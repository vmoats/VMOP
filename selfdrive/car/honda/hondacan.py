<<<<<<< HEAD
from selfdrive.car.isotp_parallel_query import IsoTpParallelQuery
from selfdrive.car.honda.values import HONDA_BOSCH, HONDA_BOSCH_EXT, CAR
=======
from selfdrive.car.honda.values import HONDA_BOSCH, CAR, CarControllerParams
>>>>>>> c7735400
from selfdrive.config import Conversions as CV

# CAN bus layout with relay
# 0 = ACC-CAN - radar side
# 1 = F-CAN B - powertrain
# 2 = ACC-CAN - camera side
# 3 = F-CAN A - OBDII port

def get_pt_bus(car_fingerprint):
  return 1 if car_fingerprint in HONDA_BOSCH else 0


def get_lkas_cmd_bus(car_fingerprint, radar_disabled=False):
  if radar_disabled:
    # when radar is disabled, steering commands are sent directly to powertrain bus
    return get_pt_bus(car_fingerprint)
  # normally steering commands are sent to radar, which forwards them to powertrain bus
  return 0

def create_brake_command(packer, apply_brake, pump_on, pcm_override, pcm_cancel_cmd, fcw, idx, car_fingerprint, stock_brake):
  # TODO: do we loose pressure if we keep pump off for long?
  brakelights = apply_brake > 0
  brake_rq = apply_brake > 0
  pcm_fault_cmd = False

  values = {
    "COMPUTER_BRAKE": apply_brake,
    "BRAKE_PUMP_REQUEST": pump_on,
    "CRUISE_OVERRIDE": pcm_override,
    "CRUISE_FAULT_CMD": pcm_fault_cmd,
    "CRUISE_CANCEL_CMD": pcm_cancel_cmd,
    "COMPUTER_BRAKE_REQUEST": brake_rq,
    "SET_ME_1": 1,
    "BRAKE_LIGHTS": brakelights,
    "CHIME": stock_brake["CHIME"] if fcw else 0,  # send the chime for stock fcw
    "FCW": fcw << 1,  # TODO: Why are there two bits for fcw?
    "AEB_REQ_1": 0,
    "AEB_REQ_2": 0,
    "AEB_STATUS": 0,
  }
  bus = get_pt_bus(car_fingerprint)
  return packer.make_can_msg("BRAKE_COMMAND", bus, values, idx)


def create_acc_commands(packer, enabled, active, accel, gas, idx, stopping, starting, car_fingerprint):
  commands = []
  bus = get_pt_bus(car_fingerprint)
  min_gas_accel = CarControllerParams.BOSCH_GAS_LOOKUP_BP[0]

  control_on = 5 if enabled else 0
  gas_command = gas if active and accel > min_gas_accel else -30000
  accel_command = accel if active else 0
  braking = 1 if active and accel < min_gas_accel else 0
  standstill = 1 if active and stopping else 0
  standstill_release = 1 if active and starting else 0

  acc_control_values = {
    # setting CONTROL_ON causes car to set POWERTRAIN_DATA->ACC_STATUS = 1
    "CONTROL_ON": control_on,
    "GAS_COMMAND": gas_command,  # used for gas
    "ACCEL_COMMAND": accel_command,  # used for brakes
    "BRAKE_LIGHTS": braking,
    "BRAKE_REQUEST": braking,
    "STANDSTILL": standstill,
    "STANDSTILL_RELEASE": standstill_release,
  }
  commands.append(packer.make_can_msg("ACC_CONTROL", bus, acc_control_values, idx))

  acc_control_on_values = {
    "SET_TO_3": 0x03,
    "CONTROL_ON": enabled,
    "SET_TO_FF": 0xff,
    "SET_TO_75": 0x75,
    "SET_TO_30": 0x30,
  }
  commands.append(packer.make_can_msg("ACC_CONTROL_ON", bus, acc_control_on_values, idx))

  return commands

def create_steering_control(packer, apply_steer, lkas_active, car_fingerprint, idx, radar_disabled):
  values = {
    "STEER_TORQUE": apply_steer if lkas_active else 0,
    "STEER_TORQUE_REQUEST": lkas_active,
  }
  bus = get_lkas_cmd_bus(car_fingerprint, radar_disabled)
  return packer.make_can_msg("STEERING_CONTROL", bus, values, idx)


def create_bosch_supplemental_1(packer, car_fingerprint, idx):
  # non-active params
  values = {
    "SET_ME_X04": 0x04,
    "SET_ME_X80": 0x80,
    "SET_ME_X10": 0x10,
  }
  bus = get_lkas_cmd_bus(car_fingerprint)
  return packer.make_can_msg("BOSCH_SUPPLEMENTAL_1", bus, values, idx)


def create_ui_commands(packer, pcm_speed, hud, car_fingerprint, is_metric, idx, openpilot_longitudinal_control, stock_hud):
  commands = []
  bus_pt = get_pt_bus(car_fingerprint)
  radar_disabled = car_fingerprint in HONDA_BOSCH and openpilot_longitudinal_control
  bus_lkas = get_lkas_cmd_bus(car_fingerprint, radar_disabled)

  if openpilot_longitudinal_control:
    if car_fingerprint in HONDA_BOSCH:
      acc_hud_values = {
        'CRUISE_SPEED': hud.v_cruise,
        'ENABLE_MINI_CAR': 1,
        'SET_TO_1': 1,
        'HUD_LEAD': hud.car,
        'HUD_DISTANCE': 3,
        'ACC_ON': hud.car != 0,
        'SET_TO_X1': 1,
        'IMPERIAL_UNIT': int(not is_metric),
        'FCM_OFF': 1,
      }
    else:
      acc_hud_values = {
        'PCM_SPEED': pcm_speed * CV.MS_TO_KPH,
        'PCM_GAS': hud.pcm_accel,
        'CRUISE_SPEED': hud.v_cruise,
        'ENABLE_MINI_CAR': 1,
        'HUD_LEAD': hud.car,
        'HUD_DISTANCE': 3,    # max distance setting on display
        'IMPERIAL_UNIT': int(not is_metric),
        'SET_ME_X01_2': 1,
        'SET_ME_X01': 1,
        "FCM_OFF": stock_hud["FCM_OFF"],
        "FCM_OFF_2": stock_hud["FCM_OFF_2"],
        "FCM_PROBLEM": stock_hud["FCM_PROBLEM"],
        "ICONS": stock_hud["ICONS"],
      }
    commands.append(packer.make_can_msg("ACC_HUD", bus_pt, acc_hud_values, idx))

  lkas_hud_values = {
    'SET_ME_X41': 0x41,
    'STEERING_REQUIRED': hud.steer_required,
    'SOLID_LANES': hud.lanes,
    'BEEP': 0,
  }
  if car_fingerprint not in HONDA_BOSCH_EXT:
    lkas_hud_values['SET_ME_X48'] = 0x48

  if car_fingerprint in HONDA_BOSCH_EXT and not openpilot_longitudinal_control:
    commands.append(packer.make_can_msg('LKAS_HUD_A', bus_lkas, lkas_hud_values, idx))
    commands.append(packer.make_can_msg('LKAS_HUD_B', bus_lkas, lkas_hud_values, idx))
  else:
    commands.append(packer.make_can_msg('LKAS_HUD', bus_lkas, lkas_hud_values, idx))

  if radar_disabled and car_fingerprint in HONDA_BOSCH:
    radar_hud_values = {
      'CMBS_OFF': 0x01,
      'SET_TO_1': 0x01,
    }
    commands.append(packer.make_can_msg('RADAR_HUD', bus_pt, radar_hud_values, idx))

    if car_fingerprint == CAR.CIVIC_BOSCH:
      commands.append(packer.make_can_msg("LEGACY_BRAKE_COMMAND", bus_pt, {}, idx))

  return commands


def spam_buttons_command(packer, button_val, idx, car_fingerprint):
  values = {
    'CRUISE_BUTTONS': button_val,
    'CRUISE_SETTING': 0,
  }
  bus = get_pt_bus(car_fingerprint)
  return packer.make_can_msg("SCM_BUTTONS", bus, values, idx)<|MERGE_RESOLUTION|>--- conflicted
+++ resolved
@@ -1,9 +1,4 @@
-<<<<<<< HEAD
-from selfdrive.car.isotp_parallel_query import IsoTpParallelQuery
-from selfdrive.car.honda.values import HONDA_BOSCH, HONDA_BOSCH_EXT, CAR
-=======
 from selfdrive.car.honda.values import HONDA_BOSCH, CAR, CarControllerParams
->>>>>>> c7735400
 from selfdrive.config import Conversions as CV
 
 # CAN bus layout with relay
@@ -142,18 +137,12 @@
 
   lkas_hud_values = {
     'SET_ME_X41': 0x41,
+    'SET_ME_X48': 0x48,
     'STEERING_REQUIRED': hud.steer_required,
     'SOLID_LANES': hud.lanes,
     'BEEP': 0,
   }
-  if car_fingerprint not in HONDA_BOSCH_EXT:
-    lkas_hud_values['SET_ME_X48'] = 0x48
-
-  if car_fingerprint in HONDA_BOSCH_EXT and not openpilot_longitudinal_control:
-    commands.append(packer.make_can_msg('LKAS_HUD_A', bus_lkas, lkas_hud_values, idx))
-    commands.append(packer.make_can_msg('LKAS_HUD_B', bus_lkas, lkas_hud_values, idx))
-  else:
-    commands.append(packer.make_can_msg('LKAS_HUD', bus_lkas, lkas_hud_values, idx))
+  commands.append(packer.make_can_msg('LKAS_HUD', bus_lkas, lkas_hud_values, idx))
 
   if radar_disabled and car_fingerprint in HONDA_BOSCH:
     radar_hud_values = {
