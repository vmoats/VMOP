from selfdrive.car.isotp_parallel_query import IsoTpParallelQuery
<<<<<<< HEAD
from selfdrive.swaglog import cloudlog
from selfdrive.config import Conversions as CV
from selfdrive.car.honda.values import HONDA_BOSCH, HONDA_BOSCH_EXT, CAR
=======
from selfdrive.car.honda.values import HONDA_BOSCH, CAR
from selfdrive.config import Conversions as CV
from selfdrive.swaglog import cloudlog
>>>>>>> 9e03aa0b

# CAN bus layout with relay
# 0 = ACC-CAN - radar side
# 1 = F-CAN B - powertrain
# 2 = ACC-CAN - camera side
# 3 = F-CAN A - OBDII port

RADAR_ADDR = 0x18DAB0F1
EXT_DIAG_REQUEST = b'\x10\x03'
EXT_DIAG_RESPONSE = b'\x50\x03'
COM_CONT_REQUEST = b'\x28\x83\x03'
COM_CONT_RESPONSE = b''


def get_pt_bus(car_fingerprint):
  return 1 if car_fingerprint in HONDA_BOSCH else 0


def get_lkas_cmd_bus(car_fingerprint, radar_disabled=False):
  if radar_disabled:
    # when radar is disabled, steering commands are sent directly to powertrain bus
    return get_pt_bus(car_fingerprint)
  # normally steering commands are sent to radar, which forwards them to powertrain bus
  return 0


def disable_radar(logcan, sendcan, bus=1, timeout=0.1, debug=False):
  """Silence the radar by disabling sending and receiving messages using UDS 0x28.
  The radar will stay silent as long as openpilot keeps sending Tester Present.
  Openpilot will emulate the radar. WARNING: THIS DISABLES AEB!"""
  cloudlog.warning(f"radar disable {hex(RADAR_ADDR)} ...")

  try:
    query = IsoTpParallelQuery(sendcan, logcan, bus, [RADAR_ADDR], [EXT_DIAG_REQUEST], [EXT_DIAG_RESPONSE], debug=debug)

    for _, _ in query.get_data(timeout).items():
      cloudlog.warning("radar communication control disable tx/rx ...")

      query = IsoTpParallelQuery(sendcan, logcan, bus, [RADAR_ADDR], [COM_CONT_REQUEST], [COM_CONT_RESPONSE], debug=debug)
      query.get_data(0)

      cloudlog.warning("radar disabled")
      return

  except Exception:
    cloudlog.exception("radar disable exception")
  cloudlog.warning("radar disable failed")


def create_brake_command(packer, apply_brake, pump_on, pcm_override, pcm_cancel_cmd, fcw, idx, car_fingerprint, stock_brake):
  # TODO: do we loose pressure if we keep pump off for long?
  brakelights = apply_brake > 0
  brake_rq = apply_brake > 0
  pcm_fault_cmd = False

  values = {
    "COMPUTER_BRAKE": apply_brake,
    "BRAKE_PUMP_REQUEST": pump_on,
    "CRUISE_OVERRIDE": pcm_override,
    "CRUISE_FAULT_CMD": pcm_fault_cmd,
    "CRUISE_CANCEL_CMD": pcm_cancel_cmd,
    "COMPUTER_BRAKE_REQUEST": brake_rq,
    "SET_ME_1": 1,
    "BRAKE_LIGHTS": brakelights,
    "CHIME": stock_brake["CHIME"] if fcw else 0,  # send the chime for stock fcw
    "FCW": fcw << 1,  # TODO: Why are there two bits for fcw?
    "AEB_REQ_1": 0,
    "AEB_REQ_2": 0,
    "AEB_STATUS": 0,
  }
  bus = get_pt_bus(car_fingerprint)
  return packer.make_can_msg("BRAKE_COMMAND", bus, values, idx)


def create_acc_commands(packer, enabled, accel, gas, idx, stopping, starting, car_fingerprint):
  commands = []
  bus = get_pt_bus(car_fingerprint)

  control_on = 5 if enabled else 0
  # no gas = -30000
  gas_command = gas if enabled and gas > 0 else -30000
  accel_command = accel if enabled else 0
  braking = 1 if enabled and accel < 0 else 0
  standstill = 1 if enabled and stopping else 0
  standstill_release = 1 if enabled and starting else 0

  acc_control_values = {
    # setting CONTROL_ON causes car to set POWERTRAIN_DATA->ACC_STATUS = 1
    "CONTROL_ON": control_on,
    "GAS_COMMAND": gas_command, # used for gas
    "ACCEL_COMMAND": accel_command, # used for brakes
    "BRAKE_LIGHTS": braking,
    "BRAKE_REQUEST": braking,
    "STANDSTILL": standstill,
    "STANDSTILL_RELEASE": standstill_release,
  }
  commands.append(packer.make_can_msg("ACC_CONTROL", bus, acc_control_values, idx))

  acc_control_on_values = {
    "SET_TO_3": 0x03,
    "CONTROL_ON": enabled,
    "SET_TO_FF": 0xff,
    "SET_TO_75": 0x75,
    "SET_TO_30": 0x30,
  }
  commands.append(packer.make_can_msg("ACC_CONTROL_ON", bus, acc_control_on_values, idx))

  return commands

def create_steering_control(packer, apply_steer, lkas_active, car_fingerprint, idx, radar_disabled):
  values = {
    "STEER_TORQUE": apply_steer if lkas_active else 0,
    "STEER_TORQUE_REQUEST": lkas_active,
  }
  bus = get_lkas_cmd_bus(car_fingerprint, radar_disabled)
  return packer.make_can_msg("STEERING_CONTROL", bus, values, idx)


def create_bosch_supplemental_1(packer, car_fingerprint, idx):
  # non-active params
  values = {
    "SET_ME_X04": 0x04,
    "SET_ME_X80": 0x80,
    "SET_ME_X10": 0x10,
  }
  bus = get_lkas_cmd_bus(car_fingerprint)
  return packer.make_can_msg("BOSCH_SUPPLEMENTAL_1", bus, values, idx)


def create_ui_commands(packer, pcm_speed, hud, car_fingerprint, is_metric, idx, openpilot_longitudinal_control, stock_hud):
  commands = []
  bus_pt = get_pt_bus(car_fingerprint)
  radar_disabled = car_fingerprint in HONDA_BOSCH and openpilot_longitudinal_control
  bus_lkas = get_lkas_cmd_bus(car_fingerprint, radar_disabled)

  if openpilot_longitudinal_control:
    if car_fingerprint in HONDA_BOSCH:
      acc_hud_values = {
        'CRUISE_SPEED': hud.v_cruise,
        'ENABLE_MINI_CAR': 1,
        'SET_TO_1': 1,
        'HUD_LEAD': hud.car,
        'HUD_DISTANCE': 3,
        'ACC_ON': hud.car != 0,
        'SET_TO_X1': 1,
        'IMPERIAL_UNIT': int(not is_metric),
      }
    else:
      acc_hud_values = {
        'PCM_SPEED': pcm_speed * CV.MS_TO_KPH,
        'PCM_GAS': hud.pcm_accel,
        'CRUISE_SPEED': hud.v_cruise,
        'ENABLE_MINI_CAR': 1,
        'HUD_LEAD': hud.car,
        'HUD_DISTANCE': 3,    # max distance setting on display
        'IMPERIAL_UNIT': int(not is_metric),
        'SET_ME_X01_2': 1,
        'SET_ME_X01': 1,
        "FCM_OFF": stock_hud["FCM_OFF"],
        "FCM_OFF_2": stock_hud["FCM_OFF_2"],
        "FCM_PROBLEM": stock_hud["FCM_PROBLEM"],
        "ICONS": stock_hud["ICONS"],
      }
    commands.append(packer.make_can_msg("ACC_HUD", bus_pt, acc_hud_values, idx))

  lkas_hud_values = {
    'SET_ME_X41': 0x41,
    'SET_ME_X48': 0x48,
    'STEERING_REQUIRED': hud.steer_required,
    'SOLID_LANES': hud.lanes,
    'BEEP': 0,
  }

  if car_fingerprint in HONDA_BOSCH_EXT and not openpilot_longitudinal_control:
    commands.append(packer.make_can_msg('LKAS_HUD_A', bus_lkas, lkas_hud_values, idx))
    commands.append(packer.make_can_msg('LKAS_HUD_B', bus_lkas, lkas_hud_values, idx))
  else:
    commands.append(packer.make_can_msg('LKAS_HUD', bus_lkas, lkas_hud_values, idx))

  if radar_disabled and car_fingerprint in HONDA_BOSCH:
    radar_hud_values = {
      'SET_TO_1' : 0x01,
    }
    commands.append(packer.make_can_msg('RADAR_HUD', bus_pt, radar_hud_values, idx))

    if car_fingerprint == CAR.CIVIC_BOSCH:
      commands.append(packer.make_can_msg("LEGACY_BRAKE_COMMAND", bus_pt, {}, idx))

  return commands


def spam_buttons_command(packer, button_val, idx, car_fingerprint):
  values = {
    'CRUISE_BUTTONS': button_val,
    'CRUISE_SETTING': 0,
  }
  bus = get_pt_bus(car_fingerprint)
  return packer.make_can_msg("SCM_BUTTONS", bus, values, idx)<|MERGE_RESOLUTION|>--- conflicted
+++ resolved
@@ -1,13 +1,7 @@
 from selfdrive.car.isotp_parallel_query import IsoTpParallelQuery
-<<<<<<< HEAD
-from selfdrive.swaglog import cloudlog
-from selfdrive.config import Conversions as CV
 from selfdrive.car.honda.values import HONDA_BOSCH, HONDA_BOSCH_EXT, CAR
-=======
-from selfdrive.car.honda.values import HONDA_BOSCH, CAR
 from selfdrive.config import Conversions as CV
 from selfdrive.swaglog import cloudlog
->>>>>>> 9e03aa0b
 
 # CAN bus layout with relay
 # 0 = ACC-CAN - radar side
