<<<<<<< HEAD
from selfdrive.car.honda.values import HondaFlags, HONDA_BOSCH, HONDA_RADARLESS, CAR, CarControllerParams
from selfdrive.config import Conversions as CV
=======
from common.conversions import Conversions as CV
from selfdrive.car.honda.values import HondaFlags, HONDA_BOSCH, CAR, CarControllerParams
>>>>>>> a693b3a2

# CAN bus layout with relay
# 0 = ACC-CAN - radar side
# 1 = F-CAN B - powertrain
# 2 = ACC-CAN - camera side
# 3 = F-CAN A - OBDII port

def get_pt_bus(car_fingerprint):
  if car_fingerprint in HONDA_BOSCH:
    return 1
  elif car_fingerprint in HONDA_RADARLESS:
    return 2
  else:
    return 0


def get_lkas_cmd_bus(car_fingerprint, radar_disabled=False):
  if radar_disabled:
    # when radar is disabled, steering commands are sent directly to powertrain bus
    return get_pt_bus(car_fingerprint)
  # normally steering commands are sent to radar, which forwards them to powertrain bus
  return 0

def create_brake_command(packer, apply_brake, pump_on, pcm_override, pcm_cancel_cmd, fcw, idx, car_fingerprint, stock_brake):
  # TODO: do we loose pressure if we keep pump off for long?
  brakelights = apply_brake > 0
  brake_rq = apply_brake > 0
  pcm_fault_cmd = False

  values = {
    "COMPUTER_BRAKE": apply_brake,
    "BRAKE_PUMP_REQUEST": pump_on,
    "CRUISE_OVERRIDE": pcm_override,
    "CRUISE_FAULT_CMD": pcm_fault_cmd,
    "CRUISE_CANCEL_CMD": pcm_cancel_cmd,
    "COMPUTER_BRAKE_REQUEST": brake_rq,
    "SET_ME_1": 1,
    "BRAKE_LIGHTS": brakelights,
    "CHIME": stock_brake["CHIME"] if fcw else 0,  # send the chime for stock fcw
    "FCW": fcw << 1,  # TODO: Why are there two bits for fcw?
    "AEB_REQ_1": 0,
    "AEB_REQ_2": 0,
    "AEB_STATUS": 0,
  }
  bus = get_pt_bus(car_fingerprint)
  return packer.make_can_msg("BRAKE_COMMAND", bus, values, idx)


def create_acc_commands(packer, enabled, active, accel, gas, idx, stopping, car_fingerprint):
  commands = []
  bus = get_pt_bus(car_fingerprint)
  min_gas_accel = CarControllerParams.BOSCH_GAS_LOOKUP_BP[0]

  control_on = 5 if enabled else 0
  gas_command = gas if active and accel > min_gas_accel else -30000
  accel_command = accel if active else 0
  braking = 1 if active and accel < min_gas_accel else 0
  standstill = 1 if active and stopping else 0
  standstill_release = 1 if active and not stopping else 0

  acc_control_values = {
    # setting CONTROL_ON causes car to set POWERTRAIN_DATA->ACC_STATUS = 1
    "CONTROL_ON": control_on,
    "GAS_COMMAND": gas_command,  # used for gas
    "ACCEL_COMMAND": accel_command,  # used for brakes
    "BRAKE_LIGHTS": braking,
    "BRAKE_REQUEST": braking,
    "STANDSTILL": standstill,
    "STANDSTILL_RELEASE": standstill_release,
  }
  commands.append(packer.make_can_msg("ACC_CONTROL", bus, acc_control_values, idx))

  acc_control_on_values = {
    "SET_TO_3": 0x03,
    "CONTROL_ON": enabled,
    "SET_TO_FF": 0xff,
    "SET_TO_75": 0x75,
    "SET_TO_30": 0x30,
  }
  commands.append(packer.make_can_msg("ACC_CONTROL_ON", bus, acc_control_on_values, idx))

  return commands

def create_steering_control(packer, apply_steer, lkas_active, car_fingerprint, idx, radar_disabled):
  values = {
    "STEER_TORQUE": apply_steer if lkas_active else 0,
    "STEER_TORQUE_REQUEST": lkas_active,
  }
  bus = get_lkas_cmd_bus(car_fingerprint, radar_disabled)
  return packer.make_can_msg("STEERING_CONTROL", bus, values, idx)


def create_bosch_supplemental_1(packer, car_fingerprint, idx):
  # non-active params
  values = {
    "SET_ME_X04": 0x04,
    "SET_ME_X80": 0x80,
    "SET_ME_X10": 0x10,
  }
  bus = get_lkas_cmd_bus(car_fingerprint)
  return packer.make_can_msg("BOSCH_SUPPLEMENTAL_1", bus, values, idx)


def create_ui_commands(packer, CP, pcm_speed, hud, is_metric, idx, stock_hud, frame):
  commands = []
  bus_pt = get_pt_bus(CP.carFingerprint)
  radar_disabled = CP.carFingerprint in HONDA_BOSCH and CP.openpilotLongitudinalControl
  bus_lkas = get_lkas_cmd_bus(CP.carFingerprint, radar_disabled)

  if CP.openpilotLongitudinalControl:
    if CP.carFingerprint in HONDA_BOSCH:
      acc_hud_values = {
        'CRUISE_SPEED': hud.v_cruise,
        'ENABLE_MINI_CAR': 1,
        'SET_TO_1': 1,
        'HUD_LEAD': hud.car,
        'HUD_DISTANCE': 3,
        'ACC_ON': hud.car != 0,
        'SET_TO_X1': 1,
        'IMPERIAL_UNIT': int(not is_metric),
        'FCM_OFF': 1,
      }
    else:
      acc_hud_values = {
        'PCM_SPEED': pcm_speed * CV.MS_TO_KPH,
        'PCM_GAS': hud.pcm_accel,
        'CRUISE_SPEED': hud.v_cruise,
        'ENABLE_MINI_CAR': 1,
        'HUD_LEAD': hud.car,
        'HUD_DISTANCE': 3,    # max distance setting on display
        'IMPERIAL_UNIT': int(not is_metric),
        'SET_ME_X01_2': 1,
        'SET_ME_X01': 1,
        "FCM_OFF": stock_hud["FCM_OFF"],
        "FCM_OFF_2": stock_hud["FCM_OFF_2"],
        "FCM_PROBLEM": stock_hud["FCM_PROBLEM"],
        "ICONS": stock_hud["ICONS"],
      }
    commands.append(packer.make_can_msg("ACC_HUD", bus_pt, acc_hud_values, idx))

  lkas_hud_values = {
    'SET_ME_X41': 0x41,
    'STEERING_REQUIRED': hud.steer_required,
    'SOLID_LANES': hud.lanes,
    'LANE_LINES': 3,
    'DASHED_LANES': hud.lanes,
    'BEEP': 0,
    'LKAS_PROBLEM': 0 if frame > 200 else 1,
  }

  if not (CP.flags & HondaFlags.BOSCH_EXT_HUD):
    lkas_hud_values['SET_ME_X48'] = 0x48

  if CP.flags & HondaFlags.BOSCH_EXT_HUD and not CP.openpilotLongitudinalControl:
    commands.append(packer.make_can_msg('LKAS_HUD_A', bus_lkas, lkas_hud_values, idx))
    commands.append(packer.make_can_msg('LKAS_HUD_B', bus_lkas, lkas_hud_values, idx))
  else:
    commands.append(packer.make_can_msg('LKAS_HUD', bus_lkas, lkas_hud_values, idx))

  if radar_disabled and CP.carFingerprint in HONDA_BOSCH:
    radar_hud_values = {
      'CMBS_OFF': 0x01,
      'SET_TO_1': 0x01,
    }
    commands.append(packer.make_can_msg('RADAR_HUD', bus_pt, radar_hud_values, idx))

    if CP.carFingerprint == CAR.CIVIC_BOSCH:
      commands.append(packer.make_can_msg("LEGACY_BRAKE_COMMAND", bus_pt, {}, idx))

  return commands


def spam_buttons_command(packer, button_val, idx, car_fingerprint):
  values = {
    'CRUISE_BUTTONS': button_val,
    'CRUISE_SETTING': 0,
  }
  bus = get_pt_bus(car_fingerprint)
  return packer.make_can_msg("SCM_BUTTONS", bus, values, idx)<|MERGE_RESOLUTION|>--- conflicted
+++ resolved
@@ -1,10 +1,5 @@
-<<<<<<< HEAD
+from common.conversions import Conversions as CV
 from selfdrive.car.honda.values import HondaFlags, HONDA_BOSCH, HONDA_RADARLESS, CAR, CarControllerParams
-from selfdrive.config import Conversions as CV
-=======
-from common.conversions import Conversions as CV
-from selfdrive.car.honda.values import HondaFlags, HONDA_BOSCH, CAR, CarControllerParams
->>>>>>> a693b3a2
 
 # CAN bus layout with relay
 # 0 = ACC-CAN - radar side
@@ -152,7 +147,7 @@
     'LANE_LINES': 3,
     'DASHED_LANES': hud.lanes,
     'BEEP': 0,
-    'LKAS_PROBLEM': 0 if frame > 200 else 1,
+    'LKAS_PROBLEM': 0 if frame > 200 else 1,  # TODO: understand this better, does car need to see it fall after an initial warm up?
   }
 
   if not (CP.flags & HondaFlags.BOSCH_EXT_HUD):
