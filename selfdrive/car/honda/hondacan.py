--- conflicted
+++ resolved
@@ -122,15 +122,12 @@
   elif crv:
     msg_0x301 = "\x00\x00\x50\x02\x51\x00\x00"
     commands.append(make_can_msg(0x300, msg_0x300, idx, 1))
-<<<<<<< HEAD
+  elif rdx:
+    msg_0x301 = " \x0f\x57\x4f\x02\x5a\x00\x00"
+    commands.append(make_can_msg(0x300, msg_0x300, idx, 1))  
   elif pilot:
     msg_0x301 = "\x00\x00\x56\x02\x58\x00\x00"
     commands.append(make_can_msg(0x300, msg_0x300, idx, 1))
-=======
-  elif rdx:
-    msg_0x301 = " \x0f\x57\x4f\x02\x5a\x00\x00"
-    commands.append(make_can_msg(0x300, msg_0x300, idx, 1))  
->>>>>>> f28f5d1e
   else:
     msg_0x301 = "\x0f\x18\x51\x02\x5a\x00\x00"
     commands.append(make_can_msg(0x300, msg_0x300, idx, 1))
