from collections import defaultdict

from cereal import car
from openpilot.common.conversions import Conversions as CV
from openpilot.common.numpy_fast import interp
from opendbc.can.can_define import CANDefine
from opendbc.can.parser import CANParser
<<<<<<< HEAD
from openpilot.selfdrive.car.honda.hondacan import get_cruise_speed_conversion, CanBus
=======
from openpilot.selfdrive.car.honda.hondacan import CanBus, get_cruise_speed_conversion
>>>>>>> 251eee46
from openpilot.selfdrive.car.honda.values import CAR, DBC, STEER_THRESHOLD, HONDA_BOSCH, \
                                                 HONDA_NIDEC_ALT_SCM_MESSAGES, HONDA_BOSCH_RADARLESS, \
                                                 HondaFlags
from openpilot.selfdrive.car.interfaces import CarStateBase

TransmissionType = car.CarParams.TransmissionType


def get_can_messages(CP, gearbox_msg):
  messages = [
    ("ENGINE_DATA", 100),
    ("WHEEL_SPEEDS", 50),
    ("STEERING_SENSORS", 100),
    ("SEATBELT_STATUS", 10),
    ("CRUISE", 10),
    ("POWERTRAIN_DATA", 100),
    ("CAR_SPEED", 10),
    ("VSA_STATUS", 50),
    ("STEER_STATUS", 100),
    ("STEER_MOTOR_TORQUE", 0),  # TODO: not on every car
  ]

  if CP.carFingerprint == CAR.ODYSSEY_CHN:
    messages += [
      ("SCM_FEEDBACK", 25),
      ("SCM_BUTTONS", 50),
    ]
  else:
    messages += [
      ("SCM_FEEDBACK", 10),
      ("SCM_BUTTONS", 25),
    ]

  if CP.carFingerprint in (CAR.CRV_HYBRID, CAR.CIVIC_BOSCH_DIESEL, CAR.ACURA_RDX_3G, CAR.HONDA_E):
    messages.append((gearbox_msg, 50))
  else:
    messages.append((gearbox_msg, 100))

  if CP.flags & HondaFlags.BOSCH_ALT_BRAKE:
    messages.append(("BRAKE_MODULE", 50))

  if CP.carFingerprint in (HONDA_BOSCH | {CAR.CIVIC, CAR.ODYSSEY, CAR.ODYSSEY_CHN}):
    messages.append(("EPB_STATUS", 50))

  if CP.carFingerprint in HONDA_BOSCH:
    # these messages are on camera bus on radarless cars
    if not CP.openpilotLongitudinalControl and CP.carFingerprint not in HONDA_BOSCH_RADARLESS:
      messages += [
        ("ACC_HUD", 10),
        ("ACC_CONTROL", 50),
      ]
  else:  # Nidec signals
    if CP.carFingerprint == CAR.ODYSSEY_CHN:
      messages.append(("CRUISE_PARAMS", 10))
    else:
      messages.append(("CRUISE_PARAMS", 50))

  # TODO: clean this up
  if CP.carFingerprint in (CAR.ACCORD, CAR.CIVIC_BOSCH, CAR.CIVIC_BOSCH_DIESEL, CAR.CRV_HYBRID, CAR.INSIGHT,
                           CAR.ACURA_RDX_3G, CAR.HONDA_E, CAR.CIVIC_2022, CAR.HRV_3G, CAR.PILOT_4G):
    pass
  elif CP.carFingerprint in (CAR.ODYSSEY_CHN, CAR.FREED, CAR.HRV):
    pass
  else:
    messages.append(("DOORS_STATUS", 3))

  # add gas interceptor reading if we are using it
  if CP.enableGasInterceptor:
    messages.append(("GAS_SENSOR", 50))

  if CP.carFingerprint in HONDA_BOSCH_RADARLESS:
    messages.append(("CRUISE_FAULT_STATUS", 50))
  elif CP.openpilotLongitudinalControl:
    messages.append(("STANDSTILL", 50))

  return messages


class CarState(CarStateBase):
  def __init__(self, CP):
    super().__init__(CP)
    can_define = CANDefine(DBC[CP.carFingerprint]["pt"])
    self.gearbox_msg = "GEARBOX"
    if CP.carFingerprint == CAR.ACCORD and CP.transmissionType == TransmissionType.cvt:
      self.gearbox_msg = "GEARBOX_15T"

    self.main_on_sig_msg = "SCM_FEEDBACK"
    if CP.carFingerprint in HONDA_NIDEC_ALT_SCM_MESSAGES:
      self.main_on_sig_msg = "SCM_BUTTONS"

    self.shifter_values = can_define.dv[self.gearbox_msg]["GEAR_SHIFTER"]
    self.steer_status_values = defaultdict(lambda: "UNKNOWN", can_define.dv["STEER_STATUS"]["STEER_STATUS"])

    self.brake_switch_prev = False
    self.brake_switch_active = False
    self.cruise_setting = 0
    self.v_cruise_pcm_prev = 0

    # When available we use cp.vl["CAR_SPEED"]["ROUGH_CAR_SPEED_2"] to populate vEgoCluster
    # However, on cars without a digital speedometer this is not always present (HRV, FIT, CRV 2016, ILX and RDX)
    self.dash_speed_seen = False

  def update(self, cp, cp_cam, cp_body):
    ret = car.CarState.new_message()

    # car params
    v_weight_v = [0., 1.]  # don't trust smooth speed at low values to avoid premature zero snapping
    v_weight_bp = [1., 6.]   # smooth blending, below ~0.6m/s the smooth speed snaps to zero

    # update prevs, update must run once per loop
    self.prev_cruise_buttons = self.cruise_buttons
    self.prev_cruise_setting = self.cruise_setting
    self.cruise_setting = cp.vl["SCM_BUTTONS"]["CRUISE_SETTING"]
    self.cruise_buttons = cp.vl["SCM_BUTTONS"]["CRUISE_BUTTONS"]

    # used for car hud message
    self.is_metric = not cp.vl["CAR_SPEED"]["IMPERIAL_UNIT"]

    # ******************* parse out can *******************
    # STANDSTILL->WHEELS_MOVING bit can be noisy around zero, so use XMISSION_SPEED
    # panda checks if the signal is non-zero
    ret.standstill = cp.vl["ENGINE_DATA"]["XMISSION_SPEED"] < 1e-5
    # TODO: find a common signal across all cars
    if self.CP.carFingerprint in (CAR.ACCORD, CAR.CIVIC_BOSCH, CAR.CIVIC_BOSCH_DIESEL, CAR.CRV_HYBRID, CAR.INSIGHT,
                                  CAR.ACURA_RDX_3G, CAR.HONDA_E, CAR.CIVIC_2022, CAR.HRV_3G, CAR.PILOT_4G):
      ret.doorOpen = bool(cp.vl["SCM_FEEDBACK"]["DRIVERS_DOOR_OPEN"])
    elif self.CP.carFingerprint in (CAR.ODYSSEY_CHN, CAR.FREED, CAR.HRV):
      ret.doorOpen = bool(cp.vl["SCM_BUTTONS"]["DRIVERS_DOOR_OPEN"])
    else:
      ret.doorOpen = any([cp.vl["DOORS_STATUS"]["DOOR_OPEN_FL"], cp.vl["DOORS_STATUS"]["DOOR_OPEN_FR"],
                          cp.vl["DOORS_STATUS"]["DOOR_OPEN_RL"], cp.vl["DOORS_STATUS"]["DOOR_OPEN_RR"]])
    ret.seatbeltUnlatched = bool(cp.vl["SEATBELT_STATUS"]["SEATBELT_DRIVER_LAMP"] or not cp.vl["SEATBELT_STATUS"]["SEATBELT_DRIVER_LATCHED"])

    steer_status = self.steer_status_values[cp.vl["STEER_STATUS"]["STEER_STATUS"]]
    ret.steerFaultPermanent = steer_status not in ("NORMAL", "NO_TORQUE_ALERT_1", "NO_TORQUE_ALERT_2", "LOW_SPEED_LOCKOUT", "TMP_FAULT")
    # LOW_SPEED_LOCKOUT is not worth a warning
    # NO_TORQUE_ALERT_2 can be caused by bump or steering nudge from driver
    ret.steerFaultTemporary = steer_status not in ("NORMAL", "LOW_SPEED_LOCKOUT", "NO_TORQUE_ALERT_2")

    if self.CP.carFingerprint in HONDA_BOSCH_RADARLESS:
      ret.accFaulted = bool(cp.vl["CRUISE_FAULT_STATUS"]["CRUISE_FAULT"])
    else:
      # On some cars, these two signals are always 1, this flag is masking a bug in release
      # FIXME: find and set the ACC faulted signals on more platforms
      if self.CP.openpilotLongitudinalControl:
        ret.accFaulted = bool(cp.vl["STANDSTILL"]["BRAKE_ERROR_1"] or cp.vl["STANDSTILL"]["BRAKE_ERROR_2"])

      # Log non-critical stock ACC/LKAS faults if Nidec (camera)
      if self.CP.carFingerprint not in HONDA_BOSCH:
        ret.carFaultedNonCritical = bool(cp_cam.vl["ACC_HUD"]["ACC_PROBLEM"] or cp_cam.vl["LKAS_HUD"]["LKAS_PROBLEM"])

    ret.espDisabled = cp.vl["VSA_STATUS"]["ESP_DISABLED"] != 0

    ret.wheelSpeeds = self.get_wheel_speeds(
      cp.vl["WHEEL_SPEEDS"]["WHEEL_SPEED_FL"],
      cp.vl["WHEEL_SPEEDS"]["WHEEL_SPEED_FR"],
      cp.vl["WHEEL_SPEEDS"]["WHEEL_SPEED_RL"],
      cp.vl["WHEEL_SPEEDS"]["WHEEL_SPEED_RR"],
    )
    v_wheel = (ret.wheelSpeeds.fl + ret.wheelSpeeds.fr + ret.wheelSpeeds.rl + ret.wheelSpeeds.rr) / 4.0

    # blend in transmission speed at low speed, since it has more low speed accuracy
    v_weight = interp(v_wheel, v_weight_bp, v_weight_v)
    ret.vEgoRaw = (1. - v_weight) * cp.vl["ENGINE_DATA"]["XMISSION_SPEED"] * CV.KPH_TO_MS * self.CP.wheelSpeedFactor + v_weight * v_wheel
    ret.vEgo, ret.aEgo = self.update_speed_kf(ret.vEgoRaw)

    self.dash_speed_seen = self.dash_speed_seen or cp.vl["CAR_SPEED"]["ROUGH_CAR_SPEED_2"] > 1e-3
    if self.dash_speed_seen:
      conversion = CV.KPH_TO_MS if self.is_metric else CV.MPH_TO_MS
      ret.vEgoCluster = cp.vl["CAR_SPEED"]["ROUGH_CAR_SPEED_2"] * conversion

    ret.steeringAngleDeg = cp.vl["STEERING_SENSORS"]["STEER_ANGLE"]
    ret.steeringRateDeg = cp.vl["STEERING_SENSORS"]["STEER_ANGLE_RATE"]

    ret.leftBlinker, ret.rightBlinker = self.update_blinker_from_stalk(
      250, cp.vl["SCM_FEEDBACK"]["LEFT_BLINKER"], cp.vl["SCM_FEEDBACK"]["RIGHT_BLINKER"])
    ret.brakeHoldActive = cp.vl["VSA_STATUS"]["BRAKE_HOLD_ACTIVE"] == 1

    # TODO: set for all cars
    if self.CP.carFingerprint in (HONDA_BOSCH | {CAR.CIVIC, CAR.ODYSSEY, CAR.ODYSSEY_CHN}):
      ret.parkingBrake = cp.vl["EPB_STATUS"]["EPB_STATE"] != 0

    gear = int(cp.vl[self.gearbox_msg]["GEAR_SHIFTER"])
    ret.gearShifter = self.parse_gear_shifter(self.shifter_values.get(gear, None))

    if self.CP.enableGasInterceptor:
      # Same threshold as panda, equivalent to 1e-5 with previous DBC scaling
      ret.gas = (cp.vl["GAS_SENSOR"]["INTERCEPTOR_GAS"] + cp.vl["GAS_SENSOR"]["INTERCEPTOR_GAS2"]) // 2
      ret.gasPressed = ret.gas > 492
    else:
      ret.gas = cp.vl["POWERTRAIN_DATA"]["PEDAL_GAS"]
      ret.gasPressed = ret.gas > 1e-5

    ret.steeringTorque = cp.vl["STEER_STATUS"]["STEER_TORQUE_SENSOR"]
    ret.steeringTorqueEps = cp.vl["STEER_MOTOR_TORQUE"]["MOTOR_TORQUE"]
    ret.steeringPressed = abs(ret.steeringTorque) > STEER_THRESHOLD.get(self.CP.carFingerprint, 1200)

    if self.CP.carFingerprint in HONDA_BOSCH:
      if not self.CP.openpilotLongitudinalControl:
        # ACC_HUD is on camera bus on radarless cars
        acc_hud = cp_cam.vl["ACC_HUD"] if self.CP.carFingerprint in HONDA_BOSCH_RADARLESS else cp.vl["ACC_HUD"]
        ret.cruiseState.nonAdaptive = acc_hud["CRUISE_CONTROL_LABEL"] != 0
        ret.cruiseState.standstill = acc_hud["CRUISE_SPEED"] == 252.

        conversion = get_cruise_speed_conversion(self.CP.carFingerprint, self.is_metric)
        # On set, cruise set speed pulses between 254~255 and the set speed prev is set to avoid this.
        ret.cruiseState.speed = self.v_cruise_pcm_prev if acc_hud["CRUISE_SPEED"] > 160.0 else acc_hud["CRUISE_SPEED"] * conversion
        self.v_cruise_pcm_prev = ret.cruiseState.speed
    else:
      ret.cruiseState.speed = cp.vl["CRUISE"]["CRUISE_SPEED_PCM"] * CV.KPH_TO_MS

    if self.CP.flags & HondaFlags.BOSCH_ALT_BRAKE:
      ret.brakePressed = cp.vl["BRAKE_MODULE"]["BRAKE_PRESSED"] != 0
    else:
      # brake switch has shown some single time step noise, so only considered when
      # switch is on for at least 2 consecutive CAN samples
      # brake switch rises earlier than brake pressed but is never 1 when in park
      brake_switch_vals = cp.vl_all["POWERTRAIN_DATA"]["BRAKE_SWITCH"]
      if len(brake_switch_vals):
        brake_switch = cp.vl["POWERTRAIN_DATA"]["BRAKE_SWITCH"] != 0
        if len(brake_switch_vals) > 1:
          self.brake_switch_prev = brake_switch_vals[-2] != 0
        self.brake_switch_active = brake_switch and self.brake_switch_prev
        self.brake_switch_prev = brake_switch
      ret.brakePressed = (cp.vl["POWERTRAIN_DATA"]["BRAKE_PRESSED"] != 0) or self.brake_switch_active

    ret.brake = cp.vl["VSA_STATUS"]["USER_BRAKE"]
    ret.cruiseState.enabled = cp.vl["POWERTRAIN_DATA"]["ACC_STATUS"] != 0
    ret.cruiseState.available = bool(cp.vl[self.main_on_sig_msg]["MAIN_ON"])

    # Gets rid of Pedal Grinding noise when brake is pressed at slow speeds for some models
    if self.CP.carFingerprint in (CAR.PILOT, CAR.RIDGELINE):
      if ret.brake > 0.1:
        ret.brakePressed = True

    if self.CP.carFingerprint in HONDA_BOSCH:
      # TODO: find the radarless AEB_STATUS bit and make sure ACCEL_COMMAND is correct to enable AEB alerts
      if self.CP.carFingerprint not in HONDA_BOSCH_RADARLESS:
        ret.stockAeb = (not self.CP.openpilotLongitudinalControl) and bool(cp.vl["ACC_CONTROL"]["AEB_STATUS"] and cp.vl["ACC_CONTROL"]["ACCEL_COMMAND"] < -1e-5)
    else:
      ret.stockAeb = bool(cp_cam.vl["BRAKE_COMMAND"]["AEB_REQ_1"] and cp_cam.vl["BRAKE_COMMAND"]["COMPUTER_BRAKE"] > 1e-5)

    self.acc_hud = False
    self.lkas_hud = False
    if self.CP.carFingerprint not in HONDA_BOSCH:
      ret.stockFcw = cp_cam.vl["BRAKE_COMMAND"]["FCW"] != 0
      self.acc_hud = cp_cam.vl["ACC_HUD"]
      self.stock_brake = cp_cam.vl["BRAKE_COMMAND"]
    if self.CP.carFingerprint in HONDA_BOSCH_RADARLESS:
      self.lkas_hud = cp_cam.vl["LKAS_HUD"]

    if self.CP.enableBsm:
      # BSM messages are on B-CAN, requires a panda forwarding B-CAN messages to CAN 0
      # more info here: https://github.com/commaai/openpilot/pull/1867
      ret.leftBlindspot = cp_body.vl["BSM_STATUS_LEFT"]["BSM_ALERT"] == 1
      ret.rightBlindspot = cp_body.vl["BSM_STATUS_RIGHT"]["BSM_ALERT"] == 1

    return ret

  def get_can_parser(self, CP):
    messages = get_can_messages(CP, self.gearbox_msg)
    return CANParser(DBC[CP.carFingerprint]["pt"], messages, CanBus(CP).pt)

  @staticmethod
  def get_cam_can_parser(CP):
    messages = [
      ("STEERING_CONTROL", 100),
    ]

    if CP.carFingerprint in HONDA_BOSCH_RADARLESS:
      messages.append(("LKAS_HUD", 10))
      if not CP.openpilotLongitudinalControl:
        messages.append(("ACC_HUD", 10))

    elif CP.carFingerprint not in HONDA_BOSCH:
      messages += [
        ("ACC_HUD", 10),
        ("LKAS_HUD", 10),
        ("BRAKE_COMMAND", 50),
      ]

    return CANParser(DBC[CP.carFingerprint]["pt"], messages, CanBus(CP).camera)

  @staticmethod
  def get_body_can_parser(CP):
    if CP.enableBsm:
      messages = [
        ("BSM_STATUS_LEFT", 3),
        ("BSM_STATUS_RIGHT", 3),
      ]
      bus_body = CanBus(CP).radar # B-CAN is forwarded to ACC-CAN radar side (CAN 0 on fake ethernet port)
      return CANParser(DBC[CP.carFingerprint]["body"], messages, bus_body)
    return None<|MERGE_RESOLUTION|>--- conflicted
+++ resolved
@@ -5,11 +5,7 @@
 from openpilot.common.numpy_fast import interp
 from opendbc.can.can_define import CANDefine
 from opendbc.can.parser import CANParser
-<<<<<<< HEAD
-from openpilot.selfdrive.car.honda.hondacan import get_cruise_speed_conversion, CanBus
-=======
 from openpilot.selfdrive.car.honda.hondacan import CanBus, get_cruise_speed_conversion
->>>>>>> 251eee46
 from openpilot.selfdrive.car.honda.values import CAR, DBC, STEER_THRESHOLD, HONDA_BOSCH, \
                                                  HONDA_NIDEC_ALT_SCM_MESSAGES, HONDA_BOSCH_RADARLESS, \
                                                  HondaFlags
