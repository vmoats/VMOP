--- conflicted
+++ resolved
@@ -107,12 +107,8 @@
     signals += [("DRIVERS_DOOR_OPEN", "SCM_FEEDBACK", 1)]
   elif CP.carFingerprint == CAR.ODYSSEY_CHN:
     signals += [("DRIVERS_DOOR_OPEN", "SCM_BUTTONS", 1)]
-<<<<<<< HEAD
   elif CP.carFingerprint == CAR.HRV:
-=======
-  elif CP.carFingerprint == CAR.FIT:
->>>>>>> 7c73ec11
-    signals += [("WHEELS_MOVING", "STANDSTILL", 1)]
+=    signals += [("WHEELS_MOVING", "STANDSTILL", 1)]
   else:
     signals += [("DOOR_OPEN_FL", "DOORS_STATUS", 1),
                 ("DOOR_OPEN_FR", "DOORS_STATUS", 1),
@@ -132,10 +128,6 @@
   elif CP.carFingerprint in (CAR.CRV, CAR.CRV_EU, CAR.ACURA_RDX, CAR.PILOT_2019, CAR.RIDGELINE):
     signals += [("MAIN_ON", "SCM_BUTTONS", 0)]
   elif CP.carFingerprint in (CAR.FIT, CAR.HRV):
-<<<<<<< HEAD
-    signals += [("CAR_GAS", "GAS_PEDAL_2", 0),
-=======
->>>>>>> 7c73ec11
     signals += [("CAR_GAS", "GAS_PEDAL_2", 0),
                 ("MAIN_ON", "SCM_BUTTONS", 0),
                 ("BRAKE_HOLD_ACTIVE", "VSA_STATUS", 0)]
@@ -193,11 +185,6 @@
       ret.standstill = cp.vl["ENGINE_DATA"]['XMISSION_SPEED'] < 0.1
       ret.doorOpen = bool(cp.vl["SCM_BUTTONS"]['DRIVERS_DOOR_OPEN'])
     elif self.CP.carFingerprint == CAR.HRV:
-<<<<<<< HEAD
-      # Door signal is not identified in F-CAN.  Defaulting to seatbeltUnlached for disengagement
-=======
-      # Door signal is not identified in F-CAN.  seatbeltUnlached is disengagement safety default
->>>>>>> 7c73ec11
       ret.doorOpen = False
     else:
       ret.standstill = not cp.vl["STANDSTILL"]['WHEELS_MOVING']
