from collections import defaultdict

from cereal import car
from common.conversions import Conversions as CV
from common.numpy_fast import interp
from opendbc.can.can_define import CANDefine
from opendbc.can.parser import CANParser
from selfdrive.car.honda.hondacan import get_cruise_speed_conversion, get_pt_bus
from selfdrive.car.honda.values import CAR, DBC, STEER_THRESHOLD, HONDA_BOSCH, HONDA_NIDEC_ALT_SCM_MESSAGES, HONDA_BOSCH_ALT_BRAKE_SIGNAL, HONDA_BOSCH_RADARLESS
from selfdrive.car.interfaces import CarStateBase

TransmissionType = car.CarParams.TransmissionType


def get_can_signals(CP, gearbox_msg, main_on_sig_msg):
  messages = [
    ("ENGINE_DATA", 100),
    ("WHEEL_SPEEDS", 50),
    ("STEERING_SENSORS", 100),
    ("SEATBELT_STATUS", 10),
    ("CRUISE", 10),
    ("POWERTRAIN_DATA", 100),
    ("CAR_SPEED", 10),
    ("VSA_STATUS", 50),
    ("STEER_STATUS", 100),
    ("STEER_MOTOR_TORQUE", 0),  # TODO: not on every car
  ]

  if CP.carFingerprint == CAR.ODYSSEY_CHN:
    messages += [
      ("SCM_FEEDBACK", 25),
      ("SCM_BUTTONS", 50),
    ]
  else:
    messages += [
      ("SCM_FEEDBACK", 10),
      ("SCM_BUTTONS", 25),
    ]

  if CP.carFingerprint in (CAR.CRV_HYBRID, CAR.CIVIC_BOSCH_DIESEL, CAR.ACURA_RDX_3G, CAR.HONDA_E):
    messages.append((gearbox_msg, 50))
  else:
    messages.append((gearbox_msg, 100))

  if CP.carFingerprint in HONDA_BOSCH_ALT_BRAKE_SIGNAL:
    messages.append(("BRAKE_MODULE", 50))

  if CP.carFingerprint in (HONDA_BOSCH | {CAR.CIVIC, CAR.ODYSSEY, CAR.ODYSSEY_CHN}):
    messages.append(("EPB_STATUS", 50))

  if CP.carFingerprint in HONDA_BOSCH:
    # these messages are on camera bus on radarless cars
    if not CP.openpilotLongitudinalControl and CP.carFingerprint not in HONDA_BOSCH_RADARLESS:
      messages += [
        ("ACC_HUD", 10),
        ("ACC_CONTROL", 50),
      ]
  else:  # Nidec signals
    if CP.carFingerprint == CAR.ODYSSEY_CHN:
      messages.append(("CRUISE_PARAMS", 10))
    else:
      messages.append(("CRUISE_PARAMS", 50))

  if CP.carFingerprint in (CAR.ACCORD, CAR.ACCORDH, CAR.CIVIC_BOSCH, CAR.CIVIC_BOSCH_DIESEL, CAR.CRV_HYBRID, CAR.INSIGHT, CAR.ACURA_RDX_3G, CAR.HONDA_E, CAR.CIVIC_2022, CAR.HRV_3G):
    pass
  elif CP.carFingerprint in (CAR.ODYSSEY_CHN, CAR.FREED, CAR.HRV):
    pass
  else:
    messages.append(("DOORS_STATUS", 3))

  # add gas interceptor reading if we are using it
  if CP.enableGasInterceptor:
    messages.append(("GAS_SENSOR", 50))

  if CP.carFingerprint in HONDA_BOSCH_RADARLESS:
    messages.append(("CRUISE_FAULT_STATUS", 50))
  elif CP.openpilotLongitudinalControl:
    messages.append(("STANDSTILL", 50))

  return messages


class CarState(CarStateBase):
  def __init__(self, CP):
    super().__init__(CP)
    can_define = CANDefine(DBC[CP.carFingerprint]["pt"])
    self.gearbox_msg = "GEARBOX"
    if CP.carFingerprint == CAR.ACCORD and CP.transmissionType == TransmissionType.cvt:
      self.gearbox_msg = "GEARBOX_15T"

    self.main_on_sig_msg = "SCM_FEEDBACK"
    if CP.carFingerprint in HONDA_NIDEC_ALT_SCM_MESSAGES:
      self.main_on_sig_msg = "SCM_BUTTONS"

    self.shifter_values = can_define.dv[self.gearbox_msg]["GEAR_SHIFTER"]
    self.steer_status_values = defaultdict(lambda: "UNKNOWN", can_define.dv["STEER_STATUS"]["STEER_STATUS"])

    self.brake_switch_prev = False
    self.brake_switch_active = False
    self.cruise_setting = 0
    self.v_cruise_pcm_prev = 0

    # When available we use cp.vl["CAR_SPEED"]["ROUGH_CAR_SPEED_2"] to populate vEgoCluster
    # However, on cars without a digital speedometer this is not always present (HRV, FIT, CRV 2016, ILX and RDX)
    self.dash_speed_seen = False

  def update(self, cp, cp_cam, cp_body):
    ret = car.CarState.new_message()

    # car params
    v_weight_v = [0., 1.]  # don't trust smooth speed at low values to avoid premature zero snapping
    v_weight_bp = [1., 6.]   # smooth blending, below ~0.6m/s the smooth speed snaps to zero

    # update prevs, update must run once per loop
    self.prev_cruise_buttons = self.cruise_buttons
    self.prev_cruise_setting = self.cruise_setting
    self.cruise_setting = cp.vl["SCM_BUTTONS"]["CRUISE_SETTING"]
    self.cruise_buttons = cp.vl["SCM_BUTTONS"]["CRUISE_BUTTONS"]

    # used for car hud message
    self.is_metric = not cp.vl["CAR_SPEED"]["IMPERIAL_UNIT"]

    # ******************* parse out can *******************
    # STANDSTILL->WHEELS_MOVING bit can be noisy around zero, so use XMISSION_SPEED
    # panda messages if the signal is non-zero
    ret.standstill = cp.vl["ENGINE_DATA"]["XMISSION_SPEED"] < 1e-5
    # TODO: find a common signal across all cars
    if self.CP.carFingerprint in (CAR.ACCORD, CAR.ACCORDH, CAR.CIVIC_BOSCH, CAR.CIVIC_BOSCH_DIESEL, CAR.CRV_HYBRID, CAR.INSIGHT, CAR.ACURA_RDX_3G, CAR.HONDA_E, CAR.CIVIC_2022, CAR.HRV_3G):
      ret.doorOpen = bool(cp.vl["SCM_FEEDBACK"]["DRIVERS_DOOR_OPEN"])
    elif self.CP.carFingerprint in (CAR.ODYSSEY_CHN, CAR.FREED, CAR.HRV):
      ret.doorOpen = bool(cp.vl["SCM_BUTTONS"]["DRIVERS_DOOR_OPEN"])
    else:
      ret.doorOpen = any([cp.vl["DOORS_STATUS"]["DOOR_OPEN_FL"], cp.vl["DOORS_STATUS"]["DOOR_OPEN_FR"],
                          cp.vl["DOORS_STATUS"]["DOOR_OPEN_RL"], cp.vl["DOORS_STATUS"]["DOOR_OPEN_RR"]])
    ret.seatbeltUnlatched = bool(cp.vl["SEATBELT_STATUS"]["SEATBELT_DRIVER_LAMP"] or not cp.vl["SEATBELT_STATUS"]["SEATBELT_DRIVER_LATCHED"])

    steer_status = self.steer_status_values[cp.vl["STEER_STATUS"]["STEER_STATUS"]]
    ret.steerFaultPermanent = steer_status not in ("NORMAL", "NO_TORQUE_ALERT_1", "NO_TORQUE_ALERT_2", "LOW_SPEED_LOCKOUT", "TMP_FAULT")
    # LOW_SPEED_LOCKOUT is not worth a warning
    # NO_TORQUE_ALERT_2 can be caused by bump or steering nudge from driver
    ret.steerFaultTemporary = steer_status not in ("NORMAL", "LOW_SPEED_LOCKOUT", "NO_TORQUE_ALERT_2")

    if self.CP.carFingerprint in HONDA_BOSCH_RADARLESS:
      ret.accFaulted = bool(cp.vl["CRUISE_FAULT_STATUS"]["CRUISE_FAULT"])
    else:
      # On some cars, these two signals are always 1, this flag is masking a bug in release
      # FIXME: find and set the ACC faulted signals on more platforms
      if self.CP.openpilotLongitudinalControl:
        ret.accFaulted = bool(cp.vl["STANDSTILL"]["BRAKE_ERROR_1"] or cp.vl["STANDSTILL"]["BRAKE_ERROR_2"])

      # Log non-critical stock ACC/LKAS faults if Nidec (camera)
      if self.CP.carFingerprint not in HONDA_BOSCH:
        ret.carFaultedNonCritical = bool(cp_cam.vl["ACC_HUD"]["ACC_PROBLEM"] or cp_cam.vl["LKAS_HUD"]["LKAS_PROBLEM"])

    ret.espDisabled = cp.vl["VSA_STATUS"]["ESP_DISABLED"] != 0

    ret.wheelSpeeds = self.get_wheel_speeds(
      cp.vl["WHEEL_SPEEDS"]["WHEEL_SPEED_FL"],
      cp.vl["WHEEL_SPEEDS"]["WHEEL_SPEED_FR"],
      cp.vl["WHEEL_SPEEDS"]["WHEEL_SPEED_RL"],
      cp.vl["WHEEL_SPEEDS"]["WHEEL_SPEED_RR"],
    )
    v_wheel = (ret.wheelSpeeds.fl + ret.wheelSpeeds.fr + ret.wheelSpeeds.rl + ret.wheelSpeeds.rr) / 4.0

    # blend in transmission speed at low speed, since it has more low speed accuracy
    v_weight = interp(v_wheel, v_weight_bp, v_weight_v)
    ret.vEgoRaw = (1. - v_weight) * cp.vl["ENGINE_DATA"]["XMISSION_SPEED"] * CV.KPH_TO_MS * self.CP.wheelSpeedFactor + v_weight * v_wheel
    ret.vEgo, ret.aEgo = self.update_speed_kf(ret.vEgoRaw)

    self.dash_speed_seen = self.dash_speed_seen or cp.vl["CAR_SPEED"]["ROUGH_CAR_SPEED_2"] > 1e-3
    if self.dash_speed_seen:
      conversion = CV.KPH_TO_MS if self.is_metric else CV.MPH_TO_MS
      ret.vEgoCluster = cp.vl["CAR_SPEED"]["ROUGH_CAR_SPEED_2"] * conversion

    ret.steeringAngleDeg = cp.vl["STEERING_SENSORS"]["STEER_ANGLE"]
    ret.steeringRateDeg = cp.vl["STEERING_SENSORS"]["STEER_ANGLE_RATE"]

    ret.leftBlinker, ret.rightBlinker = self.update_blinker_from_stalk(
      250, cp.vl["SCM_FEEDBACK"]["LEFT_BLINKER"], cp.vl["SCM_FEEDBACK"]["RIGHT_BLINKER"])
    ret.brakeHoldActive = cp.vl["VSA_STATUS"]["BRAKE_HOLD_ACTIVE"] == 1

    # TODO: set for all cars
    if self.CP.carFingerprint in (HONDA_BOSCH | {CAR.CIVIC, CAR.ODYSSEY, CAR.ODYSSEY_CHN}):
      ret.parkingBrake = cp.vl["EPB_STATUS"]["EPB_STATE"] != 0

    gear = int(cp.vl[self.gearbox_msg]["GEAR_SHIFTER"])
    ret.gearShifter = self.parse_gear_shifter(self.shifter_values.get(gear, None))

    if self.CP.enableGasInterceptor:
      # Same threshold as panda, equivalent to 1e-5 with previous DBC scaling
      ret.gas = (cp.vl["GAS_SENSOR"]["INTERCEPTOR_GAS"] + cp.vl["GAS_SENSOR"]["INTERCEPTOR_GAS2"]) // 2
      ret.gasPressed = ret.gas > 492
    else:
      ret.gas = cp.vl["POWERTRAIN_DATA"]["PEDAL_GAS"]
      ret.gasPressed = ret.gas > 1e-5

    ret.steeringTorque = cp.vl["STEER_STATUS"]["STEER_TORQUE_SENSOR"]
    ret.steeringTorqueEps = cp.vl["STEER_MOTOR_TORQUE"]["MOTOR_TORQUE"]
    ret.steeringPressed = abs(ret.steeringTorque) > STEER_THRESHOLD.get(self.CP.carFingerprint, 1200)

    if self.CP.carFingerprint in HONDA_BOSCH:
      if not self.CP.openpilotLongitudinalControl:
        # ACC_HUD is on camera bus on radarless cars
        acc_hud = cp_cam.vl["ACC_HUD"] if self.CP.carFingerprint in HONDA_BOSCH_RADARLESS else cp.vl["ACC_HUD"]
        ret.cruiseState.nonAdaptive = acc_hud["CRUISE_CONTROL_LABEL"] != 0
        ret.cruiseState.standstill = acc_hud["CRUISE_SPEED"] == 252.

        conversion = get_cruise_speed_conversion(self.CP.carFingerprint, self.is_metric)
        # On set, cruise set speed pulses between 254~255 and the set speed prev is set to avoid this.
        ret.cruiseState.speed = self.v_cruise_pcm_prev if acc_hud["CRUISE_SPEED"] > 160.0 else acc_hud["CRUISE_SPEED"] * conversion
        self.v_cruise_pcm_prev = ret.cruiseState.speed
    else:
      ret.cruiseState.speed = cp.vl["CRUISE"]["CRUISE_SPEED_PCM"] * CV.KPH_TO_MS

    if self.CP.carFingerprint in HONDA_BOSCH_ALT_BRAKE_SIGNAL:
      ret.brakePressed = cp.vl["BRAKE_MODULE"]["BRAKE_PRESSED"] != 0
    else:
      # brake switch has shown some single time step noise, so only considered when
      # switch is on for at least 2 consecutive CAN samples
      # brake switch rises earlier than brake pressed but is never 1 when in park
      brake_switch_vals = cp.vl_all["POWERTRAIN_DATA"]["BRAKE_SWITCH"]
      if len(brake_switch_vals):
        brake_switch = cp.vl["POWERTRAIN_DATA"]["BRAKE_SWITCH"] != 0
        if len(brake_switch_vals) > 1:
          self.brake_switch_prev = brake_switch_vals[-2] != 0
        self.brake_switch_active = brake_switch and self.brake_switch_prev
        self.brake_switch_prev = brake_switch
      ret.brakePressed = (cp.vl["POWERTRAIN_DATA"]["BRAKE_PRESSED"] != 0) or self.brake_switch_active

    ret.brake = cp.vl["VSA_STATUS"]["USER_BRAKE"]
    ret.cruiseState.enabled = cp.vl["POWERTRAIN_DATA"]["ACC_STATUS"] != 0
    ret.cruiseState.available = bool(cp.vl[self.main_on_sig_msg]["MAIN_ON"])

    # Gets rid of Pedal Grinding noise when brake is pressed at slow speeds for some models
    if self.CP.carFingerprint in (CAR.PILOT, CAR.RIDGELINE):
      if ret.brake > 0.1:
        ret.brakePressed = True

    if self.CP.carFingerprint in HONDA_BOSCH:
      # TODO: find the radarless AEB_STATUS bit and make sure ACCEL_COMMAND is correct to enable AEB alerts
      if self.CP.carFingerprint not in HONDA_BOSCH_RADARLESS:
        ret.stockAeb = (not self.CP.openpilotLongitudinalControl) and bool(cp.vl["ACC_CONTROL"]["AEB_STATUS"] and cp.vl["ACC_CONTROL"]["ACCEL_COMMAND"] < -1e-5)
    else:
      ret.stockAeb = bool(cp_cam.vl["BRAKE_COMMAND"]["AEB_REQ_1"] and cp_cam.vl["BRAKE_COMMAND"]["COMPUTER_BRAKE"] > 1e-5)

    self.acc_hud = False
    self.lkas_hud = False
    if self.CP.carFingerprint not in HONDA_BOSCH:
      ret.stockFcw = cp_cam.vl["BRAKE_COMMAND"]["FCW"] != 0
      self.acc_hud = cp_cam.vl["ACC_HUD"]
      self.stock_brake = cp_cam.vl["BRAKE_COMMAND"]
    if self.CP.carFingerprint in HONDA_BOSCH_RADARLESS:
      self.lkas_hud = cp_cam.vl["LKAS_HUD"]

    if self.CP.enableBsm:
      # BSM messages are on B-CAN, requires a panda forwarding B-CAN messages to CAN 0
      # more info here: https://github.com/commaai/openpilot/pull/1867
      ret.leftBlindspot = cp_body.vl["BSM_STATUS_LEFT"]["BSM_ALERT"] == 1
      ret.rightBlindspot = cp_body.vl["BSM_STATUS_RIGHT"]["BSM_ALERT"] == 1

    return ret

  def get_can_parser(self, CP):
    messages = get_can_signals(CP, self.gearbox_msg, self.main_on_sig_msg)
    return CANParser(DBC[CP.carFingerprint]["pt"], messages, get_pt_bus(CP.carFingerprint))

  @staticmethod
  def get_cam_can_parser(CP):
    messages = [
      ("STEERING_CONTROL", 100),
    ]

    if CP.carFingerprint in HONDA_BOSCH_RADARLESS:
      messages.append(("LKAS_HUD", 10))
      if not CP.openpilotLongitudinalControl:
        messages.append(("ACC_HUD", 10))

    elif CP.carFingerprint not in HONDA_BOSCH:
<<<<<<< HEAD
      messages += [
=======
      signals += [("COMPUTER_BRAKE", "BRAKE_COMMAND"),
                  ("AEB_REQ_1", "BRAKE_COMMAND"),
                  ("FCW", "BRAKE_COMMAND"),
                  ("CHIME", "BRAKE_COMMAND"),
                  ("LKAS_PROBLEM", "LKAS_HUD"),
                  ("FCM_OFF", "ACC_HUD"),
                  ("FCM_OFF_2", "ACC_HUD"),
                  ("FCM_PROBLEM", "ACC_HUD"),
                  ("ACC_PROBLEM", "ACC_HUD"),
                  ("ICONS", "ACC_HUD")]
      checks += [
>>>>>>> 8bff75c0
        ("ACC_HUD", 10),
        ("LKAS_HUD", 10),
        ("BRAKE_COMMAND", 50),
      ]

    return CANParser(DBC[CP.carFingerprint]["pt"], messages, 2)

  @staticmethod
  def get_body_can_parser(CP):
    if CP.enableBsm:
      messages = [
        ("BSM_STATUS_LEFT", 3),
        ("BSM_STATUS_RIGHT", 3),
      ]
      bus_body = 0 # B-CAN is forwarded to ACC-CAN radar side (CAN 0 on fake ethernet port)
      return CANParser(DBC[CP.carFingerprint]["body"], messages, bus_body)
    return None<|MERGE_RESOLUTION|>--- conflicted
+++ resolved
@@ -276,21 +276,7 @@
         messages.append(("ACC_HUD", 10))
 
     elif CP.carFingerprint not in HONDA_BOSCH:
-<<<<<<< HEAD
       messages += [
-=======
-      signals += [("COMPUTER_BRAKE", "BRAKE_COMMAND"),
-                  ("AEB_REQ_1", "BRAKE_COMMAND"),
-                  ("FCW", "BRAKE_COMMAND"),
-                  ("CHIME", "BRAKE_COMMAND"),
-                  ("LKAS_PROBLEM", "LKAS_HUD"),
-                  ("FCM_OFF", "ACC_HUD"),
-                  ("FCM_OFF_2", "ACC_HUD"),
-                  ("FCM_PROBLEM", "ACC_HUD"),
-                  ("ACC_PROBLEM", "ACC_HUD"),
-                  ("ICONS", "ACC_HUD")]
-      checks += [
->>>>>>> 8bff75c0
         ("ACC_HUD", 10),
         ("LKAS_HUD", 10),
         ("BRAKE_COMMAND", 50),
