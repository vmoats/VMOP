from common.numpy_fast import interp
from common.kalman.simple_kalman import KF1D
from selfdrive.can.parser import CANParser, CANDefine
from selfdrive.config import Conversions as CV
from selfdrive.car.honda.values import CAR, DBC, STEER_THRESHOLD, SPEED_FACTOR, HONDA_BOSCH
from selfdrive.car.honda.readconfig import read_config_file

def parse_gear_shifter(gear, vals):

  val_to_capnp = {'P': 'park', 'R': 'reverse', 'N': 'neutral',
                  'D': 'drive', 'S': 'sport', 'L': 'low'}
  try:
    return val_to_capnp[vals[gear]]
  except KeyError:
    return "unknown"


def calc_cruise_offset(offset, speed):
  # euristic formula so that speed is controlled to ~ 0.3m/s below pid_speed
  # constraints to solve for _K0, _K1, _K2 are:
  # - speed = 0m/s, out = -0.3
  # - speed = 34m/s, offset = 20, out = -0.25
  # - speed = 34m/s, offset = -2.5, out = -1.8
  _K0 = -0.3
  _K1 = -0.01879
  _K2 = 0.01013
  return min(_K0 + _K1 * speed + _K2 * speed * offset, 0.)


def get_can_signals(CP):
# this function generates lists for signal, messages and initial values
  signals = [
      ("XMISSION_SPEED", "ENGINE_DATA", 0),
      ("WHEEL_SPEED_FL", "WHEEL_SPEEDS", 0),
      ("WHEEL_SPEED_FR", "WHEEL_SPEEDS", 0),
      ("WHEEL_SPEED_RL", "WHEEL_SPEEDS", 0),
      ("WHEEL_SPEED_RR", "WHEEL_SPEEDS", 0),
      ("STEER_ANGLE", "STEERING_SENSORS", 0),
      ("STEER_ANGLE_RATE", "STEERING_SENSORS", 0),
      ("STEER_TORQUE_SENSOR", "STEER_STATUS", 0),
      ("LEFT_BLINKER", "SCM_FEEDBACK", 0),
      ("RIGHT_BLINKER", "SCM_FEEDBACK", 0),
      ("GEAR", "GEARBOX", 0),
      ("SEATBELT_DRIVER_LAMP", "SEATBELT_STATUS", 1),
      ("SEATBELT_DRIVER_LATCHED", "SEATBELT_STATUS", 0),
      ("BRAKE_PRESSED", "POWERTRAIN_DATA", 0),
      ("BRAKE_SWITCH", "POWERTRAIN_DATA", 0),
      ("CRUISE_BUTTONS", "SCM_BUTTONS", 0),
      ("ESP_DISABLED", "VSA_STATUS", 1),
      ("HUD_LEAD", "ACC_HUD", 0),
      ("USER_BRAKE", "VSA_STATUS", 0),
      ("BRAKE_HOLD_ACTIVE", "VSA_STATUS", 0),
      ("STEER_STATUS", "STEER_STATUS", 5),
      ("GEAR_SHIFTER", "GEARBOX", 0),
      ("PEDAL_GAS", "POWERTRAIN_DATA", 0),
      ("CRUISE_SETTING", "SCM_BUTTONS", 0),
      ("ACC_STATUS", "POWERTRAIN_DATA", 0),
  ]

  checks = [
      ("ENGINE_DATA", 100),
      ("WHEEL_SPEEDS", 50),
      ("STEERING_SENSORS", 100),
      ("SEATBELT_STATUS", 10),
      ("CRUISE", 10),
      ("POWERTRAIN_DATA", 100),
      ("VSA_STATUS", 50),
  ]

<<<<<<< HEAD
  if CP.carFingerprint == CAR.ODYSSEY_CHN:
    checks += [
      ("SCM_FEEDBACK", 25),
      ("SCM_BUTTONS", 50),
    ]
  else:
    checks += [
      ("SCM_FEEDBACK", 10),
      ("SCM_BUTTONS", 25),
    ]

  if CP.carFingerprint == CAR.CRV_HYBRID:
    checks += [
      ("GEARBOX", 50),
    ]
  else:
    checks += [
      ("GEARBOX", 100),
    ]

  if CP.radarOffCan:
=======
  if CP.carFingerprint in HONDA_BOSCH:
>>>>>>> 5e85c16a
    # Civic is only bosch to use the same brake message as other hondas.
    if CP.carFingerprint not in (CAR.ACCORDH, CAR.CIVIC_BOSCH, CAR.CRV_HYBRID):
      signals += [("BRAKE_PRESSED", "BRAKE_MODULE", 0)]
      checks += [("BRAKE_MODULE", 50)]
    signals += [("CAR_GAS", "GAS_PEDAL_2", 0),
                ("MAIN_ON", "SCM_FEEDBACK", 0),
                ("EPB_STATE", "EPB_STATUS", 0),
                ("CRUISE_SPEED", "ACC_HUD", 0)]
    checks += [("GAS_PEDAL_2", 100)]

    # TODO: why were these removed from bosch?
    signals += [("BRAKE_ERROR_1", "STANDSTILL", 1),
                ("BRAKE_ERROR_2", "STANDSTILL", 1)]
    checks += [("STANDSTILL", 50)]

  else:
    # Nidec signals.
    signals += [("BRAKE_ERROR_1", "STANDSTILL", 1),
                ("BRAKE_ERROR_2", "STANDSTILL", 1),
                ("CRUISE_SPEED_PCM", "CRUISE", 0),
                ("CRUISE_SPEED_OFFSET", "CRUISE_PARAMS", 0)]
    checks += [("STANDSTILL", 50)]

    if CP.carFingerprint == CAR.ODYSSEY_CHN:
      checks += [("CRUISE_PARAMS", 10)]
    else:
      checks += [("CRUISE_PARAMS", 50)]

  if CP.carFingerprint in (CAR.ACCORD, CAR.ACCORD_15, CAR.ACCORDH, CAR.CIVIC_BOSCH, CAR.CRV_HYBRID):
    signals += [("DRIVERS_DOOR_OPEN", "SCM_FEEDBACK", 1)]
  elif CP.carFingerprint == CAR.ODYSSEY_CHN:
    signals += [("DRIVERS_DOOR_OPEN", "SCM_BUTTONS", 1)]
  else:
    signals += [("DOOR_OPEN_FL", "DOORS_STATUS", 1),
                ("DOOR_OPEN_FR", "DOORS_STATUS", 1),
                ("DOOR_OPEN_RL", "DOORS_STATUS", 1),
                ("DOOR_OPEN_RR", "DOORS_STATUS", 1),
                ("WHEELS_MOVING", "STANDSTILL", 1)]
    checks += [("DOORS_STATUS", 3)]

  if CP.carFingerprint == CAR.CIVIC:
    signals += [("CAR_GAS", "GAS_PEDAL_2", 0),
                ("MAIN_ON", "SCM_FEEDBACK", 0),
                ("EPB_STATE", "EPB_STATUS", 0)]
  elif CP.carFingerprint == CAR.ACURA_ILX:
    signals += [("CAR_GAS", "GAS_PEDAL_2", 0),
                ("MAIN_ON", "SCM_BUTTONS", 0)]
  elif CP.carFingerprint in (CAR.CRV, CAR.ACURA_RDX, CAR.PILOT_2019, CAR.RIDGELINE):
    signals += [("MAIN_ON", "SCM_BUTTONS", 0)]
  elif CP.carFingerprint == CAR.ODYSSEY:
    signals += [("MAIN_ON", "SCM_FEEDBACK", 0),
                ("EPB_STATE", "EPB_STATUS", 0)]
    checks += [("EPB_STATUS", 50)]
  elif CP.carFingerprint == CAR.PILOT:
    signals += [("MAIN_ON", "SCM_BUTTONS", 0),
                ("CAR_GAS", "GAS_PEDAL_2", 0)]
  elif CP.carFingerprint == CAR.ODYSSEY_CHN:
    signals += [("MAIN_ON", "SCM_BUTTONS", 0),
                ("EPB_STATE", "EPB_STATUS", 0)]
    checks += [("EPB_STATUS", 50)]

  # add gas interceptor reading if we are using it
  if CP.enableGasInterceptor:
    signals.append(("INTERCEPTOR_GAS", "GAS_SENSOR", 0))
    checks.append(("GAS_SENSOR", 50))

  return signals, checks


def get_can_parser(CP):
  signals, checks = get_can_signals(CP)
  return CANParser(DBC[CP.carFingerprint]['pt'], signals, checks, 0)

def get_cam_can_parser(CP):
  signals = []

  # all hondas except CRV, RDX and 2019 Odyssey@China use 0xe4 for steering
  checks = [(0xe4, 100)]
  if CP.carFingerprint in [CAR.CRV, CAR.ACURA_RDX, CAR.ODYSSEY_CHN]:
    checks = [(0x194, 100)]

  cam_bus = 1 if CP.carFingerprint in HONDA_BOSCH else 2

  return CANParser(DBC[CP.carFingerprint]['pt'], signals, checks, cam_bus)

class CarState(object):
  def __init__(self, CP):
    self.CP = CP
    self.can_define = CANDefine(DBC[CP.carFingerprint]['pt'])
    self.shifter_values = self.can_define.dv["GEARBOX"]["GEAR_SHIFTER"]

    self.user_gas, self.user_gas_pressed = 0., 0
    self.brake_switch_prev = 0
    self.brake_switch_ts = 0

    self.cruise_buttons = 0
    self.cruise_setting = 0
    self.v_cruise_pcm_prev = 0
    self.blinker_on = 0

    self.left_blinker_on = 0
    self.right_blinker_on = 0

    self.stopped = 0

    ### START OF MAIN CONFIG OPTIONS ###
    ### Do NOT modify here, modify in /data/honda_openpilot.cfg and reboot
    self.useTeslaRadar = False
    self.radarVIN = "                 "
    self.radarOffset = 0
    #read config file
    read_config_file(self)
    ### END OF MAIN CONFIG OPTIONS ###

    # vEgo kalman filter
    dt = 0.01
    # Q = np.matrix([[10.0, 0.0], [0.0, 100.0]])
    # R = 1e3
    self.v_ego_kf = KF1D(x0=[[0.0], [0.0]],
                         A=[[1.0, dt], [0.0, 1.0]],
                         C=[[1.0, 0.0]],
                         K=[[0.12287673], [0.29666309]])
    self.v_ego = 0.0

  def update(self, cp, cp_cam):

    # copy can_valid on buses 0 and 2
    self.can_valid = cp.can_valid
    self.cam_can_valid = cp_cam.can_valid

    # car params
    v_weight_v = [0., 1.]  # don't trust smooth speed at low values to avoid premature zero snapping
    v_weight_bp = [1., 6.]   # smooth blending, below ~0.6m/s the smooth speed snaps to zero

    # update prevs, update must run once per loop
    self.prev_cruise_buttons = self.cruise_buttons
    self.prev_cruise_setting = self.cruise_setting
    self.prev_blinker_on = self.blinker_on

    self.prev_left_blinker_on = self.left_blinker_on
    self.prev_right_blinker_on = self.right_blinker_on

    # ******************* parse out can *******************

    if self.CP.carFingerprint in (CAR.ACCORD, CAR.ACCORD_15, CAR.ACCORDH, CAR.CIVIC_BOSCH, CAR.CRV_HYBRID): # TODO: find wheels moving bit in dbc
      self.standstill = cp.vl["ENGINE_DATA"]['XMISSION_SPEED'] < 0.1
      self.door_all_closed = not cp.vl["SCM_FEEDBACK"]['DRIVERS_DOOR_OPEN']
    elif self.CP.carFingerprint == CAR.ODYSSEY_CHN:
      self.standstill = cp.vl["ENGINE_DATA"]['XMISSION_SPEED'] < 0.1
      self.door_all_closed = not cp.vl["SCM_BUTTONS"]['DRIVERS_DOOR_OPEN']
    else:
      self.standstill = not cp.vl["STANDSTILL"]['WHEELS_MOVING']
      self.door_all_closed = not any([cp.vl["DOORS_STATUS"]['DOOR_OPEN_FL'], cp.vl["DOORS_STATUS"]['DOOR_OPEN_FR'],
                                      cp.vl["DOORS_STATUS"]['DOOR_OPEN_RL'], cp.vl["DOORS_STATUS"]['DOOR_OPEN_RR']])
    self.seatbelt = not cp.vl["SEATBELT_STATUS"]['SEATBELT_DRIVER_LAMP'] and cp.vl["SEATBELT_STATUS"]['SEATBELT_DRIVER_LATCHED']

    # 2 = temporary; 3 = TBD; 4 = significant steering wheel torque; 5 = (permanent); 6 = temporary; 7 = (permanent)
    # TODO: Use values from DBC to parse this field
    self.steer_error = cp.vl["STEER_STATUS"]['STEER_STATUS'] not in [0, 2, 3, 4, 6]
<<<<<<< HEAD
    self.steer_not_allowed = cp.vl["STEER_STATUS"]['STEER_STATUS']  not in [0, 4]  # 4 can be caused by bump OR steering nudge from driver
    self.steer_warning = cp.vl["STEER_STATUS"]['STEER_STATUS'] not in [0, 3, 4]   # 3 is low speed lockout, not worth a warning
    if self.CP.radarOffCan:
=======
    self.steer_not_allowed = cp.vl["STEER_STATUS"]['STEER_STATUS'] != 0
    self.steer_warning = cp.vl["STEER_STATUS"]['STEER_STATUS'] not in [0, 3]   # 3 is low speed lockout, not worth a warning
    if not self.CP.openpilotLongitudinalControl:
>>>>>>> 5e85c16a
      self.brake_error = 0
    else:
      self.brake_error = cp.vl["STANDSTILL"]['BRAKE_ERROR_1'] or cp.vl["STANDSTILL"]['BRAKE_ERROR_2']
    self.esp_disabled = cp.vl["VSA_STATUS"]['ESP_DISABLED']

    # calc best v_ego estimate, by averaging two opposite corners
    speed_factor = SPEED_FACTOR[self.CP.carFingerprint]
    self.v_wheel_fl = cp.vl["WHEEL_SPEEDS"]['WHEEL_SPEED_FL'] * CV.KPH_TO_MS * speed_factor
    self.v_wheel_fr = cp.vl["WHEEL_SPEEDS"]['WHEEL_SPEED_FR'] * CV.KPH_TO_MS * speed_factor
    self.v_wheel_rl = cp.vl["WHEEL_SPEEDS"]['WHEEL_SPEED_RL'] * CV.KPH_TO_MS * speed_factor
    self.v_wheel_rr = cp.vl["WHEEL_SPEEDS"]['WHEEL_SPEED_RR'] * CV.KPH_TO_MS * speed_factor
    v_wheel = (self.v_wheel_fl + self.v_wheel_fr + self.v_wheel_rl + self.v_wheel_rr)/4.

    # blend in transmission speed at low speed, since it has more low speed accuracy
    self.v_weight = interp(v_wheel, v_weight_bp, v_weight_v)
    speed = (1. - self.v_weight) * cp.vl["ENGINE_DATA"]['XMISSION_SPEED'] * CV.KPH_TO_MS * speed_factor + \
      self.v_weight * v_wheel

    if abs(speed - self.v_ego) > 2.0:  # Prevent large accelerations when car starts at non zero speed
      self.v_ego_kf.x = [[speed], [0.0]]

    self.v_ego_raw = speed
    v_ego_x = self.v_ego_kf.update(speed)
    self.v_ego = float(v_ego_x[0])
    self.a_ego = float(v_ego_x[1])

    # this is a hack for the interceptor. This is now only used in the simulation
    # TODO: Replace tests by toyota so this can go away
    if self.CP.enableGasInterceptor:
      self.user_gas = cp.vl["GAS_SENSOR"]['INTERCEPTOR_GAS']
      self.user_gas_pressed = self.user_gas > 0 # this works because interceptor read < 0 when pedal position is 0. Once calibrated, this will change

    self.gear = 0 if self.CP.carFingerprint == CAR.CIVIC else cp.vl["GEARBOX"]['GEAR']
    self.angle_steers = cp.vl["STEERING_SENSORS"]['STEER_ANGLE']
    self.angle_steers_rate = cp.vl["STEERING_SENSORS"]['STEER_ANGLE_RATE']
    self.cruise_setting = cp.vl["SCM_BUTTONS"]['CRUISE_SETTING']
    self.cruise_buttons = cp.vl["SCM_BUTTONS"]['CRUISE_BUTTONS']

    self.blinker_on = cp.vl["SCM_FEEDBACK"]['LEFT_BLINKER'] or cp.vl["SCM_FEEDBACK"]['RIGHT_BLINKER']
    self.left_blinker_on = cp.vl["SCM_FEEDBACK"]['LEFT_BLINKER']
    self.right_blinker_on = cp.vl["SCM_FEEDBACK"]['RIGHT_BLINKER']
    self.brake_hold = cp.vl["VSA_STATUS"]['BRAKE_HOLD_ACTIVE']

    if self.CP.carFingerprint in (CAR.CIVIC, CAR.ODYSSEY, CAR.CRV_5G, CAR.ACCORD, CAR.ACCORD_15, CAR.ACCORDH, CAR.CIVIC_BOSCH, CAR.CRV_HYBRID):
      self.park_brake = cp.vl["EPB_STATUS"]['EPB_STATE'] != 0
      self.main_on = cp.vl["SCM_FEEDBACK"]['MAIN_ON']
    elif self.CP.carFingerprint == CAR.ODYSSEY_CHN:
      self.park_brake = cp.vl["EPB_STATUS"]['EPB_STATE'] != 0
      self.main_on = cp.vl["SCM_BUTTONS"]['MAIN_ON']
    else:
      self.park_brake = 0  # TODO
      self.main_on = cp.vl["SCM_BUTTONS"]['MAIN_ON']

    can_gear_shifter = int(cp.vl["GEARBOX"]['GEAR_SHIFTER'])
    self.gear_shifter = parse_gear_shifter(can_gear_shifter, self.shifter_values)

    self.pedal_gas = cp.vl["POWERTRAIN_DATA"]['PEDAL_GAS']
    # crv doesn't include cruise control
    if self.CP.carFingerprint in (CAR.CRV, CAR.ODYSSEY, CAR.ACURA_RDX, CAR.RIDGELINE, CAR.PILOT_2019, CAR.ODYSSEY_CHN):
      self.car_gas = self.pedal_gas
    else:
      self.car_gas = cp.vl["GAS_PEDAL_2"]['CAR_GAS']

    self.steer_torque_driver = cp.vl["STEER_STATUS"]['STEER_TORQUE_SENSOR']
    self.steer_override = abs(self.steer_torque_driver) > STEER_THRESHOLD[self.CP.carFingerprint]

    if self.CP.carFingerprint in HONDA_BOSCH:
      self.stopped = cp.vl["ACC_HUD"]['CRUISE_SPEED'] == 252.
      self.cruise_speed_offset = calc_cruise_offset(0, self.v_ego)
      if self.CP.carFingerprint in (CAR.CIVIC_BOSCH, CAR.ACCORDH, CAR.CRV_HYBRID):
        self.brake_switch = cp.vl["POWERTRAIN_DATA"]['BRAKE_SWITCH']
        self.brake_pressed = cp.vl["POWERTRAIN_DATA"]['BRAKE_PRESSED'] or \
                          (self.brake_switch and self.brake_switch_prev and \
                          cp.ts["POWERTRAIN_DATA"]['BRAKE_SWITCH'] != self.brake_switch_ts)
        self.brake_switch_prev = self.brake_switch
        self.brake_switch_ts = cp.ts["POWERTRAIN_DATA"]['BRAKE_SWITCH']
      else:
        self.brake_switch = cp.vl["BRAKE_MODULE"]['BRAKE_PRESSED']
        self.brake_pressed = cp.vl["BRAKE_MODULE"]['BRAKE_PRESSED']
      # On set, cruise set speed pulses between 254~255 and the set speed prev is set to avoid this.
      self.v_cruise_pcm = self.v_cruise_pcm_prev if cp.vl["ACC_HUD"]['CRUISE_SPEED'] > 160.0 else cp.vl["ACC_HUD"]['CRUISE_SPEED']
      self.v_cruise_pcm_prev = self.v_cruise_pcm
    else:
      self.brake_switch = cp.vl["POWERTRAIN_DATA"]['BRAKE_SWITCH']
      self.cruise_speed_offset = calc_cruise_offset(cp.vl["CRUISE_PARAMS"]['CRUISE_SPEED_OFFSET'], self.v_ego)
      self.v_cruise_pcm = cp.vl["CRUISE"]['CRUISE_SPEED_PCM']
      # brake switch has shown some single time step noise, so only considered when
      # switch is on for at least 2 consecutive CAN samples
      self.brake_pressed = cp.vl["POWERTRAIN_DATA"]['BRAKE_PRESSED'] or \
                         (self.brake_switch and self.brake_switch_prev and \
                         cp.ts["POWERTRAIN_DATA"]['BRAKE_SWITCH'] != self.brake_switch_ts)
      self.brake_switch_prev = self.brake_switch
      self.brake_switch_ts = cp.ts["POWERTRAIN_DATA"]['BRAKE_SWITCH']

    self.user_brake = cp.vl["VSA_STATUS"]['USER_BRAKE']
    self.pcm_acc_status = cp.vl["POWERTRAIN_DATA"]['ACC_STATUS']
    self.hud_lead = cp.vl["ACC_HUD"]['HUD_LEAD']

    # Gets rid of Pedal Grinding noise when brake is pressed at slow speeds for some models
    # TODO: this should be ok for all cars. Verify it.
    if self.CP.carFingerprint in (CAR.PILOT, CAR.PILOT_2019, CAR.RIDGELINE):
      if self.user_brake > 0.05:
        self.brake_pressed = 1

# carstate standalone tester
if __name__ == '__main__':
  import zmq
  context = zmq.Context()

  class CarParams(object):
    def __init__(self):
      self.carFingerprint = "HONDA CIVIC 2016 TOURING"
      self.enableGasInterceptor = 0
  CP = CarParams()
  CS = CarState(CP)

  # while 1:
  #   CS.update()
  #   time.sleep(0.01)<|MERGE_RESOLUTION|>--- conflicted
+++ resolved
@@ -61,39 +61,18 @@
       ("ENGINE_DATA", 100),
       ("WHEEL_SPEEDS", 50),
       ("STEERING_SENSORS", 100),
+      ("SCM_FEEDBACK", 10),
+      ("GEARBOX", 100),
       ("SEATBELT_STATUS", 10),
       ("CRUISE", 10),
       ("POWERTRAIN_DATA", 100),
       ("VSA_STATUS", 50),
+      ("SCM_BUTTONS", 25),
   ]
 
-<<<<<<< HEAD
-  if CP.carFingerprint == CAR.ODYSSEY_CHN:
-    checks += [
-      ("SCM_FEEDBACK", 25),
-      ("SCM_BUTTONS", 50),
-    ]
-  else:
-    checks += [
-      ("SCM_FEEDBACK", 10),
-      ("SCM_BUTTONS", 25),
-    ]
-
-  if CP.carFingerprint == CAR.CRV_HYBRID:
-    checks += [
-      ("GEARBOX", 50),
-    ]
-  else:
-    checks += [
-      ("GEARBOX", 100),
-    ]
-
-  if CP.radarOffCan:
-=======
   if CP.carFingerprint in HONDA_BOSCH:
->>>>>>> 5e85c16a
     # Civic is only bosch to use the same brake message as other hondas.
-    if CP.carFingerprint not in (CAR.ACCORDH, CAR.CIVIC_BOSCH, CAR.CRV_HYBRID):
+    if CP.carFingerprint not in (CAR.ACCORDH, CAR.CIVIC_BOSCH):
       signals += [("BRAKE_PRESSED", "BRAKE_MODULE", 0)]
       checks += [("BRAKE_MODULE", 50)]
     signals += [("CAR_GAS", "GAS_PEDAL_2", 0),
@@ -113,17 +92,11 @@
                 ("BRAKE_ERROR_2", "STANDSTILL", 1),
                 ("CRUISE_SPEED_PCM", "CRUISE", 0),
                 ("CRUISE_SPEED_OFFSET", "CRUISE_PARAMS", 0)]
-    checks += [("STANDSTILL", 50)]
-
-    if CP.carFingerprint == CAR.ODYSSEY_CHN:
-      checks += [("CRUISE_PARAMS", 10)]
-    else:
-      checks += [("CRUISE_PARAMS", 50)]
-
-  if CP.carFingerprint in (CAR.ACCORD, CAR.ACCORD_15, CAR.ACCORDH, CAR.CIVIC_BOSCH, CAR.CRV_HYBRID):
+    checks += [("CRUISE_PARAMS", 50),
+               ("STANDSTILL", 50)]
+
+  if CP.carFingerprint in (CAR.ACCORD, CAR.ACCORD_15, CAR.ACCORDH, CAR.CIVIC_BOSCH):
     signals += [("DRIVERS_DOOR_OPEN", "SCM_FEEDBACK", 1)]
-  elif CP.carFingerprint == CAR.ODYSSEY_CHN:
-    signals += [("DRIVERS_DOOR_OPEN", "SCM_BUTTONS", 1)]
   else:
     signals += [("DOOR_OPEN_FL", "DOORS_STATUS", 1),
                 ("DOOR_OPEN_FR", "DOORS_STATUS", 1),
@@ -148,10 +121,6 @@
   elif CP.carFingerprint == CAR.PILOT:
     signals += [("MAIN_ON", "SCM_BUTTONS", 0),
                 ("CAR_GAS", "GAS_PEDAL_2", 0)]
-  elif CP.carFingerprint == CAR.ODYSSEY_CHN:
-    signals += [("MAIN_ON", "SCM_BUTTONS", 0),
-                ("EPB_STATE", "EPB_STATUS", 0)]
-    checks += [("EPB_STATUS", 50)]
 
   # add gas interceptor reading if we are using it
   if CP.enableGasInterceptor:
@@ -168,9 +137,9 @@
 def get_cam_can_parser(CP):
   signals = []
 
-  # all hondas except CRV, RDX and 2019 Odyssey@China use 0xe4 for steering
+  # all hondas except CRV and RDX use 0xe4 for steering
   checks = [(0xe4, 100)]
-  if CP.carFingerprint in [CAR.CRV, CAR.ACURA_RDX, CAR.ODYSSEY_CHN]:
+  if CP.carFingerprint in [CAR.CRV, CAR.ACURA_RDX]:
     checks = [(0x194, 100)]
 
   cam_bus = 1 if CP.carFingerprint in HONDA_BOSCH else 2
@@ -236,30 +205,21 @@
 
     # ******************* parse out can *******************
 
-    if self.CP.carFingerprint in (CAR.ACCORD, CAR.ACCORD_15, CAR.ACCORDH, CAR.CIVIC_BOSCH, CAR.CRV_HYBRID): # TODO: find wheels moving bit in dbc
+    if self.CP.carFingerprint in (CAR.ACCORD, CAR.ACCORD_15, CAR.ACCORDH, CAR.CIVIC_BOSCH): # TODO: find wheels moving bit in dbc
       self.standstill = cp.vl["ENGINE_DATA"]['XMISSION_SPEED'] < 0.1
       self.door_all_closed = not cp.vl["SCM_FEEDBACK"]['DRIVERS_DOOR_OPEN']
-    elif self.CP.carFingerprint == CAR.ODYSSEY_CHN:
-      self.standstill = cp.vl["ENGINE_DATA"]['XMISSION_SPEED'] < 0.1
-      self.door_all_closed = not cp.vl["SCM_BUTTONS"]['DRIVERS_DOOR_OPEN']
     else:
       self.standstill = not cp.vl["STANDSTILL"]['WHEELS_MOVING']
       self.door_all_closed = not any([cp.vl["DOORS_STATUS"]['DOOR_OPEN_FL'], cp.vl["DOORS_STATUS"]['DOOR_OPEN_FR'],
                                       cp.vl["DOORS_STATUS"]['DOOR_OPEN_RL'], cp.vl["DOORS_STATUS"]['DOOR_OPEN_RR']])
     self.seatbelt = not cp.vl["SEATBELT_STATUS"]['SEATBELT_DRIVER_LAMP'] and cp.vl["SEATBELT_STATUS"]['SEATBELT_DRIVER_LATCHED']
 
-    # 2 = temporary; 3 = TBD; 4 = significant steering wheel torque; 5 = (permanent); 6 = temporary; 7 = (permanent)
+    # 2 = temporary; 3 = TBD; 4 = temporary, hit a bump; 5 = (permanent); 6 = temporary; 7 = (permanent)
     # TODO: Use values from DBC to parse this field
     self.steer_error = cp.vl["STEER_STATUS"]['STEER_STATUS'] not in [0, 2, 3, 4, 6]
-<<<<<<< HEAD
-    self.steer_not_allowed = cp.vl["STEER_STATUS"]['STEER_STATUS']  not in [0, 4]  # 4 can be caused by bump OR steering nudge from driver
-    self.steer_warning = cp.vl["STEER_STATUS"]['STEER_STATUS'] not in [0, 3, 4]   # 3 is low speed lockout, not worth a warning
-    if self.CP.radarOffCan:
-=======
     self.steer_not_allowed = cp.vl["STEER_STATUS"]['STEER_STATUS'] != 0
     self.steer_warning = cp.vl["STEER_STATUS"]['STEER_STATUS'] not in [0, 3]   # 3 is low speed lockout, not worth a warning
     if not self.CP.openpilotLongitudinalControl:
->>>>>>> 5e85c16a
       self.brake_error = 0
     else:
       self.brake_error = cp.vl["STANDSTILL"]['BRAKE_ERROR_1'] or cp.vl["STANDSTILL"]['BRAKE_ERROR_2']
@@ -295,6 +255,7 @@
     self.gear = 0 if self.CP.carFingerprint == CAR.CIVIC else cp.vl["GEARBOX"]['GEAR']
     self.angle_steers = cp.vl["STEERING_SENSORS"]['STEER_ANGLE']
     self.angle_steers_rate = cp.vl["STEERING_SENSORS"]['STEER_ANGLE_RATE']
+
     self.cruise_setting = cp.vl["SCM_BUTTONS"]['CRUISE_SETTING']
     self.cruise_buttons = cp.vl["SCM_BUTTONS"]['CRUISE_BUTTONS']
 
@@ -303,12 +264,9 @@
     self.right_blinker_on = cp.vl["SCM_FEEDBACK"]['RIGHT_BLINKER']
     self.brake_hold = cp.vl["VSA_STATUS"]['BRAKE_HOLD_ACTIVE']
 
-    if self.CP.carFingerprint in (CAR.CIVIC, CAR.ODYSSEY, CAR.CRV_5G, CAR.ACCORD, CAR.ACCORD_15, CAR.ACCORDH, CAR.CIVIC_BOSCH, CAR.CRV_HYBRID):
+    if self.CP.carFingerprint in (CAR.CIVIC, CAR.ODYSSEY, CAR.CRV_5G, CAR.ACCORD, CAR.ACCORD_15, CAR.ACCORDH, CAR.CIVIC_BOSCH):
       self.park_brake = cp.vl["EPB_STATUS"]['EPB_STATE'] != 0
       self.main_on = cp.vl["SCM_FEEDBACK"]['MAIN_ON']
-    elif self.CP.carFingerprint == CAR.ODYSSEY_CHN:
-      self.park_brake = cp.vl["EPB_STATUS"]['EPB_STATE'] != 0
-      self.main_on = cp.vl["SCM_BUTTONS"]['MAIN_ON']
     else:
       self.park_brake = 0  # TODO
       self.main_on = cp.vl["SCM_BUTTONS"]['MAIN_ON']
@@ -318,7 +276,7 @@
 
     self.pedal_gas = cp.vl["POWERTRAIN_DATA"]['PEDAL_GAS']
     # crv doesn't include cruise control
-    if self.CP.carFingerprint in (CAR.CRV, CAR.ODYSSEY, CAR.ACURA_RDX, CAR.RIDGELINE, CAR.PILOT_2019, CAR.ODYSSEY_CHN):
+    if self.CP.carFingerprint in (CAR.CRV, CAR.ODYSSEY, CAR.ACURA_RDX, CAR.RIDGELINE, CAR.PILOT_2019):
       self.car_gas = self.pedal_gas
     else:
       self.car_gas = cp.vl["GAS_PEDAL_2"]['CAR_GAS']
@@ -329,7 +287,7 @@
     if self.CP.carFingerprint in HONDA_BOSCH:
       self.stopped = cp.vl["ACC_HUD"]['CRUISE_SPEED'] == 252.
       self.cruise_speed_offset = calc_cruise_offset(0, self.v_ego)
-      if self.CP.carFingerprint in (CAR.CIVIC_BOSCH, CAR.ACCORDH, CAR.CRV_HYBRID):
+      if self.CP.carFingerprint in (CAR.CIVIC_BOSCH, CAR.ACCORDH):
         self.brake_switch = cp.vl["POWERTRAIN_DATA"]['BRAKE_SWITCH']
         self.brake_pressed = cp.vl["POWERTRAIN_DATA"]['BRAKE_PRESSED'] or \
                           (self.brake_switch and self.brake_switch_prev and \
