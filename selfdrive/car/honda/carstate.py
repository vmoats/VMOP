import os
import time
from cereal import car
from common.numpy_fast import interp
import selfdrive.messaging as messaging
from selfdrive.can.parser import CANParser
from selfdrive.config import Conversions as CV
import numpy as np

def parse_gear_shifter(can_gear_shifter, is_acura):

  if can_gear_shifter == 0x1:
    return "park"
  elif can_gear_shifter == 0x2:
    return "reverse"

  if is_acura:
    if can_gear_shifter == 0x3:
      return "neutral"
    elif can_gear_shifter == 0x4:
      return "drive"
    elif can_gear_shifter == 0xa:
      return "sport"

  else:
    if can_gear_shifter == 0x4:
      return "neutral"
    elif can_gear_shifter == 0x8:
      return "drive"
    elif can_gear_shifter == 0x10:
      return "sport"
    elif can_gear_shifter == 0x20:
      return "low"

  return "unknown"

_K0 = -0.3
_K1 = -0.01879
_K2 = 0.01013

def calc_cruise_offset(offset, speed):
  # euristic formula so that speed is controlled to ~ 0.3m/s below pid_speed
  # constraints to solve for _K0, _K1, _K2 are:
  # - speed = 0m/s, out = -0.3
  # - speed = 34m/s, offset = 20, out = -0.25
  # - speed = 34m/s, offset = -2.5, out = -1.8
  return min(_K0 + _K1 * speed + _K2 * speed * offset, 0.)

def get_can_signals(CP):
# this function generates lists for signal, messages and initial values
  if CP.carFingerprint == "HONDA CIVIC 2016 TOURING":
    dbc_f = 'honda_civic_touring_2016_can.dbc'
    signals = [
      # sig_name, sig_address, default
      ("XMISSION_SPEED", 0x158, 0),
      ("WHEEL_SPEED_FL", 0x1d0, 0),
      ("WHEEL_SPEED_FR", 0x1d0, 0),
      ("WHEEL_SPEED_RL", 0x1d0, 0),
      ("WHEEL_SPEED_RR", 0x1d0, 0),
      ("STEER_ANGLE", 0x14a, 0),
      ("STEER_ANGLE_RATE", 0x14a, 0),
      ("STEER_TORQUE_SENSOR", 0x18f, 0),
      ("GEAR", 0x191, 0),
      ("WHEELS_MOVING", 0x1b0, 1),
      ("DOOR_OPEN_FL", 0x405, 1),
      ("DOOR_OPEN_FR", 0x405, 1),
      ("DOOR_OPEN_RL", 0x405, 1),
      ("DOOR_OPEN_RR", 0x405, 1),
      ("CRUISE_SPEED_PCM", 0x324, 0),
      ("SEATBELT_DRIVER_LAMP", 0x305, 1),
      ("SEATBELT_DRIVER_LATCHED", 0x305, 0),
      ("BRAKE_PRESSED", 0x17c, 0),
      ("BRAKE_SWITCH", 0x17c, 0),
      ("CAR_GAS", 0x130, 0),
      ("CRUISE_BUTTONS", 0x296, 0),
      ("ESP_DISABLED", 0x1a4, 1),
      ("HUD_LEAD", 0x30c, 0),
      ("USER_BRAKE", 0x1a4, 0),
      ("STEER_STATUS", 0x18f, 5),
      ("BRAKE_ERROR_1", 0x1b0, 1),
      ("BRAKE_ERROR_2", 0x1b0, 1),
      ("GEAR_SHIFTER", 0x191, 0),
      ("MAIN_ON", 0x326, 0),
      ("ACC_STATUS", 0x17c, 0),
      ("PEDAL_GAS", 0x17c, 0),
      ("CRUISE_SETTING", 0x296, 0),
      ("LEFT_BLINKER", 0x326, 0),
      ("RIGHT_BLINKER", 0x326, 0),
      ("CRUISE_SPEED_OFFSET", 0x37c, 0),
      ("EPB_STATE", 0x1c2, 0),
      ("BRAKE_HOLD_ACTIVE", 0x1A4, 0),
    ]
    checks = [
      # address, frequency
      (0x14a, 100),
      (0x158, 100),
      (0x17c, 100),
      (0x191, 100),
      (0x1a4, 50),
      (0x326, 10),
      (0x1b0, 50),
      (0x1d0, 50),
      (0x305, 10),
      (0x324, 10),
      (0x37c, 10),
      (0x405, 3),
    ]

  elif CP.carFingerprint == "ACURA ILX 2016 ACURAWATCH PLUS" or "HONDA PILOT 2017 TOURING":
    dbc_f = 'acura_ilx_2016_can.dbc'
    signals = [
      ("XMISSION_SPEED", 0x158, 0),
      ("WHEEL_SPEED_FL", 0x1d0, 0),
      ("WHEEL_SPEED_FR", 0x1d0, 0),
      ("WHEEL_SPEED_RL", 0x1d0, 0),
      ("WHEEL_SPEED_RR", 0x1d0, 0),
      ("STEER_ANGLE", 0x156, 0),
      ("STEER_ANGLE_RATE", 0x156, 0),
      ("STEER_TORQUE_SENSOR", 0x18f, 0),
      ("GEAR", 0x1a3, 0),
      ("WHEELS_MOVING", 0x1b0, 1),
      ("DOOR_OPEN_FL", 0x405, 1),
      ("DOOR_OPEN_FR", 0x405, 1),
      ("DOOR_OPEN_RL", 0x405, 1),
      ("DOOR_OPEN_RR", 0x405, 1),
      ("CRUISE_SPEED_PCM", 0x324, 0),
      ("SEATBELT_DRIVER_LAMP", 0x305, 1),
      ("SEATBELT_DRIVER_LATCHED", 0x305, 0),
      ("BRAKE_PRESSED", 0x17c, 0),
      ("BRAKE_SWITCH", 0x17c, 0),
      ("CAR_GAS", 0x130, 0),
      ("CRUISE_BUTTONS", 0x1a6, 0),
      ("ESP_DISABLED", 0x1a4, 1),
      ("HUD_LEAD", 0x30c, 0),
      ("USER_BRAKE", 0x1a4, 0),
      ("STEER_STATUS", 0x18f, 5),
      ("BRAKE_ERROR_1", 0x1b0, 1),
      ("BRAKE_ERROR_2", 0x1b0, 1),
      ("GEAR_SHIFTER", 0x1a3, 0),
      ("MAIN_ON", 0x1a6, 0),
      ("ACC_STATUS", 0x17c, 0),
      ("PEDAL_GAS", 0x17c, 0),
      ("CRUISE_SETTING", 0x1a6, 0),
      ("LEFT_BLINKER", 0x294, 0),
      ("RIGHT_BLINKER", 0x294, 0),
      ("CRUISE_SPEED_OFFSET", 0x37c, 0)
    ]
    checks = [
      (0x156, 100),
      (0x158, 100),
      (0x17c, 100),
      (0x1a3, 50),
      (0x1a4, 50),
      (0x1a6, 50),
      (0x1b0, 50),
      (0x1d0, 50),
      (0x305, 10),
      (0x324, 10),
      (0x37c, 10),
      (0x405, 3),
    ]
  elif CP.carFingerprint == "HONDA ACCORD 2016 TOURING":
    dbc_f = 'honda_accord_touring_2016_can.dbc'
    signals = [
      ("XMISSION_SPEED", 0x158, 0),
      ("WHEEL_SPEED_FL", 0x1d0, 0),
      ("WHEEL_SPEED_FR", 0x1d0, 0),
      ("WHEEL_SPEED_RL", 0x1d0, 0),
      ("WHEEL_SPEED_RR", 0x1d0, 0),
      ("STEER_ANGLE", 0x156, 0),
      ("STEER_ANGLE_RATE", 0x156, 0),
      #("STEER_TORQUE_SENSOR", 0x18f, 0),
      ("GEAR", 0x191, 0),
      ("WHEELS_MOVING", 0x1b0, 1),
      ("DOOR_OPEN_FL", 0x405, 1),
      ("DOOR_OPEN_FR", 0x405, 1),
      ("DOOR_OPEN_RL", 0x405, 1),
      ("DOOR_OPEN_RR", 0x405, 1),
      ("CRUISE_SPEED_PCM", 0x324, 0),
      ("SEATBELT_DRIVER_LAMP", 0x305, 1),
      ("SEATBELT_DRIVER_LATCHED", 0x305, 0),
      ("BRAKE_PRESSED", 0x17c, 0),
      ("BRAKE_SWITCH", 0x17c, 0),
      #("CAR_GAS", 0x130, 0),
      ("PEDAL_GAS", 0x17C, 0),
      ("CRUISE_BUTTONS", 0x1a6, 0),
      ("ESP_DISABLED", 0x1a4, 1),
      ("HUD_LEAD", 0x30c, 0),
      ("USER_BRAKE", 0x1a4, 0),
      #("STEER_STATUS", 0x18f, 5),
      ("BRAKE_ERROR_1", 0x1b0, 1),
      ("BRAKE_ERROR_2", 0x1b0, 1),
      ("GEAR_SHIFTER", 0x191, 0),
      ("MAIN_ON", 0x1a6, 0),
      ("ACC_STATUS", 0x17c, 0),
      ("PEDAL_GAS", 0x17c, 0),
      ("CRUISE_SETTING", 0x1a6, 0),
      ("LEFT_BLINKER", 0x294, 0),
      ("RIGHT_BLINKER", 0x294, 0),
    ]
    checks = [
      (0x156, 100),
      (0x158, 100),
      (0x17c, 100),
      (0x191, 100),
      (0x1a4, 50),
      (0x1a6, 50),
      (0x1b0, 50),
      (0x1d0, 50),
      (0x305, 10),
      (0x324, 10),
      (0x405, 3),
    ]
  elif CP.carFingerprint == "HONDA CR-V 2016 TOURING":
    dbc_f = 'honda_crv_touring_2016_can.dbc'
    signals = [
      ("XMISSION_SPEED", 0x158, 0),
      ("WHEEL_SPEED_FL", 0x1d0, 0),
      ("WHEEL_SPEED_FR", 0x1d0, 0),
      ("WHEEL_SPEED_RL", 0x1d0, 0),
      ("WHEEL_SPEED_RR", 0x1d0, 0),
      ("STEER_ANGLE", 0x156, 0),
      ("STEER_ANGLE_RATE", 0x156, 0),
      ("STEER_TORQUE_SENSOR", 0x18f, 0),
      ("GEAR", 0x191, 0),
      ("WHEELS_MOVING", 0x1b0, 1),
      ("DOOR_OPEN_FL", 0x405, 1),
      ("DOOR_OPEN_FR", 0x405, 1),
      ("DOOR_OPEN_RL", 0x405, 1),
      ("DOOR_OPEN_RR", 0x405, 1),
      ("CRUISE_SPEED_PCM", 0x324, 0),
      ("SEATBELT_DRIVER_LAMP", 0x305, 1),
      ("SEATBELT_DRIVER_LATCHED", 0x305, 0),
      ("BRAKE_PRESSED", 0x17c, 0),
      ("BRAKE_SWITCH", 0x17c, 0),
      #("CAR_GAS", 0x130, 0),
      ("CRUISE_BUTTONS", 0x1a6, 0),
      ("ESP_DISABLED", 0x1a4, 1),
      ("HUD_LEAD", 0x30c, 0),
      ("USER_BRAKE", 0x1a4, 0),
      ("STEER_STATUS", 0x18f, 5),
      ("BRAKE_ERROR_1", 0x1b0, 1),
      ("BRAKE_ERROR_2", 0x1b0, 1),
      ("GEAR_SHIFTER", 0x191, 0),
      ("MAIN_ON", 0x1a6, 0),
      ("ACC_STATUS", 0x17c, 0),
      ("PEDAL_GAS", 0x17c, 0),
      ("CRUISE_SETTING", 0x1a6, 0),
      ("LEFT_BLINKER", 0x294, 0),
      ("RIGHT_BLINKER", 0x294, 0),
    ]
    checks = [
      (0x156, 100),
      (0x158, 100),
      (0x17c, 100),
      (0x191, 100),
      (0x1a4, 50),
      (0x1a6, 50),
      (0x1b0, 50),
      (0x1d0, 50),
      (0x305, 10),
      (0x324, 10),
      (0x405, 3),
    ]
  elif CP.carFingerprint == "ACURA RDX 2018 ACURAWATCH PLUS":
    dbc_f = 'acura_rdx_2018_can.dbc'
    signals = [
      ("XMISSION_SPEED", 0x158, 0),
      ("WHEEL_SPEED_FL", 0x1d0, 0),
      ("WHEEL_SPEED_FR", 0x1d0, 0),
      ("WHEEL_SPEED_RL", 0x1d0, 0),
      ("WHEEL_SPEED_RR", 0x1d0, 0),
      ("STEER_ANGLE", 0x156, 0),
      ("STEER_ANGLE_RATE", 0x156, 0),
      ("STEER_TORQUE_SENSOR", 0x18f, 0),
      ("GEAR", 0x188, 0),
      ("WHEELS_MOVING", 0x1b0, 1),
      ("DOOR_OPEN_FL", 0x405, 1),
      ("DOOR_OPEN_FR", 0x405, 1),
      ("DOOR_OPEN_RL", 0x405, 1),
      ("DOOR_OPEN_RR", 0x405, 1),
      ("CRUISE_SPEED_PCM", 0x324, 0),
      ("SEATBELT_DRIVER_LAMP", 0x305, 1),
      ("SEATBELT_DRIVER_LATCHED", 0x305, 0),
      ("BRAKE_PRESSED", 0x17c, 0),
      ("BRAKE_SWITCH", 0x17c, 0),
      #("CAR_GAS", 0x130, 0),
      ("CRUISE_BUTTONS", 0x1a6, 0),
      ("ESP_DISABLED", 0x1a4, 1),
      ("HUD_LEAD", 0x30c, 0),
      ("USER_BRAKE", 0x1a4, 0),
      ("STEER_STATUS", 0x18f, 5),
      ("BRAKE_ERROR_1", 0x1b0, 1),
      ("BRAKE_ERROR_2", 0x1b0, 1),
      ("GEAR_SHIFTER", 0x188, 0),
      ("MAIN_ON", 0x1a6, 0),
      ("ACC_STATUS", 0x17c, 0),
      ("PEDAL_GAS", 0x17c, 0),
      ("CRUISE_SETTING", 0x1a6, 0),
      ("LEFT_BLINKER", 0x294, 0),
      ("RIGHT_BLINKER", 0x294, 0),
    ]
    checks = [
      (0x156, 100),
      (0x158, 100),
      (0x17c, 100),
      (0x188, 100),
      (0x1a4, 50),
      (0x1a6, 50),
      (0x1b0, 50),
      (0x1d0, 50),
      (0x305, 10),
      (0x324, 10),
      (0x405, 3),
    ]      
  # add gas interceptor reading if we are using it
  if CP.enableGas:
    signals.append(("INTERCEPTOR_GAS", 0x201, 0))
    checks.append((0x201, 50))

  return dbc_f, signals, checks

def get_can_parser(CP):
  dbc_f, signals, checks = get_can_signals(CP)
  return CANParser(os.path.splitext(dbc_f)[0], signals, checks, 0)

class CarState(object):
  def __init__(self, CP):
    self.acura = False
    self.civic = False
    self.accord = False
    self.crv = False
<<<<<<< HEAD
    self.pilot = False
=======
    self.rdx = False
>>>>>>> f28f5d1e
    if CP.carFingerprint == "HONDA CIVIC 2016 TOURING":
      self.civic = True
    elif CP.carFingerprint == "ACURA ILX 2016 ACURAWATCH PLUS":
      self.acura = True
    elif CP.carFingerprint == "HONDA ACCORD 2016 TOURING":
      self.accord = True
    elif CP.carFingerprint == "HONDA CR-V 2016 TOURING":
      self.crv = True
<<<<<<< HEAD
    elif CP.carFingerprint == "HONDA PILOT 2017 TOURING":
      self.pilot = True
=======
    elif CP.carFingerprint == "ACURA RDX 2018 ACURAWATCH PLUS":
      self.rdx = True  
>>>>>>> f28f5d1e
    else:
      raise ValueError("unsupported car %s" % CP.carFingerprint)

    self.brake_only = CP.enableCruise
    self.CP = CP

    self.user_gas, self.user_gas_pressed = 0., 0
    self.brake_switch_prev = 0
    self.brake_switch_ts = 0

    self.cruise_buttons = 0
    self.cruise_setting = 0
    self.blinker_on = 0

    self.left_blinker_on = 0
    self.right_blinker_on = 0

    # vEgo kalman filter
    dt = 0.01
    self.v_ego_x = np.matrix([[0.0], [0.0]])
    self.v_ego_A = np.matrix([[1.0, dt], [0.0, 1.0]])
    self.v_ego_C = np.matrix([1.0, 0.0])
    self.v_ego_Q = np.matrix([[10.0, 0.0], [0.0, 100.0]])
    self.v_ego_R = 1e3
    self.v_ego = 0.0
    # import control
    # (x, l, K) = control.dare(np.transpose(A), np.transpose(C), Q, R)
    # self.v_ego_K = np.transpose(K)
    self.v_ego_K = np.matrix([[0.12287673], [0.29666309]])

  def update(self, cp):

    # copy can_valid
    self.can_valid = cp.can_valid

    # car params
    v_weight_v  = [0., 1. ]  # don't trust smooth speed at low values to avoid premature zero snapping
    v_weight_bp = [1., 6.]   # smooth blending, below ~0.6m/s the smooth speed snaps to zero

    # update prevs, update must run once per loop
    self.prev_cruise_buttons = self.cruise_buttons
    self.prev_cruise_setting = self.cruise_setting
    self.prev_blinker_on = self.blinker_on

    self.prev_left_blinker_on = self.left_blinker_on
    self.prev_right_blinker_on = self.right_blinker_on

    # ******************* parse out can *******************
    self.door_all_closed = not any([cp.vl[0x405]['DOOR_OPEN_FL'], cp.vl[0x405]['DOOR_OPEN_FR'],
                               cp.vl[0x405]['DOOR_OPEN_RL'], cp.vl[0x405]['DOOR_OPEN_RR']])
    self.seatbelt = not cp.vl[0x305]['SEATBELT_DRIVER_LAMP'] and cp.vl[0x305]['SEATBELT_DRIVER_LATCHED']
    # error 2 = temporary
    # error 4 = temporary, hit a bump
    # error 5 (permanent)
    # error 6 = temporary
    # error 7 (permanent)
    #self.steer_error = cp.vl[0x18F]['STEER_STATUS'] in [5,7]
    # whitelist instead of blacklist, safer at the expense of disengages
    if self.accord:
      self.steer_error = False
      self.steer_not_allowed = False
    else:
      self.steer_error = cp.vl[0x18F]['STEER_STATUS'] not in [0,2,4,6]
      self.steer_not_allowed = cp.vl[0x18F]['STEER_STATUS'] != 0
    self.brake_error = cp.vl[0x1B0]['BRAKE_ERROR_1'] or cp.vl[0x1B0]['BRAKE_ERROR_2']
    self.esp_disabled = cp.vl[0x1A4]['ESP_DISABLED']
    # calc best v_ego estimate, by averaging two opposite corners
    self.v_wheel_fl = cp.vl[0x1D0]['WHEEL_SPEED_FL']
    self.v_wheel_fr = cp.vl[0x1D0]['WHEEL_SPEED_FR']
    self.v_wheel_rl = cp.vl[0x1D0]['WHEEL_SPEED_RL']
    self.v_wheel_rr = cp.vl[0x1D0]['WHEEL_SPEED_RR']
    self.v_wheel = (self.v_wheel_fl + self.v_wheel_fr + self.v_wheel_rl + self.v_wheel_rr) / 4.

    # blend in transmission speed at low speed, since it has more low speed accuracy
    self.v_weight = interp(self.v_wheel, v_weight_bp, v_weight_v)
    speed = (1. - self.v_weight) * cp.vl[0x158]['XMISSION_SPEED'] + self.v_weight * self.v_wheel

    if abs(speed - self.v_ego) > 2.0:  # Prevent large accelerations when car starts at non zero speed
      self.v_ego_x = np.matrix([[speed], [0.0]])
    self.v_ego_x = np.dot((self.v_ego_A - np.dot(self.v_ego_K, self.v_ego_C)), self.v_ego_x) + np.dot(self.v_ego_K, speed)

    self.v_ego_raw = speed
    self.v_ego = float(self.v_ego_x[0])
    self.a_ego = float(self.v_ego_x[1])

    if self.CP.enableGas:
      # this is a hack
      self.user_gas = cp.vl[0x201]['INTERCEPTOR_GAS']
      self.user_gas_pressed = self.user_gas > 0 # this works because interceptor read < 0 when pedal position is 0. Once calibrated, this will change
      #print self.user_gas, self.user_gas_pressed
    if self.civic:
      can_gear_shifter = cp.vl[0x191]['GEAR_SHIFTER']
      self.angle_steers = cp.vl[0x14A]['STEER_ANGLE']
      self.angle_steers_rate = cp.vl[0x14A]['STEER_ANGLE_RATE']
      self.gear = 0  # TODO: civic has CVT... needs rev engineering
      self.cruise_setting = cp.vl[0x296]['CRUISE_SETTING']
      self.cruise_buttons = cp.vl[0x296]['CRUISE_BUTTONS']
      self.main_on = cp.vl[0x326]['MAIN_ON']
      self.blinker_on = cp.vl[0x326]['LEFT_BLINKER'] or cp.vl[0x326]['RIGHT_BLINKER']
      self.left_blinker_on = cp.vl[0x326]['LEFT_BLINKER']
      self.right_blinker_on = cp.vl[0x326]['RIGHT_BLINKER']
      self.cruise_speed_offset = calc_cruise_offset(cp.vl[0x37c]['CRUISE_SPEED_OFFSET'], self.v_ego)
      self.park_brake = cp.vl[0x1c2]['EPB_STATE'] != 0
      self.brake_hold = cp.vl[0x1A4]['BRAKE_HOLD_ACTIVE']
    elif self.accord:
      can_gear_shifter = cp.vl[0x191]['GEAR_SHIFTER']
      self.angle_steers = cp.vl[0x156]['STEER_ANGLE']
      self.angle_steers_rate = cp.vl[0x156]['STEER_ANGLE_RATE']
      self.gear = 0  # TODO: accord has CVT... needs rev engineering
      self.cruise_setting = cp.vl[0x1A6]['CRUISE_SETTING']
      self.cruise_buttons = cp.vl[0x1A6]['CRUISE_BUTTONS']
      self.main_on = cp.vl[0x1A6]['MAIN_ON']
      self.blinker_on = cp.vl[0x294]['LEFT_BLINKER'] or cp.vl[0x294]['RIGHT_BLINKER']
      self.left_blinker_on = cp.vl[0x294]['LEFT_BLINKER']
      self.right_blinker_on = cp.vl[0x294]['RIGHT_BLINKER']
      self.cruise_speed_offset = -0.3
      self.park_brake = 0  # TODO
      self.brake_hold = 0  # TODO
    elif self.crv:
      can_gear_shifter = cp.vl[0x191]['GEAR_SHIFTER']
      self.angle_steers = cp.vl[0x156]['STEER_ANGLE']
      self.angle_steers_rate = cp.vl[0x156]['STEER_ANGLE_RATE']
      self.gear = cp.vl[0x191]['GEAR']
      self.cruise_setting = cp.vl[0x1A6]['CRUISE_SETTING']
      self.cruise_buttons = cp.vl[0x1A6]['CRUISE_BUTTONS']
      self.main_on = cp.vl[0x1A6]['MAIN_ON']
      self.blinker_on = cp.vl[0x294]['LEFT_BLINKER'] or cp.vl[0x294]['RIGHT_BLINKER']
      self.left_blinker_on = cp.vl[0x294]['LEFT_BLINKER']
      self.right_blinker_on = cp.vl[0x294]['RIGHT_BLINKER']
      self.cruise_speed_offset = -0.3
      self.park_brake = 0  # TODO
      self.brake_hold = 0  # TODO
    elif self.acura:
      can_gear_shifter = cp.vl[0x1A3]['GEAR_SHIFTER']
      self.angle_steers = cp.vl[0x156]['STEER_ANGLE']
      self.angle_steers_rate = cp.vl[0x156]['STEER_ANGLE_RATE']
      self.gear = cp.vl[0x1A3]['GEAR']
      self.cruise_setting = cp.vl[0x1A6]['CRUISE_SETTING']
      self.cruise_buttons = cp.vl[0x1A6]['CRUISE_BUTTONS']
      self.main_on = cp.vl[0x1A6]['MAIN_ON']
      self.blinker_on = cp.vl[0x294]['LEFT_BLINKER'] or cp.vl[0x294]['RIGHT_BLINKER']
      self.left_blinker_on = cp.vl[0x294]['LEFT_BLINKER']
      self.right_blinker_on = cp.vl[0x294]['RIGHT_BLINKER']
      self.cruise_speed_offset = calc_cruise_offset(cp.vl[0x37c]['CRUISE_SPEED_OFFSET'], self.v_ego)
      self.park_brake = 0  # TODO
      self.brake_hold = 0
<<<<<<< HEAD
    elif self.pilot:
      can_gear_shifter = cp.vl[0x1A3]['GEAR_SHIFTER']
      self.angle_steers = cp.vl[0x156]['STEER_ANGLE']
      self.angle_steers_rate = cp.vl[0x156]['STEER_ANGLE_RATE']
      self.gear = cp.vl[0x1A3]['GEAR']
=======
    elif self.rdx:
      can_gear_shifter = cp.vl[0x188]['GEAR_SHIFTER']
      self.angle_steers = cp.vl[0x156]['STEER_ANGLE']
      self.angle_steers_rate = cp.vl[0x156]['STEER_ANGLE_RATE']
      self.gear = cp.vl[0x188]['GEAR']
>>>>>>> f28f5d1e
      self.cruise_setting = cp.vl[0x1A6]['CRUISE_SETTING']
      self.cruise_buttons = cp.vl[0x1A6]['CRUISE_BUTTONS']
      self.main_on = cp.vl[0x1A6]['MAIN_ON']
      self.blinker_on = cp.vl[0x294]['LEFT_BLINKER'] or cp.vl[0x294]['RIGHT_BLINKER']
      self.left_blinker_on = cp.vl[0x294]['LEFT_BLINKER']
      self.right_blinker_on = cp.vl[0x294]['RIGHT_BLINKER']
<<<<<<< HEAD
      self.cruise_speed_offset = calc_cruise_offset(cp.vl[0x37c]['CRUISE_SPEED_OFFSET'], self.v_ego)
      self.park_brake = 0  # TODO
      self.brake_hold = 0  
=======
      self.cruise_speed_offset = -0.3
      self.park_brake = 0  # TODO
      self.brake_hold = 0  # RDX doesn't have EPB  
>>>>>>> f28f5d1e

    self.gear_shifter = parse_gear_shifter(can_gear_shifter, self.acura)

    if self.accord:
      # on the accord, this doesn't seem to include cruise control
      self.car_gas = cp.vl[0x17C]['PEDAL_GAS']
      self.steer_override = False
    elif self.crv:
      # like accord, crv doesn't include cruise control
      self.car_gas = cp.vl[0x17C]['PEDAL_GAS']
      self.steer_override = abs(cp.vl[0x18F]['STEER_TORQUE_SENSOR']) > 1200
    else:
      self.car_gas = cp.vl[0x130]['CAR_GAS']
      self.steer_override = abs(cp.vl[0x18F]['STEER_TORQUE_SENSOR']) > 1200
    self.steer_torque_driver = cp.vl[0x18F]['STEER_TORQUE_SENSOR']

    # brake switch has shown some single time step noise, so only considered when
    # switch is on for at least 2 consecutive CAN samples
    self.brake_switch = cp.vl[0x17C]['BRAKE_SWITCH']
    self.brake_pressed = cp.vl[0x17C]['BRAKE_PRESSED'] or \
                         (self.brake_switch and self.brake_switch_prev and \
                         cp.ts[0x17C]['BRAKE_SWITCH'] != self.brake_switch_ts)
    self.brake_switch_prev = self.brake_switch
    self.brake_switch_ts = cp.ts[0x17C]['BRAKE_SWITCH']

    self.user_brake = cp.vl[0x1A4]['USER_BRAKE']
    self.standstill = not cp.vl[0x1B0]['WHEELS_MOVING']
    self.v_cruise_pcm = cp.vl[0x324]['CRUISE_SPEED_PCM']
    self.pcm_acc_status = cp.vl[0x17C]['ACC_STATUS']
    self.pedal_gas = cp.vl[0x17C]['PEDAL_GAS']
    self.hud_lead = cp.vl[0x30C]['HUD_LEAD']


# carstate standalone tester
if __name__ == '__main__':
  import zmq
  import time
  from selfdrive.services import service_list
  context = zmq.Context()

  class CarParams(object):
    def __init__(self):
      self.carFingerprint = "HONDA CIVIC 2016 TOURING"
      self.enableGas = 0
      self.enableCruise = 0
  CP = CarParams()
  CS = CarState(CP)

  while 1:
    CS.update()
    time.sleep(0.01)<|MERGE_RESOLUTION|>--- conflicted
+++ resolved
@@ -330,11 +330,8 @@
     self.civic = False
     self.accord = False
     self.crv = False
-<<<<<<< HEAD
     self.pilot = False
-=======
     self.rdx = False
->>>>>>> f28f5d1e
     if CP.carFingerprint == "HONDA CIVIC 2016 TOURING":
       self.civic = True
     elif CP.carFingerprint == "ACURA ILX 2016 ACURAWATCH PLUS":
@@ -343,13 +340,10 @@
       self.accord = True
     elif CP.carFingerprint == "HONDA CR-V 2016 TOURING":
       self.crv = True
-<<<<<<< HEAD
     elif CP.carFingerprint == "HONDA PILOT 2017 TOURING":
-      self.pilot = True
-=======
+      self.pilot = True  
     elif CP.carFingerprint == "ACURA RDX 2018 ACURAWATCH PLUS":
       self.rdx = True  
->>>>>>> f28f5d1e
     else:
       raise ValueError("unsupported car %s" % CP.carFingerprint)
 
@@ -496,34 +490,34 @@
       self.cruise_speed_offset = calc_cruise_offset(cp.vl[0x37c]['CRUISE_SPEED_OFFSET'], self.v_ego)
       self.park_brake = 0  # TODO
       self.brake_hold = 0
-<<<<<<< HEAD
-    elif self.pilot:
-      can_gear_shifter = cp.vl[0x1A3]['GEAR_SHIFTER']
-      self.angle_steers = cp.vl[0x156]['STEER_ANGLE']
-      self.angle_steers_rate = cp.vl[0x156]['STEER_ANGLE_RATE']
-      self.gear = cp.vl[0x1A3]['GEAR']
-=======
     elif self.rdx:
       can_gear_shifter = cp.vl[0x188]['GEAR_SHIFTER']
       self.angle_steers = cp.vl[0x156]['STEER_ANGLE']
       self.angle_steers_rate = cp.vl[0x156]['STEER_ANGLE_RATE']
       self.gear = cp.vl[0x188]['GEAR']
->>>>>>> f28f5d1e
       self.cruise_setting = cp.vl[0x1A6]['CRUISE_SETTING']
       self.cruise_buttons = cp.vl[0x1A6]['CRUISE_BUTTONS']
       self.main_on = cp.vl[0x1A6]['MAIN_ON']
       self.blinker_on = cp.vl[0x294]['LEFT_BLINKER'] or cp.vl[0x294]['RIGHT_BLINKER']
       self.left_blinker_on = cp.vl[0x294]['LEFT_BLINKER']
       self.right_blinker_on = cp.vl[0x294]['RIGHT_BLINKER']
-<<<<<<< HEAD
+      self.cruise_speed_offset = -0.3
+      self.park_brake = 0  # TODO
+      self.brake_hold = 0  # RDX doesn't have EPB
+    elif self.pilot:
+      can_gear_shifter = cp.vl[0x1A3]['GEAR_SHIFTER']
+      self.angle_steers = cp.vl[0x156]['STEER_ANGLE']
+      self.angle_steers_rate = cp.vl[0x156]['STEER_ANGLE_RATE']
+      self.gear = cp.vl[0x1A3]['GEAR']
+      self.cruise_setting = cp.vl[0x1A6]['CRUISE_SETTING']
+      self.cruise_buttons = cp.vl[0x1A6]['CRUISE_BUTTONS']
+      self.main_on = cp.vl[0x1A6]['MAIN_ON']
+      self.blinker_on = cp.vl[0x294]['LEFT_BLINKER'] or cp.vl[0x294]['RIGHT_BLINKER']
+      self.left_blinker_on = cp.vl[0x294]['LEFT_BLINKER']
+      self.right_blinker_on = cp.vl[0x294]['RIGHT_BLINKER']
       self.cruise_speed_offset = calc_cruise_offset(cp.vl[0x37c]['CRUISE_SPEED_OFFSET'], self.v_ego)
       self.park_brake = 0  # TODO
-      self.brake_hold = 0  
-=======
-      self.cruise_speed_offset = -0.3
-      self.park_brake = 0  # TODO
-      self.brake_hold = 0  # RDX doesn't have EPB  
->>>>>>> f28f5d1e
+      self.brake_hold = 0    
 
     self.gear_shifter = parse_gear_shifter(can_gear_shifter, self.acura)
 
