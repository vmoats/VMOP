from cereal import car
from collections import defaultdict
from common.numpy_fast import interp
from opendbc.can.can_define import CANDefine
from opendbc.can.parser import CANParser
from selfdrive.config import Conversions as CV
from selfdrive.car.interfaces import CarStateBase
from selfdrive.car.honda.values import CAR, DBC, STEER_THRESHOLD, SPEED_FACTOR, HONDA_BOSCH, HONDA_NIDEC_ALT_SCM_MESSAGES, HONDA_BOSCH_ALT_BRAKE_SIGNAL

TransmissionType = car.CarParams.TransmissionType


def get_can_signals(CP, gearbox_msg, main_on_sig_msg):
  # this function generates lists for signal, messages and initial values
  signals = [
    ("XMISSION_SPEED", "ENGINE_DATA", 0),
    ("WHEEL_SPEED_FL", "WHEEL_SPEEDS", 0),
    ("WHEEL_SPEED_FR", "WHEEL_SPEEDS", 0),
    ("WHEEL_SPEED_RL", "WHEEL_SPEEDS", 0),
    ("WHEEL_SPEED_RR", "WHEEL_SPEEDS", 0),
    ("STEER_ANGLE", "STEERING_SENSORS", 0),
    ("STEER_ANGLE_RATE", "STEERING_SENSORS", 0),
    ("MOTOR_TORQUE", "STEER_MOTOR_TORQUE", 0),
    ("STEER_TORQUE_SENSOR", "STEER_STATUS", 0),
    ("LEFT_BLINKER", "SCM_FEEDBACK", 0),
    ("RIGHT_BLINKER", "SCM_FEEDBACK", 0),
    ("GEAR", gearbox_msg, 0),
    ("SEATBELT_DRIVER_LAMP", "SEATBELT_STATUS", 1),
    ("SEATBELT_DRIVER_LATCHED", "SEATBELT_STATUS", 0),
    ("BRAKE_PRESSED", "POWERTRAIN_DATA", 0),
    ("BRAKE_SWITCH", "POWERTRAIN_DATA", 0),
    ("CRUISE_BUTTONS", "SCM_BUTTONS", 0),
    ("ESP_DISABLED", "VSA_STATUS", 1),
    ("USER_BRAKE", "VSA_STATUS", 0),
    ("BRAKE_HOLD_ACTIVE", "VSA_STATUS", 0),
    ("STEER_STATUS", "STEER_STATUS", 5),
    ("GEAR_SHIFTER", gearbox_msg, 0),
    ("PEDAL_GAS", "POWERTRAIN_DATA", 0),
    ("CRUISE_SETTING", "SCM_BUTTONS", 0),
    ("ACC_STATUS", "POWERTRAIN_DATA", 0),
    ("MAIN_ON", main_on_sig_msg, 0),
  ]

  checks = [
    ("ENGINE_DATA", 100),
    ("WHEEL_SPEEDS", 50),
    ("STEERING_SENSORS", 100),
    ("SEATBELT_STATUS", 10),
    ("CRUISE", 10),
    ("POWERTRAIN_DATA", 100),
    ("VSA_STATUS", 50),
    ("STEER_STATUS", 100),
    ("STEER_MOTOR_TORQUE", 0), # TODO: not on every car
  ]

  if CP.carFingerprint == CAR.ODYSSEY_CHN:
    checks += [
      ("SCM_FEEDBACK", 25),
      ("SCM_BUTTONS", 50),
    ]
  else:
    checks += [
      ("SCM_FEEDBACK", 10),
      ("SCM_BUTTONS", 25),
    ]

  if CP.carFingerprint in (CAR.CRV_HYBRID, CAR.CIVIC_BOSCH_DIESEL, CAR.ACURA_RDX_3G, CAR.HONDA_E):
    checks += [
      (gearbox_msg, 50),
    ]
  else:
    checks += [
      (gearbox_msg, 100),
    ]

  if CP.carFingerprint in HONDA_BOSCH_ALT_BRAKE_SIGNAL:
    signals += [("BRAKE_PRESSED", "BRAKE_MODULE", 0)]
    checks += [("BRAKE_MODULE", 50)]

  if CP.carFingerprint in HONDA_BOSCH:
    signals += [
      ("EPB_STATE", "EPB_STATUS", 0),
      ("IMPERIAL_UNIT", "CAR_SPEED", 1),
    ]
    checks += [
      ("EPB_STATUS", 50),
      ("CAR_SPEED", 10),
    ]

    if not CP.openpilotLongitudinalControl:
      signals += [
        ("CRUISE_CONTROL_LABEL", "ACC_HUD", 0),
        ("CRUISE_SPEED", "ACC_HUD", 0),
        ("ACCEL_COMMAND", "ACC_CONTROL", 0),
        ("AEB_STATUS", "ACC_CONTROL", 0),
      ]
      checks += [
        ("ACC_HUD", 10),
        ("ACC_CONTROL", 50),
      ]
  else:  # Nidec signals
    signals += [("CRUISE_SPEED_PCM", "CRUISE", 0),
                ("CRUISE_SPEED_OFFSET", "CRUISE_PARAMS", 0)]

    if CP.carFingerprint == CAR.ODYSSEY_CHN:
      checks += [("CRUISE_PARAMS", 10)]
    else:
      checks += [("CRUISE_PARAMS", 50)]

<<<<<<< HEAD
  if CP.carFingerprint in (CAR.ACCORD, CAR.ACCORD_2021, CAR.ACCORDH, CAR.ACCORDH_2021, CAR.CIVIC_BOSCH, CAR.CIVIC_BOSCH_DIESEL, CAR.CRV_HYBRID, CAR.INSIGHT, CAR.ACURA_RDX_3G):
=======
  if CP.carFingerprint in (CAR.ACCORD, CAR.ACCORDH, CAR.CIVIC_BOSCH, CAR.CIVIC_BOSCH_DIESEL, CAR.CRV_HYBRID, CAR.INSIGHT, CAR.ACURA_RDX_3G, CAR.HONDA_E):
>>>>>>> c7735400
    signals += [("DRIVERS_DOOR_OPEN", "SCM_FEEDBACK", 1)]
  elif CP.carFingerprint == CAR.ODYSSEY_CHN:
    signals += [("DRIVERS_DOOR_OPEN", "SCM_BUTTONS", 1)]
  elif CP.carFingerprint in (CAR.FREED, CAR.HRV):
    signals += [("DRIVERS_DOOR_OPEN", "SCM_BUTTONS", 1),
                ("WHEELS_MOVING", "STANDSTILL", 1)]
  else:
    signals += [("DOOR_OPEN_FL", "DOORS_STATUS", 1),
                ("DOOR_OPEN_FR", "DOORS_STATUS", 1),
                ("DOOR_OPEN_RL", "DOORS_STATUS", 1),
                ("DOOR_OPEN_RR", "DOORS_STATUS", 1),
                ("WHEELS_MOVING", "STANDSTILL", 1)]
    checks += [
      ("DOORS_STATUS", 3),
      ("STANDSTILL", 50),
    ]

  if CP.carFingerprint == CAR.CIVIC:
    signals += [("IMPERIAL_UNIT", "HUD_SETTING", 0),
                ("EPB_STATE", "EPB_STATUS", 0)]
    checks += [
      ("HUD_SETTING", 50),
      ("EPB_STATUS", 50),
    ]
  elif CP.carFingerprint in (CAR.ODYSSEY, CAR.ODYSSEY_CHN):
    signals += [("EPB_STATE", "EPB_STATUS", 0)]
    checks += [("EPB_STATUS", 50)]

  # add gas interceptor reading if we are using it
  if CP.enableGasInterceptor:
    signals.append(("INTERCEPTOR_GAS", "GAS_SENSOR", 0))
    signals.append(("INTERCEPTOR_GAS2", "GAS_SENSOR", 0))
    checks.append(("GAS_SENSOR", 50))

  if CP.openpilotLongitudinalControl:
    signals += [
      ("BRAKE_ERROR_1", "STANDSTILL", 1),
      ("BRAKE_ERROR_2", "STANDSTILL", 1)
    ]
    checks += [("STANDSTILL", 50)]

  return signals, checks


class CarState(CarStateBase):
  def __init__(self, CP):
    super().__init__(CP)
    can_define = CANDefine(DBC[CP.carFingerprint]["pt"])
    self.gearbox_msg = "GEARBOX"
    if CP.carFingerprint == CAR.ACCORD and CP.transmissionType == TransmissionType.cvt:
      self.gearbox_msg = "GEARBOX_15T"

    self.main_on_sig_msg = "SCM_FEEDBACK"
    if CP.carFingerprint in HONDA_NIDEC_ALT_SCM_MESSAGES:
      self.main_on_sig_msg = "SCM_BUTTONS"

    self.shifter_values = can_define.dv[self.gearbox_msg]["GEAR_SHIFTER"]
    self.steer_status_values = defaultdict(lambda: "UNKNOWN", can_define.dv["STEER_STATUS"]["STEER_STATUS"])

    self.brake_switch_prev = 0
    self.brake_switch_prev_ts = 0
    self.cruise_setting = 0
    self.v_cruise_pcm_prev = 0

  def update(self, cp, cp_cam, cp_body):
    ret = car.CarState.new_message()

    # car params
    v_weight_v = [0., 1.]  # don't trust smooth speed at low values to avoid premature zero snapping
    v_weight_bp = [1., 6.]   # smooth blending, below ~0.6m/s the smooth speed snaps to zero

    # update prevs, update must run once per loop
    self.prev_cruise_buttons = self.cruise_buttons
    self.prev_cruise_setting = self.cruise_setting

    # ******************* parse out can *******************
    # TODO: find wheels moving bit in dbc
<<<<<<< HEAD
    if self.CP.carFingerprint in (CAR.ACCORD, CAR.ACCORD_2021, CAR.ACCORDH, CAR.ACCORDH_2021, CAR.CIVIC_BOSCH, CAR.CIVIC_BOSCH_DIESEL, CAR.CRV_HYBRID, CAR.INSIGHT, CAR.ACURA_RDX_3G):
=======
    if self.CP.carFingerprint in (CAR.ACCORD, CAR.ACCORDH, CAR.CIVIC_BOSCH, CAR.CIVIC_BOSCH_DIESEL, CAR.CRV_HYBRID, CAR.INSIGHT, CAR.ACURA_RDX_3G, CAR.HONDA_E):
>>>>>>> c7735400
      ret.standstill = cp.vl["ENGINE_DATA"]["XMISSION_SPEED"] < 0.1
      ret.doorOpen = bool(cp.vl["SCM_FEEDBACK"]["DRIVERS_DOOR_OPEN"])
    elif self.CP.carFingerprint == CAR.ODYSSEY_CHN:
      ret.standstill = cp.vl["ENGINE_DATA"]["XMISSION_SPEED"] < 0.1
      ret.doorOpen = bool(cp.vl["SCM_BUTTONS"]["DRIVERS_DOOR_OPEN"])
    elif self.CP.carFingerprint in (CAR.FREED, CAR.HRV):
      ret.standstill = not cp.vl["STANDSTILL"]["WHEELS_MOVING"]
      ret.doorOpen = bool(cp.vl["SCM_BUTTONS"]["DRIVERS_DOOR_OPEN"])
    else:
      ret.standstill = not cp.vl["STANDSTILL"]["WHEELS_MOVING"]
      ret.doorOpen = any([cp.vl["DOORS_STATUS"]["DOOR_OPEN_FL"], cp.vl["DOORS_STATUS"]["DOOR_OPEN_FR"],
                          cp.vl["DOORS_STATUS"]["DOOR_OPEN_RL"], cp.vl["DOORS_STATUS"]["DOOR_OPEN_RR"]])
    ret.seatbeltUnlatched = bool(cp.vl["SEATBELT_STATUS"]["SEATBELT_DRIVER_LAMP"] or not cp.vl["SEATBELT_STATUS"]["SEATBELT_DRIVER_LATCHED"])

    steer_status = self.steer_status_values[cp.vl["STEER_STATUS"]["STEER_STATUS"]]
    ret.steerError = steer_status not in ["NORMAL", "NO_TORQUE_ALERT_1", "NO_TORQUE_ALERT_2", "LOW_SPEED_LOCKOUT", "TMP_FAULT"]
    # NO_TORQUE_ALERT_2 can be caused by bump OR steering nudge from driver
    self.steer_not_allowed = steer_status not in ["NORMAL", "NO_TORQUE_ALERT_2"]
    # LOW_SPEED_LOCKOUT is not worth a warning
    ret.steerWarning = steer_status not in ["NORMAL", "LOW_SPEED_LOCKOUT", "NO_TORQUE_ALERT_2"]

    if not self.CP.openpilotLongitudinalControl:
      self.brake_error = 0
    else:
      self.brake_error = cp.vl["STANDSTILL"]["BRAKE_ERROR_1"] or cp.vl["STANDSTILL"]["BRAKE_ERROR_2"]
    ret.espDisabled = cp.vl["VSA_STATUS"]["ESP_DISABLED"] != 0

    speed_factor = SPEED_FACTOR.get(self.CP.carFingerprint, 1.)
    ret.wheelSpeeds.fl = cp.vl["WHEEL_SPEEDS"]["WHEEL_SPEED_FL"] * CV.KPH_TO_MS * speed_factor
    ret.wheelSpeeds.fr = cp.vl["WHEEL_SPEEDS"]["WHEEL_SPEED_FR"] * CV.KPH_TO_MS * speed_factor
    ret.wheelSpeeds.rl = cp.vl["WHEEL_SPEEDS"]["WHEEL_SPEED_RL"] * CV.KPH_TO_MS * speed_factor
    ret.wheelSpeeds.rr = cp.vl["WHEEL_SPEEDS"]["WHEEL_SPEED_RR"] * CV.KPH_TO_MS * speed_factor
    v_wheel = (ret.wheelSpeeds.fl + ret.wheelSpeeds.fr + ret.wheelSpeeds.rl + ret.wheelSpeeds.rr)/4.

    # blend in transmission speed at low speed, since it has more low speed accuracy
    v_weight = interp(v_wheel, v_weight_bp, v_weight_v)
    ret.vEgoRaw = (1. - v_weight) * cp.vl["ENGINE_DATA"]["XMISSION_SPEED"] * CV.KPH_TO_MS * speed_factor + v_weight * v_wheel
    ret.vEgo, ret.aEgo = self.update_speed_kf(ret.vEgoRaw)

    ret.steeringAngleDeg = cp.vl["STEERING_SENSORS"]["STEER_ANGLE"]
    ret.steeringRateDeg = cp.vl["STEERING_SENSORS"]["STEER_ANGLE_RATE"]

    self.cruise_setting = cp.vl["SCM_BUTTONS"]["CRUISE_SETTING"]
    self.cruise_buttons = cp.vl["SCM_BUTTONS"]["CRUISE_BUTTONS"]

    ret.leftBlinker, ret.rightBlinker = self.update_blinker_from_stalk(
      250, cp.vl["SCM_FEEDBACK"]["LEFT_BLINKER"], cp.vl["SCM_FEEDBACK"]["RIGHT_BLINKER"])
    ret.brakeHoldActive = cp.vl["VSA_STATUS"]["BRAKE_HOLD_ACTIVE"] == 1

<<<<<<< HEAD
    if self.CP.carFingerprint in (CAR.CIVIC, CAR.ODYSSEY, CAR.CRV_5G, CAR.ACCORD, CAR.ACCORD_2021, CAR.ACCORDH, CAR.ACCORDH_2021, CAR.CIVIC_BOSCH,
                                  CAR.CIVIC_BOSCH_DIESEL, CAR.CRV_HYBRID, CAR.INSIGHT, CAR.ACURA_RDX_3G):
=======
    if self.CP.carFingerprint in (CAR.CIVIC, CAR.ODYSSEY, CAR.ODYSSEY_CHN, CAR.CRV_5G, CAR.ACCORD, CAR.ACCORDH, CAR.CIVIC_BOSCH,
                                  CAR.CIVIC_BOSCH_DIESEL, CAR.CRV_HYBRID, CAR.INSIGHT, CAR.ACURA_RDX_3G, CAR.HONDA_E):
>>>>>>> c7735400
      self.park_brake = cp.vl["EPB_STATUS"]["EPB_STATE"] != 0
    else:
      self.park_brake = 0  # TODO

    gear = int(cp.vl[self.gearbox_msg]["GEAR_SHIFTER"])
    ret.gearShifter = self.parse_gear_shifter(self.shifter_values.get(gear, None))

    ret.gas = cp.vl["POWERTRAIN_DATA"]["PEDAL_GAS"]

    # this is a hack for the interceptor. This is now only used in the simulation
    # TODO: Replace tests by toyota so this can go away
    if self.CP.enableGasInterceptor:
      user_gas = (cp.vl["GAS_SENSOR"]["INTERCEPTOR_GAS"] + cp.vl["GAS_SENSOR"]["INTERCEPTOR_GAS2"]) / 2.
      ret.gasPressed = user_gas > 1e-5  # this works because interceptor reads < 0 when pedal position is 0. Once calibrated, this will change
    else:
      ret.gasPressed = ret.gas > 1e-5

    ret.steeringTorque = cp.vl["STEER_STATUS"]["STEER_TORQUE_SENSOR"]
    ret.steeringTorqueEps = cp.vl["STEER_MOTOR_TORQUE"]["MOTOR_TORQUE"]
    ret.steeringPressed = abs(ret.steeringTorque) > STEER_THRESHOLD.get(self.CP.carFingerprint, 1200)

    if self.CP.carFingerprint in HONDA_BOSCH:
      if not self.CP.openpilotLongitudinalControl:
        ret.cruiseState.nonAdaptive = cp.vl["ACC_HUD"]["CRUISE_CONTROL_LABEL"] != 0
        ret.cruiseState.standstill = cp.vl["ACC_HUD"]["CRUISE_SPEED"] == 252.

        # On set, cruise set speed pulses between 254~255 and the set speed prev is set to avoid this.
        ret.cruiseState.speed = self.v_cruise_pcm_prev if cp.vl["ACC_HUD"]["CRUISE_SPEED"] > 160.0 else cp.vl["ACC_HUD"]["CRUISE_SPEED"] * CV.KPH_TO_MS
        self.v_cruise_pcm_prev = ret.cruiseState.speed
    else:
      ret.cruiseState.speed = cp.vl["CRUISE"]["CRUISE_SPEED_PCM"] * CV.KPH_TO_MS

    self.brake_switch = cp.vl["POWERTRAIN_DATA"]["BRAKE_SWITCH"] != 0
    if self.CP.carFingerprint in HONDA_BOSCH_ALT_BRAKE_SIGNAL:
      ret.brakePressed = cp.vl["BRAKE_MODULE"]["BRAKE_PRESSED"] != 0
    else:
      # brake switch has shown some single time step noise, so only considered when
      # switch is on for at least 2 consecutive CAN samples
      # panda safety only checks BRAKE_PRESSED signal
      ret.brakePressed = bool(cp.vl["POWERTRAIN_DATA"]["BRAKE_PRESSED"] or
                              (self.brake_switch and self.brake_switch_prev and cp.ts["POWERTRAIN_DATA"]["BRAKE_SWITCH"] != self.brake_switch_prev_ts))

      self.brake_switch_prev = self.brake_switch
      self.brake_switch_prev_ts = cp.ts["POWERTRAIN_DATA"]["BRAKE_SWITCH"]

    ret.brake = cp.vl["VSA_STATUS"]["USER_BRAKE"]
    ret.cruiseState.enabled = cp.vl["POWERTRAIN_DATA"]["ACC_STATUS"] != 0
    ret.cruiseState.available = bool(cp.vl[self.main_on_sig_msg]["MAIN_ON"])

    # Gets rid of Pedal Grinding noise when brake is pressed at slow speeds for some models
    if self.CP.carFingerprint in (CAR.PILOT, CAR.PILOT_2019, CAR.PASSPORT, CAR.RIDGELINE):
      if ret.brake > 0.05:
        ret.brakePressed = True

    # TODO: discover the CAN msg that has the imperial unit bit for all other cars
    if self.CP.carFingerprint in (CAR.CIVIC, ):
      self.is_metric = not cp.vl["HUD_SETTING"]["IMPERIAL_UNIT"]
    elif self.CP.carFingerprint in HONDA_BOSCH:
      self.is_metric = not cp.vl["CAR_SPEED"]["IMPERIAL_UNIT"]
    else:
      self.is_metric = False

    if self.CP.carFingerprint in HONDA_BOSCH:
      ret.stockAeb = (not self.CP.openpilotLongitudinalControl) and bool(cp.vl["ACC_CONTROL"]["AEB_STATUS"] and cp.vl["ACC_CONTROL"]["ACCEL_COMMAND"] < -1e-5)
    else:
      ret.stockAeb = bool(cp_cam.vl["BRAKE_COMMAND"]["AEB_REQ_1"] and cp_cam.vl["BRAKE_COMMAND"]["COMPUTER_BRAKE"] > 1e-5)

    if self.CP.carFingerprint in HONDA_BOSCH:
      self.stock_hud = False
      ret.stockFcw = False
    else:
      ret.stockFcw = cp_cam.vl["BRAKE_COMMAND"]["FCW"] != 0
      self.stock_hud = cp_cam.vl["ACC_HUD"]
      self.stock_brake = cp_cam.vl["BRAKE_COMMAND"]

    if self.CP.enableBsm and self.CP.carFingerprint in (CAR.CRV_5G, ):
      # BSM messages are on B-CAN, requires a panda forwarding B-CAN messages to CAN 0
      # more info here: https://github.com/commaai/openpilot/pull/1867
      ret.leftBlindspot = cp_body.vl["BSM_STATUS_LEFT"]["BSM_ALERT"] == 1
      ret.rightBlindspot = cp_body.vl["BSM_STATUS_RIGHT"]["BSM_ALERT"] == 1

    return ret

  def get_can_parser(self, CP):
    signals, checks = get_can_signals(CP, self.gearbox_msg, self.main_on_sig_msg)
    bus_pt = 1 if CP.carFingerprint in HONDA_BOSCH else 0
    return CANParser(DBC[CP.carFingerprint]["pt"], signals, checks, bus_pt)

  @staticmethod
  def get_cam_can_parser(CP):
    signals = []
    checks = [
      ("STEERING_CONTROL", 100),
    ]

    if CP.carFingerprint not in HONDA_BOSCH:
      signals += [("COMPUTER_BRAKE", "BRAKE_COMMAND", 0),
                  ("AEB_REQ_1", "BRAKE_COMMAND", 0),
                  ("FCW", "BRAKE_COMMAND", 0),
                  ("CHIME", "BRAKE_COMMAND", 0),
                  ("FCM_OFF", "ACC_HUD", 0),
                  ("FCM_OFF_2", "ACC_HUD", 0),
                  ("FCM_PROBLEM", "ACC_HUD", 0),
                  ("ICONS", "ACC_HUD", 0)]
      checks += [
        ("ACC_HUD", 10),
        ("BRAKE_COMMAND", 50),
      ]

    return CANParser(DBC[CP.carFingerprint]["pt"], signals, checks, 2)

  @staticmethod
  def get_body_can_parser(CP):
    if CP.enableBsm and CP.carFingerprint == CAR.CRV_5G:
      signals = [("BSM_ALERT", "BSM_STATUS_RIGHT", 0),
                 ("BSM_ALERT", "BSM_STATUS_LEFT", 0)]

      checks = [
        ("BSM_STATUS_LEFT", 3),
        ("BSM_STATUS_RIGHT", 3),
      ]
      bus_body = 0 # B-CAN is forwarded to ACC-CAN radar side (CAN 0 on fake ethernet port)
      return CANParser(DBC[CP.carFingerprint]["body"], signals, checks, bus_body)
    return None<|MERGE_RESOLUTION|>--- conflicted
+++ resolved
@@ -107,11 +107,7 @@
     else:
       checks += [("CRUISE_PARAMS", 50)]
 
-<<<<<<< HEAD
-  if CP.carFingerprint in (CAR.ACCORD, CAR.ACCORD_2021, CAR.ACCORDH, CAR.ACCORDH_2021, CAR.CIVIC_BOSCH, CAR.CIVIC_BOSCH_DIESEL, CAR.CRV_HYBRID, CAR.INSIGHT, CAR.ACURA_RDX_3G):
-=======
-  if CP.carFingerprint in (CAR.ACCORD, CAR.ACCORDH, CAR.CIVIC_BOSCH, CAR.CIVIC_BOSCH_DIESEL, CAR.CRV_HYBRID, CAR.INSIGHT, CAR.ACURA_RDX_3G, CAR.HONDA_E):
->>>>>>> c7735400
+  if CP.carFingerprint in (CAR.ACCORD, CAR.ACCORD_2021, CAR.ACCORDH, CAR.ACCORDH_2021, CAR.CIVIC_BOSCH, CAR.CIVIC_BOSCH_DIESEL, CAR.CRV_HYBRID, CAR.INSIGHT, CAR.ACURA_RDX_3G, CAR.HONDA_E):
     signals += [("DRIVERS_DOOR_OPEN", "SCM_FEEDBACK", 1)]
   elif CP.carFingerprint == CAR.ODYSSEY_CHN:
     signals += [("DRIVERS_DOOR_OPEN", "SCM_BUTTONS", 1)]
@@ -189,11 +185,7 @@
 
     # ******************* parse out can *******************
     # TODO: find wheels moving bit in dbc
-<<<<<<< HEAD
-    if self.CP.carFingerprint in (CAR.ACCORD, CAR.ACCORD_2021, CAR.ACCORDH, CAR.ACCORDH_2021, CAR.CIVIC_BOSCH, CAR.CIVIC_BOSCH_DIESEL, CAR.CRV_HYBRID, CAR.INSIGHT, CAR.ACURA_RDX_3G):
-=======
-    if self.CP.carFingerprint in (CAR.ACCORD, CAR.ACCORDH, CAR.CIVIC_BOSCH, CAR.CIVIC_BOSCH_DIESEL, CAR.CRV_HYBRID, CAR.INSIGHT, CAR.ACURA_RDX_3G, CAR.HONDA_E):
->>>>>>> c7735400
+    if self.CP.carFingerprint in (CAR.ACCORD, CAR.ACCORD_2021, CAR.ACCORDH, CAR.ACCORDH_2021, CAR.CIVIC_BOSCH, CAR.CIVIC_BOSCH_DIESEL, CAR.CRV_HYBRID, CAR.INSIGHT, CAR.ACURA_RDX_3G, CAR.HONDA_E):
       ret.standstill = cp.vl["ENGINE_DATA"]["XMISSION_SPEED"] < 0.1
       ret.doorOpen = bool(cp.vl["SCM_FEEDBACK"]["DRIVERS_DOOR_OPEN"])
     elif self.CP.carFingerprint == CAR.ODYSSEY_CHN:
@@ -243,13 +235,8 @@
       250, cp.vl["SCM_FEEDBACK"]["LEFT_BLINKER"], cp.vl["SCM_FEEDBACK"]["RIGHT_BLINKER"])
     ret.brakeHoldActive = cp.vl["VSA_STATUS"]["BRAKE_HOLD_ACTIVE"] == 1
 
-<<<<<<< HEAD
-    if self.CP.carFingerprint in (CAR.CIVIC, CAR.ODYSSEY, CAR.CRV_5G, CAR.ACCORD, CAR.ACCORD_2021, CAR.ACCORDH, CAR.ACCORDH_2021, CAR.CIVIC_BOSCH,
-                                  CAR.CIVIC_BOSCH_DIESEL, CAR.CRV_HYBRID, CAR.INSIGHT, CAR.ACURA_RDX_3G):
-=======
-    if self.CP.carFingerprint in (CAR.CIVIC, CAR.ODYSSEY, CAR.ODYSSEY_CHN, CAR.CRV_5G, CAR.ACCORD, CAR.ACCORDH, CAR.CIVIC_BOSCH,
+    if self.CP.carFingerprint in (CAR.CIVIC, CAR.ODYSSEY, CAR.ODYSSEY_CHN, CAR.CRV_5G, CAR.ACCORD, CAR.ACCORD_2021, CAR.ACCORDH, CAR.ACCORDH_2021, CAR.CIVIC_BOSCH,
                                   CAR.CIVIC_BOSCH_DIESEL, CAR.CRV_HYBRID, CAR.INSIGHT, CAR.ACURA_RDX_3G, CAR.HONDA_E):
->>>>>>> c7735400
       self.park_brake = cp.vl["EPB_STATUS"]["EPB_STATE"] != 0
     else:
       self.park_brake = 0  # TODO
