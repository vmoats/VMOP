--- conflicted
+++ resolved
@@ -194,17 +194,11 @@
     ret.steerFaultTemporary = steer_status not in ("NORMAL", "LOW_SPEED_LOCKOUT", "NO_TORQUE_ALERT_2")
 
     if self.CP.carFingerprint in HONDA_BOSCH_RADARLESS:
-<<<<<<< HEAD
-      self.brake_error = cp.vl["CRUISE_FAULT_STATUS"]["CRUISE_FAULT"]
+      ret.accFaulted = bool(cp.vl["CRUISE_FAULT_STATUS"]["CRUISE_FAULT"])
     else:
       if self.CP.openpilotLongitudinalControl:
-        self.brake_error = cp.vl["STANDSTILL"]["BRAKE_ERROR_1"] or cp.vl["STANDSTILL"]["BRAKE_ERROR_2"]
-      ret.adasFaulted = cp_cam.vl["ACC_HUD"]["ACC_PROBLEM"] or cp_cam.vl["LKAS_HUD"]["LKAS_PROBLEM"]
-=======
-      ret.accFaulted = bool(cp.vl["CRUISE_FAULT_STATUS"]["CRUISE_FAULT"])
-    elif self.CP.openpilotLongitudinalControl:
-      ret.accFaulted = bool(cp.vl["STANDSTILL"]["BRAKE_ERROR_1"] or cp.vl["STANDSTILL"]["BRAKE_ERROR_2"])
->>>>>>> 2e4e41a7
+        ret.accFaulted = bool(cp.vl["STANDSTILL"]["BRAKE_ERROR_1"] or cp.vl["STANDSTILL"]["BRAKE_ERROR_2"])
+      ret.carFaultedNonCritical = bool(cp_cam.vl["ACC_HUD"]["ACC_PROBLEM"] or cp_cam.vl["LKAS_HUD"]["LKAS_PROBLEM"])
     ret.espDisabled = cp.vl["VSA_STATUS"]["ESP_DISABLED"] != 0
 
     ret.wheelSpeeds = self.get_wheel_speeds(
