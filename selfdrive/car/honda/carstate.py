from common.numpy_fast import interp
from common.kalman.simple_kalman import KF1D
from selfdrive.can.parser import CANParser, CANDefine
from selfdrive.config import Conversions as CV
from selfdrive.car.honda.values import CAR, DBC, STEER_THRESHOLD, SPEED_FACTOR, HONDA_BOSCH

def parse_gear_shifter(gear, vals):

  val_to_capnp = {'P': 'park', 'R': 'reverse', 'N': 'neutral',
                  'D': 'drive', 'S': 'sport', 'L': 'low'}
  try:
    return val_to_capnp[vals[gear]]
  except KeyError:
    return "unknown"


def calc_cruise_offset(offset, speed):
  # euristic formula so that speed is controlled to ~ 0.3m/s below pid_speed
  # constraints to solve for _K0, _K1, _K2 are:
  # - speed = 0m/s, out = -0.3
  # - speed = 34m/s, offset = 20, out = -0.25
  # - speed = 34m/s, offset = -2.5, out = -1.8
  _K0 = -0.3
  _K1 = -0.01879
  _K2 = 0.01013
  return min(_K0 + _K1 * speed + _K2 * speed * offset, 0.)


def get_can_signals(CP):
# this function generates lists for signal, messages and initial values
  signals = [
      ("XMISSION_SPEED", "ENGINE_DATA", 0),
      ("WHEEL_SPEED_FL", "WHEEL_SPEEDS", 0),
      ("WHEEL_SPEED_FR", "WHEEL_SPEEDS", 0),
      ("WHEEL_SPEED_RL", "WHEEL_SPEEDS", 0),
      ("WHEEL_SPEED_RR", "WHEEL_SPEEDS", 0),
      ("STEER_ANGLE", "STEERING_SENSORS", 0),
      ("STEER_ANGLE_RATE", "STEERING_SENSORS", 0),
      ("STEER_TORQUE_SENSOR", "STEER_STATUS", 0),
      ("LEFT_BLINKER", "SCM_FEEDBACK", 0),
      ("RIGHT_BLINKER", "SCM_FEEDBACK", 0),
      ("GEAR", "GEARBOX", 0),
      ("SEATBELT_DRIVER_LAMP", "SEATBELT_STATUS", 1),
      ("SEATBELT_DRIVER_LATCHED", "SEATBELT_STATUS", 0),
      ("BRAKE_PRESSED", "POWERTRAIN_DATA", 0),
      ("BRAKE_SWITCH", "POWERTRAIN_DATA", 0),
      ("CRUISE_BUTTONS", "SCM_BUTTONS", 0),
      ("ESP_DISABLED", "VSA_STATUS", 1),
      ("HUD_LEAD", "ACC_HUD", 0),
      ("USER_BRAKE", "VSA_STATUS", 0),
      ("STEER_STATUS", "STEER_STATUS", 5),
      ("GEAR_SHIFTER", "GEARBOX", 0),
      ("PEDAL_GAS", "POWERTRAIN_DATA", 0),
      ("CRUISE_SETTING", "SCM_BUTTONS", 0),
      ("ACC_STATUS", "POWERTRAIN_DATA", 0),
  ]

  checks = [
      ("ENGINE_DATA", 100),
      ("WHEEL_SPEEDS", 50),
      ("STEERING_SENSORS", 100),
      ("SCM_FEEDBACK", 10),
      ("GEARBOX", 100),
      ("SEATBELT_STATUS", 10),
      ("CRUISE", 10),
      ("POWERTRAIN_DATA", 100),
      ("VSA_STATUS", 50),
      ("SCM_BUTTONS", 25),
  ]

  if CP.radarOffCan:
    # Civic is only bosch to use the same brake message as other hondas.
<<<<<<< HEAD
    if CP.carFingerprint not in (CAR.ACCORDH, CAR.CIVIC_HATCH, CAR.INSIGHT):
=======
    if CP.carFingerprint not in (CAR.ACCORDH, CAR.CIVIC_BOSCH):
>>>>>>> fe166eff
      signals += [("BRAKE_PRESSED", "BRAKE_MODULE", 0)]
      checks += [("BRAKE_MODULE", 50)]
    signals += [("CAR_GAS", "GAS_PEDAL_2", 0),
                ("MAIN_ON", "SCM_FEEDBACK", 0),
                ("EPB_STATE", "EPB_STATUS", 0),
                ("BRAKE_HOLD_ACTIVE", "VSA_STATUS", 0),
                ("CRUISE_SPEED", "ACC_HUD", 0)]
    checks += [("GAS_PEDAL_2", 100)]
  else:
    # Nidec signals.
    signals += [("BRAKE_ERROR_1", "STANDSTILL", 1),
                ("BRAKE_ERROR_2", "STANDSTILL", 1),
                ("CRUISE_SPEED_PCM", "CRUISE", 0),
                ("CRUISE_SPEED_OFFSET", "CRUISE_PARAMS", 0)]
    checks += [("CRUISE_PARAMS", 50),
               ("STANDSTILL", 50)]

<<<<<<< HEAD
  if CP.carFingerprint in (CAR.ACCORD, CAR.ACCORD_15, CAR.ACCORDH, CAR.INSIGHT):
=======
  if CP.carFingerprint in (CAR.ACCORD, CAR.ACCORD_15, CAR.ACCORDH, CAR.CIVIC_BOSCH):
>>>>>>> fe166eff
    signals += [("DRIVERS_DOOR_OPEN", "SCM_FEEDBACK", 1)]
  else:
    signals += [("DOOR_OPEN_FL", "DOORS_STATUS", 1),
                ("DOOR_OPEN_FR", "DOORS_STATUS", 1),
                ("DOOR_OPEN_RL", "DOORS_STATUS", 1),
                ("DOOR_OPEN_RR", "DOORS_STATUS", 1),
                ("WHEELS_MOVING", "STANDSTILL", 1)]
    checks += [("DOORS_STATUS", 3)]

  if CP.carFingerprint == CAR.CIVIC:
    signals += [("CAR_GAS", "GAS_PEDAL_2", 0),
                ("MAIN_ON", "SCM_FEEDBACK", 0),
                ("EPB_STATE", "EPB_STATUS", 0),
                ("BRAKE_HOLD_ACTIVE", "VSA_STATUS", 0)]
  elif CP.carFingerprint == CAR.ACURA_ILX:
    signals += [("CAR_GAS", "GAS_PEDAL_2", 0),
                ("MAIN_ON", "SCM_BUTTONS", 0)]
  elif CP.carFingerprint in (CAR.CRV, CAR.ACURA_RDX, CAR.PILOT_2019, CAR.RIDGELINE):
    signals += [("MAIN_ON", "SCM_BUTTONS", 0)]
  elif CP.carFingerprint == CAR.ODYSSEY:
    signals += [("MAIN_ON", "SCM_FEEDBACK", 0),
                ("EPB_STATE", "EPB_STATUS", 0),
                ("BRAKE_HOLD_ACTIVE", "VSA_STATUS", 0)]
    checks += [("EPB_STATUS", 50)]
  elif CP.carFingerprint == CAR.PILOT:
    signals += [("MAIN_ON", "SCM_BUTTONS", 0),
                ("CAR_GAS", "GAS_PEDAL_2", 0)]

  # add gas interceptor reading if we are using it
  if CP.enableGasInterceptor:
    signals.append(("INTERCEPTOR_GAS", "GAS_SENSOR", 0))
    checks.append(("GAS_SENSOR", 50))

  return signals, checks


def get_can_parser(CP):
  signals, checks = get_can_signals(CP)
  return CANParser(DBC[CP.carFingerprint]['pt'], signals, checks, 0)

def get_cam_can_parser(CP):
  signals = []

  # all hondas except CRV and RDX use 0xe4 for steering
  checks = [(0xe4, 100)]
  if CP.carFingerprint in [CAR.CRV, CAR.ACURA_RDX]:
    checks = [(0x194, 100)]

  cam_bus = 1 if CP.carFingerprint in HONDA_BOSCH else 2

  return CANParser(DBC[CP.carFingerprint]['pt'], signals, checks, cam_bus)

class CarState(object):
  def __init__(self, CP):
    self.trLabels = ["0.9","1.8","2.7"]
    self.trMode = 1
    self.lkMode = True
    self.read_distance_lines_prev = 3
    self.CP = CP
    self.can_define = CANDefine(DBC[CP.carFingerprint]['pt'])
    self.shifter_values = self.can_define.dv["GEARBOX"]["GEAR_SHIFTER"]

    self.user_gas, self.user_gas_pressed = 0., 0
    self.brake_switch_prev = 0
    self.brake_switch_ts = 0

    self.cruise_buttons = 0
    self.cruise_setting = 0
    self.v_cruise_pcm_prev = 0
    self.blinker_on = 0

    self.left_blinker_on = 0
    self.right_blinker_on = 0

    self.stopped = 0

    # vEgo kalman filter
    dt = 0.01
    # Q = np.matrix([[10.0, 0.0], [0.0, 100.0]])
    # R = 1e3
    self.v_ego_kf = KF1D(x0=[[0.0], [0.0]],
                         A=[[1.0, dt], [0.0, 1.0]],
                         C=[[1.0, 0.0]],
                         K=[[0.12287673], [0.29666309]])
    self.v_ego = 0.0

  def update(self, cp, cp_cam):

    # copy can_valid on buses 0 and 2
    self.can_valid = cp.can_valid
    self.cam_can_valid = cp_cam.can_valid

    # car params
    v_weight_v = [0., 1.]  # don't trust smooth speed at low values to avoid premature zero snapping
    v_weight_bp = [1., 6.]   # smooth blending, below ~0.6m/s the smooth speed snaps to zero

    # update prevs, update must run once per loop
    self.prev_cruise_buttons = self.cruise_buttons
    self.prev_blinker_on = self.blinker_on

    self.prev_left_blinker_on = self.left_blinker_on
    self.prev_right_blinker_on = self.right_blinker_on

    # ******************* parse out can *******************

<<<<<<< HEAD
    if self.CP.carFingerprint in (CAR.ACCORD, CAR.ACCORD_15, CAR.ACCORDH, CAR.INSIGHT): # TODO: find wheels moving bit in dbc
=======
    if self.CP.carFingerprint in (CAR.ACCORD, CAR.ACCORD_15, CAR.ACCORDH, CAR.CIVIC_BOSCH): # TODO: find wheels moving bit in dbc
>>>>>>> fe166eff
      self.standstill = cp.vl["ENGINE_DATA"]['XMISSION_SPEED'] < 0.1
      self.door_all_closed = not cp.vl["SCM_FEEDBACK"]['DRIVERS_DOOR_OPEN']
    else:
      self.standstill = not cp.vl["STANDSTILL"]['WHEELS_MOVING']
      self.door_all_closed = not any([cp.vl["DOORS_STATUS"]['DOOR_OPEN_FL'], cp.vl["DOORS_STATUS"]['DOOR_OPEN_FR'],
                                      cp.vl["DOORS_STATUS"]['DOOR_OPEN_RL'], cp.vl["DOORS_STATUS"]['DOOR_OPEN_RR']])
    self.seatbelt = not cp.vl["SEATBELT_STATUS"]['SEATBELT_DRIVER_LAMP'] and cp.vl["SEATBELT_STATUS"]['SEATBELT_DRIVER_LATCHED']

    # 2 = temporary; 3 = TBD; 4 = temporary, hit a bump; 5 = (permanent); 6 = temporary; 7 = (permanent)
    # TODO: Use values from DBC to parse this field
    self.steer_error = cp.vl["STEER_STATUS"]['STEER_STATUS'] not in [0, 2, 3, 4, 6]
    self.steer_not_allowed = cp.vl["STEER_STATUS"]['STEER_STATUS'] != 0
    self.steer_warning = cp.vl["STEER_STATUS"]['STEER_STATUS'] not in [0, 3]   # 3 is low speed lockout, not worth a warning
    if self.CP.radarOffCan:
      self.brake_error = 0
    else:
      self.brake_error = cp.vl["STANDSTILL"]['BRAKE_ERROR_1'] or cp.vl["STANDSTILL"]['BRAKE_ERROR_2']
    self.esp_disabled = cp.vl["VSA_STATUS"]['ESP_DISABLED']

    # calc best v_ego estimate, by averaging two opposite corners
    speed_factor = SPEED_FACTOR[self.CP.carFingerprint]
    self.v_wheel_fl = cp.vl["WHEEL_SPEEDS"]['WHEEL_SPEED_FL'] * CV.KPH_TO_MS * speed_factor
    self.v_wheel_fr = cp.vl["WHEEL_SPEEDS"]['WHEEL_SPEED_FR'] * CV.KPH_TO_MS * speed_factor
    self.v_wheel_rl = cp.vl["WHEEL_SPEEDS"]['WHEEL_SPEED_RL'] * CV.KPH_TO_MS * speed_factor
    self.v_wheel_rr = cp.vl["WHEEL_SPEEDS"]['WHEEL_SPEED_RR'] * CV.KPH_TO_MS * speed_factor
    self.v_wheel = (self.v_wheel_fl+self.v_wheel_fr+self.v_wheel_rl+self.v_wheel_rr)/4.

    # blend in transmission speed at low speed, since it has more low speed accuracy
    self.v_weight = interp(self.v_wheel, v_weight_bp, v_weight_v)
    speed = (1. - self.v_weight) * cp.vl["ENGINE_DATA"]['XMISSION_SPEED'] * CV.KPH_TO_MS * speed_factor + \
      self.v_weight * self.v_wheel

    if abs(speed - self.v_ego) > 2.0:  # Prevent large accelerations when car starts at non zero speed
      self.v_ego_x = [[speed], [0.0]]

    self.v_ego_raw = speed
    v_ego_x = self.v_ego_kf.update(speed)
    self.v_ego = float(v_ego_x[0])
    self.a_ego = float(v_ego_x[1])

    # this is a hack for the interceptor. This is now only used in the simulation
    # TODO: Replace tests by toyota so this can go away
    if self.CP.enableGasInterceptor:
      self.user_gas = cp.vl["GAS_SENSOR"]['INTERCEPTOR_GAS']
      self.user_gas_pressed = self.user_gas > 0 # this works because interceptor read < 0 when pedal position is 0. Once calibrated, this will change

    self.gear = 0 if self.CP.carFingerprint == CAR.CIVIC else cp.vl["GEARBOX"]['GEAR']
    self.angle_steers = cp.vl["STEERING_SENSORS"]['STEER_ANGLE']
    self.angle_steers_rate = cp.vl["STEERING_SENSORS"]['STEER_ANGLE_RATE']

    #self.cruise_setting = cp.vl["SCM_BUTTONS"]['CRUISE_SETTING']
    self.cruise_buttons = cp.vl["SCM_BUTTONS"]['CRUISE_BUTTONS']

    self.blinker_on = cp.vl["SCM_FEEDBACK"]['LEFT_BLINKER'] or cp.vl["SCM_FEEDBACK"]['RIGHT_BLINKER']
    self.left_blinker_on = cp.vl["SCM_FEEDBACK"]['LEFT_BLINKER']
    self.right_blinker_on = cp.vl["SCM_FEEDBACK"]['RIGHT_BLINKER']

<<<<<<< HEAD
    if self.CP.carFingerprint in (CAR.CIVIC, CAR.ODYSSEY, CAR.CRV_5G, CAR.ACCORD, CAR.ACCORD_15, CAR.ACCORDH, CAR.CIVIC_HATCH, CAR.INSIGHT):
=======
    if self.CP.carFingerprint in (CAR.CIVIC, CAR.ODYSSEY, CAR.CRV_5G, CAR.ACCORD, CAR.ACCORD_15, CAR.ACCORDH, CAR.CIVIC_BOSCH):
>>>>>>> fe166eff
      self.park_brake = cp.vl["EPB_STATUS"]['EPB_STATE'] != 0
      self.brake_hold = cp.vl["VSA_STATUS"]['BRAKE_HOLD_ACTIVE']
      self.main_on = cp.vl["SCM_FEEDBACK"]['MAIN_ON']
    else:
      self.park_brake = 0  # TODO
      self.brake_hold = 0  # TODO
      self.main_on = cp.vl["SCM_BUTTONS"]['MAIN_ON']

    can_gear_shifter = int(cp.vl["GEARBOX"]['GEAR_SHIFTER'])
    self.gear_shifter = parse_gear_shifter(can_gear_shifter, self.shifter_values)

    self.pedal_gas = cp.vl["POWERTRAIN_DATA"]['PEDAL_GAS']
    # crv doesn't include cruise control
    if self.CP.carFingerprint in (CAR.CRV, CAR.ODYSSEY, CAR.ACURA_RDX, CAR.RIDGELINE, CAR.PILOT_2019):
      self.car_gas = self.pedal_gas
    else:
      self.car_gas = cp.vl["GAS_PEDAL_2"]['CAR_GAS']

    self.steer_torque_driver = cp.vl["STEER_STATUS"]['STEER_TORQUE_SENSOR']
    self.steer_override = abs(self.steer_torque_driver) > STEER_THRESHOLD[self.CP.carFingerprint]
    self.brake_switch = cp.vl["POWERTRAIN_DATA"]['BRAKE_SWITCH']

    if self.CP.radarOffCan:
      self.stopped = cp.vl["ACC_HUD"]['CRUISE_SPEED'] == 252.
      self.cruise_speed_offset = calc_cruise_offset(0, self.v_ego)
<<<<<<< HEAD
      if self.CP.carFingerprint in (CAR.CIVIC_HATCH, CAR.ACCORDH, CAR.INSIGHT):
=======
      if self.CP.carFingerprint in (CAR.CIVIC_BOSCH, CAR.ACCORDH):
>>>>>>> fe166eff
        self.brake_switch = cp.vl["POWERTRAIN_DATA"]['BRAKE_SWITCH']
        self.brake_pressed = cp.vl["POWERTRAIN_DATA"]['BRAKE_PRESSED'] or \
                          (self.brake_switch and self.brake_switch_prev and \
                          cp.ts["POWERTRAIN_DATA"]['BRAKE_SWITCH'] != self.brake_switch_ts)
        self.brake_switch_prev = self.brake_switch
        self.brake_switch_ts = cp.ts["POWERTRAIN_DATA"]['BRAKE_SWITCH']
      else:
        self.brake_pressed = cp.vl["BRAKE_MODULE"]['BRAKE_PRESSED']
      # On set, cruise set speed pulses between 254~255 and the set speed prev is set to avoid this.
      self.v_cruise_pcm = self.v_cruise_pcm_prev if cp.vl["ACC_HUD"]['CRUISE_SPEED'] > 160.0 else cp.vl["ACC_HUD"]['CRUISE_SPEED']
      self.v_cruise_pcm_prev = self.v_cruise_pcm
    else:
      self.brake_switch = cp.vl["POWERTRAIN_DATA"]['BRAKE_SWITCH']
      self.cruise_speed_offset = calc_cruise_offset(cp.vl["CRUISE_PARAMS"]['CRUISE_SPEED_OFFSET'], self.v_ego)
      self.v_cruise_pcm = cp.vl["CRUISE"]['CRUISE_SPEED_PCM']
      # brake switch has shown some single time step noise, so only considered when
      # switch is on for at least 2 consecutive CAN samples
      self.brake_pressed = cp.vl["POWERTRAIN_DATA"]['BRAKE_PRESSED'] or \
                         (self.brake_switch and self.brake_switch_prev and \
                         cp.ts["POWERTRAIN_DATA"]['BRAKE_SWITCH'] != self.brake_switch_ts)
      
      self.brake_switch_prev = self.brake_switch
      self.brake_switch_ts = cp.ts["POWERTRAIN_DATA"]['BRAKE_SWITCH']

    self.user_brake = cp.vl["VSA_STATUS"]['USER_BRAKE']
    self.pcm_acc_status = cp.vl["POWERTRAIN_DATA"]['ACC_STATUS']
    self.hud_lead = cp.vl["ACC_HUD"]['HUD_LEAD']
    
    # gets rid of Pedal Grinding noise for certain models
    if self.CP.carFingerprint in (CAR.PILOT, CAR.PILOT_2019):
      if self.user_brake > 0.05:
        self.brake_pressed = 1
        
    # when user presses distance button on steering wheel
    if self.cruise_setting == 3:
      if cp.vl["SCM_BUTTONS"]["CRUISE_SETTING"] == 0:
        self.trMode = (self.trMode + 1 ) % 3
        
    # when user presses LKAS button on steering wheel
    if self.cruise_setting == 1:
      if cp.vl["SCM_BUTTONS"]["CRUISE_SETTING"] == 0:
        if self.lkMode:
          self.lkMode = False
        else:
          self.lkMode = True
          
    self.prev_cruise_setting = self.cruise_setting
    self.cruise_setting = cp.vl["SCM_BUTTONS"]['CRUISE_SETTING']
    self.read_distance_lines = self.trMode + 1
      
    if self.read_distance_lines <> self.read_distance_lines_prev:
      self.read_distance_lines_prev = self.read_distance_lines

# carstate standalone tester
if __name__ == '__main__':
  import zmq
  context = zmq.Context()

  class CarParams(object):
    def __init__(self):
      self.carFingerprint = "HONDA CIVIC 2016 TOURING"
      self.enableGasInterceptor = 0
  CP = CarParams()
  CS = CarState(CP)

  # while 1:
  #   CS.update()
  #   time.sleep(0.01)<|MERGE_RESOLUTION|>--- conflicted
+++ resolved
@@ -70,11 +70,7 @@
 
   if CP.radarOffCan:
     # Civic is only bosch to use the same brake message as other hondas.
-<<<<<<< HEAD
-    if CP.carFingerprint not in (CAR.ACCORDH, CAR.CIVIC_HATCH, CAR.INSIGHT):
-=======
-    if CP.carFingerprint not in (CAR.ACCORDH, CAR.CIVIC_BOSCH):
->>>>>>> fe166eff
+    if CP.carFingerprint not in (CAR.ACCORDH, CAR.CIVIC_BOSCH, CAR.INSIGHT):
       signals += [("BRAKE_PRESSED", "BRAKE_MODULE", 0)]
       checks += [("BRAKE_MODULE", 50)]
     signals += [("CAR_GAS", "GAS_PEDAL_2", 0),
@@ -92,11 +88,7 @@
     checks += [("CRUISE_PARAMS", 50),
                ("STANDSTILL", 50)]
 
-<<<<<<< HEAD
-  if CP.carFingerprint in (CAR.ACCORD, CAR.ACCORD_15, CAR.ACCORDH, CAR.INSIGHT):
-=======
-  if CP.carFingerprint in (CAR.ACCORD, CAR.ACCORD_15, CAR.ACCORDH, CAR.CIVIC_BOSCH):
->>>>>>> fe166eff
+  if CP.carFingerprint in (CAR.ACCORD, CAR.ACCORD_15, CAR.ACCORDH, CAR.CIVIC_BOSCH, CAR.INSIGHT):
     signals += [("DRIVERS_DOOR_OPEN", "SCM_FEEDBACK", 1)]
   else:
     signals += [("DOOR_OPEN_FL", "DOORS_STATUS", 1),
@@ -202,11 +194,7 @@
 
     # ******************* parse out can *******************
 
-<<<<<<< HEAD
-    if self.CP.carFingerprint in (CAR.ACCORD, CAR.ACCORD_15, CAR.ACCORDH, CAR.INSIGHT): # TODO: find wheels moving bit in dbc
-=======
-    if self.CP.carFingerprint in (CAR.ACCORD, CAR.ACCORD_15, CAR.ACCORDH, CAR.CIVIC_BOSCH): # TODO: find wheels moving bit in dbc
->>>>>>> fe166eff
+    if self.CP.carFingerprint in (CAR.ACCORD, CAR.ACCORD_15, CAR.ACCORDH, CAR.CIVIC_BOSCH, CAR.INSIGHT): # TODO: find wheels moving bit in dbc
       self.standstill = cp.vl["ENGINE_DATA"]['XMISSION_SPEED'] < 0.1
       self.door_all_closed = not cp.vl["SCM_FEEDBACK"]['DRIVERS_DOOR_OPEN']
     else:
@@ -264,11 +252,7 @@
     self.left_blinker_on = cp.vl["SCM_FEEDBACK"]['LEFT_BLINKER']
     self.right_blinker_on = cp.vl["SCM_FEEDBACK"]['RIGHT_BLINKER']
 
-<<<<<<< HEAD
-    if self.CP.carFingerprint in (CAR.CIVIC, CAR.ODYSSEY, CAR.CRV_5G, CAR.ACCORD, CAR.ACCORD_15, CAR.ACCORDH, CAR.CIVIC_HATCH, CAR.INSIGHT):
-=======
-    if self.CP.carFingerprint in (CAR.CIVIC, CAR.ODYSSEY, CAR.CRV_5G, CAR.ACCORD, CAR.ACCORD_15, CAR.ACCORDH, CAR.CIVIC_BOSCH):
->>>>>>> fe166eff
+    if self.CP.carFingerprint in (CAR.CIVIC, CAR.ODYSSEY, CAR.CRV_5G, CAR.ACCORD, CAR.ACCORD_15, CAR.ACCORDH, CAR.CIVIC_BOSCH, CAR.INSIGHT):
       self.park_brake = cp.vl["EPB_STATUS"]['EPB_STATE'] != 0
       self.brake_hold = cp.vl["VSA_STATUS"]['BRAKE_HOLD_ACTIVE']
       self.main_on = cp.vl["SCM_FEEDBACK"]['MAIN_ON']
@@ -294,11 +278,7 @@
     if self.CP.radarOffCan:
       self.stopped = cp.vl["ACC_HUD"]['CRUISE_SPEED'] == 252.
       self.cruise_speed_offset = calc_cruise_offset(0, self.v_ego)
-<<<<<<< HEAD
-      if self.CP.carFingerprint in (CAR.CIVIC_HATCH, CAR.ACCORDH, CAR.INSIGHT):
-=======
-      if self.CP.carFingerprint in (CAR.CIVIC_BOSCH, CAR.ACCORDH):
->>>>>>> fe166eff
+      if self.CP.carFingerprint in (CAR.CIVIC_BOSCH, CAR.ACCORDH, CAR.INSIGHT):
         self.brake_switch = cp.vl["POWERTRAIN_DATA"]['BRAKE_SWITCH']
         self.brake_pressed = cp.vl["POWERTRAIN_DATA"]['BRAKE_PRESSED'] or \
                           (self.brake_switch and self.brake_switch_prev and \
