--- conflicted
+++ resolved
@@ -210,13 +210,8 @@
       ret.longitudinalTuning.kpBP = [0., 5., 35.]
       ret.longitudinalTuning.kpV = [1.2, 0.8, 0.5]
       ret.longitudinalTuning.kiBP = [0., 35.]
-<<<<<<< HEAD
-      ret.longitudinalTuning.kiV = [0.54, 0.36]
+      ret.longitudinalTuning.kiV = [0.18, 0.12]
       
-=======
-      ret.longitudinalTuning.kiV = [0.18, 0.12]
-
->>>>>>> da5dc769
     elif candidate in (CAR.ACCORD, CAR.ACCORD_15, CAR.ACCORDH):
       stop_and_go = True
       if not candidate == CAR.ACCORDH:  # Hybrid uses same brake msg as hatch
