--- conflicted
+++ resolved
@@ -14,15 +14,9 @@
 ButtonType = car.CarState.ButtonEvent.Type
 EventName = car.CarEvent.EventName
 TransmissionType = car.CarParams.TransmissionType
-<<<<<<< HEAD
-CRUISE_BUTTONS_DICT = {CruiseButtons.RES_ACCEL: ButtonType.accelCruise, CruiseButtons.DECEL_SET: ButtonType.decelCruise,
-                       CruiseButtons.MAIN: ButtonType.altButton3, CruiseButtons.CANCEL: ButtonType.cancel}
-SETTING_BUTTONS_DICT = {CruiseButtons.DISTANCE: ButtonType.gapAdjustCruise, CruiseButtons.LKAS: ButtonType.altButton1}
-=======
 BUTTONS_DICT = {CruiseButtons.RES_ACCEL: ButtonType.accelCruise, CruiseButtons.DECEL_SET: ButtonType.decelCruise,
                 CruiseButtons.MAIN: ButtonType.altButton3, CruiseButtons.CANCEL: ButtonType.cancel}
 SETTINGS_BUTTONS_DICT = {CruiseSettings.DISTANCE: ButtonType.gapAdjustCruise, CruiseSettings.LKAS: ButtonType.altButton1}
->>>>>>> c197b3f5
 
 
 class CarInterface(CarInterfaceBase):
@@ -236,13 +230,8 @@
     ret = self.CS.update(self.cp, self.cp_cam, self.cp_body)
 
     ret.buttonEvents = [
-<<<<<<< HEAD
-      *create_button_events(self.CS.cruise_buttons, self.CS.prev_cruise_buttons, CRUISE_BUTTONS_DICT),
-      *create_button_events(self.CS.cruise_setting, self.CS.prev_cruise_setting, SETTING_BUTTONS_DICT),
-=======
       *create_button_events(self.CS.cruise_buttons, self.CS.prev_cruise_buttons, BUTTONS_DICT),
       *create_button_events(self.CS.cruise_setting, self.CS.prev_cruise_setting, SETTINGS_BUTTONS_DICT),
->>>>>>> c197b3f5
     ]
 
     # events
