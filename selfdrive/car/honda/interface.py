#!/usr/bin/env python3
from panda import Panda
from openpilot.selfdrive.car import get_safety_config, structs
from openpilot.selfdrive.car.conversions import Conversions as CV
<<<<<<< HEAD
from openpilot.selfdrive.car.helpers import interp
from openpilot.selfdrive.car.honda.carstate import CarState
=======
from openpilot.selfdrive.car.common.numpy_fast import interp
>>>>>>> bcfb50d9
from openpilot.selfdrive.car.honda.hondacan import CanBus
from openpilot.selfdrive.car.honda.values import CarControllerParams, HondaFlags, CAR, HONDA_BOSCH, \
                                                 HONDA_NIDEC_ALT_SCM_MESSAGES, HONDA_BOSCH_RADARLESS
from openpilot.selfdrive.car.interfaces import CarInterfaceBase
from openpilot.selfdrive.car.disable_ecu import disable_ecu

TransmissionType = structs.CarParams.TransmissionType


class CarInterface(CarInterfaceBase):
  CS: CarState

  @staticmethod
  def get_pid_accel_limits(CP, current_speed, cruise_speed):
    if CP.carFingerprint in HONDA_BOSCH:
      return CarControllerParams.BOSCH_ACCEL_MIN, CarControllerParams.BOSCH_ACCEL_MAX
    else:
      # NIDECs don't allow acceleration near cruise_speed,
      # so limit limits of pid to prevent windup
      ACCEL_MAX_VALS = [CarControllerParams.NIDEC_ACCEL_MAX, 0.2]
      ACCEL_MAX_BP = [cruise_speed - 2., cruise_speed - .2]
      return CarControllerParams.NIDEC_ACCEL_MIN, interp(current_speed, ACCEL_MAX_BP, ACCEL_MAX_VALS)

  @staticmethod
  def _get_params(ret: structs.CarParams, candidate, fingerprint, car_fw, experimental_long, docs):
    ret.carName = "honda"

    CAN = CanBus(ret, fingerprint)

    if candidate in HONDA_BOSCH:
      ret.safetyConfigs = [get_safety_config(structs.CarParams.SafetyModel.hondaBosch)]
      ret.radarUnavailable = True
      # Disable the radar and let openpilot control longitudinal
      # WARNING: THIS DISABLES AEB!
      # If Bosch radarless, this blocks ACC messages from the camera
      ret.experimentalLongitudinalAvailable = True
      ret.openpilotLongitudinalControl = experimental_long
      ret.pcmCruise = not ret.openpilotLongitudinalControl
    else:
      ret.safetyConfigs = [get_safety_config(structs.CarParams.SafetyModel.hondaNidec)]
      ret.openpilotLongitudinalControl = True

      ret.pcmCruise = True

    if candidate == CAR.HONDA_CRV_5G:
      ret.enableBsm = 0x12f8bfa7 in fingerprint[CAN.radar]

    # Detect Bosch cars with new HUD msgs
    if any(0x33DA in f for f in fingerprint.values()):
      ret.flags |= HondaFlags.BOSCH_EXT_HUD.value

    # Accord ICE 1.5T CVT has different gearbox message
    if candidate == CAR.HONDA_ACCORD and 0x191 in fingerprint[CAN.pt]:
      ret.transmissionType = TransmissionType.cvt

    # Certain Hondas have an extra steering sensor at the bottom of the steering rack,
    # which improves controls quality as it removes the steering column torsion from feedback.
    # Tire stiffness factor fictitiously lower if it includes the steering column torsion effect.
    # For modeling details, see p.198-200 in "The Science of Vehicle Dynamics (2014), M. Guiggiani"
    ret.lateralParams.torqueBP, ret.lateralParams.torqueV = [[0], [0]]
    ret.lateralTuning.pid.kiBP, ret.lateralTuning.pid.kpBP = [[0.], [0.]]
    ret.lateralTuning.pid.kf = 0.00006  # conservative feed-forward

    if candidate in HONDA_BOSCH:
      ret.longitudinalActuatorDelay = 0.5 # s
      if candidate in HONDA_BOSCH_RADARLESS:
        ret.stopAccel = CarControllerParams.BOSCH_ACCEL_MIN  # stock uses -4.0 m/s^2 once stopped but limited by safety model
    else:
      # default longitudinal tuning for all hondas
      ret.longitudinalTuning.kiBP = [0., 5., 35.]
      ret.longitudinalTuning.kiV = [1.2, 0.8, 0.5]

    eps_modified = False
    for fw in car_fw:
      if fw.ecu == "eps" and b"," in fw.fwVersion:
        eps_modified = True

    if candidate == CAR.HONDA_CIVIC:
      if eps_modified:
        # stock request input values:     0x0000, 0x00DE, 0x014D, 0x01EF, 0x0290, 0x0377, 0x0454, 0x0610, 0x06EE
        # stock request output values:    0x0000, 0x0917, 0x0DC5, 0x1017, 0x119F, 0x140B, 0x1680, 0x1680, 0x1680
        # modified request output values: 0x0000, 0x0917, 0x0DC5, 0x1017, 0x119F, 0x140B, 0x1680, 0x2880, 0x3180
        # stock filter output values:     0x009F, 0x0108, 0x0108, 0x0108, 0x0108, 0x0108, 0x0108, 0x0108, 0x0108
        # modified filter output values:  0x009F, 0x0108, 0x0108, 0x0108, 0x0108, 0x0108, 0x0108, 0x0400, 0x0480
        # note: max request allowed is 4096, but request is capped at 3840 in firmware, so modifications result in 2x max
        ret.lateralParams.torqueBP, ret.lateralParams.torqueV = [[0, 2560, 8000], [0, 2560, 3840]]
        ret.lateralTuning.pid.kpV, ret.lateralTuning.pid.kiV = [[0.3], [0.1]]
      else:
        ret.lateralParams.torqueBP, ret.lateralParams.torqueV = [[0, 2560], [0, 2560]]
        ret.lateralTuning.pid.kpV, ret.lateralTuning.pid.kiV = [[1.1], [0.33]]

    elif candidate in (CAR.HONDA_CIVIC_BOSCH, CAR.HONDA_CIVIC_BOSCH_DIESEL, CAR.HONDA_CIVIC_2022):
      ret.lateralParams.torqueBP, ret.lateralParams.torqueV = [[0, 4096], [0, 4096]]  # TODO: determine if there is a dead zone at the top end
      ret.lateralTuning.pid.kpV, ret.lateralTuning.pid.kiV = [[0.8], [0.24]]

    elif candidate == CAR.HONDA_ACCORD:
      ret.lateralParams.torqueBP, ret.lateralParams.torqueV = [[0, 4096], [0, 4096]]  # TODO: determine if there is a dead zone at the top end

      if eps_modified:
        ret.lateralTuning.pid.kpV, ret.lateralTuning.pid.kiV = [[0.3], [0.09]]
      else:
        ret.lateralTuning.pid.kpV, ret.lateralTuning.pid.kiV = [[0.6], [0.18]]

    elif candidate == CAR.ACURA_ILX:
      ret.lateralParams.torqueBP, ret.lateralParams.torqueV = [[0, 3840], [0, 3840]]  # TODO: determine if there is a dead zone at the top end
      ret.lateralTuning.pid.kpV, ret.lateralTuning.pid.kiV = [[0.8], [0.24]]

    elif candidate in (CAR.HONDA_CRV, CAR.HONDA_CRV_EU):
      ret.lateralParams.torqueBP, ret.lateralParams.torqueV = [[0, 1000], [0, 1000]]  # TODO: determine if there is a dead zone at the top end
      ret.lateralTuning.pid.kpV, ret.lateralTuning.pid.kiV = [[0.8], [0.24]]
      ret.wheelSpeedFactor = 1.025

    elif candidate == CAR.HONDA_CRV_5G:
      if eps_modified:
        # stock request input values:     0x0000, 0x00DB, 0x01BB, 0x0296, 0x0377, 0x0454, 0x0532, 0x0610, 0x067F
        # stock request output values:    0x0000, 0x0500, 0x0A15, 0x0E6D, 0x1100, 0x1200, 0x129A, 0x134D, 0x1400
        # modified request output values: 0x0000, 0x0500, 0x0A15, 0x0E6D, 0x1100, 0x1200, 0x1ACD, 0x239A, 0x2800
        ret.lateralParams.torqueBP, ret.lateralParams.torqueV = [[0, 2560, 10000], [0, 2560, 3840]]
        ret.lateralTuning.pid.kpV, ret.lateralTuning.pid.kiV = [[0.21], [0.07]]
      else:
        ret.lateralParams.torqueBP, ret.lateralParams.torqueV = [[0, 3840], [0, 3840]]
        ret.lateralTuning.pid.kpV, ret.lateralTuning.pid.kiV = [[0.64], [0.192]]
      ret.wheelSpeedFactor = 1.025

    elif candidate == CAR.HONDA_CRV_HYBRID:
      ret.lateralParams.torqueBP, ret.lateralParams.torqueV = [[0, 4096], [0, 4096]]  # TODO: determine if there is a dead zone at the top end
      ret.lateralTuning.pid.kpV, ret.lateralTuning.pid.kiV = [[0.6], [0.18]]
      ret.wheelSpeedFactor = 1.025

    elif candidate == CAR.HONDA_FIT:
      ret.lateralParams.torqueBP, ret.lateralParams.torqueV = [[0, 4096], [0, 4096]]  # TODO: determine if there is a dead zone at the top end
      ret.lateralTuning.pid.kpV, ret.lateralTuning.pid.kiV = [[0.2], [0.05]]

    elif candidate == CAR.HONDA_FREED:
      ret.lateralParams.torqueBP, ret.lateralParams.torqueV = [[0, 4096], [0, 4096]]
      ret.lateralTuning.pid.kpV, ret.lateralTuning.pid.kiV = [[0.2], [0.05]]

    elif candidate in (CAR.HONDA_HRV, CAR.HONDA_HRV_3G):
      ret.lateralParams.torqueBP, ret.lateralParams.torqueV = [[0, 4096], [0, 4096]]
      if candidate == CAR.HONDA_HRV:
        ret.lateralTuning.pid.kpV, ret.lateralTuning.pid.kiV = [[0.16], [0.025]]
        ret.wheelSpeedFactor = 1.025
      else:
        ret.lateralTuning.pid.kpV, ret.lateralTuning.pid.kiV = [[0.8], [0.24]]  # TODO: can probably use some tuning

    elif candidate == CAR.ACURA_RDX:
      ret.lateralParams.torqueBP, ret.lateralParams.torqueV = [[0, 1000], [0, 1000]]  # TODO: determine if there is a dead zone at the top end
      ret.lateralTuning.pid.kpV, ret.lateralTuning.pid.kiV = [[0.8], [0.24]]

    elif candidate == CAR.ACURA_RDX_3G:
      ret.lateralParams.torqueBP, ret.lateralParams.torqueV = [[0, 3840], [0, 3840]]
      ret.lateralTuning.pid.kpV, ret.lateralTuning.pid.kiV = [[0.2], [0.06]]

    elif candidate in (CAR.HONDA_ODYSSEY, CAR.HONDA_ODYSSEY_CHN):
      ret.lateralTuning.pid.kpV, ret.lateralTuning.pid.kiV = [[0.28], [0.08]]
      if candidate == CAR.HONDA_ODYSSEY_CHN:
        ret.lateralParams.torqueBP, ret.lateralParams.torqueV = [[0, 32767], [0, 32767]]  # TODO: determine if there is a dead zone at the top end
      else:
        ret.lateralParams.torqueBP, ret.lateralParams.torqueV = [[0, 4096], [0, 4096]]  # TODO: determine if there is a dead zone at the top end

    elif candidate == CAR.HONDA_PILOT:
      ret.lateralParams.torqueBP, ret.lateralParams.torqueV = [[0, 4096], [0, 4096]]  # TODO: determine if there is a dead zone at the top end
      ret.lateralTuning.pid.kpV, ret.lateralTuning.pid.kiV = [[0.38], [0.11]]

    elif candidate == CAR.HONDA_RIDGELINE:
      ret.lateralParams.torqueBP, ret.lateralParams.torqueV = [[0, 4096], [0, 4096]]  # TODO: determine if there is a dead zone at the top end
      ret.lateralTuning.pid.kpV, ret.lateralTuning.pid.kiV = [[0.38], [0.11]]

    elif candidate == CAR.HONDA_INSIGHT:
      ret.lateralParams.torqueBP, ret.lateralParams.torqueV = [[0, 4096], [0, 4096]]  # TODO: determine if there is a dead zone at the top end
      ret.lateralTuning.pid.kpV, ret.lateralTuning.pid.kiV = [[0.6], [0.18]]

    elif candidate == CAR.HONDA_E:
      ret.lateralParams.torqueBP, ret.lateralParams.torqueV = [[0, 4096], [0, 4096]]  # TODO: determine if there is a dead zone at the top end
      ret.lateralTuning.pid.kpV, ret.lateralTuning.pid.kiV = [[0.6], [0.18]] # TODO: can probably use some tuning

    else:
      raise ValueError(f"unsupported car {candidate}")

    # These cars use alternate user brake msg (0x1BE)
    # TODO: Only detect feature for Accord/Accord Hybrid, not all Bosch DBCs have BRAKE_MODULE
    if 0x1BE in fingerprint[CAN.pt] and candidate in (CAR.HONDA_ACCORD, CAR.HONDA_HRV_3G):
      ret.flags |= HondaFlags.BOSCH_ALT_BRAKE.value

    if ret.flags & HondaFlags.BOSCH_ALT_BRAKE:
      ret.safetyConfigs[0].safetyParam |= Panda.FLAG_HONDA_ALT_BRAKE

    # These cars use alternate SCM messages (SCM_FEEDBACK AND SCM_BUTTON)
    if candidate in HONDA_NIDEC_ALT_SCM_MESSAGES:
      ret.safetyConfigs[0].safetyParam |= Panda.FLAG_HONDA_NIDEC_ALT

    if ret.openpilotLongitudinalControl and candidate in HONDA_BOSCH:
      ret.safetyConfigs[0].safetyParam |= Panda.FLAG_HONDA_BOSCH_LONG

    if candidate in HONDA_BOSCH_RADARLESS:
      ret.safetyConfigs[0].safetyParam |= Panda.FLAG_HONDA_RADARLESS

    # min speed to enable ACC. if car can do stop and go, then set enabling speed
    # to a negative value, so it won't matter. Otherwise, add 0.5 mph margin to not
    # conflict with PCM acc
    ret.autoResumeSng = candidate in (HONDA_BOSCH | {CAR.HONDA_CIVIC})
    ret.minEnableSpeed = -1. if ret.autoResumeSng else 25.51 * CV.MPH_TO_MS

    ret.steerActuatorDelay = 0.1
    ret.steerLimitTimer = 0.8

    return ret

  @staticmethod
  def init(CP, can_recv, can_send):
    if CP.carFingerprint in (HONDA_BOSCH - HONDA_BOSCH_RADARLESS) and CP.openpilotLongitudinalControl:
      disable_ecu(can_recv, can_send, bus=1, addr=0x18DAB0F1, com_cont_req=b'\x28\x83\x03')<|MERGE_RESOLUTION|>--- conflicted
+++ resolved
@@ -2,12 +2,8 @@
 from panda import Panda
 from openpilot.selfdrive.car import get_safety_config, structs
 from openpilot.selfdrive.car.conversions import Conversions as CV
-<<<<<<< HEAD
-from openpilot.selfdrive.car.helpers import interp
+from openpilot.selfdrive.car.common.numpy_fast import interp
 from openpilot.selfdrive.car.honda.carstate import CarState
-=======
-from openpilot.selfdrive.car.common.numpy_fast import interp
->>>>>>> bcfb50d9
 from openpilot.selfdrive.car.honda.hondacan import CanBus
 from openpilot.selfdrive.car.honda.values import CarControllerParams, HondaFlags, CAR, HONDA_BOSCH, \
                                                  HONDA_NIDEC_ALT_SCM_MESSAGES, HONDA_BOSCH_RADARLESS
