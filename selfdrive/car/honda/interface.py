--- conflicted
+++ resolved
@@ -61,13 +61,8 @@
     if any(0x33DA in f for f in fingerprint.values()):
       ret.flags |= HondaFlags.BOSCH_EXT_HUD.value
 
-<<<<<<< HEAD
     # Accord 1.5T CVT has different gearbox message
     if candidate == CAR.ACCORD and 0x191 in fingerprint[CAN.pt]:
-=======
-    # Accord ICE 1.5T CVT has different gearbox message
-    if candidate == CAR.ACCORD and 0x191 in fingerprint[1]:
->>>>>>> ce6637cd
       ret.transmissionType = TransmissionType.cvt
 
     # Certain Hondas have an extra steering sensor at the bottom of the steering rack,
