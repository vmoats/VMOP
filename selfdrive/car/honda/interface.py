--- conflicted
+++ resolved
@@ -3,14 +3,9 @@
 from panda import Panda
 from common.conversions import Conversions as CV
 from common.numpy_fast import interp
-<<<<<<< HEAD
-from selfdrive.car.honda.values import CarControllerParams, CruiseButtons, HondaFlags, CAR, HONDA_BOSCH, HONDA_NIDEC_ALT_SCM_MESSAGES, HONDA_BOSCH_ALT_BRAKE_SIGNAL, HONDA_BOSCH_RADARLESS
-from selfdrive.car import STD_CARGO_KG, CivicParams, create_button_event, get_safety_config
-=======
 from selfdrive.car.honda.values import CarControllerParams, CruiseButtons, HondaFlags, CAR, HONDA_BOSCH, HONDA_NIDEC_ALT_SCM_MESSAGES, \
                                                                                             HONDA_BOSCH_ALT_BRAKE_SIGNAL, HONDA_BOSCH_RADARLESS
-from selfdrive.car import STD_CARGO_KG, CivicParams, create_button_event, scale_tire_stiffness, get_safety_config
->>>>>>> 3b849811
+from selfdrive.car import STD_CARGO_KG, CivicParams, create_button_event, get_safety_config
 from selfdrive.car.interfaces import CarInterfaceBase
 from selfdrive.car.disable_ecu import disable_ecu
 
