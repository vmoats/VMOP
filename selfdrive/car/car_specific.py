--- conflicted
+++ resolved
@@ -50,22 +50,10 @@
     elif self.CP.carName == 'nissan':
       events = self.create_common_events(CS.out, CS_prev, extra_gears=[GearShifter.brake])
 
-<<<<<<< HEAD
-      if CS.out.invalidLkasSetting:
-        events.add(EventName.invalidLkasSetting)
-
     elif self.CP.carName == 'mazda':
       events = self.create_common_events(CS.out, CS_prev)
 
-      if CS.out.invalidLkasSetting:
-        events.add(EventName.invalidLkasSetting)
-      elif CS.out.lowSpeedAlert:
-=======
-    elif self.CP.carName == 'mazda':
-      events = self.create_common_events(CS.out, CS_prev)
-
-      if CS.low_speed_alert:  # type: ignore[attr-defined]
->>>>>>> 98e1d840
+      if CS.out.lowSpeedAlert:
         events.add(EventName.belowSteerSpeed)
 
     elif self.CP.carName == 'chrysler':
