--- conflicted
+++ resolved
@@ -220,12 +220,7 @@
     print(f'get_vin, query time={vin_time / self.N} seconds')
 
   def test_fw_query_timing(self):
-<<<<<<< HEAD
-    tol = 0.1
-    total_ref_time = 5.2
-=======
     total_ref_time = 6.6
->>>>>>> 2d6ff7b7
     brand_ref_times = {
       1: {
         'body': 0.1,
@@ -233,13 +228,8 @@
         'ford': 0.2,
         'honda': 0.5,
         'hyundai': 0.7,
-<<<<<<< HEAD
-        'mazda': 0.1,
-        'nissan': 0.3,
-=======
         'mazda': 0.2,
         'nissan': 0.9,
->>>>>>> 2d6ff7b7
         'subaru': 0.1,
         'tesla': 0.2,
         'toyota': 1.6,
