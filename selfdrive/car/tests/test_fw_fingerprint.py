import pytest
import random
import time
from collections import defaultdict
from parameterized import parameterized

from cereal import car
from openpilot.selfdrive.car import make_can_msg
from openpilot.selfdrive.car.car_helpers import interfaces
from openpilot.selfdrive.car.fingerprints import FW_VERSIONS
from openpilot.selfdrive.car.fw_versions import ESSENTIAL_ECUS, FW_QUERY_CONFIGS, FUZZY_EXCLUDE_ECUS, VERSIONS, build_fw_dict, \
                                                match_fw_to_car, get_brand_ecu_matches, get_fw_versions, get_fw_versions_ordered, get_present_ecus
from openpilot.selfdrive.car.vin import get_vin
from openpilot.selfdrive.pandad import can_list_to_can_capnp

CarFw = car.CarParams.CarFw
Ecu = car.CarParams.Ecu

ECU_NAME = {v: k for k, v in Ecu.schema.enumerants.items()}


class FakeSocket:
  def receive(self, non_blocking=False):
    return (can_list_to_can_capnp([make_can_msg(random.randint(0x600, 0x800), b'\x00' * 8, 0)])
            if random.uniform(0, 1) > 0.5 else None)

  def send(self, msg):
    pass


class TestFwFingerprint:
  def assertFingerprints(self, candidates, expected):
    candidates = list(candidates)
    assert len(candidates) == 1, f"got more than one candidate: {candidates}"
    assert candidates[0] == expected

  @parameterized.expand([(b, c, e[c], n) for b, e in VERSIONS.items() for c in e for n in (True, False)])
  def test_exact_match(self, brand, car_model, ecus, test_non_essential):
    config = FW_QUERY_CONFIGS[brand]
    CP = car.CarParams.new_message()
    for _ in range(100):
      fw = []
      for ecu, fw_versions in ecus.items():
        # Assume non-essential ECUs apply to all cars, so we catch cases where Car A with
        # missing ECUs won't match to Car B where only Car B has labeled non-essential ECUs
        if ecu[0] in config.non_essential_ecus and test_non_essential:
          continue

        ecu_name, addr, sub_addr = ecu
        fw.append({"ecu": ecu_name, "fwVersion": random.choice(fw_versions), 'brand': brand,
                   "address": addr, "subAddress": 0 if sub_addr is None else sub_addr})
      CP.carFw = fw
      _, matches = match_fw_to_car(CP.carFw, CP.carVin, allow_fuzzy=False)
      if not test_non_essential:
        self.assertFingerprints(matches, car_model)
      else:
        # if we're removing ECUs we expect some match loss, but it shouldn't mismatch
        if len(matches) != 0:
          self.assertFingerprints(matches, car_model)

  @parameterized.expand([(b, c, e[c]) for b, e in VERSIONS.items() for c in e])
  def test_custom_fuzzy_match(self, brand, car_model, ecus):
    # Assert brand-specific fuzzy fingerprinting function doesn't disagree with standard fuzzy function
    config = FW_QUERY_CONFIGS[brand]
    if config.match_fw_to_car_fuzzy is None:
      pytest.skip("Brand does not implement custom fuzzy fingerprinting function")

    CP = car.CarParams.new_message()
    for _ in range(5):
      fw = []
      for ecu, fw_versions in ecus.items():
        ecu_name, addr, sub_addr = ecu
        fw.append({"ecu": ecu_name, "fwVersion": random.choice(fw_versions), 'brand': brand,
                   "address": addr, "subAddress": 0 if sub_addr is None else sub_addr})
      CP.carFw = fw
      _, matches = match_fw_to_car(CP.carFw, CP.carVin, allow_exact=False, log=False)
      brand_matches = config.match_fw_to_car_fuzzy(build_fw_dict(CP.carFw), CP.carVin, VERSIONS[brand])

      # If both have matches, they must agree
      if len(matches) == 1 and len(brand_matches) == 1:
        assert matches == brand_matches

  @parameterized.expand([(b, c, e[c]) for b, e in VERSIONS.items() for c in e])
  def test_fuzzy_match_ecu_count(self, brand, car_model, ecus):
    # Asserts that fuzzy matching does not count matching FW, but ECU address keys
    valid_ecus = [e for e in ecus if e[0] not in FUZZY_EXCLUDE_ECUS]
    if not len(valid_ecus):
      pytest.skip("Car model has no compatible ECUs for fuzzy matching")

    fw = []
    for ecu in valid_ecus:
      ecu_name, addr, sub_addr = ecu
      for _ in range(5):
        # Add multiple FW versions to simulate ECU returning to multiple queries in a brand
        fw.append({"ecu": ecu_name, "fwVersion": random.choice(ecus[ecu]), 'brand': brand,
                   "address": addr, "subAddress": 0 if sub_addr is None else sub_addr})
      CP = car.CarParams.new_message(carFw=fw)
      _, matches = match_fw_to_car(CP.carFw, CP.carVin, allow_exact=False, log=False)

      # Assert no match if there are not enough unique ECUs
      unique_ecus = {(f['address'], f['subAddress']) for f in fw}
      if len(unique_ecus) < 2:
        assert len(matches) == 0, car_model
      # There won't always be a match due to shared FW, but if there is it should be correct
      elif len(matches):
        self.assertFingerprints(matches, car_model)

  def test_fw_version_lists(self, subtests):
    for car_model, ecus in FW_VERSIONS.items():
      with subtests.test(car_model=car_model.value):
        for ecu, ecu_fw in ecus.items():
          with subtests.test(ecu):
            duplicates = {fw for fw in ecu_fw if ecu_fw.count(fw) > 1}
            assert not len(duplicates), f'{car_model}: Duplicate FW versions: Ecu.{ECU_NAME[ecu[0]]}, {duplicates}'
            assert len(ecu_fw) > 0, f'{car_model}: No FW versions: Ecu.{ECU_NAME[ecu[0]]}'

  def test_all_addrs_map_to_one_ecu(self):
    for brand, cars in VERSIONS.items():
      addr_to_ecu = defaultdict(set)
      for ecus in cars.values():
        for ecu_type, addr, sub_addr in ecus.keys():
          addr_to_ecu[(addr, sub_addr)].add(ecu_type)
          ecus_for_addr = addr_to_ecu[(addr, sub_addr)]
          ecu_strings = ", ".join([f'Ecu.{ECU_NAME[ecu]}' for ecu in ecus_for_addr])
          assert len(ecus_for_addr) <= 1, f"{brand} has multiple ECUs that map to one address: {ecu_strings} -> ({hex(addr)}, {sub_addr})"

  def test_data_collection_ecus(self, subtests):
    # Asserts no extra ECUs are in the fingerprinting database
    for brand, config in FW_QUERY_CONFIGS.items():
      for car_model, ecus in VERSIONS[brand].items():
        bad_ecus = set(ecus).intersection(config.extra_ecus)
        with subtests.test(car_model=car_model.value):
          assert not len(bad_ecus), f'{car_model}: Fingerprints contain ECUs added for data collection: {bad_ecus}'

  def test_blacklisted_ecus(self, subtests):
    blacklisted_addrs = (0x7c4, 0x7d0)  # includes A/C ecu and an unknown ecu
    for car_model, ecus in FW_VERSIONS.items():
      with subtests.test(car_model=car_model.value):
        CP = interfaces[car_model][0].get_non_essential_params(car_model)
        if CP.carName == 'subaru':
          for ecu in ecus.keys():
            assert ecu[1] not in blacklisted_addrs, f'{car_model}: Blacklisted ecu: (Ecu.{ECU_NAME[ecu[0]]}, {hex(ecu[1])})'

        elif CP.carName == "chrysler":
          # Some HD trucks have a combined TCM and ECM
          if CP.carFingerprint.startswith("RAM HD"):
            for ecu in ecus.keys():
              assert ecu[0] != Ecu.transmission, f"{car_model}: Blacklisted ecu: (Ecu.{ECU_NAME[ecu[0]]}, {hex(ecu[1])})"

  def test_non_essential_ecus(self, subtests):
    for brand, config in FW_QUERY_CONFIGS.items():
      with subtests.test(brand):
        # These ECUs are already not in ESSENTIAL_ECUS which the fingerprint functions give a pass if missing
        unnecessary_non_essential_ecus = set(config.non_essential_ecus) - set(ESSENTIAL_ECUS)
        assert unnecessary_non_essential_ecus == set(), "Declaring non-essential ECUs non-essential is not required: " + \
                                                                f"{', '.join([f'Ecu.{ECU_NAME[ecu]}' for ecu in unnecessary_non_essential_ecus])}"

  def test_missing_versions_and_configs(self, subtests):
    brand_versions = set(VERSIONS.keys())
    brand_configs = set(FW_QUERY_CONFIGS.keys())
    if len(brand_configs - brand_versions):
      with subtests.test():
        pytest.fail(f"Brands do not implement FW_VERSIONS: {brand_configs - brand_versions}")

    if len(brand_versions - brand_configs):
      with subtests.test():
        pytest.fail(f"Brands do not implement FW_QUERY_CONFIG: {brand_versions - brand_configs}")

    # Ensure each brand has at least 1 ECU to query, and extra ECU retrieval
    for brand, config in FW_QUERY_CONFIGS.items():
      assert len(config.get_all_ecus({}, include_extra_ecus=False)) == 0
      assert config.get_all_ecus({}) == set(config.extra_ecus)
      assert len(config.get_all_ecus(VERSIONS[brand])) > 0

  def test_fw_request_ecu_whitelist(self, subtests):
    for brand, config in FW_QUERY_CONFIGS.items():
      with subtests.test(brand=brand):
        whitelisted_ecus = {ecu for r in config.requests for ecu in r.whitelist_ecus}
        brand_ecus = {fw[0] for car_fw in VERSIONS[brand].values() for fw in car_fw}
        brand_ecus |= {ecu[0] for ecu in config.extra_ecus}

        # each ecu in brand's fw versions + extra ecus needs to be whitelisted at least once
        ecus_not_whitelisted = brand_ecus - whitelisted_ecus

        ecu_strings = ", ".join([f'Ecu.{ECU_NAME[ecu]}' for ecu in ecus_not_whitelisted])
        assert not (len(whitelisted_ecus) and len(ecus_not_whitelisted)), \
                         f'{brand.title()}: ECUs not in any FW query whitelists: {ecu_strings}'

  def test_fw_requests(self, subtests):
    # Asserts equal length request and response lists
    for brand, config in FW_QUERY_CONFIGS.items():
      with subtests.test(brand=brand):
        for request_obj in config.requests:
          assert len(request_obj.request) == len(request_obj.response)

          # No request on the OBD port (bus 1, multiplexed) should be run on an aux panda
          assert not (request_obj.auxiliary and request_obj.bus == 1 and request_obj.obd_multiplexing), \
                           f"{brand.title()}: OBD multiplexed request is marked auxiliary: {request_obj}"

  def test_brand_ecu_matches(self):
    empty_response = {brand: set() for brand in FW_QUERY_CONFIGS}
    assert get_brand_ecu_matches(set()) == empty_response

    # we ignore bus
    expected_response = empty_response | {'toyota': {(0x750, 0xf)}}
    assert get_brand_ecu_matches({(0x758, 0xf, 99)}) == expected_response


class TestFwFingerprintTiming:
  N: int = 5
  TOL: float = 0.05

  # for patched functions
  current_obd_multiplexing: bool
  total_time: float

  def fake_set_obd_multiplexing(self, obd_multiplexing):
    """The 10Hz blocking params loop adds on average 50ms to the query time for each OBD multiplexing change"""
    if obd_multiplexing != self.current_obd_multiplexing:
      self.current_obd_multiplexing = obd_multiplexing
      self.total_time += 0.1 / 2

  def fake_get_data(self, timeout):
    self.total_time += timeout
    return {}

  def _benchmark_brand(self, brand, num_pandas, mocker):
    fake_socket = FakeSocket()
    self.total_time = 0
    mocker.patch("openpilot.selfdrive.car.isotp_parallel_query.IsoTpParallelQuery.get_data", self.fake_get_data)
    for _ in range(self.N):
      # Treat each brand as the most likely (aka, the first) brand with OBD multiplexing initially on
      self.current_obd_multiplexing = True

      t = time.perf_counter()
      get_fw_versions(fake_socket, fake_socket, self.fake_set_obd_multiplexing, brand, num_pandas=num_pandas)
      self.total_time += time.perf_counter() - t

    return self.total_time / self.N

  def _assert_timing(self, avg_time, ref_time):
    assert avg_time < ref_time + self.TOL
    assert avg_time > ref_time - self.TOL, "Performance seems to have improved, update test refs."

  def test_startup_timing(self, subtests, mocker):
    # Tests worse-case VIN query time and typical present ECU query time
    vin_ref_times = {'worst': 1.4, 'best': 0.7}  # best assumes we go through all queries to get a match
    present_ecu_ref_time = 0.45

    def fake_get_ecu_addrs(*_, timeout):
      self.total_time += timeout
      return set()

    fake_socket = FakeSocket()
    self.total_time = 0.0
    mocker.patch("openpilot.selfdrive.car.fw_versions.get_ecu_addrs", fake_get_ecu_addrs)
    for _ in range(self.N):
      self.current_obd_multiplexing = True
      get_present_ecus(fake_socket, fake_socket, self.fake_set_obd_multiplexing, num_pandas=2)
    self._assert_timing(self.total_time / self.N, present_ecu_ref_time)
    print(f'get_present_ecus, query time={self.total_time / self.N} seconds')

    for name, args in (('worst', {}), ('best', {'retry': 1})):
      with subtests.test(name=name):
        self.total_time = 0.0
        mocker.patch("openpilot.selfdrive.car.isotp_parallel_query.IsoTpParallelQuery.get_data", self.fake_get_data)
        for _ in range(self.N):
          get_vin(fake_socket, fake_socket, (0, 1), **args)
        self._assert_timing(self.total_time / self.N, vin_ref_times[name])
        print(f'get_vin {name} case, query time={self.total_time / self.N} seconds')

  def test_fw_query_timing(self, subtests, mocker):
    total_ref_time = {1: 7.2, 2: 7.8}
    brand_ref_times = {
      1: {
        'gm': 1.0,
        'body': 0.1,
        'chrysler': 0.3,
        'ford': 1.5,
        'honda': 0.45,
        'hyundai': 0.65,
        'mazda': 0.1,
        'nissan': 0.8,
        'subaru': 0.65,
        'tesla': 0.3,
        'toyota': 0.7,
        'volkswagen': 0.65,
      },
      2: {
        'ford': 1.6,
        'hyundai': 1.15,
        'tesla': 0.3,
      }
    }

    total_times = {1: 0.0, 2: 0.0}
    for num_pandas in (1, 2):
      for brand, config in FW_QUERY_CONFIGS.items():
        with subtests.test(brand=brand, num_pandas=num_pandas):
          avg_time = self._benchmark_brand(brand, num_pandas, mocker)
          total_times[num_pandas] += avg_time
          avg_time = round(avg_time, 2)

          ref_time = brand_ref_times[num_pandas].get(brand)
          if ref_time is None:
            # ref time should be same as 1 panda if no aux queries
            ref_time = brand_ref_times[num_pandas - 1][brand]

          self._assert_timing(avg_time, ref_time)
          print(f'{brand=}, {num_pandas=}, {len(config.requests)=}, avg FW query time={avg_time} seconds')

    for num_pandas in (1, 2):
      with subtests.test(brand='all_brands', num_pandas=num_pandas):
        total_time = round(total_times[num_pandas], 2)
        self._assert_timing(total_time, total_ref_time[num_pandas])
        print(f'all brands, total FW query time={total_time} seconds')

  def test_get_fw_versions(self, subtests, mocker):
    # some coverage on IsoTpParallelQuery and panda UDS library
    # TODO: replace this with full fingerprint simulation testing
    # https://github.com/commaai/panda/pull/1329

    def fake_carlog_exception(*args, **kwargs):
      raise

    mocker.patch("openpilot.selfdrive.car.carlog.exception", fake_carlog_exception)
    fake_socket = FakeSocket()
    get_fw_versions_ordered(fake_socket, fake_socket, lambda obd: None, '0' * 17, set())
    for brand in FW_QUERY_CONFIGS.keys():
      with subtests.test(brand=brand):
<<<<<<< HEAD
        get_fw_versions(fake_socket, fake_socket, lambda obd: None, brand, num_pandas=1)
=======
        get_fw_versions(fake_socket, fake_socket, lambda obd: None, brand)
>>>>>>> 86aeb123
<|MERGE_RESOLUTION|>--- conflicted
+++ resolved
@@ -328,8 +328,4 @@
     get_fw_versions_ordered(fake_socket, fake_socket, lambda obd: None, '0' * 17, set())
     for brand in FW_QUERY_CONFIGS.keys():
       with subtests.test(brand=brand):
-<<<<<<< HEAD
-        get_fw_versions(fake_socket, fake_socket, lambda obd: None, brand, num_pandas=1)
-=======
-        get_fw_versions(fake_socket, fake_socket, lambda obd: None, brand)
->>>>>>> 86aeb123
+        get_fw_versions(fake_socket, fake_socket, lambda obd: None, brand)