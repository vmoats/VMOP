#!/usr/bin/env python3
import pytest
import random
import time
import unittest
from collections import defaultdict
from parameterized import parameterized
from unittest import mock

from cereal import car
from openpilot.selfdrive.car.car_helpers import interfaces
from openpilot.selfdrive.car.fingerprints import FW_VERSIONS
from openpilot.selfdrive.car.fw_versions import FW_QUERY_CONFIGS, FUZZY_EXCLUDE_ECUS, VERSIONS, build_fw_dict, \
                                                match_fw_to_car, get_brand_ecu_matches, get_fw_versions, get_present_ecus
from openpilot.selfdrive.car.vin import get_vin

CarFw = car.CarParams.CarFw
Ecu = car.CarParams.Ecu

ECU_NAME = {v: k for k, v in Ecu.schema.enumerants.items()}


class FakeSocket:
  def receive(self, non_blocking=False):
    pass

  def send(self, msg):
    pass


class TestFwFingerprint(unittest.TestCase):
  def assertFingerprints(self, candidates, expected):
    candidates = list(candidates)
    self.assertEqual(len(candidates), 1, f"got more than one candidate: {candidates}")
    self.assertEqual(candidates[0], expected)

  @parameterized.expand([(b, c, e[c]) for b, e in VERSIONS.items() for c in e])
  def test_exact_match(self, brand, car_model, ecus):
    CP = car.CarParams.new_message()
    for _ in range(200):
      fw = []
      for ecu, fw_versions in ecus.items():
        ecu_name, addr, sub_addr = ecu
        fw.append({"ecu": ecu_name, "fwVersion": random.choice(fw_versions), 'brand': brand,
                   "address": addr, "subAddress": 0 if sub_addr is None else sub_addr})
      CP.carFw = fw
      _, matches = match_fw_to_car(CP.carFw, allow_fuzzy=False)
      self.assertFingerprints(matches, car_model)

  @parameterized.expand([(b, c, e[c]) for b, e in VERSIONS.items() for c in e])
  def test_custom_fuzzy_match(self, brand, car_model, ecus):
    # Assert brand-specific fuzzy fingerprinting function doesn't disagree with standard fuzzy function
    config = FW_QUERY_CONFIGS[brand]
    if config.match_fw_to_car_fuzzy is None:
      raise unittest.SkipTest("Brand does not implement custom fuzzy fingerprinting function")

    CP = car.CarParams.new_message()
    for _ in range(5):
      fw = []
      for ecu, fw_versions in ecus.items():
        ecu_name, addr, sub_addr = ecu
        fw.append({"ecu": ecu_name, "fwVersion": random.choice(fw_versions), 'brand': brand,
                   "address": addr, "subAddress": 0 if sub_addr is None else sub_addr})
      CP.carFw = fw
      _, matches = match_fw_to_car(CP.carFw, allow_exact=False, log=False)
      brand_matches = config.match_fw_to_car_fuzzy(build_fw_dict(CP.carFw), VERSIONS[brand])

      # If both have matches, they must agree
      if len(matches) == 1 and len(brand_matches) == 1:
        self.assertEqual(matches, brand_matches)

  @parameterized.expand([(b, c, e[c]) for b, e in VERSIONS.items() for c in e])
  def test_fuzzy_match_ecu_count(self, brand, car_model, ecus):
    # Asserts that fuzzy matching does not count matching FW, but ECU address keys
    valid_ecus = [e for e in ecus if e[0] not in FUZZY_EXCLUDE_ECUS]
    if not len(valid_ecus):
      raise unittest.SkipTest("Car model has no compatible ECUs for fuzzy matching")

    fw = []
    for ecu in valid_ecus:
      ecu_name, addr, sub_addr = ecu
      for _ in range(5):
        # Add multiple FW versions to simulate ECU returning to multiple queries in a brand
        fw.append({"ecu": ecu_name, "fwVersion": random.choice(ecus[ecu]), 'brand': brand,
                   "address": addr, "subAddress": 0 if sub_addr is None else sub_addr})
      CP = car.CarParams.new_message(carFw=fw)
      _, matches = match_fw_to_car(CP.carFw, allow_exact=False, log=False)

      # Assert no match if there are not enough unique ECUs
      unique_ecus = {(f['address'], f['subAddress']) for f in fw}
      if len(unique_ecus) < 2:
        self.assertEqual(len(matches), 0, car_model)
      # There won't always be a match due to shared FW, but if there is it should be correct
      elif len(matches):
        self.assertFingerprints(matches, car_model)

  def test_fw_version_lists(self):
    for car_model, ecus in FW_VERSIONS.items():
      with self.subTest(car_model=car_model.value):
        for ecu, ecu_fw in ecus.items():
          with self.subTest(ecu):
            duplicates = {fw for fw in ecu_fw if ecu_fw.count(fw) > 1}
            self.assertFalse(len(duplicates), f'{car_model}: Duplicate FW versions: Ecu.{ECU_NAME[ecu[0]]}, {duplicates}')
            self.assertGreater(len(ecu_fw), 0, f'{car_model}: No FW versions: Ecu.{ECU_NAME[ecu[0]]}')

  def test_all_addrs_map_to_one_ecu(self):
    for brand, cars in VERSIONS.items():
      addr_to_ecu = defaultdict(set)
      for ecus in cars.values():
        for ecu_type, addr, sub_addr in ecus.keys():
          addr_to_ecu[(addr, sub_addr)].add(ecu_type)
          ecus_for_addr = addr_to_ecu[(addr, sub_addr)]
          ecu_strings = ", ".join([f'Ecu.{ECU_NAME[ecu]}' for ecu in ecus_for_addr])
          self.assertLessEqual(len(ecus_for_addr), 1, f"{brand} has multiple ECUs that map to one address: {ecu_strings} -> ({hex(addr)}, {sub_addr})")

  def test_data_collection_ecus(self):
    # Asserts no extra ECUs are in the fingerprinting database
    for brand, config in FW_QUERY_CONFIGS.items():
      for car_model, ecus in VERSIONS[brand].items():
        bad_ecus = set(ecus).intersection(config.extra_ecus)
        with self.subTest(car_model=car_model.value):
          self.assertFalse(len(bad_ecus), f'{car_model}: Fingerprints contain ECUs added for data collection: {bad_ecus}')

  def test_blacklisted_ecus(self):
    blacklisted_addrs = (0x7c4, 0x7d0)  # includes A/C ecu and an unknown ecu
    for car_model, ecus in FW_VERSIONS.items():
      with self.subTest(car_model=car_model.value):
        CP = interfaces[car_model][0].get_non_essential_params(car_model)
        if CP.carName == 'subaru':
          for ecu in ecus.keys():
            self.assertNotIn(ecu[1], blacklisted_addrs, f'{car_model}: Blacklisted ecu: (Ecu.{ECU_NAME[ecu[0]]}, {hex(ecu[1])})')

        elif CP.carName == "chrysler":
          # Some HD trucks have a combined TCM and ECM
          if CP.carFingerprint.startswith("RAM HD"):
            for ecu in ecus.keys():
              self.assertNotEqual(ecu[0], Ecu.transmission, f"{car_model}: Blacklisted ecu: (Ecu.{ECU_NAME[ecu[0]]}, {hex(ecu[1])})")

  def test_missing_versions_and_configs(self):
    brand_versions = set(VERSIONS.keys())
    brand_configs = set(FW_QUERY_CONFIGS.keys())
    if len(brand_configs - brand_versions):
      with self.subTest():
        self.fail(f"Brands do not implement FW_VERSIONS: {brand_configs - brand_versions}")

    if len(brand_versions - brand_configs):
      with self.subTest():
        self.fail(f"Brands do not implement FW_QUERY_CONFIG: {brand_versions - brand_configs}")

    # Ensure each brand has at least 1 ECU to query, and extra ECU retrieval
    for brand, config in FW_QUERY_CONFIGS.items():
      self.assertEqual(len(config.get_all_ecus({}, include_extra_ecus=False)), 0)
      self.assertEqual(config.get_all_ecus({}, include_ecu_type=True), set(config.extra_ecus))
      self.assertGreater(len(config.get_all_ecus(VERSIONS[brand])), 0)

  def test_fw_request_ecu_whitelist(self):
    for brand, config in FW_QUERY_CONFIGS.items():
      with self.subTest(brand=brand):
        whitelisted_ecus = {ecu for r in config.requests for ecu in r.whitelist_ecus}
        brand_ecus = {fw[0] for car_fw in VERSIONS[brand].values() for fw in car_fw}
        brand_ecus |= {ecu[0] for ecu in config.extra_ecus}

        # each ecu in brand's fw versions + extra ecus needs to be whitelisted at least once
        ecus_not_whitelisted = brand_ecus - whitelisted_ecus

        ecu_strings = ", ".join([f'Ecu.{ECU_NAME[ecu]}' for ecu in ecus_not_whitelisted])
        self.assertFalse(len(whitelisted_ecus) and len(ecus_not_whitelisted),
                         f'{brand.title()}: ECUs not in any FW query whitelists: {ecu_strings}')

  def test_fw_requests(self):
    # Asserts equal length request and response lists
    for brand, config in FW_QUERY_CONFIGS.items():
      with self.subTest(brand=brand):
        for request_obj in config.requests:
          self.assertEqual(len(request_obj.request), len(request_obj.response))

          # No request on the OBD port (bus 1, multiplexed) should be run on an aux panda
          self.assertFalse(request_obj.auxiliary and request_obj.bus == 1 and request_obj.obd_multiplexing,
                           f"{brand.title()}: OBD multiplexed request is marked auxiliary: {request_obj}")

  def test_brand_ecu_matches(self):
<<<<<<< HEAD
    ret = get_brand_ecu_matches(set())
    self.assertEqual(ret, {brand: set() for brand in FW_QUERY_CONFIGS})

    ret = get_brand_ecu_matches({(0x7e0, None, 0), (0x750, 0xf, 0)})
    print(ret)
=======
    empty_response = {brand: set() for brand in FW_QUERY_CONFIGS}
    self.assertEqual(get_brand_ecu_matches(set()), empty_response)

    # we ignore bus
    expected_response = empty_response | {'toyota': {(0x750, 0xf)}}
    self.assertEqual(get_brand_ecu_matches({(0x758, 0xf, 99)}), expected_response)
>>>>>>> 341f8420


class TestFwFingerprintTiming(unittest.TestCase):
  N: int = 5
  TOL: float = 0.05

  # for patched functions
  current_obd_multiplexing: bool
  total_time: float

  def fake_set_obd_multiplexing(self, _, obd_multiplexing):
    """The 10Hz blocking params loop adds on average 50ms to the query time for each OBD multiplexing change"""
    if obd_multiplexing != self.current_obd_multiplexing:
      self.current_obd_multiplexing = obd_multiplexing
      self.total_time += 0.1 / 2

  def fake_get_data(self, timeout):
    self.total_time += timeout
    return {}

  def _benchmark_brand(self, brand, num_pandas):
    fake_socket = FakeSocket()
    self.total_time = 0
    with (mock.patch("openpilot.selfdrive.car.fw_versions.set_obd_multiplexing", self.fake_set_obd_multiplexing),
          mock.patch("openpilot.selfdrive.car.isotp_parallel_query.IsoTpParallelQuery.get_data", self.fake_get_data)):
      for _ in range(self.N):
        # Treat each brand as the most likely (aka, the first) brand with OBD multiplexing initially on
        self.current_obd_multiplexing = True

        t = time.perf_counter()
        get_fw_versions(fake_socket, fake_socket, brand, num_pandas=num_pandas)
        self.total_time += time.perf_counter() - t

    return self.total_time / self.N

  def _assert_timing(self, avg_time, ref_time):
    self.assertLess(avg_time, ref_time + self.TOL)
    self.assertGreater(avg_time, ref_time - self.TOL, "Performance seems to have improved, update test refs.")

  def test_startup_timing(self):
    # Tests worse-case VIN query time and typical present ECU query time
    vin_ref_times = {'worst': 1.5, 'best': 0.5}  # best assumes we go through all queries to get a match
    present_ecu_ref_time = 0.75

    def fake_get_ecu_addrs(*_, timeout):
      self.total_time += timeout
      return set()

    fake_socket = FakeSocket()
    self.total_time = 0.0
    with (mock.patch("openpilot.selfdrive.car.fw_versions.set_obd_multiplexing", self.fake_set_obd_multiplexing),
          mock.patch("openpilot.selfdrive.car.fw_versions.get_ecu_addrs", fake_get_ecu_addrs)):
      for _ in range(self.N):
        self.current_obd_multiplexing = True
        get_present_ecus(fake_socket, fake_socket, num_pandas=2)
    self._assert_timing(self.total_time / self.N, present_ecu_ref_time)
    print(f'get_present_ecus, query time={self.total_time / self.N} seconds')

    for name, args in (('worst', {}), ('best', {'retry': 1})):
      with self.subTest(name=name):
        self.total_time = 0.0
        with (mock.patch("openpilot.selfdrive.car.isotp_parallel_query.IsoTpParallelQuery.get_data", self.fake_get_data)):
          for _ in range(self.N):
            get_vin(fake_socket, fake_socket, (0, 1), **args)
        self._assert_timing(self.total_time / self.N, vin_ref_times[name])
        print(f'get_vin {name} case, query time={self.total_time / self.N} seconds')

  @pytest.mark.timeout(60)
  def test_fw_query_timing(self):
    total_ref_time = 6.8
    brand_ref_times = {
      1: {
        'gm': 0.5,
        'body': 0.1,
        'chrysler': 0.3,
        'ford': 0.1,
        'honda': 0.55,
        'hyundai': 0.65,
        'mazda': 0.1,
        'nissan': 0.8,
        'subaru': 0.45,
        'tesla': 0.2,
        'toyota': 1.6,
        'volkswagen': 0.2,
      },
      2: {
        'ford': 0.2,
        'hyundai': 1.05,
      }
    }

    total_time = 0
    for num_pandas in (1, 2):
      for brand, config in FW_QUERY_CONFIGS.items():
        with self.subTest(brand=brand, num_pandas=num_pandas):
          multi_panda_requests = [r for r in config.requests if r.bus > 3]
          if not len(multi_panda_requests) and num_pandas > 1:
            raise unittest.SkipTest("No multi-panda FW queries")

          avg_time = self._benchmark_brand(brand, num_pandas)
          total_time += avg_time
          avg_time = round(avg_time, 2)
          self._assert_timing(avg_time, brand_ref_times[num_pandas][brand])
          print(f'{brand=}, {num_pandas=}, {len(config.requests)=}, avg FW query time={avg_time} seconds')

    with self.subTest(brand='all_brands'):
      total_time = round(total_time, 2)
      self._assert_timing(total_time, total_ref_time)
      print(f'all brands, total FW query time={total_time} seconds')


if __name__ == "__main__":
  unittest.main()<|MERGE_RESOLUTION|>--- conflicted
+++ resolved
@@ -179,20 +179,12 @@
                            f"{brand.title()}: OBD multiplexed request is marked auxiliary: {request_obj}")
 
   def test_brand_ecu_matches(self):
-<<<<<<< HEAD
-    ret = get_brand_ecu_matches(set())
-    self.assertEqual(ret, {brand: set() for brand in FW_QUERY_CONFIGS})
-
-    ret = get_brand_ecu_matches({(0x7e0, None, 0), (0x750, 0xf, 0)})
-    print(ret)
-=======
     empty_response = {brand: set() for brand in FW_QUERY_CONFIGS}
     self.assertEqual(get_brand_ecu_matches(set()), empty_response)
 
     # we ignore bus
     expected_response = empty_response | {'toyota': {(0x750, 0xf)}}
     self.assertEqual(get_brand_ecu_matches({(0x758, 0xf, 99)}), expected_response)
->>>>>>> 341f8420
 
 
 class TestFwFingerprintTiming(unittest.TestCase):
