#!/usr/bin/env python3
# pylint: disable=E1101
import capnp
import os
import importlib
import unittest
from collections import defaultdict, Counter
from typing import List, Optional, Tuple
from parameterized import parameterized_class

from cereal import log, car
from common.basedir import BASEDIR
from common.realtime import DT_CTRL
from selfdrive.car.fingerprints import all_known_cars
from selfdrive.car.car_helpers import FRAME_FINGERPRINT, interfaces
from selfdrive.car.gm.values import CAR as GM
from selfdrive.car.honda.values import CAR as HONDA, HONDA_BOSCH
from selfdrive.car.hyundai.values import CAR as HYUNDAI
from selfdrive.car.tests.routes import non_tested_cars, routes, CarTestRoute
from selfdrive.test.openpilotci import get_url
from tools.lib.logreader import LogReader
from tools.lib.route import Route, SegmentName, RouteName

from panda.tests.libpanda import libpanda_py

PandaType = log.PandaState.PandaType

NUM_JOBS = int(os.environ.get("NUM_JOBS", "1"))
JOB_ID = int(os.environ.get("JOB_ID", "0"))
INTERNAL_SEG_LIST = os.environ.get("INTERNAL_SEG_LIST", "")
INTERNAL_SEG_CNT = int(os.environ.get("INTERNAL_SEG_CNT", "0"))

ignore_addr_checks_valid = [
  GM.BUICK_REGAL,
  HYUNDAI.GENESIS_G70_2020,
]


def get_test_cases() -> List[Tuple[str, Optional[CarTestRoute]]]:
  # build list of test cases
  test_cases = []
  if not len(INTERNAL_SEG_LIST):
    routes_by_car = defaultdict(set)
    for r in routes:
      routes_by_car[r.car_model].add(r)

    for i, c in enumerate(sorted(all_known_cars())):
      if i % NUM_JOBS == JOB_ID:
        test_cases.extend(sorted((c, r) for r in routes_by_car.get(c, (None,))))

  else:
    with open(os.path.join(BASEDIR, INTERNAL_SEG_LIST), "r") as f:
      seg_list = f.read().splitlines()

    cnt = INTERNAL_SEG_CNT or len(seg_list)
    seg_list_iter = iter(seg_list[:cnt])

    for platform in seg_list_iter:
      platform = platform[2:]  # get rid of comment
      segment_name = SegmentName(next(seg_list_iter))
      test_cases.append((platform, CarTestRoute(segment_name.route_name.canonical_name, platform,
                                                segment=segment_name.segment_num)))
  return test_cases


SKIP_ENV_VAR = "SKIP_LONG_TESTS"


class TestCarModelBase(unittest.TestCase):
  car_model: Optional[str] = None
  test_route: Optional[CarTestRoute] = None
  ci: bool = True

  can_msgs: List[capnp.lib.capnp._DynamicStructReader]

  @unittest.skipIf(SKIP_ENV_VAR in os.environ, f"Long running test skipped. Unset {SKIP_ENV_VAR} to run")
  @classmethod
  def setUpClass(cls):
    if cls.__name__ == 'TestCarModel' or cls.__name__.endswith('Base'):
      raise unittest.SkipTest

    if 'FILTER' in os.environ:
      if not cls.car_model.startswith(tuple(os.environ.get('FILTER').split(','))):
        raise unittest.SkipTest

    if cls.test_route is None:
      if cls.car_model in non_tested_cars:
        print(f"Skipping tests for {cls.car_model}: missing route")
        raise unittest.SkipTest
      raise Exception(f"missing test route for {cls.car_model}")

    test_segs = (2, 1, 0)
    if cls.test_route.segment is not None:
      test_segs = (cls.test_route.segment,)

    for seg in test_segs:
      try:
        if len(INTERNAL_SEG_LIST):
          route_name = RouteName(cls.test_route.route)
          lr = LogReader(f"cd:/{route_name.dongle_id}/{route_name.time_str}/{seg}/rlog.bz2")
        elif cls.ci:
          lr = LogReader(get_url(cls.test_route.route, seg))
        else:
          lr = LogReader(Route(cls.test_route.route).log_paths()[seg])
      except Exception:
        continue

      car_fw = []
      can_msgs = []
      fingerprint = defaultdict(dict)
      experimental_long = False
      enabled_toggle = True
      dashcam_only = False
      for msg in lr:
        if msg.which() == "can":
          can_msgs.append(msg)
          if len(can_msgs) <= FRAME_FINGERPRINT:
            for m in msg.can:
              if m.src < 64:
                fingerprint[m.src][m.address] = len(m.dat)

        elif msg.which() == "carParams":
          car_fw = msg.carParams.carFw
          dashcam_only = msg.carParams.dashcamOnly
          if msg.carParams.openpilotLongitudinalControl:
            experimental_long = True
          if cls.car_model is None and not cls.ci:
            cls.car_model = msg.carParams.carFingerprint

        elif msg.which() == 'initData':
          for param in msg.initData.params.entries:
            if param.key == 'OpenpilotEnabledToggle':
              enabled_toggle = param.value.strip(b'\x00') == b'1'

      if len(can_msgs) > int(50 / DT_CTRL):
        break
    else:
      raise Exception(f"Route: {repr(cls.test_route.route)} with segments: {test_segs} not found or no CAN msgs found. Is it uploaded?")

    # if relay is expected to be open in the route
    cls.openpilot_enabled = enabled_toggle and not dashcam_only

    cls.can_msgs = sorted(can_msgs, key=lambda msg: msg.logMonoTime)

    cls.CarInterface, cls.CarController, cls.CarState = interfaces[cls.car_model]
    cls.CP = cls.CarInterface.get_params(cls.car_model, fingerprint, car_fw, experimental_long, docs=False)
    assert cls.CP
    assert cls.CP.carFingerprint == cls.car_model

  @classmethod
  def tearDownClass(cls):
    del cls.can_msgs

  def setUp(self):
    self.CI = self.CarInterface(self.CP, self.CarController, self.CarState)
    assert self.CI

    # TODO: check safetyModel is in release panda build
    self.safety = libpanda_py.libpanda

    cfg = self.CP.safetyConfigs[-1]
    set_status = self.safety.set_safety_hooks(cfg.safetyModel.raw, cfg.safetyParam)
    self.assertEqual(0, set_status, f"failed to set safetyModel {cfg}")
    self.safety.init_tests()

  def test_car_params(self):
    if self.CP.dashcamOnly:
      self.skipTest("no need to check carParams for dashcamOnly")

    # make sure car params are within a valid range
    self.assertGreater(self.CP.mass, 1)

    if self.CP.steerControlType != car.CarParams.SteerControlType.angle:
      tuning = self.CP.lateralTuning.which()
      if tuning == 'pid':
        self.assertTrue(len(self.CP.lateralTuning.pid.kpV))
      elif tuning == 'torque':
        self.assertTrue(self.CP.lateralTuning.torque.kf > 0)
      elif tuning == 'indi':
        self.assertTrue(len(self.CP.lateralTuning.indi.outerLoopGainV))
      else:
        raise Exception("unknown tuning")

  def test_car_interface(self):
    # TODO: also check for checksum violations from can parser
    can_invalid_cnt = 0
    can_valid = False
    CC = car.CarControl.new_message()

    for i, msg in enumerate(self.can_msgs):
      CS = self.CI.update(CC, (msg.as_builder().to_bytes(),))
      self.CI.apply(CC, msg.logMonoTime)

      if CS.canValid:
        can_valid = True

      # wait max of 2s for low frequency msgs to be seen
      if i > 200 or can_valid:
        can_invalid_cnt += not CS.canValid

    self.assertEqual(can_invalid_cnt, 0)

  def test_radar_interface(self):
    os.environ['NO_RADAR_SLEEP'] = "1"
    RadarInterface = importlib.import_module(f'selfdrive.car.{self.CP.carName}.radar_interface').RadarInterface
    RI = RadarInterface(self.CP)
    assert RI

    error_cnt = 0
    for i, msg in enumerate(self.can_msgs):
      rr = RI.update((msg.as_builder().to_bytes(),))
      if rr is not None and i > 50:
        error_cnt += car.RadarData.Error.canError in rr.errors
    self.assertEqual(error_cnt, 0)

  def test_panda_safety_rx_valid(self):
    if self.CP.dashcamOnly:
      self.skipTest("no need to check panda safety for dashcamOnly")

    start_ts = self.can_msgs[0].logMonoTime

    failed_addrs = Counter()
    for can in self.can_msgs:
      # update panda timer
      t = (can.logMonoTime - start_ts) / 1e3
      self.safety.set_timer(int(t))

      # run all msgs through the safety RX hook
      for msg in can.can:
        if msg.src >= 64:
          continue

        to_send = libpanda_py.make_CANPacket(msg.address, msg.src % 4, msg.dat)
        if self.safety.safety_rx_hook(to_send) != 1:
          failed_addrs[hex(msg.address)] += 1

      # ensure all msgs defined in the addr checks are valid
      if self.car_model not in ignore_addr_checks_valid:
        self.safety.safety_tick_current_rx_checks()
        if t > 1e6:
          self.assertTrue(self.safety.addr_checks_valid())

          # No need to check relay malfunction on disabled routes (relay closed) or for reasonable fingerprinting time
          # TODO: detect when relay has flipped to properly check relay malfunction
          if self.openpilot_enabled and t > 5e6:
            self.assertFalse(self.safety.get_relay_malfunction())
          else:
            self.safety.set_relay_malfunction(False)

    self.assertFalse(len(failed_addrs), f"panda safety RX check failed: {failed_addrs}")

  def test_panda_safety_tx_cases(self, data=None):
    """Asserts we can tx common messages"""
    if self.CP.notCar:
      self.skipTest("Skipping test for notCar")

    def test_car_controller(car_control):
      now_nanos = 0
      msgs_sent = 0
      CI = self.CarInterface(self.CP, self.CarController, self.CarState)
      for _ in range(round(10.0 / DT_CTRL)):  # make sure we hit the slowest messages
        CI.update(car_control, [])
        _, sendcan = CI.apply(car_control, now_nanos)

        now_nanos += DT_CTRL * 1e9
        msgs_sent += len(sendcan)
        for addr, _, dat, bus in sendcan:
          to_send = libpanda_py.make_CANPacket(addr, bus % 4, dat)
          self.assertTrue(self.safety.safety_tx_hook(to_send), (addr, dat, bus))

      # Make sure we attempted to send messages
      self.assertGreater(msgs_sent, 50)

    # Make sure we can send all messages while inactive
    CC = car.CarControl.new_message()
    test_car_controller(CC)

    # Test cancel + general messages (controls_allowed=False & cruise_engaged=True)
    self.safety.set_cruise_engaged_prev(True)
    CC = car.CarControl.new_message(cruiseControl={'cancel': True})
    test_car_controller(CC)

    # Test resume + general messages (controls_allowed=True & cruise_engaged=True)
    self.safety.set_controls_allowed(True)
    CC = car.CarControl.new_message(cruiseControl={'resume': True})
    test_car_controller(CC)

  def test_panda_safety_carstate(self):
    """
      Assert that panda safety matches openpilot's carState
    """
    if self.CP.dashcamOnly:
      self.skipTest("no need to check panda safety for dashcamOnly")

    CC = car.CarControl.new_message()

    # warm up pass, as initial states may be different
    for can in self.can_msgs[:300]:
      self.CI.update(CC, (can.as_builder().to_bytes(), ))
      for msg in filter(lambda m: m.src in range(64), can.can):
        to_send = libpanda_py.make_CANPacket(msg.address, msg.src % 4, msg.dat)
        self.safety.safety_rx_hook(to_send)

    controls_allowed_prev = False
    CS_prev = car.CarState.new_message()
    checks = defaultdict(lambda: 0)
    for idx, can in enumerate(self.can_msgs):
      CS = self.CI.update(CC, (can.as_builder().to_bytes(), ))
      for msg in filter(lambda m: m.src in range(64), can.can):
        to_send = libpanda_py.make_CANPacket(msg.address, msg.src % 4, msg.dat)
        ret = self.safety.safety_rx_hook(to_send)
        self.assertEqual(1, ret, f"safety rx failed ({ret=}): {to_send}")

      # Skip first frame so CS_prev is properly initialized
      if idx == 0:
        CS_prev = CS
        # Button may be left pressed in warm up period
        if not self.CP.pcmCruise:
          self.safety.set_controls_allowed(0)
        continue

      # TODO: check rest of panda's carstate (steering, ACC main on, etc.)

      checks['gasPressed'] += CS.gasPressed != self.safety.get_gas_pressed_prev()
<<<<<<< HEAD
      checks['standstill'] += CS.standstill == self.safety.get_vehicle_moving()
=======
      if self.CP.carName not in ("hyundai", "body"):
        # TODO: fix standstill mismatches for other makes
        checks['standstill'] += CS.standstill == self.safety.get_vehicle_moving()
>>>>>>> f1568b96

      # TODO: remove this exception once this mismatch is resolved
      brake_pressed = CS.brakePressed
      if CS.brakePressed and not self.safety.get_brake_pressed_prev():
        if self.CP.carFingerprint in (HONDA.PILOT, HONDA.RIDGELINE) and CS.brake > 0.05:
          brake_pressed = False
      checks['brakePressed'] += brake_pressed != self.safety.get_brake_pressed_prev()
      checks['regenBraking'] += CS.regenBraking != self.safety.get_regen_braking_prev()

      if self.CP.pcmCruise:
        # On most pcmCruise cars, openpilot's state is always tied to the PCM's cruise state.
        # On Honda Nidec, we always engage on the rising edge of the PCM cruise state, but
        # openpilot brakes to zero even if the min ACC speed is non-zero (i.e. the PCM disengages).
        if self.CP.carName == "honda" and self.CP.carFingerprint not in HONDA_BOSCH:
          # only the rising edges are expected to match
          if CS.cruiseState.enabled and not CS_prev.cruiseState.enabled:
            checks['controlsAllowed'] += not self.safety.get_controls_allowed()
        else:
          checks['controlsAllowed'] += not CS.cruiseState.enabled and self.safety.get_controls_allowed()

        # TODO: fix notCar mismatch
        if not self.CP.notCar:
          checks['cruiseState'] += CS.cruiseState.enabled != self.safety.get_cruise_engaged_prev()
      else:
        # Check for enable events on rising edge of controls allowed
        button_enable = any(evt.enable for evt in CS.events)
        mismatch = button_enable != (self.safety.get_controls_allowed() and not controls_allowed_prev)
        checks['controlsAllowed'] += mismatch
        controls_allowed_prev = self.safety.get_controls_allowed()
        if button_enable and not mismatch:
          self.safety.set_controls_allowed(False)

      if self.CP.carName == "honda":
        checks['mainOn'] += CS.cruiseState.available != self.safety.get_acc_main_on()

      CS_prev = CS

    failed_checks = {k: v for k, v in checks.items() if v > 0}
    self.assertFalse(len(failed_checks), f"panda safety doesn't agree with openpilot: {failed_checks}")


@parameterized_class(('car_model', 'test_route'), get_test_cases())
class TestCarModel(TestCarModelBase):
  pass


if __name__ == "__main__":
  unittest.main()<|MERGE_RESOLUTION|>--- conflicted
+++ resolved
@@ -322,13 +322,7 @@
       # TODO: check rest of panda's carstate (steering, ACC main on, etc.)
 
       checks['gasPressed'] += CS.gasPressed != self.safety.get_gas_pressed_prev()
-<<<<<<< HEAD
       checks['standstill'] += CS.standstill == self.safety.get_vehicle_moving()
-=======
-      if self.CP.carName not in ("hyundai", "body"):
-        # TODO: fix standstill mismatches for other makes
-        checks['standstill'] += CS.standstill == self.safety.get_vehicle_moving()
->>>>>>> f1568b96
 
       # TODO: remove this exception once this mismatch is resolved
       brake_pressed = CS.brakePressed
