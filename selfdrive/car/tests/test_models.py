--- conflicted
+++ resolved
@@ -35,12 +35,9 @@
 JOB_ID = int(os.environ.get("JOB_ID", "0"))
 INTERNAL_SEG_LIST = os.environ.get("INTERNAL_SEG_LIST", "")
 INTERNAL_SEG_CNT = int(os.environ.get("INTERNAL_SEG_CNT", "0"))
-<<<<<<< HEAD
+MAX_EXAMPLES = int(os.environ.get("MAX_EXAMPLES", "50"))
+
 CI = os.environ.get("CI", None) is not None
-=======
-MAX_EXAMPLES = int(os.environ.get("MAX_EXAMPLES", "50"))
-
->>>>>>> 5052b55c
 
 def get_test_cases() -> List[Tuple[str, Optional[CarTestRoute]]]:
   # build list of test cases
