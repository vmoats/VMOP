import capnp
import copy
import dataclasses
import os
import importlib
import pytest
import random
import unittest # noqa: TID251
from collections import defaultdict, Counter
from functools import partial
import hypothesis.strategies as st
from hypothesis import Phase, given, settings
from parameterized import parameterized_class

from cereal import messaging, log, car
from openpilot.common.basedir import BASEDIR
from openpilot.common.params import Params
from opendbc.car import DT_CTRL, gen_empty_fingerprint, structs
from opendbc.car.fingerprints import all_known_cars, MIGRATION
from opendbc.car.car_helpers import FRAME_FINGERPRINT, interfaces
from opendbc.car.honda.values import CAR as HONDA, HondaFlags
from opendbc.car.values import Platform
from opendbc.car.tests.routes import non_tested_cars, routes, CarTestRoute
from openpilot.selfdrive.car.card import Car, convert_to_capnp
from openpilot.selfdrive.pandad import can_capnp_to_list
from openpilot.selfdrive.test.helpers import read_segment_list
from openpilot.system.hardware.hw import DEFAULT_DOWNLOAD_CACHE_ROOT
from openpilot.tools.lib.logreader import LogReader, auto_source, internal_source, openpilotci_source, openpilotci_source_zst
from openpilot.tools.lib.route import SegmentName

from panda.tests.libpanda import libpanda_py

EventName = car.OnroadEvent.EventName
PandaType = log.PandaState.PandaType
SafetyModel = car.CarParams.SafetyModel

NUM_JOBS = int(os.environ.get("NUM_JOBS", "1"))
JOB_ID = int(os.environ.get("JOB_ID", "0"))
INTERNAL_SEG_LIST = os.environ.get("INTERNAL_SEG_LIST", "")
INTERNAL_SEG_CNT = int(os.environ.get("INTERNAL_SEG_CNT", "0"))
MAX_EXAMPLES = int(os.environ.get("MAX_EXAMPLES", "300"))
CI = os.environ.get("CI", None) is not None


def get_test_cases() -> list[tuple[str, CarTestRoute | None]]:
  # build list of test cases
  test_cases = []
  if not len(INTERNAL_SEG_LIST):
    routes_by_car = defaultdict(set)
    for r in routes:
      routes_by_car[r.car_model].add(r)

    for i, c in enumerate(sorted(all_known_cars())):
      if i % NUM_JOBS == JOB_ID:
        test_cases.extend(sorted((c, r) for r in routes_by_car.get(c, (None,))))

  else:
    segment_list = read_segment_list(os.path.join(BASEDIR, INTERNAL_SEG_LIST))
    segment_list = random.sample(segment_list, INTERNAL_SEG_CNT or len(segment_list))
    for platform, segment in segment_list:
      segment_name = SegmentName(segment)
      test_cases.append((platform, CarTestRoute(segment_name.route_name.canonical_name, platform,
                                                segment=segment_name.segment_num)))
  return test_cases


@pytest.mark.slow
@pytest.mark.shared_download_cache
class TestCarModelBase(unittest.TestCase):
  platform: Platform | None = None
  test_route: CarTestRoute | None = None
  test_route_on_bucket: bool = True  # whether the route is on the preserved CI bucket

  can_msgs: list[capnp.lib.capnp._DynamicStructReader]
  fingerprint: dict[int, dict[int, int]]
  elm_frame: int | None
  car_safety_mode_frame: int | None

  @classmethod
  def get_testing_data_from_logreader(cls, lr):
    car_fw = []
    can_msgs = []
    cls.elm_frame = None
    cls.car_safety_mode_frame = None
    cls.fingerprint = gen_empty_fingerprint()
    experimental_long = False
    for msg in lr:
      if msg.which() == "can":
        can_msgs.append(msg)
        if len(can_msgs) <= FRAME_FINGERPRINT:
          for m in msg.can:
            if m.src < 64:
              cls.fingerprint[m.src][m.address] = len(m.dat)

      elif msg.which() == "carParams":
        car_fw = msg.carParams.carFw
        if msg.carParams.openpilotLongitudinalControl:
          experimental_long = True
        if cls.platform is None and not cls.test_route_on_bucket:
          live_fingerprint = msg.carParams.carFingerprint
          cls.platform = MIGRATION.get(live_fingerprint, live_fingerprint)

      # Log which can frame the panda safety mode left ELM327, for CAN validity checks
      elif msg.which() == 'pandaStates':
        for ps in msg.pandaStates:
          if cls.elm_frame is None and ps.safetyModel != SafetyModel.elm327:
            cls.elm_frame = len(can_msgs)
          if cls.car_safety_mode_frame is None and ps.safetyModel not in \
            (SafetyModel.elm327, SafetyModel.noOutput):
            cls.car_safety_mode_frame = len(can_msgs)

      elif msg.which() == 'pandaStateDEPRECATED':
        if cls.elm_frame is None and msg.pandaStateDEPRECATED.safetyModel != SafetyModel.elm327:
          cls.elm_frame = len(can_msgs)
        if cls.car_safety_mode_frame is None and msg.pandaStateDEPRECATED.safetyModel not in \
          (SafetyModel.elm327, SafetyModel.noOutput):
          cls.car_safety_mode_frame = len(can_msgs)

    if len(can_msgs) > int(50 / DT_CTRL):
      return car_fw, can_msgs, experimental_long

    raise Exception("no can data found")

  @classmethod
  def get_testing_data(cls):
    test_segs = (2, 1, 0)
    if cls.test_route.segment is not None:
      test_segs = (cls.test_route.segment,)

    is_internal = len(INTERNAL_SEG_LIST)

    for seg in test_segs:
      segment_range = f"{cls.test_route.route}/{seg}"

      try:
<<<<<<< HEAD
        source = partial(auto_source, sources=internal_source if is_internal else [openpilotci_source, openpilotci_source_zst])
        lr = LogReader(segment_range, default_source=source)
=======
        lr = LogReader(segment_range, source=internal_source if is_internal else openpilotci_source)
>>>>>>> 5796bf12
        return cls.get_testing_data_from_logreader(lr)
      except Exception:
        pass

    # Route is not in CI bucket, assume either user has access (private), or it is public
    # test_route_on_ci_bucket will fail when running in CI
    if not is_internal:
      cls.test_route_on_bucket = False

      for seg in test_segs:
        segment_range = f"{cls.test_route.route}/{seg}"
        try:
          lr = LogReader(segment_range)
          return cls.get_testing_data_from_logreader(lr)
        except Exception:
          pass

    raise Exception(f"Route: {repr(cls.test_route.route)} with segments: {test_segs} not found or no CAN msgs found. Is it uploaded and public?")


  @classmethod
  def setUpClass(cls):
    if cls.__name__ == 'TestCarModel' or cls.__name__.endswith('Base'):
      raise unittest.SkipTest

    if cls.test_route is None:
      if cls.platform in non_tested_cars:
        print(f"Skipping tests for {cls.platform}: missing route")
        raise unittest.SkipTest
      raise Exception(f"missing test route for {cls.platform}")

    car_fw, can_msgs, experimental_long = cls.get_testing_data()

    # if relay is expected to be open in the route
    cls.openpilot_enabled = cls.car_safety_mode_frame is not None

    cls.can_msgs = sorted(can_msgs, key=lambda msg: msg.logMonoTime)

    cls.CarInterface, cls.CarController, cls.CarState = interfaces[cls.platform]
    cls.CP = cls.CarInterface.get_params(cls.platform,  cls.fingerprint, car_fw, experimental_long, docs=False)
    assert cls.CP
    assert cls.CP.carFingerprint == cls.platform

    os.environ["COMMA_CACHE"] = DEFAULT_DOWNLOAD_CACHE_ROOT

  @classmethod
  def tearDownClass(cls):
    del cls.can_msgs

  def setUp(self):
    self.CI = self.CarInterface(copy.deepcopy(self.CP), self.CarController, self.CarState)
    assert self.CI

    Params().put_bool("OpenpilotEnabledToggle", self.openpilot_enabled)

    # TODO: check safetyModel is in release panda build
    self.safety = libpanda_py.libpanda

    cfg = car.CarParams.SafetyConfig(**dataclasses.asdict(self.CP.safetyConfigs[-1]))
    set_status = self.safety.set_safety_hooks(cfg.safetyModel.raw, cfg.safetyParam)
    self.assertEqual(0, set_status, f"failed to set safetyModel {cfg}")
    self.safety.init_tests()

  def test_car_params(self):
    if self.CP.dashcamOnly:
      self.skipTest("no need to check carParams for dashcamOnly")

    # make sure car params are within a valid range
    self.assertGreater(self.CP.mass, 1)

    if self.CP.steerControlType != structs.CarParams.SteerControlType.angle:
      tuning = self.CP.lateralTuning.which()
      if tuning == 'pid':
        self.assertTrue(len(self.CP.lateralTuning.pid.kpV))
      elif tuning == 'torque':
        self.assertTrue(self.CP.lateralTuning.torque.kf > 0)
      else:
        raise Exception("unknown tuning")

  def test_car_interface(self):
    # TODO: also check for checksum violations from can parser
    can_invalid_cnt = 0
    can_valid = False
    CC = structs.CarControl()

    for i, msg in enumerate(self.can_msgs):
      CS = self.CI.update(can_capnp_to_list((msg.as_builder().to_bytes(),)))
      self.CI.apply(CC, msg.logMonoTime)

      if CS.canValid:
        can_valid = True

      # wait max of 2s for low frequency msgs to be seen
      if i > 200 or can_valid:
        can_invalid_cnt += not CS.canValid

    self.assertEqual(can_invalid_cnt, 0)

  def test_radar_interface(self):
    RadarInterface = importlib.import_module(f'opendbc.car.{self.CP.carName}.radar_interface').RadarInterface
    RI = RadarInterface(self.CP)
    assert RI

    # Since OBD port is multiplexed to bus 1 (commonly radar bus) while fingerprinting,
    # start parsing CAN messages after we've left ELM mode and can expect CAN traffic
    error_cnt = 0
    for i, msg in enumerate(self.can_msgs[self.elm_frame:]):
      rr: structs.RadarData | None = RI.update(can_capnp_to_list((msg.as_builder().to_bytes(),)))
      if rr is not None and i > 50:
        error_cnt += structs.RadarData.Error.canError in rr.errors
    self.assertEqual(error_cnt, 0)

  def test_panda_safety_rx_checks(self):
    if self.CP.dashcamOnly:
      self.skipTest("no need to check panda safety for dashcamOnly")

    start_ts = self.can_msgs[0].logMonoTime

    failed_addrs = Counter()
    for can in self.can_msgs:
      # update panda timer
      t = (can.logMonoTime - start_ts) / 1e3
      self.safety.set_timer(int(t))

      # run all msgs through the safety RX hook
      for msg in can.can:
        if msg.src >= 64:
          continue

        to_send = libpanda_py.make_CANPacket(msg.address, msg.src % 4, msg.dat)
        if self.safety.safety_rx_hook(to_send) != 1:
          failed_addrs[hex(msg.address)] += 1

      # ensure all msgs defined in the addr checks are valid
      self.safety.safety_tick_current_safety_config()
      if t > 1e6:
        self.assertTrue(self.safety.safety_config_valid())

      # Don't check relay malfunction on disabled routes (relay closed),
      # or before fingerprinting is done (elm327 and noOutput)
      if self.openpilot_enabled and t / 1e4 > self.car_safety_mode_frame:
        self.assertFalse(self.safety.get_relay_malfunction())
      else:
        self.safety.set_relay_malfunction(False)

    self.assertFalse(len(failed_addrs), f"panda safety RX check failed: {failed_addrs}")

    # ensure RX checks go invalid after small time with no traffic
    self.safety.set_timer(int(t + (2*1e6)))
    self.safety.safety_tick_current_safety_config()
    self.assertFalse(self.safety.safety_config_valid())

  def test_panda_safety_tx_cases(self, data=None):
    """Asserts we can tx common messages"""
    if self.CP.notCar:
      self.skipTest("Skipping test for notCar")

    def test_car_controller(car_control):
      now_nanos = 0
      msgs_sent = 0
      CI = self.CarInterface(self.CP, self.CarController, self.CarState)
      for _ in range(round(10.0 / DT_CTRL)):  # make sure we hit the slowest messages
        CI.update([])
        _, sendcan = CI.apply(car_control, now_nanos)

        now_nanos += DT_CTRL * 1e9
        msgs_sent += len(sendcan)
        for addr, dat, bus in sendcan:
          to_send = libpanda_py.make_CANPacket(addr, bus % 4, dat)
          self.assertTrue(self.safety.safety_tx_hook(to_send), (addr, dat, bus))

      # Make sure we attempted to send messages
      self.assertGreater(msgs_sent, 50)

    # Make sure we can send all messages while inactive
    CC = structs.CarControl()
    test_car_controller(CC)

    # Test cancel + general messages (controls_allowed=False & cruise_engaged=True)
    self.safety.set_cruise_engaged_prev(True)
    CC = structs.CarControl(cruiseControl=structs.CarControl.CruiseControl(cancel=True))
    test_car_controller(CC)

    # Test resume + general messages (controls_allowed=True & cruise_engaged=True)
    self.safety.set_controls_allowed(True)
    CC = structs.CarControl(cruiseControl=structs.CarControl.CruiseControl(resume=True))
    test_car_controller(CC)

  # Skip stdout/stderr capture with pytest, causes elevated memory usage
  @pytest.mark.nocapture
  @settings(max_examples=MAX_EXAMPLES, deadline=None,
            phases=(Phase.reuse, Phase.generate, Phase.shrink))
  @given(data=st.data())
  def test_panda_safety_carstate_fuzzy(self, data):
    """
      For each example, pick a random CAN message on the bus and fuzz its data,
      checking for panda state mismatches.
    """

    if self.CP.dashcamOnly:
      self.skipTest("no need to check panda safety for dashcamOnly")

    valid_addrs = [(addr, bus, size) for bus, addrs in self.fingerprint.items() for addr, size in addrs.items()]
    address, bus, size = data.draw(st.sampled_from(valid_addrs))

    msg_strategy = st.binary(min_size=size, max_size=size)
    msgs = data.draw(st.lists(msg_strategy, min_size=20))

    for dat in msgs:
      # due to panda updating state selectively, only edges are expected to match
      # TODO: warm up CarState with real CAN messages to check edge of both sources
      #  (eg. toyota's gasPressed is the inverse of a signal being set)
      prev_panda_gas = self.safety.get_gas_pressed_prev()
      prev_panda_brake = self.safety.get_brake_pressed_prev()
      prev_panda_regen_braking = self.safety.get_regen_braking_prev()
      prev_panda_vehicle_moving = self.safety.get_vehicle_moving()
      prev_panda_cruise_engaged = self.safety.get_cruise_engaged_prev()
      prev_panda_acc_main_on = self.safety.get_acc_main_on()

      to_send = libpanda_py.make_CANPacket(address, bus, dat)
      self.safety.safety_rx_hook(to_send)

      can = messaging.new_message('can', 1)
      can.can = [log.CanData(address=address, dat=dat, src=bus)]

      CS = self.CI.update(can_capnp_to_list((can.to_bytes(),)))

      if self.safety.get_gas_pressed_prev() != prev_panda_gas:
        self.assertEqual(CS.gasPressed, self.safety.get_gas_pressed_prev())

      if self.safety.get_brake_pressed_prev() != prev_panda_brake:
        # TODO: remove this exception once this mismatch is resolved
        brake_pressed = CS.brakePressed
        if CS.brakePressed and not self.safety.get_brake_pressed_prev():
          if self.CP.carFingerprint in (HONDA.HONDA_PILOT, HONDA.HONDA_RIDGELINE) and CS.brake > 0.05:
            brake_pressed = False

        self.assertEqual(brake_pressed, self.safety.get_brake_pressed_prev())

      if self.safety.get_regen_braking_prev() != prev_panda_regen_braking:
        self.assertEqual(CS.regenBraking, self.safety.get_regen_braking_prev())

      if self.safety.get_vehicle_moving() != prev_panda_vehicle_moving:
        self.assertEqual(not CS.standstill, self.safety.get_vehicle_moving())

      if not (self.CP.carName == "honda" and not (self.CP.flags & HondaFlags.BOSCH)):
        if self.safety.get_cruise_engaged_prev() != prev_panda_cruise_engaged:
          self.assertEqual(CS.cruiseState.enabled, self.safety.get_cruise_engaged_prev())

      if self.CP.carName == "honda":
        if self.safety.get_acc_main_on() != prev_panda_acc_main_on:
          self.assertEqual(CS.cruiseState.available, self.safety.get_acc_main_on())

  def test_panda_safety_carstate(self):
    """
      Assert that panda safety matches openpilot's carState
    """
    if self.CP.dashcamOnly:
      self.skipTest("no need to check panda safety for dashcamOnly")

    # warm up pass, as initial states may be different
    for can in self.can_msgs[:300]:
      self.CI.update(can_capnp_to_list((can.as_builder().to_bytes(), )))
      for msg in filter(lambda m: m.src in range(64), can.can):
        to_send = libpanda_py.make_CANPacket(msg.address, msg.src % 4, msg.dat)
        self.safety.safety_rx_hook(to_send)

    controls_allowed_prev = False
    CS_prev = car.CarState.new_message()
    checks = defaultdict(int)
    card = Car(CI=self.CI)
    for idx, can in enumerate(self.can_msgs):
      CS = convert_to_capnp(self.CI.update(can_capnp_to_list((can.as_builder().to_bytes(), ))))
      for msg in filter(lambda m: m.src in range(64), can.can):
        to_send = libpanda_py.make_CANPacket(msg.address, msg.src % 4, msg.dat)
        ret = self.safety.safety_rx_hook(to_send)
        self.assertEqual(1, ret, f"safety rx failed ({ret=}): {to_send}")

      # Skip first frame so CS_prev is properly initialized
      if idx == 0:
        CS_prev = CS
        # Button may be left pressed in warm up period
        if not self.CP.pcmCruise:
          self.safety.set_controls_allowed(0)
        continue

      # TODO: check rest of panda's carstate (steering, ACC main on, etc.)

      checks['gasPressed'] += CS.gasPressed != self.safety.get_gas_pressed_prev()
      checks['standstill'] += CS.standstill == self.safety.get_vehicle_moving()

      # TODO: remove this exception once this mismatch is resolved
      brake_pressed = CS.brakePressed
      if CS.brakePressed and not self.safety.get_brake_pressed_prev():
        if self.CP.carFingerprint in (HONDA.HONDA_PILOT, HONDA.HONDA_RIDGELINE) and CS.brake > 0.05:
          brake_pressed = False
      checks['brakePressed'] += brake_pressed != self.safety.get_brake_pressed_prev()
      checks['regenBraking'] += CS.regenBraking != self.safety.get_regen_braking_prev()

      if self.CP.pcmCruise:
        # On most pcmCruise cars, openpilot's state is always tied to the PCM's cruise state.
        # On Honda Nidec, we always engage on the rising edge of the PCM cruise state, but
        # openpilot brakes to zero even if the min ACC speed is non-zero (i.e. the PCM disengages).
        if self.CP.carName == "honda" and not (self.CP.flags & HondaFlags.BOSCH):
          # only the rising edges are expected to match
          if CS.cruiseState.enabled and not CS_prev.cruiseState.enabled:
            checks['controlsAllowed'] += not self.safety.get_controls_allowed()
        else:
          checks['controlsAllowed'] += not CS.cruiseState.enabled and self.safety.get_controls_allowed()

        # TODO: fix notCar mismatch
        if not self.CP.notCar:
          checks['cruiseState'] += CS.cruiseState.enabled != self.safety.get_cruise_engaged_prev()
      else:
        # Check for enable events on rising edge of controls allowed
        card.update_events(CS)
        card.CS_prev = CS
        button_enable = (any(evt.enable for evt in CS.events) and
                         not any(evt == EventName.pedalPressed for evt in card.events.names))
        mismatch = button_enable != (self.safety.get_controls_allowed() and not controls_allowed_prev)
        checks['controlsAllowed'] += mismatch
        controls_allowed_prev = self.safety.get_controls_allowed()
        if button_enable and not mismatch:
          self.safety.set_controls_allowed(False)

      if self.CP.carName == "honda":
        checks['mainOn'] += CS.cruiseState.available != self.safety.get_acc_main_on()

      CS_prev = CS

    failed_checks = {k: v for k, v in checks.items() if v > 0}
    self.assertFalse(len(failed_checks), f"panda safety doesn't agree with openpilot: {failed_checks}")

  @unittest.skipIf(not CI, "Accessing non CI-bucket routes is allowed only when not in CI")
  def test_route_on_ci_bucket(self):
    self.assertTrue(self.test_route_on_bucket, "Route not on CI bucket. " +
                    "This is fine to fail for WIP car ports, just let us know and we can upload your routes to the CI bucket.")


@parameterized_class(('platform', 'test_route'), get_test_cases())
@pytest.mark.xdist_group_class_property('test_route')
class TestCarModel(TestCarModelBase):
  pass


if __name__ == "__main__":
  unittest.main()<|MERGE_RESOLUTION|>--- conflicted
+++ resolved
@@ -133,12 +133,8 @@
       segment_range = f"{cls.test_route.route}/{seg}"
 
       try:
-<<<<<<< HEAD
         source = partial(auto_source, sources=internal_source if is_internal else [openpilotci_source, openpilotci_source_zst])
-        lr = LogReader(segment_range, default_source=source)
-=======
-        lr = LogReader(segment_range, source=internal_source if is_internal else openpilotci_source)
->>>>>>> 5796bf12
+        lr = LogReader(segment_range, source=source)
         return cls.get_testing_data_from_logreader(lr)
       except Exception:
         pass
