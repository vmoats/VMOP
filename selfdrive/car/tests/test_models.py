--- conflicted
+++ resolved
@@ -238,12 +238,7 @@
       # TODO: check rest of panda's carstate (steering, ACC main on, etc.)
 
       checks['gasPressed'] += CS.gasPressed != self.safety.get_gas_pressed_prev()
-<<<<<<< HEAD
-      checks['cruiseState'] += CS.cruiseState.enabled and not CS.cruiseState.available
-      if self.CP.carName not in ("hyundai", "chrysler", "subaru", "gm"):
-=======
-      if self.CP.carName not in ("hyundai", "volkswagen", "body"):
->>>>>>> cb88b3ed
+      if self.CP.carName not in ("hyundai", "body"):
         # TODO: fix standstill mismatches for other makes
         checks['standstill'] += CS.standstill == self.safety.get_vehicle_moving()
 
