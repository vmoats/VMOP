--- conflicted
+++ resolved
@@ -48,7 +48,6 @@
 
 # build list of test cases
 test_cases: List[Tuple[str, Optional[CarTestRoute]]] = []
-<<<<<<< HEAD
 if len(INTERNAL_SEG_LIST):
   test_cases = load_test_cases_from_file(INTERNAL_SEG_LIST)
 else:
@@ -58,12 +57,7 @@
 
   for i, c in enumerate(sorted(all_known_cars())):
     if i % NUM_JOBS == JOB_ID:
-      test_cases.extend((c, r) for r in routes_by_car.get(c, (None, )))
-=======
-for i, c in enumerate(sorted(all_known_cars())):
-  if i % NUM_JOBS == JOB_ID:
-    test_cases.extend(sorted((c, r) for r in routes_by_car.get(c, (None, ))))
->>>>>>> 748238f8
+      test_cases.extend(sorted((c, r) for r in routes_by_car.get(c, (None, ))))
 
 SKIP_ENV_VAR = "SKIP_LONG_TESTS"
 
