#!/usr/bin/env python3
# pylint: disable=E1101
import os
import importlib
import unittest
from collections import defaultdict, Counter
from typing import List, Optional, Tuple
from parameterized import parameterized_class

from cereal import log, car
from common.realtime import DT_CTRL
from selfdrive.boardd.boardd import can_capnp_to_can_list, can_list_to_can_capnp
from selfdrive.car.fingerprints import all_known_cars
from selfdrive.car.car_helpers import interfaces
from selfdrive.car.gm.values import CAR as GM
from selfdrive.car.honda.values import CAR as HONDA, HONDA_BOSCH
from selfdrive.car.hyundai.values import CAR as HYUNDAI
from selfdrive.car.tests.routes import non_tested_cars, routes, TestRoute
from selfdrive.test.openpilotci import get_url
from tools.lib.logreader import LogReader
from tools.lib.route import Route
from selfdrive.car.toyota.values import TSS2_CAR

from panda.tests.safety import libpandasafety_py
from panda.tests.safety.common import package_can_msg

PandaType = log.PandaState.PandaType

NUM_JOBS = int(os.environ.get("NUM_JOBS", "1"))
JOB_ID = int(os.environ.get("JOB_ID", "0"))

ignore_addr_checks_valid = [
  GM.BUICK_REGAL,
  HYUNDAI.GENESIS_G70_2020,
]

# build list of test cases
routes_by_car = defaultdict(set)
for r in routes:
  routes_by_car[r.car_model].add(r)

test_cases: List[Tuple[str, Optional[TestRoute]]] = []
for i, c in enumerate(sorted(all_known_cars())):
  if i % NUM_JOBS == JOB_ID:
    test_cases.extend((c, r) for r in routes_by_car.get(c, (None, )))

SKIP_ENV_VAR = "SKIP_LONG_TESTS"


class TestCarModelBase(unittest.TestCase):
  car_model = None
  test_route = None
  ci = True

  @unittest.skipIf(SKIP_ENV_VAR in os.environ, f"Long running test skipped. Unset {SKIP_ENV_VAR} to run")
  @classmethod
  def setUpClass(cls):
    if cls.__name__ == 'TestCarModel' or cls.__name__.endswith('Base'):
      raise unittest.SkipTest

    if 'FILTER' in os.environ:
      if not cls.car_model.startswith(tuple(os.environ.get('FILTER').split(','))):
        raise unittest.SkipTest

    if cls.test_route is None:
      if cls.car_model in non_tested_cars:
        print(f"Skipping tests for {cls.car_model}: missing route")
        raise unittest.SkipTest
      raise Exception(f"missing test route for {cls.car_model}")

    disable_radar = False
    test_segs = (2, 1, 0)
    if cls.test_route.segment is not None:
      test_segs = (cls.test_route.segment,)

    for seg in test_segs:
      try:
        if cls.ci:
          lr = LogReader(get_url(cls.test_route.route, seg))
        else:
          lr = LogReader(Route(cls.test_route.route).log_paths()[seg])
      except Exception:
        continue

      car_fw = []
      can_msgs = []
      fingerprint = defaultdict(dict)
      car_fw = []
      for msg in lr:
        if msg.which() == "can":
          for m in msg.can:
            if m.src < 64:
              fingerprint[m.src][m.address] = len(m.dat)
          can_msgs.append(msg)
        elif msg.which() == "carParams":
          car_fw = msg.carParams.carFw
          if msg.carParams.openpilotLongitudinalControl:
            disable_radar = True
          if cls.car_model is None and not cls.ci:
            cls.car_model = msg.carParams.carFingerprint

      if len(can_msgs) > int(50 / DT_CTRL):
        break
    else:
      raise Exception(f"Route: {repr(cls.test_route.route)} with segments: {test_segs} not found or no CAN msgs found. Is it uploaded?")

    cls.can_msgs = sorted(can_msgs, key=lambda msg: msg.logMonoTime)

    cls.CarInterface, cls.CarController, cls.CarState = interfaces[cls.car_model]
    cls.CP = cls.CarInterface.get_params(cls.car_model, fingerprint, car_fw, disable_radar)
<<<<<<< HEAD
    print('{}: {}'.format(cls.car_model, cls.car_model not in TSS2_CAR and 0x2FF not in fingerprint[0]))
    print('enableDsu:', cls.CP.enableDsu)
    assert cls.CP.enableDsu
=======
>>>>>>> f8e44f2e
    assert cls.CP
    assert cls.CP.carFingerprint == cls.car_model

  def setUp(self):
    self.CI = self.CarInterface(self.CP, self.CarController, self.CarState)
    assert self.CI

    # TODO: check safetyModel is in release panda build
    self.safety = libpandasafety_py.libpandasafety

    cfg = self.CP.safetyConfigs[-1]
    set_status = self.safety.set_safety_hooks(cfg.safetyModel.raw, cfg.safetyParam)
    self.assertEqual(0, set_status, f"failed to set safetyModel {cfg}")
    self.safety.init_tests()

  def test_car_params(self):
    # if self.CP.dashcamOnly:
    self.skipTest("no need to check carParams for dashcamOnly")

    # make sure car params are within a valid range
    self.assertGreater(self.CP.mass, 1)

    if self.CP.steerControlType != car.CarParams.SteerControlType.angle:
      tuning = self.CP.lateralTuning.which()
      if tuning == 'pid':
        self.assertTrue(len(self.CP.lateralTuning.pid.kpV))
      elif tuning == 'torque':
        self.assertTrue(self.CP.lateralTuning.torque.kf > 0)
      elif tuning == 'indi':
        self.assertTrue(len(self.CP.lateralTuning.indi.outerLoopGainV))
      else:
        raise Exception("unkown tuning")

  def test_car_interface(self):
    # TODO: also check for checksum violations from can parser
    can_invalid_cnt = 0
    can_valid = False
    CC = car.CarControl.new_message()

    for i, msg in enumerate(self.can_msgs):
      CS = self.CI.update(CC, (msg.as_builder().to_bytes(),))
      self.CI.apply(CC)

      if CS.canValid:
        can_valid = True

      # wait max of 2s for low frequency msgs to be seen
      if i > 200 or can_valid:
        can_invalid_cnt += not CS.canValid

    self.assertEqual(can_invalid_cnt, 0)

  def test_radar_interface(self):
    os.environ['NO_RADAR_SLEEP'] = "1"
    RadarInterface = importlib.import_module(f'selfdrive.car.{self.CP.carName}.radar_interface').RadarInterface
    RI = RadarInterface(self.CP)
    assert RI

    error_cnt = 0
    for i, msg in enumerate(self.can_msgs):
      rr = RI.update((msg.as_builder().to_bytes(),))
      if rr is not None and i > 50:
        error_cnt += car.RadarData.Error.canError in rr.errors
    self.assertEqual(error_cnt, 0)

  def test_panda_safety_rx_valid(self):
    if self.CP.dashcamOnly:
      self.skipTest("no need to check panda safety for dashcamOnly")

    start_ts = self.can_msgs[0].logMonoTime

    failed_addrs = Counter()
    for can in self.can_msgs:
      # update panda timer
      t = (can.logMonoTime - start_ts) / 1e3
      self.safety.set_timer(int(t))

      # run all msgs through the safety RX hook
      for msg in can.can:
        if msg.src >= 64:
          continue

        to_send = package_can_msg([msg.address, 0, msg.dat, msg.src % 4])
        if self.safety.safety_rx_hook(to_send) != 1:
          failed_addrs[hex(msg.address)] += 1

      # ensure all msgs defined in the addr checks are valid
      if self.car_model not in ignore_addr_checks_valid:
        self.safety.safety_tick_current_rx_checks()
        if t > 1e6:
          self.assertTrue(self.safety.addr_checks_valid())
    self.assertFalse(len(failed_addrs), f"panda safety RX check failed: {failed_addrs}")

  def test_panda_safety_carstate(self):
    """
      Assert that panda safety matches openpilot's carState
    """
    if self.CP.dashcamOnly:
      self.skipTest("no need to check panda safety for dashcamOnly")

    CC = car.CarControl.new_message()

    # warm up pass, as initial states may be different
    for can in self.can_msgs[:300]:
      for msg in can_capnp_to_can_list(can.can, src_filter=range(64)):
        to_send = package_can_msg(msg)
        self.safety.safety_rx_hook(to_send)
        self.CI.update(CC, (can_list_to_can_capnp([msg, ]), ))

    if not self.CP.pcmCruise:
      self.safety.set_controls_allowed(0)

    controls_allowed_prev = False
    CS_prev = car.CarState.new_message()
    checks = defaultdict(lambda: 0)
    for can in self.can_msgs:
      CS = self.CI.update(CC, (can.as_builder().to_bytes(), ))
      for msg in can_capnp_to_can_list(can.can, src_filter=range(64)):
        msg = list(msg)
        msg[3] %= 4
        to_send = package_can_msg(msg)
        ret = self.safety.safety_rx_hook(to_send)
        self.assertEqual(1, ret, f"safety rx failed ({ret=}): {to_send}")

      # TODO: check rest of panda's carstate (steering, ACC main on, etc.)

      checks['gasPressed'] += CS.gasPressed != self.safety.get_gas_pressed_prev()
      checks['cruiseState'] += CS.cruiseState.enabled and not CS.cruiseState.available

      # TODO: remove this exception once this mismatch is resolved
      brake_pressed = CS.brakePressed
      if CS.brakePressed and not self.safety.get_brake_pressed_prev():
        if self.CP.carFingerprint in (HONDA.PILOT, HONDA.PASSPORT, HONDA.RIDGELINE) and CS.brake > 0.05:
          brake_pressed = False
      checks['brakePressed'] += brake_pressed != self.safety.get_brake_pressed_prev()

      if self.CP.pcmCruise:
        # On most pcmCruise cars, openpilot's state is always tied to the PCM's cruise state.
        # On Honda Nidec, we always engage on the rising edge of the PCM cruise state, but
        # openpilot brakes to zero even if the min ACC speed is non-zero (i.e. the PCM disengages).
        if self.CP.carName == "honda" and self.CP.carFingerprint not in HONDA_BOSCH:
          # only the rising edges are expected to match
          if CS.cruiseState.enabled and not CS_prev.cruiseState.enabled:
            checks['controlsAllowed'] += not self.safety.get_controls_allowed()
        else:
          checks['controlsAllowed'] += not CS.cruiseState.enabled and self.safety.get_controls_allowed()
      else:
        # Check for enable events on rising edge of controls allowed
        button_enable = any(evt.enable for evt in CS.events)
        mismatch = button_enable != (self.safety.get_controls_allowed() and not controls_allowed_prev)
        checks['controlsAllowed'] += mismatch
        controls_allowed_prev = self.safety.get_controls_allowed()
        if button_enable and not mismatch:
          self.safety.set_controls_allowed(False)

      if self.CP.carName == "honda":
        checks['mainOn'] += CS.cruiseState.available != self.safety.get_acc_main_on()
        # TODO: fix standstill mismatches for other makes
        checks['standstill'] += CS.standstill == self.safety.get_vehicle_moving()

      CS_prev = CS

    failed_checks = {k: v for k, v in checks.items() if v > 0}
    self.assertFalse(len(failed_checks), f"panda safety doesn't agree with openpilot: {failed_checks}")


@parameterized_class(('car_model', 'test_route'), test_cases)
class TestCarModel(TestCarModelBase):
  pass


if __name__ == "__main__":
  unittest.main()<|MERGE_RESOLUTION|>--- conflicted
+++ resolved
@@ -108,12 +108,6 @@
 
     cls.CarInterface, cls.CarController, cls.CarState = interfaces[cls.car_model]
     cls.CP = cls.CarInterface.get_params(cls.car_model, fingerprint, car_fw, disable_radar)
-<<<<<<< HEAD
-    print('{}: {}'.format(cls.car_model, cls.car_model not in TSS2_CAR and 0x2FF not in fingerprint[0]))
-    print('enableDsu:', cls.CP.enableDsu)
-    assert cls.CP.enableDsu
-=======
->>>>>>> f8e44f2e
     assert cls.CP
     assert cls.CP.carFingerprint == cls.car_model
 
