#!/usr/bin/env python3
import capnp
import os
import importlib
import time
import pytest
import random
import unittest
from collections import defaultdict, Counter
from typing import List, Optional, Tuple
from parameterized import parameterized_class
import hypothesis.strategies as st
from hypothesis import HealthCheck, Phase, assume, given, settings, seed
from pympler.tracker import SummaryTracker
import gc

from cereal import messaging, log, car
from openpilot.common.basedir import BASEDIR
from openpilot.common.params import Params
from openpilot.common.realtime import DT_CTRL
from openpilot.selfdrive.car import CanBusBase
from openpilot.selfdrive.car.fingerprints import all_known_cars
from openpilot.selfdrive.car.car_helpers import FRAME_FINGERPRINT, interfaces
<<<<<<< HEAD
from openpilot.selfdrive.car.gm.values import CAR as GM
from openpilot.selfdrive.car.toyota.values import TSS2_CAR
=======
>>>>>>> 3b1e9017
from openpilot.selfdrive.car.honda.values import CAR as HONDA, HONDA_BOSCH
from openpilot.selfdrive.car.tests.routes import non_tested_cars, routes, CarTestRoute
from openpilot.selfdrive.controls.controlsd import Controls
from openpilot.selfdrive.test.openpilotci import get_url
from openpilot.tools.lib.logreader import LogReader
from openpilot.tools.lib.route import Route, SegmentName, RouteName

from panda.tests.libpanda import libpanda_py

EventName = car.CarEvent.EventName
PandaType = log.PandaState.PandaType
SafetyModel = car.CarParams.SafetyModel

NUM_JOBS = int(os.environ.get("NUM_JOBS", "1"))
JOB_ID = int(os.environ.get("JOB_ID", "0"))
INTERNAL_SEG_LIST = os.environ.get("INTERNAL_SEG_LIST", "")
INTERNAL_SEG_CNT = int(os.environ.get("INTERNAL_SEG_CNT", "0"))


def get_test_cases() -> List[Tuple[str, Optional[CarTestRoute]]]:
  # build list of test cases
  test_cases = []
  if not len(INTERNAL_SEG_LIST):
    routes_by_car = defaultdict(set)
    for r in routes:
      routes_by_car[r.car_model].add(r)

    for i, c in enumerate(sorted(all_known_cars())):
      if i % NUM_JOBS == JOB_ID:
        test_cases.extend(sorted((c.value, r) for r in routes_by_car.get(c, (None,))))

  else:
    with open(os.path.join(BASEDIR, INTERNAL_SEG_LIST), "r") as f:
      seg_list = f.read().splitlines()

    cnt = INTERNAL_SEG_CNT or len(seg_list)
    seg_list_iter = iter(seg_list[:cnt])

    for platform in seg_list_iter:
      platform = platform[2:]  # get rid of comment
      segment_name = SegmentName(next(seg_list_iter))
      test_cases.append((platform, CarTestRoute(segment_name.route_name.canonical_name, platform,
                                                segment=segment_name.segment_num)))
  return test_cases


@pytest.mark.slow
class TestCarModelBase(unittest.TestCase):
  car_model: Optional[str] = None
  test_route: Optional[CarTestRoute] = None
  ci: bool = True

  can_msgs: List[capnp.lib.capnp._DynamicStructReader]
  elm_frame: Optional[int]
  car_safety_mode_frame: Optional[int]

  @classmethod
  def setUpClass(cls):
    if cls.__name__ == 'TestCarModel' or cls.__name__.endswith('Base'):
      raise unittest.SkipTest

    if 'FILTER' in os.environ:
      if not cls.car_model.startswith(tuple(os.environ.get('FILTER').split(','))):
        raise unittest.SkipTest

    if cls.test_route is None:
      if cls.car_model in non_tested_cars:
        print(f"Skipping tests for {cls.car_model}: missing route")
        raise unittest.SkipTest
      raise Exception(f"missing test route for {cls.car_model}")

    test_segs = (2, 1, 0)
    if cls.test_route.segment is not None:
      test_segs = (cls.test_route.segment,)

    for seg in test_segs:
      try:
        if len(INTERNAL_SEG_LIST):
          route_name = RouteName(cls.test_route.route)
          lr = LogReader(f"cd:/{route_name.dongle_id}/{route_name.time_str}/{seg}/rlog.bz2")
        elif cls.ci:
          lr = LogReader(get_url(cls.test_route.route, seg))
        else:
          lr = LogReader(Route(cls.test_route.route).log_paths()[seg])
      except Exception:
        continue

      car_fw = []
      can_msgs = []
      cls.elm_frame = None
<<<<<<< HEAD
      cls.fingerprint = defaultdict(dict)
=======
      cls.car_safety_mode_frame = None
      fingerprint = defaultdict(dict)
>>>>>>> 3b1e9017
      experimental_long = False
      for msg in lr:
        if msg.which() == "can":
          can_msgs.append(msg)
          if len(can_msgs) <= FRAME_FINGERPRINT:
            for m in msg.can:
              if m.src < 64:
                cls.fingerprint[m.src][m.address] = len(m.dat)

        elif msg.which() == "carParams":
          car_fw = msg.carParams.carFw
          if msg.carParams.openpilotLongitudinalControl:
            experimental_long = True
          if cls.car_model is None and not cls.ci:
            cls.car_model = msg.carParams.carFingerprint

        # Log which can frame the panda safety mode left ELM327, for CAN validity checks
        elif msg.which() == 'pandaStates':
          for ps in msg.pandaStates:
            if cls.elm_frame is None and ps.safetyModel != SafetyModel.elm327:
              cls.elm_frame = len(can_msgs)
            if cls.car_safety_mode_frame is None and ps.safetyModel not in \
              (SafetyModel.elm327, SafetyModel.noOutput):
              cls.car_safety_mode_frame = len(can_msgs)

        elif msg.which() == 'pandaStateDEPRECATED':
          if cls.elm_frame is None and msg.pandaStateDEPRECATED.safetyModel != SafetyModel.elm327:
            cls.elm_frame = len(can_msgs)
          if cls.car_safety_mode_frame is None and msg.pandaStateDEPRECATED.safetyModel not in \
            (SafetyModel.elm327, SafetyModel.noOutput):
            cls.car_safety_mode_frame = len(can_msgs)

      if len(can_msgs) > int(50 / DT_CTRL):
        break
    else:
      raise Exception(f"Route: {repr(cls.test_route.route)} with segments: {test_segs} not found or no CAN msgs found. Is it uploaded?")

    # if relay is expected to be open in the route
    cls.openpilot_enabled = cls.car_safety_mode_frame is not None

    cls.can_msgs = sorted(can_msgs, key=lambda msg: msg.logMonoTime)

    cls.CarInterface, cls.CarController, cls.CarState = interfaces[cls.car_model]
    cls.CP = cls.CarInterface.get_params(cls.car_model, cls.fingerprint, car_fw, experimental_long, docs=False)
    assert cls.CP
    assert cls.CP.carFingerprint == cls.car_model

    cls.car_state_dict = {'panda': {'gas_pressed': False}, 'CS': {'gasPressed': False}}
    cls.init_gas_pressed = False

  @classmethod
  def tearDownClass(cls):
    del cls.can_msgs
    gc.collect()

  def setUp(self):
    # print('SETUP HEREHEREHEREHEREHEREHEREHEREHEREHEREHEREHEREHEREHEREHEREHEREHEREHERE')
    self.CI = self.CarInterface(self.CP.copy(), self.CarController, self.CarState)
    assert self.CI

    Params().put_bool("OpenpilotEnabledToggle", self.openpilot_enabled)

    # TODO: check safetyModel is in release panda build
    self.safety = libpanda_py.libpanda

    cfg = self.CP.safetyConfigs[-1]
    set_status = self.safety.set_safety_hooks(cfg.safetyModel.raw, cfg.safetyParam)
    self.assertEqual(0, set_status, f"failed to set safetyModel {cfg}")
    self.safety.init_tests()

<<<<<<< HEAD
    # self.tracker = SummaryTracker()
    # for _ in range(5):
    #   self.tracker.print_diff()

  # def tearDown(self):
  #   self.tracker.print_diff()
  #   # for _type, num_objects, total_size in self.tracker.diff():
  #   #   print(_type, num_objects, total_size)
  #   #   # with self.subTest(_type=_type):
  #   #   #   self.assertLess(total_size / 1024, 10, f'Object {_type} ({num_objects=}) grew larger than 10 kB while uploading file')

  @settings(max_examples=3000, deadline=None,
            phases=(Phase.reuse, Phase.generate, ),
            suppress_health_check=[HealthCheck.filter_too_much, HealthCheck.too_slow, HealthCheck.large_base_example],
            )
  @given(data=st.data())
  # @seed(0)  # for reproduction
  def test_panda_safety_carstate_fuzzy(self, data):
    # TODO: how much of test_panda_safety_carstate can we re-use?
=======
  def test_car_params(self):
    if self.CP.dashcamOnly:
      self.skipTest("no need to check carParams for dashcamOnly")

    # make sure car params are within a valid range
    self.assertGreater(self.CP.mass, 1)

    if self.CP.steerControlType != car.CarParams.SteerControlType.angle:
      tuning = self.CP.lateralTuning.which()
      if tuning == 'pid':
        self.assertTrue(len(self.CP.lateralTuning.pid.kpV))
      elif tuning == 'torque':
        self.assertTrue(self.CP.lateralTuning.torque.kf > 0)
      else:
        raise Exception("unknown tuning")

  def test_car_interface(self):
    # TODO: also check for checksum violations from can parser
    can_invalid_cnt = 0
    can_valid = False
    CC = car.CarControl.new_message()

    for i, msg in enumerate(self.can_msgs):
      CS = self.CI.update(CC, (msg.as_builder().to_bytes(),))
      self.CI.apply(CC, msg.logMonoTime)

      if CS.canValid:
        can_valid = True

      # wait max of 2s for low frequency msgs to be seen
      if i > 200 or can_valid:
        can_invalid_cnt += not CS.canValid

    self.assertEqual(can_invalid_cnt, 0)

  def test_radar_interface(self):
    os.environ['NO_RADAR_SLEEP'] = "1"
    RadarInterface = importlib.import_module(f'selfdrive.car.{self.CP.carName}.radar_interface').RadarInterface
    RI = RadarInterface(self.CP)
    assert RI

    # Since OBD port is multiplexed to bus 1 (commonly radar bus) while fingerprinting,
    # start parsing CAN messages after we've left ELM mode and can expect CAN traffic
    error_cnt = 0
    for i, msg in enumerate(self.can_msgs[self.elm_frame:]):
      rr = RI.update((msg.as_builder().to_bytes(),))
      if rr is not None and i > 50:
        error_cnt += car.RadarData.Error.canError in rr.errors
    self.assertEqual(error_cnt, 0)

  def test_panda_safety_rx_valid(self):
    if self.CP.dashcamOnly:
      self.skipTest("no need to check panda safety for dashcamOnly")

    start_ts = self.can_msgs[0].logMonoTime

    failed_addrs = Counter()
    for can in self.can_msgs:
      # update panda timer
      t = (can.logMonoTime - start_ts) / 1e3
      self.safety.set_timer(int(t))

      # run all msgs through the safety RX hook
      for msg in can.can:
        if msg.src >= 64:
          continue

        to_send = libpanda_py.make_CANPacket(msg.address, msg.src % 4, msg.dat)
        if self.safety.safety_rx_hook(to_send) != 1:
          failed_addrs[hex(msg.address)] += 1

      # ensure all msgs defined in the addr checks are valid
      self.safety.safety_tick_current_rx_checks()
      if t > 1e6:
        self.assertTrue(self.safety.addr_checks_valid())

      # Don't check relay malfunction on disabled routes (relay closed),
      # or before fingerprinting is done (elm327 and noOutput)
      if self.openpilot_enabled and t / 1e4 > self.car_safety_mode_frame:
        self.assertFalse(self.safety.get_relay_malfunction())
      else:
        self.safety.set_relay_malfunction(False)

    self.assertFalse(len(failed_addrs), f"panda safety RX check failed: {failed_addrs}")

  def test_panda_safety_tx_cases(self, data=None):
    """Asserts we can tx common messages"""
    if self.CP.notCar:
      self.skipTest("Skipping test for notCar")

    def test_car_controller(car_control):
      now_nanos = 0
      msgs_sent = 0
      CI = self.CarInterface(self.CP, self.CarController, self.CarState)
      for _ in range(round(10.0 / DT_CTRL)):  # make sure we hit the slowest messages
        CI.update(car_control, [])
        _, sendcan = CI.apply(car_control, now_nanos)

        now_nanos += DT_CTRL * 1e9
        msgs_sent += len(sendcan)
        for addr, _, dat, bus in sendcan:
          to_send = libpanda_py.make_CANPacket(addr, bus % 4, dat)
          self.assertTrue(self.safety.safety_tx_hook(to_send), (addr, dat, bus))

      # Make sure we attempted to send messages
      self.assertGreater(msgs_sent, 50)

    # Make sure we can send all messages while inactive
    CC = car.CarControl.new_message()
    test_car_controller(CC)

    # Test cancel + general messages (controls_allowed=False & cruise_engaged=True)
    self.safety.set_cruise_engaged_prev(True)
    CC = car.CarControl.new_message(cruiseControl={'cancel': True})
    test_car_controller(CC)

    # Test resume + general messages (controls_allowed=True & cruise_engaged=True)
    self.safety.set_controls_allowed(True)
    CC = car.CarControl.new_message(cruiseControl={'resume': True})
    test_car_controller(CC)

  def test_panda_safety_carstate(self):
>>>>>>> 3b1e9017
    """
      Assert that panda safety matches openpilot's carState by fuzzing the CAN data
    """
    if self.CP.dashcamOnly:
      self.skipTest("no need to check panda safety for dashcamOnly")
    state_has_changed = lambda prev_state, new_state: prev_state != new_state
    # cfg = self.CP.safetyConfigs[-1]
    # set_status = self.safety.set_safety_hooks(cfg.safetyModel.raw, cfg.safetyParam)
    # self.assertEqual(0, set_status, f"failed to set safetyModel {cfg}")
    # self.safety.init_tests()


    # bus = 0  # random.randint(0, 3)
    bus_offset = CanBusBase(None, fingerprint=self.fingerprint).offset
    bus = bus_offset
    # address = data.draw(st.sampled_from([i for i in self.fingerprint[0] if i < 0x700]))  # random.randint(0x200, 0x300)
    address = data.draw(st.sampled_from([i for i in self.fingerprint[bus]]))  # random.randint(0x200, 0x300)
    # addresses = [i for i in self.fingerprint[bus_offset]]
    # weighted_address_strategy = st.sampled_from(sorted(addresses, key=lambda x: random.choices(addresses, weights=[(1 / (i + 1)) for i in range(len(addresses))])[0]))
    # address = data.draw(weighted_address_strategy)
    # if address not in self.fingerprint[bus_offset]:
    #   raise unittest.SkipTest
    size = self.fingerprint[bus][address]
    print(address, size)
    # if self.CP.carFingerprint in TSS2_CAR:
    #   raise unittest.SkipTest
    # print(self.fingerprint)

    # address = data.draw(st.integers(0x201, 0x226))

    # ORIG:
    # msg_strategy = st.tuples(st.integers(min_value=0, max_value=0), st.integers(min_value=0x100, max_value=0x400), st.binary(min_size=8, max_size=8))
    # msg_strategy = st.tuples(st.integers(min_value=0xaa, max_value=0xaa), st.binary(min_size=8, max_size=8))

    msg_strategy = st.binary(min_size=size, max_size=size)
    msgs = data.draw(st.lists(msg_strategy, min_size=20))
    # time.sleep(8)
    # print(len(msgs))

    prev_panda_gas = self.safety.get_gas_pressed_prev()
    prev_panda_brake = self.safety.get_brake_pressed_prev()
    prev_panda_regen_braking = self.safety.get_regen_braking_prev()
    prev_panda_vehicle_moving = self.safety.get_vehicle_moving()
    prev_panda_cruise_engaged = self.safety.get_cruise_engaged_prev()
    prev_panda_acc_main_on = self.safety.get_acc_main_on()

    start_gas = self.safety.get_gas_pressed_prev()
    start_gas_int_detected = self.safety.get_gas_interceptor_detected()

    # for bus, address, dat in msgs:
    # since all toyotas can detect fake interceptor, but we want to test PCM gas too
    for dat in msgs:
      # set interceptor detected so we don't accidentally trigger gas_pressed with other message
      self.safety.set_gas_interceptor_detected(self.CP.enableGasInterceptor)
      # if not self.CP.enableGasInterceptor:
      #   self.safety.set_gas_interceptor_detected(False)
      print()

      # for i in range(100):
      to_send = libpanda_py.make_CANPacket(address, bus, dat)
      did_rx = self.safety.safety_rx_hook(to_send)

      can = messaging.new_message('can', 1)
      can.can = [log.CanData(address=address, dat=dat, src=bus)]
      # del can.can[0]
      # del can.can
      print('rxing', dict(address=address, dat=dat, src=bus))
      # continue

      CC = car.CarControl.new_message()
      CS = self.CI.update(CC, (can.to_bytes(),))
      # del can
      # del CC
      # continue

      # test multiple CAN packets as well as multiple messages per CAN packet
      # for (_dat1, _dat2) in ((dat1, dat2), (dat3, dat4)):
      #   can = messaging.new_message('can', 2)
      #   can.can = [log.CanData(address=address, dat=_dat1, src=bus), log.CanData(address=address, dat=_dat2, src=bus)]
      #   print('rxing', dict(address=address, _dat1=_dat1, _dat2=_dat2, src=bus))
      #
      #   CC = car.CarControl.new_message()
      #   CS = self.CI.update(CC, (can.to_bytes(),))

      if self.safety.get_gas_pressed_prev():
        self.init_gas_pressed = True

      # due to panda updating state selectively, per message, we can only compare on a change

      # if self.safety.get_gas_interceptor_detected():# and state_has_changed(start_gas, self.safety.get_gas_pressed_prev()):
      # print('ret.gas', CS.gas, 'safety gas', self.safety.get_gas_interceptor_prev())
      # print('both', CS.gasPressed, self.safety.get_gas_pressed_prev(), 'int')
      if self.safety.get_gas_pressed_prev() != prev_panda_gas:
        print()
        print('ret.gas', CS.gas, 'safety gas', self.safety.get_gas_interceptor_prev())
        print('both', CS.gasPressed, self.safety.get_gas_pressed_prev(), 'int')
        print('get_gas_interceptor_detected!')
        print('can.can', can.can)
        # self.assertEqual(CS.gasPressed, self.safety.get_gas_interceptor_prev())
        self.assertEqual(CS.gasPressed, self.safety.get_gas_pressed_prev())
        # self.assertEqual(CS.gas, self.safety.get_gas_interceptor_prev())
        # self.assertFalse(True)

      # TODO: don't fully skip
      if self.CP.carFingerprint not in (HONDA.PILOT, HONDA.RIDGELINE):
        # print('both', CS.brakePressed, 'safety brake', self.safety.get_brake_pressed_prev())
        if self.safety.get_brake_pressed_prev() != prev_panda_brake:
          # print('brake change!')
          # print('both', CS.brakePressed, self.safety.get_brake_pressed_prev())
          self.assertEqual(CS.brakePressed, self.safety.get_brake_pressed_prev())

      if self.safety.get_regen_braking_prev() != prev_panda_regen_braking:
        print('regen change!')
        print('both', CS.regenBraking, self.safety.get_regen_braking_prev())
        self.assertEqual(CS.regenBraking, self.safety.get_regen_braking_prev())

      # print('both', not CS.standstill, 'safety moving', self.safety.get_vehicle_moving())
      if self.safety.get_vehicle_moving() != prev_panda_vehicle_moving:
        self.assertEqual(not CS.standstill, self.safety.get_vehicle_moving())

      if not (self.CP.carName == "honda" and self.CP.carFingerprint not in HONDA_BOSCH):
        if self.safety.get_cruise_engaged_prev() != prev_panda_cruise_engaged:
          self.assertEqual(CS.cruiseState.enabled, self.safety.get_cruise_engaged_prev())

      if self.CP.carName == "honda":
        if self.safety.get_acc_main_on() != prev_panda_acc_main_on:
          self.assertEqual(CS.cruiseState.available, self.safety.get_acc_main_on())

      prev_panda_gas = self.safety.get_gas_pressed_prev()
      prev_panda_brake = self.safety.get_brake_pressed_prev()
      prev_panda_regen_braking = self.safety.get_regen_braking_prev()
      prev_panda_vehicle_moving = self.safety.get_vehicle_moving()
      prev_panda_cruise_engaged = self.safety.get_cruise_engaged_prev()
      prev_panda_acc_main_on = self.safety.get_acc_main_on()
      # if self.safety.get_gas_pressed_prev() and self.safety.get_cruise_engaged_prev():
      #   self.assertFalse(True)
      # self.assertFalse(self.safety.get_cruise_engaged_prev())

      # print('gas_pressed', CS.gasPressed, self.safety.get_gas_pressed_prev())
      # print('wheel_speeds', CS.wheelSpeeds)
      # print('standstill', CS.standstill, not self.safety.get_vehicle_moving())

      # print('did_rx', did_rx)
      # if did_rx:
      #   self.assertFalse(True, 'finally did rx: {}, {}'.format(i, dat))
      # self.assertTrue(CS.standstill, (not CS.standstill, self.safety.get_vehicle_moving(), CS.vEgoRaw, CS.wheelSpeeds))


      # self.assertEqual(CS.gasPressed, self.safety.get_gas_pressed_prev())
      # self.assertEqual(not CS.standstill, self.safety.get_vehicle_moving())
      # self.assertEqual(CS.brakePressed, self.safety.get_brake_pressed_prev())
      # self.assertEqual(CS.regenBraking, self.safety.get_regen_braking_prev())
      #
      # if self.CP.pcmCruise:
      #   self.assertEqual(CS.cruiseState.enabled, self.safety.get_cruise_engaged_prev())
      #
      # if self.CP.carName == "honda":
      #   self.assertEqual(CS.cruiseState.available, self.safety.get_acc_main_on())


    # if self.safety.get_gas_interceptor_detected():
    #   print('get_gas_interceptor_detected!')
    #   # self.assertEqual(CS.gasPressed, self.safety.get_gas_interceptor_prev())
    #   self.assertEqual(CS.gasPressed, self.safety.get_gas_pressed_prev())
    #   # self.assertFalse(True)

    # return
    # self.car_state_dict['panda'] = {'gas_pressed': self.safety.get_gas_pressed_prev()}
    # self.car_state_dict['CS'] = {'gasPressed': CS.gasPressed}

    # print(self.safety.get_gas_pressed_prev(), self.safety.get_brake_pressed_prev(), self.safety.get_vehicle_moving(), self.safety.get_cruise_engaged_prev())
    # assume(state_has_changed(False, self.safety.get_gas_pressed_prev()))
    # assume(state_has_changed(start_gas, self.safety.get_gas_pressed_prev()))  # this just goes on forever EDIT: actually no it doesn't
    # assume(state_has_changed(start_gas_int_detected, self.safety.get_gas_interceptor_detected()))
    # assume(state_has_changed(False, self.safety.get_brake_pressed_prev()))
    # assume(state_has_changed(False, self.safety.get_vehicle_moving()))
    # assume(state_has_changed(False, self.safety.get_cruise_engaged_prev()))

    # print(msgs)
    # print('\nresults', self.safety.get_gas_pressed_prev(), self.safety.get_vehicle_moving(), self.safety.get_brake_pressed_prev(), self.safety.get_regen_braking_prev(), self.safety.get_cruise_engaged_prev(), self.safety.get_acc_main_on())
    del msgs

  # def test_panda_safety_carstate(self):
  #   """
  #     Assert that panda safety matches openpilot's carState
  #   """
  #   if self.CP.dashcamOnly:
  #     self.skipTest("no need to check panda safety for dashcamOnly")
  #
  #   CC = car.CarControl.new_message()
  #
  #   # warm up pass, as initial states may be different
  #   for can in self.can_msgs[:300]:
  #     self.CI.update(CC, (can.as_builder().to_bytes(), ))
  #     for msg in filter(lambda m: m.src in range(64), can.can):
  #       to_send = libpanda_py.make_CANPacket(msg.address, msg.src % 4, msg.dat)
  #       self.safety.safety_rx_hook(to_send)
  #
  #   controls_allowed_prev = False
  #   CS_prev = car.CarState.new_message()
  #   checks = defaultdict(lambda: 0)
  #   controlsd = Controls(CI=self.CI)
  #   controlsd.initialized = True
  #   for idx, can in enumerate(self.can_msgs):
  #     CS = self.CI.update(CC, (can.as_builder().to_bytes(), ))
  #     for msg in filter(lambda m: m.src in range(64), can.can):
  #       to_send = libpanda_py.make_CANPacket(msg.address, msg.src % 4, msg.dat)
  #       ret = self.safety.safety_rx_hook(to_send)
  #       self.assertEqual(1, ret, f"safety rx failed ({ret=}): {to_send}")
  #
  #     # Skip first frame so CS_prev is properly initialized
  #     if idx == 0:
  #       CS_prev = CS
  #       # Button may be left pressed in warm up period
  #       if not self.CP.pcmCruise:
  #         self.safety.set_controls_allowed(0)
  #       continue
  #
  #     # TODO: check rest of panda's carstate (steering, ACC main on, etc.)
  #
  #     checks['gasPressed'] += CS.gasPressed != self.safety.get_gas_pressed_prev()
  #     checks['standstill'] += CS.standstill == self.safety.get_vehicle_moving()
  #
  #     # TODO: remove this exception once this mismatch is resolved
  #     brake_pressed = CS.brakePressed
  #     if CS.brakePressed and not self.safety.get_brake_pressed_prev():
  #       if self.CP.carFingerprint in (HONDA.PILOT, HONDA.RIDGELINE) and CS.brake > 0.05:
  #         brake_pressed = False
  #     checks['brakePressed'] += brake_pressed != self.safety.get_brake_pressed_prev()
  #     checks['regenBraking'] += CS.regenBraking != self.safety.get_regen_braking_prev()
  #
  #     if self.CP.pcmCruise:
  #       # On most pcmCruise cars, openpilot's state is always tied to the PCM's cruise state.
  #       # On Honda Nidec, we always engage on the rising edge of the PCM cruise state, but
  #       # openpilot brakes to zero even if the min ACC speed is non-zero (i.e. the PCM disengages).
  #       if self.CP.carName == "honda" and self.CP.carFingerprint not in HONDA_BOSCH:
  #         # only the rising edges are expected to match
  #         if CS.cruiseState.enabled and not CS_prev.cruiseState.enabled:
  #           checks['controlsAllowed'] += not self.safety.get_controls_allowed()
  #       else:
  #         checks['controlsAllowed'] += not CS.cruiseState.enabled and self.safety.get_controls_allowed()
  #
  #       # TODO: fix notCar mismatch
  #       if not self.CP.notCar:
  #         checks['cruiseState'] += CS.cruiseState.enabled != self.safety.get_cruise_engaged_prev()
  #     else:
  #       # Check for enable events on rising edge of controls allowed
  #       controlsd.update_events(CS)
  #       controlsd.CS_prev = CS
  #       button_enable = (any(evt.enable for evt in CS.events) and
  #                        not any(evt == EventName.pedalPressed for evt in controlsd.events.names))
  #       mismatch = button_enable != (self.safety.get_controls_allowed() and not controls_allowed_prev)
  #       checks['controlsAllowed'] += mismatch
  #       controls_allowed_prev = self.safety.get_controls_allowed()
  #       if button_enable and not mismatch:
  #         self.safety.set_controls_allowed(False)
  #
  #     if self.CP.carName == "honda":
  #       checks['mainOn'] += CS.cruiseState.available != self.safety.get_acc_main_on()
  #
  #     CS_prev = CS
  #
  #   failed_checks = {k: v for k, v in checks.items() if v > 0}
  #   self.assertFalse(len(failed_checks), f"panda safety doesn't agree with openpilot: {failed_checks}")


@parameterized_class(('car_model', 'test_route'), get_test_cases())
@pytest.mark.xdist_group_class_property('car_model')
class TestCarModel(TestCarModelBase):
  pass


if __name__ == "__main__":
  unittest.main()<|MERGE_RESOLUTION|>--- conflicted
+++ resolved
@@ -21,11 +21,7 @@
 from openpilot.selfdrive.car import CanBusBase
 from openpilot.selfdrive.car.fingerprints import all_known_cars
 from openpilot.selfdrive.car.car_helpers import FRAME_FINGERPRINT, interfaces
-<<<<<<< HEAD
-from openpilot.selfdrive.car.gm.values import CAR as GM
 from openpilot.selfdrive.car.toyota.values import TSS2_CAR
-=======
->>>>>>> 3b1e9017
 from openpilot.selfdrive.car.honda.values import CAR as HONDA, HONDA_BOSCH
 from openpilot.selfdrive.car.tests.routes import non_tested_cars, routes, CarTestRoute
 from openpilot.selfdrive.controls.controlsd import Controls
@@ -116,12 +112,8 @@
       car_fw = []
       can_msgs = []
       cls.elm_frame = None
-<<<<<<< HEAD
+      cls.car_safety_mode_frame = None
       cls.fingerprint = defaultdict(dict)
-=======
-      cls.car_safety_mode_frame = None
-      fingerprint = defaultdict(dict)
->>>>>>> 3b1e9017
       experimental_long = False
       for msg in lr:
         if msg.which() == "can":
@@ -192,7 +184,6 @@
     self.assertEqual(0, set_status, f"failed to set safetyModel {cfg}")
     self.safety.init_tests()
 
-<<<<<<< HEAD
     # self.tracker = SummaryTracker()
     # for _ in range(5):
     #   self.tracker.print_diff()
@@ -212,130 +203,6 @@
   # @seed(0)  # for reproduction
   def test_panda_safety_carstate_fuzzy(self, data):
     # TODO: how much of test_panda_safety_carstate can we re-use?
-=======
-  def test_car_params(self):
-    if self.CP.dashcamOnly:
-      self.skipTest("no need to check carParams for dashcamOnly")
-
-    # make sure car params are within a valid range
-    self.assertGreater(self.CP.mass, 1)
-
-    if self.CP.steerControlType != car.CarParams.SteerControlType.angle:
-      tuning = self.CP.lateralTuning.which()
-      if tuning == 'pid':
-        self.assertTrue(len(self.CP.lateralTuning.pid.kpV))
-      elif tuning == 'torque':
-        self.assertTrue(self.CP.lateralTuning.torque.kf > 0)
-      else:
-        raise Exception("unknown tuning")
-
-  def test_car_interface(self):
-    # TODO: also check for checksum violations from can parser
-    can_invalid_cnt = 0
-    can_valid = False
-    CC = car.CarControl.new_message()
-
-    for i, msg in enumerate(self.can_msgs):
-      CS = self.CI.update(CC, (msg.as_builder().to_bytes(),))
-      self.CI.apply(CC, msg.logMonoTime)
-
-      if CS.canValid:
-        can_valid = True
-
-      # wait max of 2s for low frequency msgs to be seen
-      if i > 200 or can_valid:
-        can_invalid_cnt += not CS.canValid
-
-    self.assertEqual(can_invalid_cnt, 0)
-
-  def test_radar_interface(self):
-    os.environ['NO_RADAR_SLEEP'] = "1"
-    RadarInterface = importlib.import_module(f'selfdrive.car.{self.CP.carName}.radar_interface').RadarInterface
-    RI = RadarInterface(self.CP)
-    assert RI
-
-    # Since OBD port is multiplexed to bus 1 (commonly radar bus) while fingerprinting,
-    # start parsing CAN messages after we've left ELM mode and can expect CAN traffic
-    error_cnt = 0
-    for i, msg in enumerate(self.can_msgs[self.elm_frame:]):
-      rr = RI.update((msg.as_builder().to_bytes(),))
-      if rr is not None and i > 50:
-        error_cnt += car.RadarData.Error.canError in rr.errors
-    self.assertEqual(error_cnt, 0)
-
-  def test_panda_safety_rx_valid(self):
-    if self.CP.dashcamOnly:
-      self.skipTest("no need to check panda safety for dashcamOnly")
-
-    start_ts = self.can_msgs[0].logMonoTime
-
-    failed_addrs = Counter()
-    for can in self.can_msgs:
-      # update panda timer
-      t = (can.logMonoTime - start_ts) / 1e3
-      self.safety.set_timer(int(t))
-
-      # run all msgs through the safety RX hook
-      for msg in can.can:
-        if msg.src >= 64:
-          continue
-
-        to_send = libpanda_py.make_CANPacket(msg.address, msg.src % 4, msg.dat)
-        if self.safety.safety_rx_hook(to_send) != 1:
-          failed_addrs[hex(msg.address)] += 1
-
-      # ensure all msgs defined in the addr checks are valid
-      self.safety.safety_tick_current_rx_checks()
-      if t > 1e6:
-        self.assertTrue(self.safety.addr_checks_valid())
-
-      # Don't check relay malfunction on disabled routes (relay closed),
-      # or before fingerprinting is done (elm327 and noOutput)
-      if self.openpilot_enabled and t / 1e4 > self.car_safety_mode_frame:
-        self.assertFalse(self.safety.get_relay_malfunction())
-      else:
-        self.safety.set_relay_malfunction(False)
-
-    self.assertFalse(len(failed_addrs), f"panda safety RX check failed: {failed_addrs}")
-
-  def test_panda_safety_tx_cases(self, data=None):
-    """Asserts we can tx common messages"""
-    if self.CP.notCar:
-      self.skipTest("Skipping test for notCar")
-
-    def test_car_controller(car_control):
-      now_nanos = 0
-      msgs_sent = 0
-      CI = self.CarInterface(self.CP, self.CarController, self.CarState)
-      for _ in range(round(10.0 / DT_CTRL)):  # make sure we hit the slowest messages
-        CI.update(car_control, [])
-        _, sendcan = CI.apply(car_control, now_nanos)
-
-        now_nanos += DT_CTRL * 1e9
-        msgs_sent += len(sendcan)
-        for addr, _, dat, bus in sendcan:
-          to_send = libpanda_py.make_CANPacket(addr, bus % 4, dat)
-          self.assertTrue(self.safety.safety_tx_hook(to_send), (addr, dat, bus))
-
-      # Make sure we attempted to send messages
-      self.assertGreater(msgs_sent, 50)
-
-    # Make sure we can send all messages while inactive
-    CC = car.CarControl.new_message()
-    test_car_controller(CC)
-
-    # Test cancel + general messages (controls_allowed=False & cruise_engaged=True)
-    self.safety.set_cruise_engaged_prev(True)
-    CC = car.CarControl.new_message(cruiseControl={'cancel': True})
-    test_car_controller(CC)
-
-    # Test resume + general messages (controls_allowed=True & cruise_engaged=True)
-    self.safety.set_controls_allowed(True)
-    CC = car.CarControl.new_message(cruiseControl={'resume': True})
-    test_car_controller(CC)
-
-  def test_panda_safety_carstate(self):
->>>>>>> 3b1e9017
     """
       Assert that panda safety matches openpilot's carState by fuzzing the CAN data
     """
