#!/usr/bin/env python3
from openpilot.selfdrive.car.interfaces import CarInterfaceBase


# mocked car interface for dashcam mode
class CarInterface(CarInterfaceBase):

  @staticmethod
  def _get_params(ret, candidate, fingerprint, car_fw, experimental_long, docs):
    ret.carName = "mock"
    ret.mass = 1700.
    ret.wheelbase = 2.70
    ret.centerToFront = ret.wheelbase * 0.5
    ret.steerRatio = 13.
    ret.dashcamOnly = True
<<<<<<< HEAD
    return ret

  def _update(self, c):
    self.sm.update(0)
    gps_sock = 'gpsLocationExternal' if self.sm.recv_frame['gpsLocationExternal'] > 1 else 'gpsLocation'

    ret = car.CarState.new_message()
    ret.vEgoRaw = self.sm[gps_sock].speed

=======
>>>>>>> 2bc5d2b6
    return ret<|MERGE_RESOLUTION|>--- conflicted
+++ resolved
@@ -13,16 +13,4 @@
     ret.centerToFront = ret.wheelbase * 0.5
     ret.steerRatio = 13.
     ret.dashcamOnly = True
-<<<<<<< HEAD
-    return ret
-
-  def _update(self, c):
-    self.sm.update(0)
-    gps_sock = 'gpsLocationExternal' if self.sm.recv_frame['gpsLocationExternal'] > 1 else 'gpsLocation'
-
-    ret = car.CarState.new_message()
-    ret.vEgoRaw = self.sm[gps_sock].speed
-
-=======
->>>>>>> 2bc5d2b6
     return ret