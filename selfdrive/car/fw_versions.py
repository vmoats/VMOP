--- conflicted
+++ resolved
@@ -324,74 +324,4 @@
         except Exception:
           carlog.exception("FW query exception")
 
-<<<<<<< HEAD
-  return car_fw
-
-
-if __name__ == "__main__":
-  import time
-  import argparse
-  import cereal.messaging as messaging
-  from openpilot.common.params import Params
-  from openpilot.selfdrive.car.vin import get_vin
-  from openpilot.selfdrive.car.card import can_comm_callbacks, obd_callback
-
-  parser = argparse.ArgumentParser(description='Get firmware version of ECUs')
-  parser.add_argument('--scan', action='store_true')
-  parser.add_argument('--debug', action='store_true')
-  parser.add_argument('--brand', help='Only query addresses/with requests for this brand')
-  args = parser.parse_args()
-
-  logcan = messaging.sub_sock('can')
-  pandaStates_sock = messaging.sub_sock('pandaStates')
-  sendcan = messaging.pub_sock('sendcan')
-  can_callbacks = can_comm_callbacks(logcan, sendcan)
-
-  # Set up params for pandad
-  params = Params()
-  params.remove("FirmwareQueryDone")
-  params.put_bool("IsOnroad", False)
-  time.sleep(0.2)  # thread is 10 Hz
-  params.put_bool("IsOnroad", True)
-  set_obd_multiplexing = obd_callback(params)
-
-  extra: Any = None
-  if args.scan:
-    extra = {}
-    # Honda
-    for i in range(256):
-      extra[(Ecu.unknown, 0x18da00f1 + (i << 8), None)] = []
-      extra[(Ecu.unknown, 0x700 + i, None)] = []
-      extra[(Ecu.unknown, 0x750, i)] = []
-    extra = {"any": {"debug": extra}}
-
-  num_pandas = len(messaging.recv_one_retry(pandaStates_sock).pandaStates)
-
-  t = time.time()
-  print("Getting vin...")
-  set_obd_multiplexing(True)
-  vin_rx_addr, vin_rx_bus, vin = get_vin(*can_callbacks, (0, 1), debug=args.debug)
-  print(f'RX: {hex(vin_rx_addr)}, BUS: {vin_rx_bus}, VIN: {vin}')
-  print(f"Getting VIN took {time.time() - t:.3f} s")
-  print()
-
-  t = time.time()
-  fw_vers = get_fw_versions(*can_callbacks, set_obd_multiplexing, query_brand=args.brand, extra=extra, num_pandas=num_pandas, debug=args.debug, progress=True)
-  _, candidates = match_fw_to_car(fw_vers, vin)
-
-  print()
-  print("Found FW versions")
-  print("{")
-  padding = max([len(fw.brand) for fw in fw_vers] or [0])
-  for version in fw_vers:
-    subaddr = None if version.subAddress == 0 else hex(version.subAddress)
-    print(f"  Brand: {version.brand:{padding}}, bus: {version.bus}, OBD: {version.obdMultiplexing} - " +
-          f"(Ecu.{version.ecu}, {hex(version.address)}, {subaddr}): [{version.fwVersion!r}]")
-  print("}")
-
-  print()
-  print("Possible matches:", candidates)
-  print(f"Getting fw took {time.time() - t:.3f} s")
-=======
-  return car_fw
->>>>>>> 2ed567b0
+  return car_fw