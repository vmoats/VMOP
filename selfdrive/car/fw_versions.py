--- conflicted
+++ resolved
@@ -3,11 +3,7 @@
 import traceback
 from collections import defaultdict
 from dataclasses import dataclass, field
-<<<<<<< HEAD
 from typing import Any, Dict, List, Optional, Set, Tuple
-=======
-from typing import Any, List, Optional, Set, Tuple
->>>>>>> 0bf1462a
 from tqdm import tqdm
 
 import panda.python.uds as uds
@@ -302,19 +298,12 @@
   return exact_match, matches
 
 
-<<<<<<< HEAD
-def get_brand_candidates(logcan, sendcan, versions):
-  queries = list()
-  parallel_queries = list()
-  responses = set()
-=======
 def get_present_ecus(logcan, sendcan):
   queries = list()
   parallel_queries = list()
   responses = set()
   versions = get_interface_attr('FW_VERSIONS', ignore_none=True)
 
->>>>>>> 0bf1462a
   for r in REQUESTS:
     if r.brand not in versions:
       continue
@@ -322,55 +311,39 @@
     for brand_versions in versions[r.brand].values():
       for ecu_type, addr, sub_addr in brand_versions:
         # Only query ecus in whitelist if whitelist is not empty
-<<<<<<< HEAD
-        if (len(r.whitelist_ecus) == 0 or ecu_type in r.whitelist_ecus) and ecu_type in ESSENTIAL_ECUS:
-=======
         if len(r.whitelist_ecus) == 0 or ecu_type in r.whitelist_ecus:
->>>>>>> 0bf1462a
           a = (addr, sub_addr, r.bus)
           # Build set of queries
           if sub_addr is None:
             if a not in parallel_queries:
               parallel_queries.append(a)
-<<<<<<< HEAD
-          else:
-=======
           else:  # subaddresses must be queried one by one
->>>>>>> 0bf1462a
             if [a] not in queries:
               queries.append([a])
 
           # Build set of expected responses to filter
-<<<<<<< HEAD
-          response_addr = addr + r.rx_offset
-=======
           response_addr = uds.get_rx_addr_for_tx_addr(addr, r.rx_offset)
->>>>>>> 0bf1462a
           responses.add((response_addr, sub_addr, r.bus))
 
   queries.insert(0, parallel_queries)
 
   ecu_responses: Set[Tuple[int, Optional[int], int]] = set()
   for query in queries:
-<<<<<<< HEAD
-    ecu_responses.update(get_ecu_addrs(logcan, sendcan, set(query), responses))
-
-  cloudlog.event("ecu responses", ecu_responses=ecu_responses)
-
-  brand_candidates = set()
-  for r in REQUESTS:
-    ecu_addrs = {(addr - r.rx_offset, sub_addr) for addr, sub_addr, _ in ecu_responses}
-    for candidate, candidate_fw in versions[r.brand].items():
-      # brand is a candidate if any of its platforms is a complete subset of the response ecus
-      candidate_addrs = {(addr, sub_addr) for ecu_type, addr, sub_addr in candidate_fw.keys() if ecu_type in ESSENTIAL_ECUS}
-      if len(ecu_addrs.intersection(candidate_addrs)) == len(candidate_addrs):
-        brand_candidates.add(r.brand)
-
-  return brand_candidates
-=======
     ecu_responses.update(get_ecu_addrs(logcan, sendcan, set(query), responses, timeout=0.1))
+
+  # cloudlog.event("ecu responses", ecu_responses=ecu_responses)
+  #
+  # brand_candidates = set()
+  # for r in REQUESTS:
+  #   ecu_addrs = {(addr - r.rx_offset, sub_addr) for addr, sub_addr, _ in ecu_responses}
+  #   for candidate, candidate_fw in versions[r.brand].items():
+  #     # brand is a candidate if any of its platforms is a complete subset of the response ecus
+  #     candidate_addrs = {(addr, sub_addr) for ecu_type, addr, sub_addr in candidate_fw.keys() if ecu_type in ESSENTIAL_ECUS}
+  #     if len(ecu_addrs.intersection(candidate_addrs)) == len(candidate_addrs):
+  #       brand_candidates.add(r.brand)
+  #
+  # return brand_candidates
   return ecu_responses
->>>>>>> 0bf1462a
 
 
 def get_fw_versions(logcan, sendcan, extra=None, timeout=0.1, debug=False, progress=False):
