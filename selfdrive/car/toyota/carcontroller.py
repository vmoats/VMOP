--- conflicted
+++ resolved
@@ -1,11 +1,7 @@
 from cereal import car
 from common.numpy_fast import clip, interp
-<<<<<<< HEAD
-from selfdrive.car import apply_std_steer_angle_limits, apply_meas_steer_torque_limits, create_gas_interceptor_command, make_can_msg
-=======
 from selfdrive.car import apply_meas_steer_torque_limits, apply_std_steer_angle_limits, \
                           create_gas_interceptor_command, make_can_msg
->>>>>>> 336b5f73
 from selfdrive.car.toyota.toyotacan import create_steer_command, create_ui_command, \
                                            create_accel_command, create_acc_cancel_command, \
                                            create_fcw_command, create_lta_steer_command
@@ -19,27 +15,18 @@
 SteerControlType = car.CarParams.SteerControlType
 VisualAlert = car.CarControl.HUDControl.VisualAlert
 
-<<<<<<< HEAD
-# EPS faults if you request steer while the steering rate is above 100 deg/s for too long
-=======
 # LKA limits
 # EPS faults if you apply torque while the steering rate is above 100 deg/s for too long
->>>>>>> 336b5f73
 MAX_STEER_RATE = 100  # deg/s
 MAX_STEER_RATE_FRAMES = 18  # tx control frames needed before steer can be cut
 
 # EPS allows user torque above threshold for 50 frames before permanently faulting
 MAX_USER_TORQUE = 500
 
-<<<<<<< HEAD
-# EPS ignores commands above this angle and causes PCS faults
-MAX_STEER_ANGLE = 94.9461  # deg
-MAX_ANGLE_LATERAL_ACCEL = 3.5  # m/s^2
-=======
 # LTA limits
 # EPS ignores commands above this angle and causes PCS to fault
 MAX_STEER_ANGLE = 94.9461  # deg
->>>>>>> 336b5f73
+MAX_ANGLE_LATERAL_ACCEL = 3.5  # m/s^2
 
 
 class CarController:
@@ -66,35 +53,12 @@
     pcm_cancel_cmd = CC.cruiseControl.cancel
     lat_active = CC.latActive and abs(CS.out.steeringTorque) < MAX_USER_TORQUE
 
-<<<<<<< HEAD
-    # gas and brake
-    if self.CP.enableGasInterceptor and CC.longActive:
-      MAX_INTERCEPTOR_GAS = 0.5
-      # RAV4 has very sensitive gas pedal
-      if self.CP.carFingerprint in (CAR.RAV4, CAR.RAV4H, CAR.HIGHLANDER, CAR.HIGHLANDERH):
-        PEDAL_SCALE = interp(CS.out.vEgo, [0.0, MIN_ACC_SPEED, MIN_ACC_SPEED + PEDAL_TRANSITION], [0.15, 0.3, 0.0])
-      elif self.CP.carFingerprint in (CAR.COROLLA,):
-        PEDAL_SCALE = interp(CS.out.vEgo, [0.0, MIN_ACC_SPEED, MIN_ACC_SPEED + PEDAL_TRANSITION], [0.3, 0.4, 0.0])
-      else:
-        PEDAL_SCALE = interp(CS.out.vEgo, [0.0, MIN_ACC_SPEED, MIN_ACC_SPEED + PEDAL_TRANSITION], [0.4, 0.5, 0.0])
-      # offset for creep and windbrake
-      pedal_offset = interp(CS.out.vEgo, [0.0, 2.3, MIN_ACC_SPEED + PEDAL_TRANSITION], [-.4, 0.0, 0.2])
-      pedal_command = PEDAL_SCALE * (actuators.accel + pedal_offset)
-      interceptor_gas_cmd = clip(pedal_command, 0., MAX_INTERCEPTOR_GAS)
-    else:
-      interceptor_gas_cmd = 0.
-    pcm_accel_cmd = clip(actuators.accel, self.params.ACCEL_MIN, self.params.ACCEL_MAX)
-
-    apply_angle = 0
-    apply_steer = 0
-=======
     # *** control msgs ***
     can_sends = []
 
     # *** steer torque ***
     new_steer = int(round(actuators.steer * self.params.STEER_MAX))
     apply_steer = apply_meas_steer_torque_limits(new_steer, self.last_steer, CS.out.steeringTorqueEps, self.params)
->>>>>>> 336b5f73
 
     if self.CP.steerControlType != SteerControlType.angle:
       # - steer torque
@@ -145,12 +109,6 @@
       apply_steer_req = 0
       self.steer_rate_counter = 0
 
-<<<<<<< HEAD
-    # Never actuate with LKA on cars that only support LTA
-    # if self.CP.steerControlType == car.CarParams.SteerControlType.angle:
-    #   apply_steer = 0
-    #   apply_steer_req = 0
-=======
     # *** steer angle ***
     if self.CP.steerControlType == SteerControlType.angle:
       # If using LTA control, disable LKA and set steering angle command
@@ -176,7 +134,10 @@
     can_sends.append(create_steer_command(self.packer, apply_steer, apply_steer_req))
     if self.frame % 2 == 0 and self.CP.carFingerprint in TSS2_CAR:
       lta_active = CC.latActive and self.CP.steerControlType == SteerControlType.angle
-      can_sends.append(create_lta_steer_command(self.packer, self.last_angle, lta_active, self.frame // 2))
+      limit_torque = CS.out.steeringPressed
+      # can_sends.append(create_lta_steer_command(self.packer, self.last_angle, lta_active, self.frame // 2))
+      can_sends.append(create_lta_steer_command(self.packer, apply_angle, apply_steer_req and angle_control, limit_torque,
+                                 self.op_params, self.frame // self.params.STEER_STEP))
 
     # *** gas and brake ***
     if self.CP.enableGasInterceptor and CC.longActive:
@@ -195,7 +156,6 @@
     else:
       interceptor_gas_cmd = 0.
     pcm_accel_cmd = clip(actuators.accel, self.params.ACCEL_MIN, self.params.ACCEL_MAX)
->>>>>>> 336b5f73
 
     # TODO: probably can delete this. CS.pcm_acc_status uses a different signal
     # than CS.cruiseState.enabled. confirm they're not meaningfully different
@@ -209,26 +169,6 @@
       # pcm entered standstill or it's disabled
       self.standstill_req = False
 
-<<<<<<< HEAD
-    can_sends = []
-
-    # *** control msgs ***
-    # print("steer {0} {1} {2} {3}".format(apply_steer, min_lim, max_lim, CS.steer_torque_motor)
-
-    # toyota can trace shows this message at 42Hz, with counter adding alternatively 1 and 2;
-    # sending it at 100Hz seem to allow a higher rate limit, as the rate limit seems imposed
-    # on consecutive messages
-
-    angle_control = self.CP.steerControlType == SteerControlType.angle
-    can_sends.append(create_steer_command(self.packer, apply_steer, apply_steer_req and not angle_control))
-    if self.CP.carFingerprint in TSS2_CAR and self.frame % self.params.STEER_STEP == 0:
-      limit_torque = CS.out.steeringPressed
-      can_sends.append(create_lta_steer_command(self.packer, apply_angle, apply_steer_req and angle_control, limit_torque, self.op_params,
-                                                self.frame // self.params.STEER_STEP))
-
-    self.last_steer = apply_steer
-=======
->>>>>>> 336b5f73
     self.last_standstill = CS.out.standstill
 
     # we can spam can to cancel the system even if we are using lat only control
@@ -281,12 +221,7 @@
         can_sends.append(make_can_msg(addr, vl, bus))
 
     new_actuators = actuators.copy()
-<<<<<<< HEAD
-    new_actuators.steer = apply_steer / CarControllerParams.STEER_MAX
-    new_actuators.steeringAngleDeg = self.last_angle
-=======
     new_actuators.steer = apply_steer / self.params.STEER_MAX
->>>>>>> 336b5f73
     new_actuators.steerOutputCan = apply_steer
     new_actuators.steeringAngleDeg = self.last_angle
     new_actuators.accel = self.accel
