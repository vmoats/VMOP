from cereal import car
from common.numpy_fast import clip, interp
from selfdrive.boardd.boardd import can_list_to_can_capnp
from selfdrive.car.toyota.toyotacan import make_can_msg, create_video_target,\
                                           create_steer_command, create_ui_command, \
                                           create_ipas_steer_command, create_accel_command, \
<<<<<<< HEAD
                                           create_fcw_command
from selfdrive.car.toyota.values import ECU, STATIC_MSGS
=======
                                           create_fcw_command, create_gas_command
from selfdrive.car.toyota.values import ECU, STATIC_MSGS, NO_DSU_CAR
>>>>>>> 5f3d5ab3
from selfdrive.can.packer import CANPacker

VisualAlert = car.CarControl.HUDControl.VisualAlert
AudibleAlert = car.CarControl.HUDControl.AudibleAlert

# Accel limits
ACCEL_HYST_GAP = 0.02  # don't change accel command for small oscilalitons within this value
ACCEL_MAX = 1.5  # 1.5 m/s2
ACCEL_MIN = -3.0 # 3   m/s2
ACCEL_SCALE = max(ACCEL_MAX, -ACCEL_MIN)

# Steer torque limits
STEER_MAX = 1500
STEER_DELTA_UP = 10       # 1.5s time to peak torque
STEER_DELTA_DOWN = 25     # always lower than 45 otherwise the Rav4 faults (Prius seems ok with 50)
STEER_ERROR_MAX = 350     # max delta between torque cmd and torque motor

# Steer angle limits (tested at the Crows Landing track and considered ok)
ANGLE_MAX_BP = [0., 5.]
ANGLE_MAX_V = [510., 300.]
ANGLE_DELTA_BP = [0., 5., 15.]
ANGLE_DELTA_V = [5., .8, .15]     # windup limit
ANGLE_DELTA_VU = [5., 3.5, 0.4]   # unwind limit

TARGET_IDS = [0x340, 0x341, 0x342, 0x343, 0x344, 0x345,
              0x363, 0x364, 0x365, 0x370, 0x371, 0x372,
              0x373, 0x374, 0x375, 0x380, 0x381, 0x382,
              0x383]


def accel_hysteresis(accel, accel_steady, enabled):

  # for small accel oscillations within ACCEL_HYST_GAP, don't change the accel command
  if not enabled:
    # send 0 when disabled, otherwise acc faults
    accel_steady = 0.
  elif accel > accel_steady + ACCEL_HYST_GAP:
    accel_steady = accel - ACCEL_HYST_GAP
  elif accel < accel_steady - ACCEL_HYST_GAP:
    accel_steady = accel + ACCEL_HYST_GAP
  accel = accel_steady

  return accel, accel_steady


def process_hud_alert(hud_alert, audible_alert):
  # initialize to no alert
  steer = 0
  fcw = 0
  sound1 = 0
  sound2 = 0

  if hud_alert == VisualAlert.fcw:
    fcw = 1
  elif hud_alert == VisualAlert.steerRequired:
    steer = 1

  if audible_alert == AudibleAlert.chimeWarningRepeat:
    sound1 = 1
  elif audible_alert != AudibleAlert.none:
    # TODO: find a way to send single chimes
    sound2 = 1

  return steer, fcw, sound1, sound2


def ipas_state_transition(steer_angle_enabled, enabled, ipas_active, ipas_reset_counter):

  if enabled and not steer_angle_enabled:
    #ipas_reset_counter = max(0, ipas_reset_counter - 1)
    #if ipas_reset_counter == 0:
    #  steer_angle_enabled = True
    #else:
    #  steer_angle_enabled = False
    #return steer_angle_enabled, ipas_reset_counter
    return True, 0

  elif enabled and steer_angle_enabled:
    if steer_angle_enabled and not ipas_active:
      ipas_reset_counter += 1
    else:
      ipas_reset_counter = 0
    if ipas_reset_counter > 10:  # try every 0.1s
      steer_angle_enabled = False
    return steer_angle_enabled, ipas_reset_counter

  else:
    return False, 0


class CarController(object):
  def __init__(self, dbc_name, car_fingerprint, enable_camera, enable_dsu, enable_apg):
    self.braking = False
    # redundant safety check with the board
    self.controls_allowed = True
    self.last_steer = 0
    self.last_angle = 0
    self.accel_steady = 0.
    self.car_fingerprint = car_fingerprint
    self.alert_active = False
    self.last_standstill = False
    self.standstill_req = False
    self.angle_control = False

    self.steer_angle_enabled = False
    self.ipas_reset_counter = 0
    self.last_fault_frame = -200

    self.fake_ecus = set()
    if enable_camera: self.fake_ecus.add(ECU.CAM)
    if enable_dsu: self.fake_ecus.add(ECU.DSU)
    if enable_apg: self.fake_ecus.add(ECU.APGS)

    self.packer = CANPacker(dbc_name)

  def update(self, sendcan, enabled, CS, frame, actuators,
             pcm_cancel_cmd, hud_alert, audible_alert, forwarding_camera):

    # *** compute control surfaces ***

    # gas and brake

    apply_gas = clip(actuators.gas, 0., 1.)

    if CS.CP.enableGasInterceptor:
      # send only send brake values if interceptor is detected. otherwise, send the regular value
	  # +0.06 offset to reduce ABS pump usage when OP is engaged
      apply_accel = 0.06 - actuators.brake
    else:
      apply_accel = actuators.gas - actuators.brake

    apply_accel, self.accel_steady = accel_hysteresis(apply_accel, self.accel_steady, enabled)
    apply_accel = clip(apply_accel * ACCEL_SCALE, ACCEL_MIN, ACCEL_MAX)

    # steer torque
    apply_steer = int(round(actuators.steer * STEER_MAX))

    max_lim = min(max(CS.steer_torque_motor + STEER_ERROR_MAX, STEER_ERROR_MAX), STEER_MAX)
    min_lim = max(min(CS.steer_torque_motor - STEER_ERROR_MAX, -STEER_ERROR_MAX), -STEER_MAX)

    apply_steer = clip(apply_steer, min_lim, max_lim)

    # slow rate if steer torque increases in magnitude
    if self.last_steer > 0:
      apply_steer = clip(apply_steer, max(self.last_steer - STEER_DELTA_DOWN, - STEER_DELTA_UP), self.last_steer + STEER_DELTA_UP)
    else:
      apply_steer = clip(apply_steer, self.last_steer - STEER_DELTA_UP, min(self.last_steer + STEER_DELTA_DOWN, STEER_DELTA_UP))

    # dropping torque immediately might cause eps to temp fault. On the other hand, safety_toyota
    # cuts steer torque immediately anyway TODO: monitor if this is a real issue
    # only cut torque when steer state is a known fault
    if CS.steer_state in [9, 25]:
      self.last_fault_frame = frame

    # Cut steering for 2s after fault
    if not enabled or (frame - self.last_fault_frame < 200):
      apply_steer = 0
      apply_steer_req = 0
    else:
      apply_steer_req = 1

    self.steer_angle_enabled, self.ipas_reset_counter = \
      ipas_state_transition(self.steer_angle_enabled, enabled, CS.ipas_active, self.ipas_reset_counter)
    #print self.steer_angle_enabled, self.ipas_reset_counter, CS.ipas_active

    # steer angle
    if self.steer_angle_enabled and CS.ipas_active:
      apply_angle = actuators.steerAngle
      angle_lim = interp(CS.v_ego, ANGLE_MAX_BP, ANGLE_MAX_V)
      apply_angle = clip(apply_angle, -angle_lim, angle_lim)

      # windup slower
      if self.last_angle * apply_angle > 0. and abs(apply_angle) > abs(self.last_angle):
        angle_rate_lim = interp(CS.v_ego, ANGLE_DELTA_BP, ANGLE_DELTA_V)
      else:
        angle_rate_lim = interp(CS.v_ego, ANGLE_DELTA_BP, ANGLE_DELTA_VU)

      apply_angle = clip(apply_angle, self.last_angle - angle_rate_lim, self.last_angle + angle_rate_lim)
    else:
      apply_angle = CS.angle_steers

    if not enabled and CS.pcm_acc_status:
      # send pcm acc cancel cmd if drive is disabled but pcm is still on, or if the system can't be activated
      pcm_cancel_cmd = 1

    # on entering standstill, send standstill request
    if CS.standstill and not self.last_standstill:
      self.standstill_req = True
    if CS.pcm_acc_status != 8:
      # pcm entered standstill or it's disabled
      self.standstill_req = False

    self.last_steer = apply_steer
    self.last_angle = apply_angle
    self.last_accel = apply_accel
    self.last_standstill = CS.standstill

    can_sends = []

    #*** control msgs ***
    #print "steer", apply_steer, min_lim, max_lim, CS.steer_torque_motor

    # toyota can trace shows this message at 42Hz, with counter adding alternatively 1 and 2;
    # sending it at 100Hz seem to allow a higher rate limit, as the rate limit seems imposed
    # on consecutive messages
    if ECU.CAM in self.fake_ecus:
      if self.angle_control:
        can_sends.append(create_steer_command(self.packer, 0., 0, frame))
      else:
        can_sends.append(create_steer_command(self.packer, apply_steer, apply_steer_req, frame))

    if self.angle_control:
      can_sends.append(create_ipas_steer_command(self.packer, apply_angle, self.steer_angle_enabled,
                                                 ECU.APGS in self.fake_ecus))
    elif ECU.APGS in self.fake_ecus:
      can_sends.append(create_ipas_steer_command(self.packer, 0, 0, True))

    # accel cmd comes from DSU, but we can spam can to cancel the system even if we are using lat only control
    if (frame % 3 == 0 and ECU.DSU in self.fake_ecus) or (pcm_cancel_cmd and ECU.CAM in self.fake_ecus):
      if ECU.DSU in self.fake_ecus:
        can_sends.append(create_accel_command(self.packer, apply_accel, pcm_cancel_cmd, self.standstill_req))
      else:
        can_sends.append(create_accel_command(self.packer, 0, pcm_cancel_cmd, False))
<<<<<<< HEAD

    if frame % 10 == 0 and ECU.CAM in self.fake_ecus and not forwarding_camera:
=======
		
    if CS.CP.enableGasInterceptor:
        # send exactly zero if apply_gas is zero. Interceptor will send the max between read value and apply_gas.
        # This prevents unexpected pedal range rescaling
        can_sends.append(create_gas_command(self.packer, apply_gas))
		
    if frame % 10 == 0 and ECU.CAM in self.fake_ecus and self.car_fingerprint not in NO_DSU_CAR:
>>>>>>> 5f3d5ab3
      for addr in TARGET_IDS:
        can_sends.append(create_video_target(frame/10, addr))

    # ui mesg is at 100Hz but we send asap if:
    # - there is something to display
    # - there is something to stop displaying
    alert_out = process_hud_alert(hud_alert, audible_alert)
    steer, fcw, sound1, sound2 = alert_out

    if (any(alert_out) and not self.alert_active) or \
       (not any(alert_out) and self.alert_active):
      send_ui = True
      self.alert_active = not self.alert_active
    else:
      send_ui = False

    if (frame % 100 == 0 or send_ui) and ECU.CAM in self.fake_ecus:
      can_sends.append(create_ui_command(self.packer, steer, sound1, sound2))

    if frame % 100 == 0 and ECU.DSU in self.fake_ecus:
      can_sends.append(create_fcw_command(self.packer, fcw))

    #*** static msgs ***

    for (addr, ecu, cars, bus, fr_step, vl) in STATIC_MSGS:
      if frame % fr_step == 0 and ecu in self.fake_ecus and self.car_fingerprint in cars and not (ecu == ECU.CAM and forwarding_camera):
        # special cases
        if fr_step == 5 and ecu == ECU.CAM and bus == 1:
          cnt = (((frame / 5) % 7) + 1) << 5
          vl = chr(cnt) + vl
        elif addr in (0x489, 0x48a) and bus == 0:
          # add counter for those 2 messages (last 4 bits)
          cnt = ((frame/100)%0xf) + 1
          if addr == 0x48a:
            # 0x48a has a 8 preceding the counter
            cnt += 1 << 7
          vl += chr(cnt)

        can_sends.append(make_can_msg(addr, vl, bus, False))


    sendcan.send(can_list_to_can_capnp(can_sends, msgtype='sendcan').to_bytes())<|MERGE_RESOLUTION|>--- conflicted
+++ resolved
@@ -4,13 +4,8 @@
 from selfdrive.car.toyota.toyotacan import make_can_msg, create_video_target,\
                                            create_steer_command, create_ui_command, \
                                            create_ipas_steer_command, create_accel_command, \
-<<<<<<< HEAD
-                                           create_fcw_command
-from selfdrive.car.toyota.values import ECU, STATIC_MSGS
-=======
                                            create_fcw_command, create_gas_command
 from selfdrive.car.toyota.values import ECU, STATIC_MSGS, NO_DSU_CAR
->>>>>>> 5f3d5ab3
 from selfdrive.can.packer import CANPacker
 
 VisualAlert = car.CarControl.HUDControl.VisualAlert
@@ -234,10 +229,6 @@
         can_sends.append(create_accel_command(self.packer, apply_accel, pcm_cancel_cmd, self.standstill_req))
       else:
         can_sends.append(create_accel_command(self.packer, 0, pcm_cancel_cmd, False))
-<<<<<<< HEAD
-
-    if frame % 10 == 0 and ECU.CAM in self.fake_ecus and not forwarding_camera:
-=======
 		
     if CS.CP.enableGasInterceptor:
         # send exactly zero if apply_gas is zero. Interceptor will send the max between read value and apply_gas.
@@ -245,7 +236,6 @@
         can_sends.append(create_gas_command(self.packer, apply_gas))
 		
     if frame % 10 == 0 and ECU.CAM in self.fake_ecus and self.car_fingerprint not in NO_DSU_CAR:
->>>>>>> 5f3d5ab3
       for addr in TARGET_IDS:
         can_sends.append(create_video_target(frame/10, addr))
 
