--- conflicted
+++ resolved
@@ -95,18 +95,13 @@
     # on consecutive messages
     can_sends.append(create_steer_command(self.packer, apply_steer, apply_steer_req))
     if self.frame % 2 == 0 and self.CP.carFingerprint in TSS2_CAR:
-<<<<<<< HEAD
-      lta_active = CC.latActive and self.CP.steerControlType == SteerControlType.angle
+      lta_active = lat_active and self.CP.steerControlType == SteerControlType.angle
       need_to_winddown = False  # abs(CS.out.steeringAngleDeg) > abs(actuators.steeringAngleDeg) and abs(CS.out.steeringAngleDeg) - abs(actuators.steeringAngleDeg) > 4
       enable_condition = abs(CS.out.steeringTorqueEps) < MAX_STEER_TORQUE and \
                          abs(CS.out.steeringTorque) < MAX_DRIVER_TORQUE_ALLOWANCE and not need_to_winddown
       setme_x64 = 100 if enable_condition else 0
       # lta_active = lta_active and enable_condition
       can_sends.append(create_lta_steer_command(self.packer, self.last_angle, lta_active, self.frame // 2, setme_x64))
-=======
-      lta_active = lat_active and self.CP.steerControlType == SteerControlType.angle
-      can_sends.append(create_lta_steer_command(self.packer, self.last_angle, lta_active, self.frame // 2))
->>>>>>> 9ecf98c4
 
     # *** gas and brake ***
     if self.CP.enableGasInterceptor and CC.longActive:
