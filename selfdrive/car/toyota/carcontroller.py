from common.numpy_fast import clip, interp
from selfdrive.boardd.boardd import can_list_to_can_capnp
from selfdrive.car.toyota.toyotacan import make_can_msg, create_video_target,\
                                           create_steer_command, create_ui_command, \
                                           create_ipas_steer_command, create_accel_command, \
                                           create_fcw_command, create_gas_command
from selfdrive.car.toyota.values import ECU, STATIC_MSGS, NO_DSU_CAR
from selfdrive.can.packer import CANPacker
from selfdrive.car.modules.ALCA_module import ALCAController

# Accel limits
ACCEL_HYST_GAP = 0.02  # don't change accel command for small oscilalitons within this value
ACCEL_MAX = 1.5  # 1.5 m/s2
ACCEL_MIN = -3.0 # 3   m/s2
ACCEL_SCALE = max(ACCEL_MAX, -ACCEL_MIN)

# Steer torque limits
STEER_MAX = 1500
STEER_DELTA_UP = 10       # 1.5s time to peak torque
STEER_DELTA_DOWN = 25     # always lower than 45 otherwise the Rav4 faults (Prius seems ok with 50)
STEER_ERROR_MAX = 350     # max delta between torque cmd and torque motor

# Steer angle limits (tested at the Crows Landing track and considered ok)
ANGLE_MAX_BP = [0., 5.]
ANGLE_MAX_V = [510., 300.]
ANGLE_DELTA_BP = [0., 5., 15.]
ANGLE_DELTA_V = [5., .8, .15]     # windup limit
ANGLE_DELTA_VU = [5., 3.5, 0.4]   # unwind limit

# Blindspot codes
LEFT_BLINDSPOT = '\x41'
RIGHT_BLINDSPOT = '\x42'
BLINDSPOTDEBUG = True

TARGET_IDS = [0x340, 0x341, 0x342, 0x343, 0x344, 0x345,
              0x363, 0x364, 0x365, 0x370, 0x371, 0x372,
              0x373, 0x374, 0x375, 0x380, 0x381, 0x382,
              0x383]

def set_blindspot_debug_mode(lr,enable):
  if enable:
    m = lr + "\x02\x10\x60\x00\x00\x00\x00"
  else:
    m = lr + "\x02\x10\x01\x00\x00\x00\x00"
  return make_can_msg(1872, m, 0, False)

def poll_blindspot_status(lr):
  m = lr + "\x02\x21\x69\x00\x00\x00\x00"
  return make_can_msg(1872, m, 0, False)

def accel_hysteresis(accel, accel_steady, enabled):

  # for small accel oscillations within ACCEL_HYST_GAP, don't change the accel command
  if not enabled:
    # send 0 when disabled, otherwise acc faults
    accel_steady = 0.
  elif accel > accel_steady + ACCEL_HYST_GAP:
    accel_steady = accel - ACCEL_HYST_GAP
  elif accel < accel_steady - ACCEL_HYST_GAP:
    accel_steady = accel + ACCEL_HYST_GAP
  accel = accel_steady

  return accel, accel_steady


def process_hud_alert(hud_alert, audible_alert):
  # initialize to no alert
  steer = 0
  fcw = 0
  sound1 = 0
  sound2 = 0

  if hud_alert == 'fcw':
    fcw = 1
  elif hud_alert == 'steerRequired':
    steer = 1

  if audible_alert == 'chimeRepeated':
    sound1 = 1
  elif audible_alert in ['beepSingle', 'chimeSingle', 'chimeDouble']:
    # TODO: find a way to send single chimes
    sound2 = 1

  return steer, fcw, sound1, sound2


def ipas_state_transition(steer_angle_enabled, enabled, ipas_active, ipas_reset_counter):

  if enabled and not steer_angle_enabled:
    #ipas_reset_counter = max(0, ipas_reset_counter - 1)
    #if ipas_reset_counter == 0:
    #  steer_angle_enabled = True
    #else:
    #  steer_angle_enabled = False
    #return steer_angle_enabled, ipas_reset_counter
    return True, 0

  elif enabled and steer_angle_enabled:
    if steer_angle_enabled and not ipas_active:
      ipas_reset_counter += 1
    else:
      ipas_reset_counter = 0
    if ipas_reset_counter > 10:  # try every 0.1s
      steer_angle_enabled = False
    return steer_angle_enabled, ipas_reset_counter

  else:
    return False, 0


class CarController(object):
  def __init__(self, dbc_name, car_fingerprint, enable_camera, enable_dsu, enable_apg):
    self.braking = False
    # redundant safety check with the board
    self.controls_allowed = True
    self.last_steer = 0
    self.last_angle = 0
    self.accel_steady = 0.
    self.car_fingerprint = car_fingerprint
    self.alert_active = False
    self.last_standstill = False
    self.standstill_req = False
    self.angle_control = False
    self.blindspot_poll_counter = 0
    self.blindspot_blink_counter_left = 0
    self.blindspot_blink_counter_right = 0
    self.steer_angle_enabled = False
    self.ipas_reset_counter = 0
    self.blindspot_debug_enabled_left = False
    self.blindspot_debug_enabled_right = False

    self.fake_ecus = set()
    if enable_camera: self.fake_ecus.add(ECU.CAM)
    if enable_dsu: self.fake_ecus.add(ECU.DSU)
    if enable_apg: self.fake_ecus.add(ECU.APGS)
    self.ALCA = ALCAController(self,True,False)  # Enabled True and SteerByAngle only False

    self.packer = CANPacker(dbc_name)

  def update(self, sendcan, enabled, CS, frame, actuators,
             pcm_cancel_cmd, hud_alert, audible_alert):
    #update custom UI buttons and alerts
    CS.UE.update_custom_ui()
    if (frame % 1000 == 0):
      CS.cstm_btns.send_button_info()
      CS.UE.uiSetCarEvent(CS.cstm_btns.car_folder,CS.cstm_btns.car_name)
    # *** compute control surfaces ***

    # gas and brake
    
    apply_gas = clip(actuators.gas, 0., 1.)
    
    if CS.CP.enableGasInterceptor:
    # send only send brake values if interceptor is detected. otherwise, send the regular value
    # +0.06 offset to reduce ABS pump usage when OP is engaged
      apply_accel = 0.06 - actuators.brake
    else:
      apply_accel = actuators.gas - actuators.brake
    apply_accel, self.accel_steady = accel_hysteresis(apply_accel, self.accel_steady, enabled)
    apply_accel = clip(apply_accel * ACCEL_SCALE, ACCEL_MIN, ACCEL_MAX)
    # Get the angle from ALCA.
    alca_enabled = False
    alca_steer = 0.
    alca_angle = 0.
    turn_signal_needed = 0
    # Update ALCA status and custom button every 0.1 sec.
    if self.ALCA.pid == None:
      self.ALCA.set_pid(CS)
    if (frame % 10 == 0):
      self.ALCA.update_status(CS.cstm_btns.get_button_status("alca") > 0)
    # steer torque
    alca_angle, alca_steer, alca_enabled, turn_signal_needed = self.ALCA.update(enabled, CS, frame, actuators)
    apply_steer = int(round(alca_steer * STEER_MAX))

    # steer torque
    #apply_steer = int(round(actuators.steer * STEER_MAX))

    max_lim = min(max(CS.steer_torque_motor + STEER_ERROR_MAX, STEER_ERROR_MAX), STEER_MAX)
    min_lim = max(min(CS.steer_torque_motor - STEER_ERROR_MAX, -STEER_ERROR_MAX), -STEER_MAX)

    apply_steer = clip(apply_steer, min_lim, max_lim)

    # slow rate if steer torque increases in magnitude
    if self.last_steer > 0:
      apply_steer = clip(apply_steer, max(self.last_steer - STEER_DELTA_DOWN, - STEER_DELTA_UP), self.last_steer + STEER_DELTA_UP)
    else:
      apply_steer = clip(apply_steer, self.last_steer - STEER_DELTA_UP, min(self.last_steer + STEER_DELTA_DOWN, STEER_DELTA_UP))

    # dropping torque immediately might cause eps to temp fault. On the other hand, safety_toyota
    # cuts steer torque immediately anyway TODO: monitor if this is a real issue
    # only cut torque when steer state is a known fault
    if not enabled or CS.steer_state in [9, 25]:
      apply_steer = 0
      apply_steer_req = 0
    else:
      apply_steer_req = 1

    self.steer_angle_enabled, self.ipas_reset_counter = \
      ipas_state_transition(self.steer_angle_enabled, enabled, CS.ipas_active, self.ipas_reset_counter)
    #print self.steer_angle_enabled, self.ipas_reset_counter, CS.ipas_active

    # steer angle
    if self.steer_angle_enabled and CS.ipas_active:

      apply_angle = alca_angle
      #apply_angle = actuators.steerAngle
      angle_lim = interp(CS.v_ego, ANGLE_MAX_BP, ANGLE_MAX_V)
      apply_angle = clip(apply_angle, -angle_lim, angle_lim)

      # windup slower
      if self.last_angle * apply_angle > 0. and abs(apply_angle) > abs(self.last_angle):
        angle_rate_lim = interp(CS.v_ego, ANGLE_DELTA_BP, ANGLE_DELTA_V)
      else:
        angle_rate_lim = interp(CS.v_ego, ANGLE_DELTA_BP, ANGLE_DELTA_VU)

      apply_angle = clip(apply_angle, self.last_angle - angle_rate_lim, self.last_angle + angle_rate_lim)
    else:
      apply_angle = CS.angle_steers

    if not enabled and CS.pcm_acc_status:
      # send pcm acc cancel cmd if drive is disabled but pcm is still on, or if the system can't be activated
      pcm_cancel_cmd = 1

    # on entering standstill, send standstill request
    if CS.standstill and not self.last_standstill:
      self.standstill_req = True
    if CS.pcm_acc_status != 8:
      # pcm entered standstill or it's disabled
      self.standstill_req = False

    self.last_steer = apply_steer
    self.last_angle = apply_angle
    self.last_accel = apply_accel
    self.last_standstill = CS.standstill

    can_sends = []

# Enable blindspot debug mode once
    if BLINDSPOTDEBUG:
      self.blindspot_poll_counter += 1
    if self.blindspot_poll_counter > 1000: # 10 seconds after start
<<<<<<< HEAD
      if CS.left_blinker_on:
        self.blindspot_blink_counter_left += 1
        #print "debug Left Blinker on"
      elif CS.right_blinker_on:
        self.blindspot_blink_counter_right += 1
      else:
        self.blindspot_blink_counter_left = 0
        self.blindspot_blink_counter_right = 0
        #print "debug Left Blinker off"
        if self.blindspot_debug_enabled_left:
          can_sends.append(set_blindspot_debug_mode(LEFT_BLINDSPOT, False))
          self.blindspot_debug_enabled_left = False
          #print "debug Left blindspot debug disabled"
        if self.blindspot_debug_enabled_right:
          can_sends.append(set_blindspot_debug_mode(RIGHT_BLINDSPOT, False))
          self.blindspot_debug_enabled_right = False
          #print "debug Right blindspot debug disabled"
      if self.blindspot_blink_counter_left > 9 and not self.blindspot_debug_enabled_left: #check blindspot
        can_sends.append(set_blindspot_debug_mode(LEFT_BLINDSPOT, True))
        #print "debug Left blindspot debug enabled"
        self.blindspot_debug_enabled_left = True
      if self.blindspot_blink_counter_right > 5 and not self.blindspot_debug_enabled_left: #check blindspot
        if CS.v_ego > 6: #polling at low speeds switches camera off
          can_sends.append(set_blindspot_debug_mode(RIGHT_BLINDSPOT, True))
          #print "debug Left blindspot debug enabled"
          self.blindspot_debug_enabled_right = True
=======
      #if CS.left_blinker_on:
      self.blindspot_blink_counter_left += 1
      #print "debug Left Blinker on"
      #elif CS.right_blinker_on:
      self.blindspot_blink_counter_right += 1
      #else:
      #  self.blindspot_blink_counter_left = 0
      #  self.blindspot_blink_counter_right = 0
      #  #print "debug Left Blinker off"
      #  if self.blindspot_debug_enabled_left:
      #    can_sends.append(set_blindspot_debug_mode(LEFT_BLINDSPOT, False))
      #    self.blindspot_debug_enabled_left = False
      #    #print "debug Left blindspot debug disabled"
      #  if self.blindspot_debug_enabled_right:
      #    can_sends.append(set_blindspot_debug_mode(RIGHT_BLINDSPOT, False))
      #    self.blindspot_debug_enabled_right = False
      #    #print "debug Right blindspot debug disabled"
      
      if not self.blindspot_debug_enabled_left: #enable blindspot debug mode
        can_sends.append(set_blindspot_debug_mode(LEFT_BLINDSPOT, True))
        #print "debug Left blindspot debug enabled"
        self.blindspot_debug_enabled_left = True
      if not self.blindspot_debug_enabled_left: #enable blindspot debug mode
        #if CS.v_ego > 6: #polling at low speeds switches camera off
        can_sends.append(set_blindspot_debug_mode(RIGHT_BLINDSPOT, True))
        #print "debug Left blindspot debug enabled"
        self.blindspot_debug_enabled_right = True
>>>>>>> cd305040
    if self.blindspot_debug_enabled_left:
      if self.blindspot_poll_counter % 20 == 0 and self.blindspot_poll_counter > 1001:  # Poll blindspots at 5 Hz
        can_sends.append(poll_blindspot_status(LEFT_BLINDSPOT))
    if self.blindspot_debug_enabled_right:
      if self.blindspot_poll_counter % 20 == 10 and self.blindspot_poll_counter > 1005:  # Poll blindspots at 5 Hz
        can_sends.append(poll_blindspot_status(RIGHT_BLINDSPOT))

    #*** control msgs ***
    #print "steer", apply_steer, min_lim, max_lim, CS.steer_torque_motor

    # toyota can trace shows this message at 42Hz, with counter adding alternatively 1 and 2;
    # sending it at 100Hz seem to allow a higher rate limit, as the rate limit seems imposed
    # on consecutive messages
    if ECU.CAM in self.fake_ecus:
      if self.angle_control:
        can_sends.append(create_steer_command(self.packer, 0., 0, frame))
      else:
        if CS.lane_departure_toggle_on:
          can_sends.append(create_steer_command(self.packer, apply_steer, apply_steer_req, frame))
        else:
          can_sends.append(create_steer_command(self.packer, 0., 0, frame))
        # rav4h with dsu disconnected

    if self.angle_control:
      can_sends.append(create_ipas_steer_command(self.packer, apply_angle, self.steer_angle_enabled,
                                                 ECU.APGS in self.fake_ecus))
    elif ECU.APGS in self.fake_ecus:
      can_sends.append(create_ipas_steer_command(self.packer, 0, 0, True))
    
    if CS.cstm_btns.get_button_status("tr") > 0:
      distance = 0b01110011 #x73 comma with toggle - toggle is 5th bit from right
      CS.cstm_btns.set_button_status("tr", 0)
    else:
      distance = 0b01100011 #x63 comma with toggle - toggle is 5th bit from right
    # accel cmd comes from DSU, but we can spam can to cancel the system even if we are using lat only control
    if (frame % 3 == 0 and ECU.DSU in self.fake_ecus) or (pcm_cancel_cmd and ECU.CAM in self.fake_ecus):
      if ECU.DSU in self.fake_ecus:
        can_sends.append(create_accel_command(self.packer, apply_accel, pcm_cancel_cmd, self.standstill_req, distance))
      else:
        can_sends.append(create_accel_command(self.packer, 0, pcm_cancel_cmd, False, distance))

    if CS.CP.enableGasInterceptor:
      # send exactly zero if apply_gas is zero. Interceptor will send the max between read value and apply_gas.
      # This prevents unexpected pedal range rescaling
      can_sends.append(create_gas_command(self.packer, apply_gas))
      
    if frame % 10 == 0 and ECU.CAM in self.fake_ecus and self.car_fingerprint not in NO_DSU_CAR:
      for addr in TARGET_IDS:
        can_sends.append(create_video_target(frame/10, addr))

    # ui mesg is at 100Hz but we send asap if:
    # - there is something to display
    # - there is something to stop displaying
    alert_out = process_hud_alert(hud_alert, audible_alert)
    steer, fcw, sound1, sound2 = alert_out

    if (any(alert_out) and not self.alert_active) or \
       (not any(alert_out) and self.alert_active):
      send_ui = True
      self.alert_active = not self.alert_active
    else:
      send_ui = False

    if (frame % 100 == 0 or send_ui) and ECU.CAM in self.fake_ecus:
      can_sends.append(create_ui_command(self.packer, steer, sound1, sound2))
      can_sends.append(create_fcw_command(self.packer, fcw))

    #*** static msgs ***

    for (addr, ecu, cars, bus, fr_step, vl) in STATIC_MSGS:
      if frame % fr_step == 0 and ecu in self.fake_ecus and self.car_fingerprint in cars:
        # special cases
        if fr_step == 5 and ecu == ECU.CAM and bus == 1:
          cnt = (((frame / 5) % 7) + 1) << 5
          vl = chr(cnt) + vl
        elif addr in (0x489, 0x48a) and bus == 0:
          # add counter for those 2 messages (last 4 bits)
          cnt = ((frame/100)%0xf) + 1
          if addr == 0x48a:
            # 0x48a has a 8 preceding the counter
            cnt += 1 << 7
          vl += chr(cnt)

        can_sends.append(make_can_msg(addr, vl, bus, False))


    sendcan.send(can_list_to_can_capnp(can_sends, msgtype='sendcan').to_bytes())<|MERGE_RESOLUTION|>--- conflicted
+++ resolved
@@ -239,34 +239,7 @@
     if BLINDSPOTDEBUG:
       self.blindspot_poll_counter += 1
     if self.blindspot_poll_counter > 1000: # 10 seconds after start
-<<<<<<< HEAD
-      if CS.left_blinker_on:
-        self.blindspot_blink_counter_left += 1
-        #print "debug Left Blinker on"
-      elif CS.right_blinker_on:
-        self.blindspot_blink_counter_right += 1
-      else:
-        self.blindspot_blink_counter_left = 0
-        self.blindspot_blink_counter_right = 0
-        #print "debug Left Blinker off"
-        if self.blindspot_debug_enabled_left:
-          can_sends.append(set_blindspot_debug_mode(LEFT_BLINDSPOT, False))
-          self.blindspot_debug_enabled_left = False
-          #print "debug Left blindspot debug disabled"
-        if self.blindspot_debug_enabled_right:
-          can_sends.append(set_blindspot_debug_mode(RIGHT_BLINDSPOT, False))
-          self.blindspot_debug_enabled_right = False
-          #print "debug Right blindspot debug disabled"
-      if self.blindspot_blink_counter_left > 9 and not self.blindspot_debug_enabled_left: #check blindspot
-        can_sends.append(set_blindspot_debug_mode(LEFT_BLINDSPOT, True))
-        #print "debug Left blindspot debug enabled"
-        self.blindspot_debug_enabled_left = True
-      if self.blindspot_blink_counter_right > 5 and not self.blindspot_debug_enabled_left: #check blindspot
-        if CS.v_ego > 6: #polling at low speeds switches camera off
-          can_sends.append(set_blindspot_debug_mode(RIGHT_BLINDSPOT, True))
-          #print "debug Left blindspot debug enabled"
-          self.blindspot_debug_enabled_right = True
-=======
+
       #if CS.left_blinker_on:
       self.blindspot_blink_counter_left += 1
       #print "debug Left Blinker on"
@@ -294,7 +267,6 @@
         can_sends.append(set_blindspot_debug_mode(RIGHT_BLINDSPOT, True))
         #print "debug Left blindspot debug enabled"
         self.blindspot_debug_enabled_right = True
->>>>>>> cd305040
     if self.blindspot_debug_enabled_left:
       if self.blindspot_poll_counter % 20 == 0 and self.blindspot_poll_counter > 1001:  # Poll blindspots at 5 Hz
         can_sends.append(poll_blindspot_status(LEFT_BLINDSPOT))
