--- conflicted
+++ resolved
@@ -2,13 +2,9 @@
 from openpilot.common.numpy_fast import clip, interp
 from openpilot.selfdrive.car import apply_meas_steer_torque_limits, apply_std_steer_angle_limits, common_fault_avoidance, \
                           create_gas_interceptor_command, make_can_msg
-<<<<<<< HEAD
 from selfdrive.car.interfaces import CarControllerBase
 from selfdrive.car.toyota.carstate import CarState
-from selfdrive.car.toyota.toyotacan import create_steer_command, create_ui_command, \
-=======
 from openpilot.selfdrive.car.toyota.toyotacan import create_steer_command, create_ui_command, \
->>>>>>> 61653bf3
                                            create_accel_command, create_acc_cancel_command, \
                                            create_fcw_command, create_lta_steer_command
 from openpilot.selfdrive.car.toyota.values import CAR, STATIC_DSU_MSGS, NO_STOP_TIMER_CAR, TSS2_CAR, \
