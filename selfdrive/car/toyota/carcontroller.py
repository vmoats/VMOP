--- conflicted
+++ resolved
@@ -4,8 +4,8 @@
 from openpilot.selfdrive.car.interfaces import CarControllerBase
 from openpilot.selfdrive.car.toyota import toyotacan
 from openpilot.selfdrive.car.toyota.values import CAR, STATIC_DSU_MSGS, NO_STOP_TIMER_CAR, TSS2_CAR, \
-                                        CarControllerParams, ToyotaFlags, \
-                                        UNSUPPORTED_DSU_CAR
+  CarControllerParams, ToyotaFlags, \
+  UNSUPPORTED_DSU_CAR
 from opendbc.can.packer import CANPacker
 
 SteerControlType = car.CarParams.SteerControlType
@@ -101,22 +101,6 @@
                                                           lta_active, self.frame // 2, torque_wind_down))
 
     # *** gas and brake ***
-<<<<<<< HEAD
-    if self.CP.enableGasInterceptor and CC.longActive:
-      MAX_INTERCEPTOR_GAS = 0.5
-      # RAV4 has very sensitive gas pedal
-      if self.CP.carFingerprint in (CAR.RAV4, CAR.RAV4H, CAR.HIGHLANDER):
-        PEDAL_SCALE = interp(CS.out.vEgo, [0.0, MIN_ACC_SPEED, MIN_ACC_SPEED + PEDAL_TRANSITION], [0.15, 0.3, 0.0])
-      elif self.CP.carFingerprint in (CAR.COROLLA,):
-        PEDAL_SCALE = interp(CS.out.vEgo, [0.0, MIN_ACC_SPEED, MIN_ACC_SPEED + PEDAL_TRANSITION], [0.3, 0.4, 0.0])
-      else:
-        PEDAL_SCALE = interp(CS.out.vEgo, [0.0, MIN_ACC_SPEED, MIN_ACC_SPEED + PEDAL_TRANSITION], [0.4, 0.5, 0.0])
-      # offset for creep and windbrake
-      pedal_offset = interp(CS.out.vEgo, [0.0, 2.3, MIN_ACC_SPEED + PEDAL_TRANSITION], [-.4, 0.0, 0.2])
-      pedal_command = PEDAL_SCALE * (actuators.accel + pedal_offset)
-      interceptor_gas_cmd = clip(pedal_command, 0., MAX_INTERCEPTOR_GAS)
-    else:
-      interceptor_gas_cmd = 0.
 
     # we will throw out PCM's compensations, but that may be a good thing. for example:
     # we lose things like pitch compensation, gas to maintain speed, brake to compensate for creeping, etc.
@@ -131,9 +115,6 @@
     # pcm_accel_cmd += accel_offset
 
     pcm_accel_cmd = clip(pcm_accel_cmd, self.params.ACCEL_MIN, self.params.ACCEL_MAX)
-=======
-    pcm_accel_cmd = clip(actuators.accel, self.params.ACCEL_MIN, self.params.ACCEL_MAX)
->>>>>>> 14de326e
 
     # TODO: probably can delete this. CS.pcm_acc_status uses a different signal
     # than CS.cruiseState.enabled. confirm they're not meaningfully different
@@ -182,7 +163,7 @@
       # - there is something to stop displaying
       send_ui = False
       if ((fcw_alert or steer_alert) and not self.alert_active) or \
-         (not (fcw_alert or steer_alert) and self.alert_active):
+        (not (fcw_alert or steer_alert) and self.alert_active):
         send_ui = True
         self.alert_active = not self.alert_active
       elif pcm_cancel_cmd:
