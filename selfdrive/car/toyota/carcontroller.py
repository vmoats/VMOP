--- conflicted
+++ resolved
@@ -1,5 +1,5 @@
 from cereal import car
-from openpilot.common.numpy_fast import clip
+from openpilot.common.numpy_fast import clip, interp
 from openpilot.selfdrive.car import apply_meas_steer_torque_limits, apply_std_steer_angle_limits, common_fault_avoidance, make_can_msg
 from openpilot.selfdrive.car.interfaces import CarControllerBase
 from openpilot.selfdrive.car.toyota import toyotacan
@@ -43,11 +43,8 @@
     self.last_standstill = False
     self.standstill_req = False
     self.steer_rate_counter = 0
-<<<<<<< HEAD
     self.prohibit_neg_calculation = True
-=======
     self.distance_button = 0
->>>>>>> 493c8107
 
     self.packer = CANPacker(dbc_name)
     self.gas = 0
@@ -112,23 +109,6 @@
                                                           lta_active, self.frame // 2, torque_wind_down))
 
     # *** gas and brake ***
-<<<<<<< HEAD
-    if self.CP.enableGasInterceptor and CC.longActive:
-      MAX_INTERCEPTOR_GAS = 0.5
-      # RAV4 has very sensitive gas pedal
-      if self.CP.carFingerprint in (CAR.RAV4, CAR.RAV4H, CAR.HIGHLANDER):
-        PEDAL_SCALE = interp(CS.out.vEgo, [0.0, MIN_ACC_SPEED, MIN_ACC_SPEED + PEDAL_TRANSITION], [0.15, 0.3, 0.0])
-      elif self.CP.carFingerprint in (CAR.COROLLA,):
-        PEDAL_SCALE = interp(CS.out.vEgo, [0.0, MIN_ACC_SPEED, MIN_ACC_SPEED + PEDAL_TRANSITION], [0.3, 0.4, 0.0])
-      else:
-        PEDAL_SCALE = interp(CS.out.vEgo, [0.0, MIN_ACC_SPEED, MIN_ACC_SPEED + PEDAL_TRANSITION], [0.4, 0.5, 0.0])
-      # offset for creep and windbrake
-      pedal_offset = interp(CS.out.vEgo, [0.0, 2.3, MIN_ACC_SPEED + PEDAL_TRANSITION], [-.4, 0.0, 0.2])
-      pedal_command = PEDAL_SCALE * (actuators.accel + pedal_offset)
-      interceptor_gas_cmd = clip(pedal_command, 0., MAX_INTERCEPTOR_GAS)
-    else:
-      interceptor_gas_cmd = 0.
-
     # prohibit negative compensatory calculations when first activating long after accelerator depression or engagement
     if not CC.longActive:
       self.prohibit_neg_calculation = True
@@ -150,9 +130,6 @@
       pcm_accel_cmd = clip(actuators.accel + accel_offset, self.params.ACCEL_MIN, self.params.ACCEL_MAX)
     else:
       pcm_accel_cmd = 0.
-=======
-    pcm_accel_cmd = clip(actuators.accel, self.params.ACCEL_MIN, self.params.ACCEL_MAX)
->>>>>>> 493c8107
 
     # TODO: probably can delete this. CS.pcm_acc_status uses a different signal
     # than CS.cruiseState.enabled. confirm they're not meaningfully different
@@ -190,25 +167,11 @@
       if pcm_cancel_cmd and self.CP.carFingerprint in UNSUPPORTED_DSU_CAR:
         can_sends.append(toyotacan.create_acc_cancel_command(self.packer))
       elif self.CP.openpilotLongitudinalControl:
-<<<<<<< HEAD
-        can_sends.append(toyotacan.create_accel_command(self.packer, pcm_accel_cmd, accel_raw, pcm_cancel_cmd,
-                                                        self.standstill_req, lead, CS.acc_type, fcw_alert))
-        self.accel = pcm_accel_cmd
-      else:
-        can_sends.append(toyotacan.create_accel_command(self.packer, 0, 0, pcm_cancel_cmd, False, lead, CS.acc_type, False))
-
-    if self.frame % 2 == 0 and self.CP.enableGasInterceptor and self.CP.openpilotLongitudinalControl:
-      # send exactly zero if gas cmd is zero. Interceptor will send the max between read value and gas cmd.
-      # This prevents unexpected pedal range rescaling
-      can_sends.append(create_gas_interceptor_command(self.packer, interceptor_gas_cmd, self.frame // 2))
-      self.gas = interceptor_gas_cmd
-=======
-        can_sends.append(toyotacan.create_accel_command(self.packer, pcm_accel_cmd, pcm_cancel_cmd, self.standstill_req, lead, CS.acc_type, fcw_alert,
+        can_sends.append(toyotacan.create_accel_command(self.packer, pcm_accel_cmd, actuators.accel, pcm_cancel_cmd, self.standstill_req, lead, CS.acc_type, fcw_alert,
                                                         self.distance_button))
         self.accel = pcm_accel_cmd
       else:
-        can_sends.append(toyotacan.create_accel_command(self.packer, 0, pcm_cancel_cmd, False, lead, CS.acc_type, False, self.distance_button))
->>>>>>> 493c8107
+        can_sends.append(toyotacan.create_accel_command(self.packer, 0, 0, pcm_cancel_cmd, False, lead, CS.acc_type, False, self.distance_button))
 
     # *** hud ui ***
     if self.CP.carFingerprint != CAR.TOYOTA_PRIUS_V:
