--- conflicted
+++ resolved
@@ -4,14 +4,9 @@
 from selfdrive.car.toyota.toyotacan import create_steer_command, create_ui_command, \
                                            create_accel_command, create_acc_cancel_command, \
                                            create_fcw_command, create_lta_steer_command
-<<<<<<< HEAD
 from selfdrive.car.toyota.values import CAR, STATIC_DSU_MSGS, NO_STOP_TIMER_CAR, NO_AUTO_RESUME_CAR, TSS2_CAR, \
-                                        MIN_ACC_SPEED, PEDAL_TRANSITION, CarControllerParams
-=======
-from selfdrive.car.toyota.values import CAR, STATIC_DSU_MSGS, NO_STOP_TIMER_CAR, TSS2_CAR, \
                                         MIN_ACC_SPEED, PEDAL_TRANSITION, CarControllerParams, \
                                         UNSUPPORTED_DSU_CAR
->>>>>>> a92cd659
 from opendbc.can.packer import CANPacker
 
 VisualAlert = car.CarControl.HUDControl.VisualAlert
