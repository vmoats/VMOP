--- conflicted
+++ resolved
@@ -33,11 +33,7 @@
     if self.CP.enableGasInterceptor and CC.longActive:
       MAX_INTERCEPTOR_GAS = 0.5
       # RAV4 has very sensitive gas pedal
-<<<<<<< HEAD
-      if CS.CP.carFingerprint in [CAR.RAV4]:
-=======
       if self.CP.carFingerprint in (CAR.RAV4, CAR.RAV4H, CAR.HIGHLANDER, CAR.HIGHLANDERH):
->>>>>>> b217c8f6
         PEDAL_SCALE = interp(CS.out.vEgo, [0.0, MIN_ACC_SPEED, MIN_ACC_SPEED + PEDAL_TRANSITION], [0.15, 0.3, 0.0])
       elif self.CP.carFingerprint in (CAR.COROLLA,):
         PEDAL_SCALE = interp(CS.out.vEgo, [0.0, MIN_ACC_SPEED, MIN_ACC_SPEED + PEDAL_TRANSITION], [0.3, 0.4, 0.0])
