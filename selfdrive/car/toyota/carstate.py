--- conflicted
+++ resolved
@@ -113,11 +113,9 @@
       ret.cruiseState.speed = cp.vl["PCM_CRUISE_2"]["SET_SPEED"] * CV.KPH_TO_MS
       cluster_set_speed = cp.vl["PCM_CRUISE_SM"]["UI_SET_SPEED"]
 
-<<<<<<< HEAD
     is_metric = cp.vl["BODY_CONTROL_STATE_2"]["UNITS"] in (1, 2)
 
     # UI_SET_SPEED is always non-zero when main is on, hide until first enable
-    ret.cruiseState.speedCluster = 0
     if ret.cruiseState.speed != 0:
       conversion_factor = CV.KPH_TO_MS if is_metric else CV.MPH_TO_MS
       ret.cruiseState.speedCluster = cluster_set_speed * conversion_factor
@@ -134,13 +132,8 @@
     # TODO: user reported this signal can be 1 when stopped rarely. make sure this isn't an issue from data
     if ret.standstill:
       ret.vEgoCluster = 0
-=======
-    # UI_SET_SPEED is always non-zero when main is on, hide until first enable
-    if ret.cruiseState.speed != 0:
-      is_metric = cp.vl["BODY_CONTROL_STATE_2"]["UNITS"] in (1, 2)
-      conversion_factor = CV.KPH_TO_MS if is_metric else CV.MPH_TO_MS
-      ret.cruiseState.speedCluster = cluster_set_speed * conversion_factor
->>>>>>> da6c7311
+
+
 
     cp_acc = cp_cam if self.CP.carFingerprint in (TSS2_CAR - RADAR_ACC_CAR) else cp
 
