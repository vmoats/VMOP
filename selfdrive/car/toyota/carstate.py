--- conflicted
+++ resolved
@@ -94,23 +94,14 @@
       ret.cruiseState.available = cp.vl["PCM_CRUISE_2"]["MAIN_ON"] != 0
       ret.cruiseState.speed = cp.vl["PCM_CRUISE_2"]["SET_SPEED"] * CV.KPH_TO_MS
 
-<<<<<<< HEAD
     # TODO: where is the metric/imperial bit?
     ret.cruiseState.speedCluster = cp.vl["PCM_CRUISE_SM"]["UI_SET_SPEED"] * CV.MPH_TO_MS
 
-    if self.CP.carFingerprint in RADAR_ACC_CAR:
-      self.acc_type = cp.vl["ACC_CONTROL"]["ACC_TYPE"]
-      ret.stockFcw = bool(cp.vl["ACC_HUD"]["FCW"])
-    elif self.CP.carFingerprint in TSS2_CAR:
-      self.acc_type = cp_cam.vl["ACC_CONTROL"]["ACC_TYPE"]
-      ret.stockFcw = bool(cp_cam.vl["ACC_HUD"]["FCW"])
-=======
     cp_acc = cp_cam if self.CP.carFingerprint in (TSS2_CAR - RADAR_ACC_CAR) else cp
 
     if self.CP.carFingerprint in (TSS2_CAR | RADAR_ACC_CAR):
       self.acc_type = cp_acc.vl["ACC_CONTROL"]["ACC_TYPE"]
       ret.stockFcw = bool(cp_acc.vl["ACC_HUD"]["FCW"])
->>>>>>> 70f7340c
 
     # some TSS2 cars have low speed lockout permanently set, so ignore on those cars
     # these cars are identified by an ACC_TYPE value of 2.
