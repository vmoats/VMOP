import copy

from cereal import car
from openpilot.common.conversions import Conversions as CV
from openpilot.common.numpy_fast import mean
from openpilot.common.filter_simple import FirstOrderFilter
from openpilot.common.realtime import DT_CTRL
from opendbc.can.can_define import CANDefine
from opendbc.can.parser import CANParser
from openpilot.selfdrive.car.interfaces import CarStateBase
from openpilot.selfdrive.car.toyota.values import ToyotaFlags, CAR, DBC, STEER_THRESHOLD, NO_STOP_TIMER_CAR, \
                                                  TSS2_CAR, RADAR_ACC_CAR, EPS_SCALE, UNSUPPORTED_DSU_CAR

SteerControlType = car.CarParams.SteerControlType

# These steering fault definitions seem to be common across LKA (torque) and LTA (angle):
# - high steer rate fault: goes to 21 or 25 for 1 frame, then 9 for 2 seconds
# - lka/lta msg drop out: goes to 9 then 11 for a combined total of 2 seconds, then 3.
#     if using the other control command, goes directly to 3 after 1.5 seconds
# - initializing: LTA can report 0 as long as STEER_TORQUE_SENSOR->STEER_ANGLE_INITIALIZING is 1,
#     and is a catch-all for LKA
TEMP_STEER_FAULTS = (0, 9, 11, 21, 25)
# - lka/lta msg drop out: 3 (recoverable)
# - prolonged high driver torque: 17 (permanent)
PERM_STEER_FAULTS = (3, 17)


class CarState(CarStateBase):
  def __init__(self, CP):
    super().__init__(CP)
    can_define = CANDefine(DBC[CP.carFingerprint]["pt"])
    self.shifter_values = can_define.dv["GEAR_PACKET"]["GEAR"]
    self.eps_torque_scale = EPS_SCALE[CP.carFingerprint] / 100.
    self.cluster_speed_hyst_gap = CV.KPH_TO_MS / 2.
    self.cluster_min_speed = CV.KPH_TO_MS / 2.

    # On cars with cp.vl["STEER_TORQUE_SENSOR"]["STEER_ANGLE"]
    # the signal is zeroed to where the steering angle is at start.
    # Need to apply an offset as soon as the steering angle measurements are both received
    self.accurate_steer_angle_seen = False
    self.angle_offset = FirstOrderFilter(None, 60.0, DT_CTRL, initialized=False)

    self.prev_distance_button = 0
    self.distance_button = 0

    self.pcm_follow_distance = 0

    self.low_speed_lockout = False
    self.acc_type = 1
    self.lkas_hud = {}

  def update(self, cp, cp_cam):
    ret = car.CarState.new_message()

    ret.doorOpen = any([cp.vl["BODY_CONTROL_STATE"]["DOOR_OPEN_FL"], cp.vl["BODY_CONTROL_STATE"]["DOOR_OPEN_FR"],
                        cp.vl["BODY_CONTROL_STATE"]["DOOR_OPEN_RL"], cp.vl["BODY_CONTROL_STATE"]["DOOR_OPEN_RR"]])
    ret.seatbeltUnlatched = cp.vl["BODY_CONTROL_STATE"]["SEATBELT_DRIVER_UNLATCHED"] != 0
    ret.parkingBrake = cp.vl["BODY_CONTROL_STATE"]["PARKING_BRAKE"] == 1

    ret.brakePressed = cp.vl["BRAKE_MODULE"]["BRAKE_PRESSED"] != 0
    ret.brakeHoldActive = cp.vl["ESP_CONTROL"]["BRAKE_HOLD_ACTIVE"] == 1

    ret.gasPressed = cp.vl["PCM_CRUISE"]["GAS_RELEASED"] == 0

    ret.wheelSpeeds = self.get_wheel_speeds(
      cp.vl["WHEEL_SPEEDS"]["WHEEL_SPEED_FL"],
      cp.vl["WHEEL_SPEEDS"]["WHEEL_SPEED_FR"],
      cp.vl["WHEEL_SPEEDS"]["WHEEL_SPEED_RL"],
      cp.vl["WHEEL_SPEEDS"]["WHEEL_SPEED_RR"],
    )
    ret.vEgoRaw = mean([ret.wheelSpeeds.fl, ret.wheelSpeeds.fr, ret.wheelSpeeds.rl, ret.wheelSpeeds.rr])
    ret.vEgo, ret.aEgo = self.update_speed_kf(ret.vEgoRaw)
    ret.vEgoCluster = ret.vEgo * 1.015  # minimum of all the cars

    ret.standstill = abs(ret.vEgoRaw) < 1e-3

    ret.steeringAngleDeg = cp.vl["STEER_ANGLE_SENSOR"]["STEER_ANGLE"] + cp.vl["STEER_ANGLE_SENSOR"]["STEER_FRACTION"]
    ret.steeringRateDeg = cp.vl["STEER_ANGLE_SENSOR"]["STEER_RATE"]
    torque_sensor_angle_deg = cp.vl["STEER_TORQUE_SENSOR"]["STEER_ANGLE"]

    # On some cars, the angle measurement is non-zero while initializing
    if abs(torque_sensor_angle_deg) > 1e-3 and not bool(cp.vl["STEER_TORQUE_SENSOR"]["STEER_ANGLE_INITIALIZING"]):
      self.accurate_steer_angle_seen = True

    if self.accurate_steer_angle_seen:
      # Offset seems to be invalid for large steering angles and high angle rates
      if abs(ret.steeringAngleDeg) < 90 and abs(ret.steeringRateDeg) < 100 and cp.can_valid:
        self.angle_offset.update(torque_sensor_angle_deg - ret.steeringAngleDeg)

      if self.angle_offset.initialized:
        ret.steeringAngleOffsetDeg = self.angle_offset.x
        ret.steeringAngleDeg = torque_sensor_angle_deg - self.angle_offset.x

    can_gear = int(cp.vl["GEAR_PACKET"]["GEAR"])
    ret.gearShifter = self.parse_gear_shifter(self.shifter_values.get(can_gear, None))
    ret.leftBlinker = cp.vl["BLINKERS_STATE"]["TURN_SIGNALS"] == 1
    ret.rightBlinker = cp.vl["BLINKERS_STATE"]["TURN_SIGNALS"] == 2

    if self.CP.carFingerprint != CAR.TOYOTA_MIRAI:
      ret.engineRpm = cp.vl["ENGINE_RPM"]["RPM"]

    ret.steeringTorque = cp.vl["STEER_TORQUE_SENSOR"]["STEER_TORQUE_DRIVER"]
    ret.steeringTorqueEps = cp.vl["STEER_TORQUE_SENSOR"]["STEER_TORQUE_EPS"] * self.eps_torque_scale
    # we could use the override bit from dbc, but it's triggered at too high torque values
    ret.steeringPressed = abs(ret.steeringTorque) > STEER_THRESHOLD

    # Check EPS LKA/LTA fault status
    ret.steerFaultTemporary = cp.vl["EPS_STATUS"]["LKA_STATE"] in TEMP_STEER_FAULTS
    ret.steerFaultPermanent = cp.vl["EPS_STATUS"]["LKA_STATE"] in PERM_STEER_FAULTS

    if self.CP.steerControlType == SteerControlType.angle:
      ret.steerFaultTemporary = ret.steerFaultTemporary or cp.vl["EPS_STATUS"]["LTA_STATE"] in TEMP_STEER_FAULTS
      ret.steerFaultPermanent = ret.steerFaultPermanent or cp.vl["EPS_STATUS"]["LTA_STATE"] in PERM_STEER_FAULTS

    if self.CP.carFingerprint in UNSUPPORTED_DSU_CAR:
      # TODO: find the bit likely in DSU_CRUISE that describes an ACC fault. one may also exist in CLUTCH
      ret.cruiseState.available = cp.vl["DSU_CRUISE"]["MAIN_ON"] != 0
      ret.cruiseState.speed = cp.vl["DSU_CRUISE"]["SET_SPEED"] * CV.KPH_TO_MS
      cluster_set_speed = cp.vl["PCM_CRUISE_ALT"]["UI_SET_SPEED"]
    else:
      ret.accFaulted = cp.vl["PCM_CRUISE_2"]["ACC_FAULTED"] != 0
      ret.cruiseState.available = cp.vl["PCM_CRUISE_2"]["MAIN_ON"] != 0
      ret.cruiseState.speed = cp.vl["PCM_CRUISE_2"]["SET_SPEED"] * CV.KPH_TO_MS
      cluster_set_speed = cp.vl["PCM_CRUISE_SM"]["UI_SET_SPEED"]

    # UI_SET_SPEED is always non-zero when main is on, hide until first enable
    if ret.cruiseState.speed != 0:
      is_metric = cp.vl["BODY_CONTROL_STATE_2"]["UNITS"] in (1, 2)
      conversion_factor = CV.KPH_TO_MS if is_metric else CV.MPH_TO_MS
      ret.cruiseState.speedCluster = cluster_set_speed * conversion_factor

    cp_acc = cp_cam if self.CP.carFingerprint in (TSS2_CAR - RADAR_ACC_CAR) else cp

    if self.CP.carFingerprint in TSS2_CAR and not self.CP.flags & ToyotaFlags.DISABLE_RADAR.value:
      self.acc_type = cp_acc.vl["ACC_CONTROL"]["ACC_TYPE"]
      ret.stockFcw = bool(cp_acc.vl["PCS_HUD"]["FCW"])

    # some TSS2 cars have low speed lockout permanently set, so ignore on those cars
    # these cars are identified by an ACC_TYPE value of 2.
    # TODO: it is possible to avoid the lockout and gain stop and go if you
    # send your own ACC_CONTROL msg on startup with ACC_TYPE set to 1
    if (self.CP.carFingerprint not in TSS2_CAR and self.CP.carFingerprint not in UNSUPPORTED_DSU_CAR) or \
       (self.CP.carFingerprint in TSS2_CAR and self.acc_type == 1):
      self.low_speed_lockout = cp.vl["PCM_CRUISE_2"]["LOW_SPEED_LOCKOUT"] == 2

    self.pcm_acc_status = cp.vl["PCM_CRUISE"]["CRUISE_STATE"]
    if self.CP.carFingerprint not in (NO_STOP_TIMER_CAR - TSS2_CAR):
      # ignore standstill state in certain vehicles, since pcm allows to restart with just an acceleration request
      ret.cruiseState.standstill = self.pcm_acc_status == 7
    ret.cruiseState.enabled = bool(cp.vl["PCM_CRUISE"]["CRUISE_ACTIVE"])
<<<<<<< HEAD
    ret.cruiseState.nonAdaptive = cp.vl["PCM_CRUISE"]["CRUISE_STATE"] in (1, 2, 3, 4, 5, 6)
    self.pcm_neutral_force = cp.vl["PCM_CRUISE"]["NEUTRAL_FORCE"]
=======
    ret.cruiseState.nonAdaptive = self.pcm_acc_status in (1, 2, 3, 4, 5, 6)
>>>>>>> 36eafc0d

    ret.genericToggle = bool(cp.vl["LIGHT_STALK"]["AUTO_HIGH_BEAM"])
    ret.espDisabled = cp.vl["ESP_CONTROL"]["TC_DISABLED"] != 0

    if not self.CP.enableDsu and not self.CP.flags & ToyotaFlags.DISABLE_RADAR.value:
      ret.stockAeb = bool(cp_acc.vl["PRE_COLLISION"]["PRECOLLISION_ACTIVE"] and cp_acc.vl["PRE_COLLISION"]["FORCE"] < -1e-5)

    if self.CP.enableBsm:
      ret.leftBlindspot = (cp.vl["BSM"]["L_ADJACENT"] == 1) or (cp.vl["BSM"]["L_APPROACHING"] == 1)
      ret.rightBlindspot = (cp.vl["BSM"]["R_ADJACENT"] == 1) or (cp.vl["BSM"]["R_APPROACHING"] == 1)

    if self.CP.carFingerprint != CAR.TOYOTA_PRIUS_V:
      self.lkas_hud = copy.copy(cp_cam.vl["LKAS_HUD"])

    if self.CP.carFingerprint not in UNSUPPORTED_DSU_CAR:
      self.pcm_follow_distance = cp.vl["PCM_CRUISE_2"]["PCM_FOLLOW_DISTANCE"]

    if self.CP.carFingerprint in (TSS2_CAR - RADAR_ACC_CAR):
      # distance button is wired to the ACC module (camera or radar)
      self.prev_distance_button = self.distance_button
      if self.CP.carFingerprint in (TSS2_CAR - RADAR_ACC_CAR):
        self.distance_button = cp_acc.vl["ACC_CONTROL"]["DISTANCE"]

    return ret

  @staticmethod
  def get_can_parser(CP):
    messages = [
      ("GEAR_PACKET", 1),
      ("LIGHT_STALK", 1),
      ("BLINKERS_STATE", 0.15),
      ("BODY_CONTROL_STATE", 3),
      ("BODY_CONTROL_STATE_2", 2),
      ("ESP_CONTROL", 3),
      ("EPS_STATUS", 25),
      ("BRAKE_MODULE", 40),
      ("WHEEL_SPEEDS", 80),
      ("STEER_ANGLE_SENSOR", 80),
      ("PCM_CRUISE", 33),
      ("PCM_CRUISE_SM", 1),
      ("STEER_TORQUE_SENSOR", 50),
    ]

    if CP.carFingerprint != CAR.TOYOTA_MIRAI:
      messages.append(("ENGINE_RPM", 42))

    if CP.carFingerprint in UNSUPPORTED_DSU_CAR:
      messages.append(("DSU_CRUISE", 5))
      messages.append(("PCM_CRUISE_ALT", 1))
    else:
      messages.append(("PCM_CRUISE_2", 33))

    if CP.enableBsm:
      messages.append(("BSM", 1))

    if CP.carFingerprint in RADAR_ACC_CAR and not CP.flags & ToyotaFlags.DISABLE_RADAR.value:
      messages += [
        ("PCS_HUD", 1),
        ("ACC_CONTROL", 33),
      ]

    if CP.carFingerprint not in (TSS2_CAR - RADAR_ACC_CAR) and not CP.enableDsu and not CP.flags & ToyotaFlags.DISABLE_RADAR.value:
      messages += [
        ("PRE_COLLISION", 33),
      ]

    return CANParser(DBC[CP.carFingerprint]["pt"], messages, 0)

  @staticmethod
  def get_cam_can_parser(CP):
    messages = []

    if CP.carFingerprint != CAR.TOYOTA_PRIUS_V:
      messages += [
        ("LKAS_HUD", 1),
      ]

    if CP.carFingerprint in (TSS2_CAR - RADAR_ACC_CAR):
      messages += [
        ("PRE_COLLISION", 33),
        ("ACC_CONTROL", 33),
        ("PCS_HUD", 1),
      ]

    return CANParser(DBC[CP.carFingerprint]["pt"], messages, 2)<|MERGE_RESOLUTION|>--- conflicted
+++ resolved
@@ -148,12 +148,8 @@
       # ignore standstill state in certain vehicles, since pcm allows to restart with just an acceleration request
       ret.cruiseState.standstill = self.pcm_acc_status == 7
     ret.cruiseState.enabled = bool(cp.vl["PCM_CRUISE"]["CRUISE_ACTIVE"])
-<<<<<<< HEAD
     ret.cruiseState.nonAdaptive = cp.vl["PCM_CRUISE"]["CRUISE_STATE"] in (1, 2, 3, 4, 5, 6)
     self.pcm_neutral_force = cp.vl["PCM_CRUISE"]["NEUTRAL_FORCE"]
-=======
-    ret.cruiseState.nonAdaptive = self.pcm_acc_status in (1, 2, 3, 4, 5, 6)
->>>>>>> 36eafc0d
 
     ret.genericToggle = bool(cp.vl["LIGHT_STALK"]["AUTO_HIGH_BEAM"])
     ret.espDisabled = cp.vl["ESP_CONTROL"]["TC_DISABLED"] != 0
