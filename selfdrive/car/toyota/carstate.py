import copy

from cereal import car
from openpilot.common.conversions import Conversions as CV
from openpilot.common.numpy_fast import mean
from openpilot.common.filter_simple import FirstOrderFilter
from openpilot.common.realtime import DT_CTRL
from opendbc.can.can_define import CANDefine
from opendbc.can.parser import CANParser
from openpilot.selfdrive.car.interfaces import CarStateBase
from openpilot.selfdrive.car.toyota.values import ToyotaFlags, CAR, DBC, STEER_THRESHOLD, NO_STOP_TIMER_CAR, \
                                                  TSS2_CAR, RADAR_ACC_CAR, EPS_SCALE, UNSUPPORTED_DSU_CAR

SteerControlType = car.CarParams.SteerControlType

# These steering fault definitions seem to be common across LKA (torque) and LTA (angle):
# - high steer rate fault: goes to 21 or 25 for 1 frame, then 9 for 2 seconds
# - lka/lta msg drop out: goes to 9 then 11 for a combined total of 2 seconds, then 3.
#     if using the other control command, goes directly to 3 after 1.5 seconds
# - initializing: LTA can report 0 as long as STEER_TORQUE_SENSOR->STEER_ANGLE_INITIALIZING is 1,
#     and is a catch-all for LKA
TEMP_STEER_FAULTS = (0, 9, 11, 21, 25)
# - lka/lta msg drop out: 3 (recoverable)
# - prolonged high driver torque: 17 (permanent)
PERM_STEER_FAULTS = (3, 17)


class CarState(CarStateBase):
  def __init__(self, CP):
    super().__init__(CP)
    can_define = CANDefine(DBC[CP.carFingerprint]["pt"])
    self.shifter_values = can_define.dv["GEAR_PACKET"]["GEAR"]
    self.eps_torque_scale = EPS_SCALE[CP.carFingerprint] / 100.
    self.cluster_speed_hyst_gap = CV.KPH_TO_MS / 2.
    self.cluster_min_speed = CV.KPH_TO_MS / 2.

    # On cars with cp.vl["STEER_TORQUE_SENSOR"]["STEER_ANGLE"]
    # the signal is zeroed to where the steering angle is at start.
    # Need to apply an offset as soon as the steering angle measurements are both received
    self.accurate_steer_angle_seen = False
    self.angle_offset = FirstOrderFilter(None, 60.0, DT_CTRL, initialized=False)

    self.low_speed_lockout = False
    self.acc_type = 1
    self.lkas_hud = {}

  def update(self, cp, cp_cam):
    ret = car.CarState.new_message()

    ret.doorOpen = any([cp.vl["BODY_CONTROL_STATE"]["DOOR_OPEN_FL"], cp.vl["BODY_CONTROL_STATE"]["DOOR_OPEN_FR"],
                        cp.vl["BODY_CONTROL_STATE"]["DOOR_OPEN_RL"], cp.vl["BODY_CONTROL_STATE"]["DOOR_OPEN_RR"]])
    ret.seatbeltUnlatched = cp.vl["BODY_CONTROL_STATE"]["SEATBELT_DRIVER_UNLATCHED"] != 0
    ret.parkingBrake = cp.vl["BODY_CONTROL_STATE"]["PARKING_BRAKE"] == 1

    ret.brakePressed = cp.vl["BRAKE_MODULE"]["BRAKE_PRESSED"] != 0
    ret.brakeHoldActive = cp.vl["ESP_CONTROL"]["BRAKE_HOLD_ACTIVE"] == 1
    if self.CP.enableGasInterceptor:
      ret.gas = (cp.vl["GAS_SENSOR"]["INTERCEPTOR_GAS"] + cp.vl["GAS_SENSOR"]["INTERCEPTOR_GAS2"]) // 2
      ret.gasPressed = ret.gas > 805
    else:
      # TODO: find a new, common signal
      msg = "GAS_PEDAL_HYBRID" if (self.CP.flags & ToyotaFlags.HYBRID) else "GAS_PEDAL"
      ret.gas = cp.vl[msg]["GAS_PEDAL"]
      ret.gasPressed = cp.vl["PCM_CRUISE"]["GAS_RELEASED"] == 0

    ret.wheelSpeeds = self.get_wheel_speeds(
      cp.vl["WHEEL_SPEEDS"]["WHEEL_SPEED_FL"],
      cp.vl["WHEEL_SPEEDS"]["WHEEL_SPEED_FR"],
      cp.vl["WHEEL_SPEEDS"]["WHEEL_SPEED_RL"],
      cp.vl["WHEEL_SPEEDS"]["WHEEL_SPEED_RR"],
    )
    ret.vEgoRaw = mean([ret.wheelSpeeds.fl, ret.wheelSpeeds.fr, ret.wheelSpeeds.rl, ret.wheelSpeeds.rr])
    ret.vEgo, ret.aEgo = self.update_speed_kf(ret.vEgoRaw)
    ret.vEgoCluster = ret.vEgo * 1.015  # minimum of all the cars

    ret.standstill = ret.vEgoRaw == 0

    ret.steeringAngleDeg = cp.vl["STEER_ANGLE_SENSOR"]["STEER_ANGLE"] + cp.vl["STEER_ANGLE_SENSOR"]["STEER_FRACTION"]
    torque_sensor_angle_deg = cp.vl["STEER_TORQUE_SENSOR"]["STEER_ANGLE"]

    # On some cars, the angle measurement is non-zero while initializing
    if abs(torque_sensor_angle_deg) > 1e-3 and not bool(cp.vl["STEER_TORQUE_SENSOR"]["STEER_ANGLE_INITIALIZING"]):
      self.accurate_steer_angle_seen = True

    if self.accurate_steer_angle_seen:
      # Offset seems to be invalid for large steering angles
      if abs(ret.steeringAngleDeg) < 90 and cp.can_valid:
        self.angle_offset.update(torque_sensor_angle_deg - ret.steeringAngleDeg)

      if self.angle_offset.initialized:
        ret.steeringAngleOffsetDeg = self.angle_offset.x
        ret.steeringAngleDeg = torque_sensor_angle_deg - self.angle_offset.x

    ret.steeringRateDeg = cp.vl["STEER_ANGLE_SENSOR"]["STEER_RATE"]

    can_gear = int(cp.vl["GEAR_PACKET"]["GEAR"])
    ret.gearShifter = self.parse_gear_shifter(self.shifter_values.get(can_gear, None))
    ret.leftBlinker = cp.vl["BLINKERS_STATE"]["TURN_SIGNALS"] == 1
    ret.rightBlinker = cp.vl["BLINKERS_STATE"]["TURN_SIGNALS"] == 2

    ret.steeringTorque = cp.vl["STEER_TORQUE_SENSOR"]["STEER_TORQUE_DRIVER"]
    ret.steeringTorqueEps = cp.vl["STEER_TORQUE_SENSOR"]["STEER_TORQUE_EPS"] * self.eps_torque_scale
    # we could use the override bit from dbc, but it's triggered at too high torque values
    ret.steeringPressed = abs(ret.steeringTorque) > STEER_THRESHOLD

    # Check EPS LKA/LTA fault status
    ret.steerFaultTemporary = cp.vl["EPS_STATUS"]["LKA_STATE"] in TEMP_STEER_FAULTS
    ret.steerFaultPermanent = cp.vl["EPS_STATUS"]["LKA_STATE"] in PERM_STEER_FAULTS

    if self.CP.steerControlType == SteerControlType.angle:
      ret.steerFaultTemporary = ret.steerFaultTemporary or cp.vl["EPS_STATUS"]["LTA_STATE"] in TEMP_STEER_FAULTS
      ret.steerFaultPermanent = ret.steerFaultPermanent or cp.vl["EPS_STATUS"]["LTA_STATE"] in PERM_STEER_FAULTS

    if self.CP.carFingerprint in UNSUPPORTED_DSU_CAR:
      # TODO: find the bit likely in DSU_CRUISE that describes an ACC fault. one may also exist in CLUTCH
      ret.cruiseState.available = cp.vl["DSU_CRUISE"]["MAIN_ON"] != 0
      ret.cruiseState.speed = cp.vl["DSU_CRUISE"]["SET_SPEED"] * CV.KPH_TO_MS
      cluster_set_speed = cp.vl["PCM_CRUISE_ALT"]["UI_SET_SPEED"]
    else:
      ret.accFaulted = cp.vl["PCM_CRUISE_2"]["ACC_FAULTED"] != 0
      ret.cruiseState.available = cp.vl["PCM_CRUISE_2"]["MAIN_ON"] != 0
      ret.cruiseState.speed = cp.vl["PCM_CRUISE_2"]["SET_SPEED"] * CV.KPH_TO_MS
      cluster_set_speed = cp.vl["PCM_CRUISE_SM"]["UI_SET_SPEED"]

    # UI_SET_SPEED is always non-zero when main is on, hide until first enable
    if ret.cruiseState.speed != 0:
      is_metric = cp.vl["BODY_CONTROL_STATE_2"]["UNITS"] in (1, 2)
      conversion_factor = CV.KPH_TO_MS if is_metric else CV.MPH_TO_MS
      ret.cruiseState.speedCluster = cluster_set_speed * conversion_factor

    cp_acc = cp_cam if self.CP.carFingerprint in (TSS2_CAR - RADAR_ACC_CAR) else cp

<<<<<<< HEAD
    # if self.CP.carFingerprint in (TSS2_CAR | RADAR_ACC_CAR):
    #   if not (self.CP.flags & ToyotaFlags.SMART_DSU.value):
    #     self.acc_type = cp_acc.vl["ACC_CONTROL"]["ACC_TYPE"]
    #   ret.stockFcw = bool(cp_acc.vl["ACC_HUD"]["FCW"])
=======
    if self.CP.carFingerprint in (TSS2_CAR | RADAR_ACC_CAR):
      if not (self.CP.flags & ToyotaFlags.SMART_DSU.value):
        self.acc_type = cp_acc.vl["ACC_CONTROL"]["ACC_TYPE"]
      ret.stockFcw = bool(cp_acc.vl["PCS_HUD"]["FCW"])
>>>>>>> 979c9616

    # some TSS2 cars have low speed lockout permanently set, so ignore on those cars
    # these cars are identified by an ACC_TYPE value of 2.
    # TODO: it is possible to avoid the lockout and gain stop and go if you
    # send your own ACC_CONTROL msg on startup with ACC_TYPE set to 1
    if (self.CP.carFingerprint not in TSS2_CAR and self.CP.carFingerprint not in UNSUPPORTED_DSU_CAR) or \
       (self.CP.carFingerprint in TSS2_CAR and self.acc_type == 1):
      self.low_speed_lockout = cp.vl["PCM_CRUISE_2"]["LOW_SPEED_LOCKOUT"] == 2

    self.pcm_acc_status = cp.vl["PCM_CRUISE"]["CRUISE_STATE"]
    if self.CP.carFingerprint not in (NO_STOP_TIMER_CAR - TSS2_CAR):
      # ignore standstill state in certain vehicles, since pcm allows to restart with just an acceleration request
      ret.cruiseState.standstill = self.pcm_acc_status == 7
    ret.cruiseState.enabled = bool(cp.vl["PCM_CRUISE"]["CRUISE_ACTIVE"])
    ret.cruiseState.nonAdaptive = cp.vl["PCM_CRUISE"]["CRUISE_STATE"] in (1, 2, 3, 4, 5, 6)

    ret.genericToggle = bool(cp.vl["LIGHT_STALK"]["AUTO_HIGH_BEAM"])
    ret.espDisabled = cp.vl["ESP_CONTROL"]["TC_DISABLED"] != 0

    # if not self.CP.enableDsu:
    #   ret.stockAeb = bool(cp_acc.vl["PRE_COLLISION"]["PRECOLLISION_ACTIVE"] and cp_acc.vl["PRE_COLLISION"]["FORCE"] < -1e-5)

    if self.CP.enableBsm:
      ret.leftBlindspot = (cp.vl["BSM"]["L_ADJACENT"] == 1) or (cp.vl["BSM"]["L_APPROACHING"] == 1)
      ret.rightBlindspot = (cp.vl["BSM"]["R_ADJACENT"] == 1) or (cp.vl["BSM"]["R_APPROACHING"] == 1)

    if self.CP.carFingerprint != CAR.PRIUS_V:
      self.lkas_hud = copy.copy(cp_cam.vl["LKAS_HUD"])

    return ret

  @staticmethod
  def get_can_parser(CP):
    messages = [
      ("GEAR_PACKET", 1),
      ("LIGHT_STALK", 1),
      ("BLINKERS_STATE", 0.15),
      ("BODY_CONTROL_STATE", 3),
      ("BODY_CONTROL_STATE_2", 2),
      ("ESP_CONTROL", 3),
      ("EPS_STATUS", 25),
      ("BRAKE_MODULE", 40),
      ("WHEEL_SPEEDS", 80),
      ("STEER_ANGLE_SENSOR", 80),
      ("PCM_CRUISE", 33),
      ("PCM_CRUISE_SM", 1),
      ("STEER_TORQUE_SENSOR", 50),
    ]

    if CP.flags & ToyotaFlags.HYBRID:
      messages.append(("GAS_PEDAL_HYBRID", 33))
    else:
      messages.append(("GAS_PEDAL", 33))

    if CP.carFingerprint in UNSUPPORTED_DSU_CAR:
      messages.append(("DSU_CRUISE", 5))
      messages.append(("PCM_CRUISE_ALT", 1))
    else:
      messages.append(("PCM_CRUISE_2", 33))

    # add gas interceptor reading if we are using it
    if CP.enableGasInterceptor:
      messages.append(("GAS_SENSOR", 50))

    if CP.enableBsm:
      messages.append(("BSM", 1))

<<<<<<< HEAD
    # if CP.carFingerprint in RADAR_ACC_CAR:
    #   if not CP.flags & ToyotaFlags.SMART_DSU.value:
    #     signals += [
    #       ("ACC_TYPE", "ACC_CONTROL"),
    #     ]
    #     checks += [
    #       ("ACC_CONTROL", 33),
    #     ]
    #   signals += [
    #     ("FCW", "ACC_HUD"),
    #   ]
    #   checks += [
    #     ("ACC_HUD", 1),
    #   ]

    # if CP.carFingerprint not in (TSS2_CAR - RADAR_ACC_CAR) and not CP.enableDsu:
    #   signals += [
    #     ("FORCE", "PRE_COLLISION"),
    #     ("PRECOLLISION_ACTIVE", "PRE_COLLISION"),
    #   ]
    #   checks += [
    #     ("PRE_COLLISION", 33),
    #   ]
=======
    if CP.carFingerprint in RADAR_ACC_CAR:
      if not CP.flags & ToyotaFlags.SMART_DSU.value:
        messages += [
          ("ACC_CONTROL", 33),
        ]
      messages += [
        ("PCS_HUD", 1),
      ]

    if CP.carFingerprint not in (TSS2_CAR - RADAR_ACC_CAR) and not CP.enableDsu:
      messages += [
        ("PRE_COLLISION", 33),
      ]
>>>>>>> 979c9616

    return CANParser(DBC[CP.carFingerprint]["pt"], messages, 0)

  @staticmethod
  def get_cam_can_parser(CP):
    messages = []

    if CP.carFingerprint != CAR.PRIUS_V:
      messages += [
        ("LKAS_HUD", 1),
      ]

    if CP.carFingerprint in (TSS2_CAR - RADAR_ACC_CAR):
      messages += [
        ("PRE_COLLISION", 33),
        ("ACC_CONTROL", 33),
        ("PCS_HUD", 1),
      ]

    return CANParser(DBC[CP.carFingerprint]["pt"], messages, 2)<|MERGE_RESOLUTION|>--- conflicted
+++ resolved
@@ -130,17 +130,10 @@
 
     cp_acc = cp_cam if self.CP.carFingerprint in (TSS2_CAR - RADAR_ACC_CAR) else cp
 
-<<<<<<< HEAD
     # if self.CP.carFingerprint in (TSS2_CAR | RADAR_ACC_CAR):
     #   if not (self.CP.flags & ToyotaFlags.SMART_DSU.value):
     #     self.acc_type = cp_acc.vl["ACC_CONTROL"]["ACC_TYPE"]
     #   ret.stockFcw = bool(cp_acc.vl["ACC_HUD"]["FCW"])
-=======
-    if self.CP.carFingerprint in (TSS2_CAR | RADAR_ACC_CAR):
-      if not (self.CP.flags & ToyotaFlags.SMART_DSU.value):
-        self.acc_type = cp_acc.vl["ACC_CONTROL"]["ACC_TYPE"]
-      ret.stockFcw = bool(cp_acc.vl["PCS_HUD"]["FCW"])
->>>>>>> 979c9616
 
     # some TSS2 cars have low speed lockout permanently set, so ignore on those cars
     # these cars are identified by an ACC_TYPE value of 2.
@@ -208,7 +201,6 @@
     if CP.enableBsm:
       messages.append(("BSM", 1))
 
-<<<<<<< HEAD
     # if CP.carFingerprint in RADAR_ACC_CAR:
     #   if not CP.flags & ToyotaFlags.SMART_DSU.value:
     #     signals += [
@@ -232,21 +224,6 @@
     #   checks += [
     #     ("PRE_COLLISION", 33),
     #   ]
-=======
-    if CP.carFingerprint in RADAR_ACC_CAR:
-      if not CP.flags & ToyotaFlags.SMART_DSU.value:
-        messages += [
-          ("ACC_CONTROL", 33),
-        ]
-      messages += [
-        ("PCS_HUD", 1),
-      ]
-
-    if CP.carFingerprint not in (TSS2_CAR - RADAR_ACC_CAR) and not CP.enableDsu:
-      messages += [
-        ("PRE_COLLISION", 33),
-      ]
->>>>>>> 979c9616
 
     return CANParser(DBC[CP.carFingerprint]["pt"], messages, 0)
 
