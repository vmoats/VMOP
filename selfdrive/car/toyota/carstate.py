import copy

from cereal import car
from common.conversions import Conversions as CV
from common.numpy_fast import mean
from common.filter_simple import FirstOrderFilter
from common.realtime import DT_CTRL
from opendbc.can.can_define import CANDefine
from opendbc.can.parser import CANParser
from selfdrive.car.interfaces import CarStateBase
from selfdrive.car.toyota.values import ToyotaFlags, CAR, DBC, STEER_THRESHOLD, NO_STOP_TIMER_CAR, TSS2_CAR, RADAR_ACC_CAR, EPS_SCALE, UNSUPPORTED_DSU_CAR


class CarState(CarStateBase):
  def __init__(self, CP):
    super().__init__(CP)
    can_define = CANDefine(DBC[CP.carFingerprint]["pt"])
    self.shifter_values = can_define.dv["GEAR_PACKET"]["GEAR"]
    self.eps_torque_scale = EPS_SCALE[CP.carFingerprint] / 100.
    self.cluster_speed_hyst_gap = CV.KPH_TO_MS / 2.
    self.cluster_min_speed = CV.KPH_TO_MS / 2.

    # On cars with cp.vl["STEER_TORQUE_SENSOR"]["STEER_ANGLE"]
    # the signal is zeroed to where the steering angle is at start.
    # Need to apply an offset as soon as the steering angle measurements are both received
    self.accurate_steer_angle_seen = False
    self.angle_offset = FirstOrderFilter(None, 60.0, DT_CTRL, initialized=False)

    self.low_speed_lockout = False
    self.acc_type = 1
<<<<<<< HEAD
    self.torque_sensor_angle_deg = 0
=======
    self.lkas_hud = {}
>>>>>>> 66bdd8b1

  def update(self, cp, cp_cam):
    ret = car.CarState.new_message()

    ret.doorOpen = any([cp.vl["BODY_CONTROL_STATE"]["DOOR_OPEN_FL"], cp.vl["BODY_CONTROL_STATE"]["DOOR_OPEN_FR"],
                        cp.vl["BODY_CONTROL_STATE"]["DOOR_OPEN_RL"], cp.vl["BODY_CONTROL_STATE"]["DOOR_OPEN_RR"]])
    ret.seatbeltUnlatched = cp.vl["BODY_CONTROL_STATE"]["SEATBELT_DRIVER_UNLATCHED"] != 0
    ret.parkingBrake = cp.vl["BODY_CONTROL_STATE"]["PARKING_BRAKE"] == 1

    ret.brakePressed = cp.vl["BRAKE_MODULE"]["BRAKE_PRESSED"] != 0
    ret.brakeHoldActive = cp.vl["ESP_CONTROL"]["BRAKE_HOLD_ACTIVE"] == 1
    if self.CP.enableGasInterceptor:
      ret.gas = (cp.vl["GAS_SENSOR"]["INTERCEPTOR_GAS"] + cp.vl["GAS_SENSOR"]["INTERCEPTOR_GAS2"]) // 2
      ret.gasPressed = ret.gas > 805
    else:
      # TODO: find a new, common signal
      msg = "GAS_PEDAL_HYBRID" if (self.CP.flags & ToyotaFlags.HYBRID) else "GAS_PEDAL"
      ret.gas = cp.vl[msg]["GAS_PEDAL"]
      ret.gasPressed = cp.vl["PCM_CRUISE"]["GAS_RELEASED"] == 0

    ret.wheelSpeeds = self.get_wheel_speeds(
      cp.vl["WHEEL_SPEEDS"]["WHEEL_SPEED_FL"],
      cp.vl["WHEEL_SPEEDS"]["WHEEL_SPEED_FR"],
      cp.vl["WHEEL_SPEEDS"]["WHEEL_SPEED_RL"],
      cp.vl["WHEEL_SPEEDS"]["WHEEL_SPEED_RR"],
    )
    ret.vEgoRaw = mean([ret.wheelSpeeds.fl, ret.wheelSpeeds.fr, ret.wheelSpeeds.rl, ret.wheelSpeeds.rr])
    ret.vEgo, ret.aEgo = self.update_speed_kf(ret.vEgoRaw)
    ret.vEgoCluster = ret.vEgo * 1.015  # minimum of all the cars

    ret.standstill = ret.vEgoRaw == 0

    ret.steeringAngleDeg = cp.vl["STEER_ANGLE_SENSOR"]["STEER_ANGLE"] + cp.vl["STEER_ANGLE_SENSOR"]["STEER_FRACTION"]
    self.torque_sensor_angle_deg = cp.vl["STEER_TORQUE_SENSOR"]["STEER_ANGLE"]

    # On some cars, the angle measurement is non-zero while initializing
    if abs(self.torque_sensor_angle_deg) > 1e-3 and not bool(cp.vl["STEER_TORQUE_SENSOR"]["STEER_ANGLE_INITIALIZING"]):
      self.accurate_steer_angle_seen = True

    if self.accurate_steer_angle_seen:
      # Offset seems to be invalid for large steering angles
      if abs(ret.steeringAngleDeg) < 90 and cp.can_valid:
        self.angle_offset.update(self.torque_sensor_angle_deg - ret.steeringAngleDeg)

      if self.angle_offset.initialized:
        ret.steeringAngleOffsetDeg = self.angle_offset.x
        ret.steeringAngleDeg = self.torque_sensor_angle_deg - self.angle_offset.x

    ret.steeringRateDeg = cp.vl["STEER_ANGLE_SENSOR"]["STEER_RATE"]

    can_gear = int(cp.vl["GEAR_PACKET"]["GEAR"])
    ret.gearShifter = self.parse_gear_shifter(self.shifter_values.get(can_gear, None))
    ret.leftBlinker = cp.vl["BLINKERS_STATE"]["TURN_SIGNALS"] == 1
    ret.rightBlinker = cp.vl["BLINKERS_STATE"]["TURN_SIGNALS"] == 2

    ret.steeringTorque = cp.vl["STEER_TORQUE_SENSOR"]["STEER_TORQUE_DRIVER"]
    ret.steeringTorqueEps = cp.vl["STEER_TORQUE_SENSOR"]["STEER_TORQUE_EPS"] * self.eps_torque_scale
    # we could use the override bit from dbc, but it's triggered at too high torque values
    ret.steeringPressed = abs(ret.steeringTorque) > STEER_THRESHOLD

    # 3 is a fault from the lka/lta command message not being received by the EPS
    if self.CP.steerControlType == car.CarParams.SteerControlType.angle:
      ret.steerFaultTemporary = cp.vl["EPS_STATUS"]["LTA_STATE"] not in (1, 3, 5)  # TODO: set actual codes. 1 is inactive, 5 is active, 3 is below
      ret.steerFaultPermanent = cp.vl["EPS_STATUS"]["LTA_STATE"] in (3,)  # TODO: any more?
    else:
      # steer rate fault: goes to 21 or 25 for 1 frame, then 9 for 2 seconds
      # lka msg drop out: goes to 9 then 11 for a combined total of 2 seconds
      ret.steerFaultTemporary = cp.vl["EPS_STATUS"]["LKA_STATE"] in (0, 9, 11, 21, 25)
      # 17 is a fault from a prolonged high torque delta between cmd and user
      ret.steerFaultPermanent = cp.vl["EPS_STATUS"]["LKA_STATE"] in (3, 17)

    if self.CP.carFingerprint in UNSUPPORTED_DSU_CAR:
      # TODO: find the bit likely in DSU_CRUISE that describes an ACC fault. one may also exist in CLUTCH
      ret.cruiseState.available = cp.vl["DSU_CRUISE"]["MAIN_ON"] != 0
      ret.cruiseState.speed = cp.vl["DSU_CRUISE"]["SET_SPEED"] * CV.KPH_TO_MS
      cluster_set_speed = cp.vl["PCM_CRUISE_ALT"]["UI_SET_SPEED"]
    else:
      ret.accFaulted = cp.vl["PCM_CRUISE_2"]["ACC_FAULTED"] != 0
      ret.cruiseState.available = cp.vl["PCM_CRUISE_2"]["MAIN_ON"] != 0
      ret.cruiseState.speed = cp.vl["PCM_CRUISE_2"]["SET_SPEED"] * CV.KPH_TO_MS
      cluster_set_speed = cp.vl["PCM_CRUISE_SM"]["UI_SET_SPEED"]

    # UI_SET_SPEED is always non-zero when main is on, hide until first enable
    if ret.cruiseState.speed != 0:
      is_metric = cp.vl["BODY_CONTROL_STATE_2"]["UNITS"] in (1, 2)
      conversion_factor = CV.KPH_TO_MS if is_metric else CV.MPH_TO_MS
      ret.cruiseState.speedCluster = cluster_set_speed * conversion_factor

    cp_acc = cp_cam if self.CP.carFingerprint in (TSS2_CAR - RADAR_ACC_CAR) else cp

    if self.CP.carFingerprint in (TSS2_CAR | RADAR_ACC_CAR):
      self.acc_type = cp_acc.vl["ACC_CONTROL"]["ACC_TYPE"]
      ret.stockFcw = bool(cp_acc.vl["ACC_HUD"]["FCW"])

    # some TSS2 cars have low speed lockout permanently set, so ignore on those cars
    # these cars are identified by an ACC_TYPE value of 2.
    # TODO: it is possible to avoid the lockout and gain stop and go if you
    # send your own ACC_CONTROL msg on startup with ACC_TYPE set to 1
    if (self.CP.carFingerprint not in TSS2_CAR and self.CP.carFingerprint not in UNSUPPORTED_DSU_CAR) or \
       (self.CP.carFingerprint in TSS2_CAR and self.acc_type == 1):
      self.low_speed_lockout = cp.vl["PCM_CRUISE_2"]["LOW_SPEED_LOCKOUT"] == 2

    self.pcm_acc_status = cp.vl["PCM_CRUISE"]["CRUISE_STATE"]
    if self.CP.carFingerprint not in (NO_STOP_TIMER_CAR - TSS2_CAR):
      # ignore standstill state in certain vehicles, since pcm allows to restart with just an acceleration request
      ret.cruiseState.standstill = self.pcm_acc_status == 7
    ret.cruiseState.enabled = bool(cp.vl["PCM_CRUISE"]["CRUISE_ACTIVE"])
    ret.cruiseState.nonAdaptive = cp.vl["PCM_CRUISE"]["CRUISE_STATE"] in (1, 2, 3, 4, 5, 6)

    ret.genericToggle = bool(cp.vl["LIGHT_STALK"]["AUTO_HIGH_BEAM"])
    ret.espDisabled = cp.vl["ESP_CONTROL"]["TC_DISABLED"] != 0

    if not self.CP.enableDsu:
      ret.stockAeb = bool(cp_acc.vl["PRE_COLLISION"]["PRECOLLISION_ACTIVE"] and cp_acc.vl["PRE_COLLISION"]["FORCE"] < -1e-5)

    if self.CP.enableBsm:
      ret.leftBlindspot = (cp.vl["BSM"]["L_ADJACENT"] == 1) or (cp.vl["BSM"]["L_APPROACHING"] == 1)
      ret.rightBlindspot = (cp.vl["BSM"]["R_ADJACENT"] == 1) or (cp.vl["BSM"]["R_APPROACHING"] == 1)

    if self.CP.carFingerprint != CAR.PRIUS_V:
      self.lkas_hud = copy.copy(cp_cam.vl["LKAS_HUD"])

    return ret

  @staticmethod
  def get_can_parser(CP):
    signals = [
      # sig_name, sig_address
      ("STEER_ANGLE", "STEER_ANGLE_SENSOR"),
      ("GEAR", "GEAR_PACKET"),
      ("BRAKE_PRESSED", "BRAKE_MODULE"),
      ("WHEEL_SPEED_FL", "WHEEL_SPEEDS"),
      ("WHEEL_SPEED_FR", "WHEEL_SPEEDS"),
      ("WHEEL_SPEED_RL", "WHEEL_SPEEDS"),
      ("WHEEL_SPEED_RR", "WHEEL_SPEEDS"),
      ("DOOR_OPEN_FL", "BODY_CONTROL_STATE"),
      ("DOOR_OPEN_FR", "BODY_CONTROL_STATE"),
      ("DOOR_OPEN_RL", "BODY_CONTROL_STATE"),
      ("DOOR_OPEN_RR", "BODY_CONTROL_STATE"),
      ("SEATBELT_DRIVER_UNLATCHED", "BODY_CONTROL_STATE"),
      ("PARKING_BRAKE", "BODY_CONTROL_STATE"),
      ("UNITS", "BODY_CONTROL_STATE_2"),
      ("TC_DISABLED", "ESP_CONTROL"),
      ("BRAKE_HOLD_ACTIVE", "ESP_CONTROL"),
      ("STEER_FRACTION", "STEER_ANGLE_SENSOR"),
      ("STEER_RATE", "STEER_ANGLE_SENSOR"),
      ("CRUISE_ACTIVE", "PCM_CRUISE"),
      ("CRUISE_STATE", "PCM_CRUISE"),
      ("GAS_RELEASED", "PCM_CRUISE"),
      ("UI_SET_SPEED", "PCM_CRUISE_SM"),
      ("STEER_TORQUE_DRIVER", "STEER_TORQUE_SENSOR"),
      ("STEER_TORQUE_EPS", "STEER_TORQUE_SENSOR"),
      ("STEER_ANGLE", "STEER_TORQUE_SENSOR"),
      ("STEER_ANGLE_INITIALIZING", "STEER_TORQUE_SENSOR"),
      ("TURN_SIGNALS", "BLINKERS_STATE"),
      ("LKA_STATE", "EPS_STATUS"),
      ("LTA_STATE", "EPS_STATUS"),
      ("AUTO_HIGH_BEAM", "LIGHT_STALK"),
    ]

    checks = [
      ("GEAR_PACKET", 1),
      ("LIGHT_STALK", 1),
      ("BLINKERS_STATE", 0.15),
      ("BODY_CONTROL_STATE", 3),
      ("BODY_CONTROL_STATE_2", 2),
      ("ESP_CONTROL", 3),
      ("EPS_STATUS", 25),
      ("BRAKE_MODULE", 40),
      ("WHEEL_SPEEDS", 80),
      ("STEER_ANGLE_SENSOR", 80),
      ("PCM_CRUISE", 33),
      ("PCM_CRUISE_SM", 1),
      ("STEER_TORQUE_SENSOR", 50),
    ]

    if CP.flags & ToyotaFlags.HYBRID:
      signals.append(("GAS_PEDAL", "GAS_PEDAL_HYBRID"))
      checks.append(("GAS_PEDAL_HYBRID", 33))
    else:
      signals.append(("GAS_PEDAL", "GAS_PEDAL"))
      checks.append(("GAS_PEDAL", 33))

    if CP.carFingerprint in UNSUPPORTED_DSU_CAR:
      signals.append(("MAIN_ON", "DSU_CRUISE"))
      signals.append(("SET_SPEED", "DSU_CRUISE"))
      signals.append(("UI_SET_SPEED", "PCM_CRUISE_ALT"))
      checks.append(("DSU_CRUISE", 5))
      checks.append(("PCM_CRUISE_ALT", 1))
    else:
      signals.append(("MAIN_ON", "PCM_CRUISE_2"))
      signals.append(("SET_SPEED", "PCM_CRUISE_2"))
      signals.append(("ACC_FAULTED", "PCM_CRUISE_2"))
      signals.append(("LOW_SPEED_LOCKOUT", "PCM_CRUISE_2"))
      checks.append(("PCM_CRUISE_2", 33))

    # add gas interceptor reading if we are using it
    if CP.enableGasInterceptor:
      signals.append(("INTERCEPTOR_GAS", "GAS_SENSOR"))
      signals.append(("INTERCEPTOR_GAS2", "GAS_SENSOR"))
      checks.append(("GAS_SENSOR", 50))

    if CP.enableBsm:
      signals += [
        ("L_ADJACENT", "BSM"),
        ("L_APPROACHING", "BSM"),
        ("R_ADJACENT", "BSM"),
        ("R_APPROACHING", "BSM"),
      ]
      checks.append(("BSM", 1))

    if CP.carFingerprint in RADAR_ACC_CAR:
      signals += [
        ("ACC_TYPE", "ACC_CONTROL"),
        ("FCW", "ACC_HUD"),
      ]
      checks += [
        ("ACC_CONTROL", 33),
        ("ACC_HUD", 1),
      ]

    if CP.carFingerprint not in (TSS2_CAR - RADAR_ACC_CAR) and not CP.enableDsu:
      signals += [
        ("FORCE", "PRE_COLLISION"),
        ("PRECOLLISION_ACTIVE", "PRE_COLLISION"),
      ]
      checks += [
        ("PRE_COLLISION", 33),
      ]

    return CANParser(DBC[CP.carFingerprint]["pt"], signals, checks, 0)

  @staticmethod
  def get_cam_can_parser(CP):
    signals = []
    checks = []

    if CP.carFingerprint != CAR.PRIUS_V:
      signals += [
        ("LANE_SWAY_FLD", "LKAS_HUD"),
        ("LANE_SWAY_BUZZER", "LKAS_HUD"),
        ("LANE_SWAY_WARNING", "LKAS_HUD"),
        ("LANE_SWAY_SENSITIVITY", "LKAS_HUD"),
        ("LANE_SWAY_TOGGLE", "LKAS_HUD"),
      ]
      checks += [
        ("LKAS_HUD", 1),
      ]

    if CP.carFingerprint in (TSS2_CAR - RADAR_ACC_CAR):
      signals += [
        ("PRECOLLISION_ACTIVE", "PRE_COLLISION"),
        ("FORCE", "PRE_COLLISION"),
        ("ACC_TYPE", "ACC_CONTROL"),
        ("FCW", "ACC_HUD"),
      ]
      checks += [
        ("PRE_COLLISION", 33),
        ("ACC_CONTROL", 33),
        ("ACC_HUD", 1),
      ]

    return CANParser(DBC[CP.carFingerprint]["pt"], signals, checks, 2)<|MERGE_RESOLUTION|>--- conflicted
+++ resolved
@@ -28,11 +28,8 @@
 
     self.low_speed_lockout = False
     self.acc_type = 1
-<<<<<<< HEAD
+    self.lkas_hud = {}
     self.torque_sensor_angle_deg = 0
-=======
-    self.lkas_hud = {}
->>>>>>> 66bdd8b1
 
   def update(self, cp, cp_cam):
     ret = car.CarState.new_message()
