--- conflicted
+++ resolved
@@ -44,10 +44,14 @@
     ("STEER_TORQUE_EPS", "STEER_TORQUE_SENSOR", 0),
     ("TURN_SIGNALS", "STEERING_LEVERS", 3),   # 3 is no blinkers
     ("LKA_STATE", "EPS_STATUS", 0),
+    ("IPAS_STATE", "EPS_STATUS", 1),
     ("BRAKE_LIGHTS_ACC", "ESP_CONTROL", 0),
+    ("AUTO_HIGH_BEAM", "LIGHT_STALK", 0),
   ]
 
   checks = [
+    ("BRAKE_MODULE", 40),
+    ("GAS_PEDAL", 33),
     ("WHEEL_SPEEDS", 80),
     ("STEER_ANGLE_SENSOR", 80),
     ("PCM_CRUISE", 33),
@@ -67,32 +71,6 @@
 
   if CP.carFingerprint in NO_DSU_CAR:
     signals += [("STEER_ANGLE", "STEER_TORQUE_SENSOR", 0)]
-
-  if CP.carFingerprint == CAR.LEXUS_ISH:
-    checks += [
-      ("BRAKE_MODULE", 50),
-      ("GAS_PEDAL", 50),
-      ("PCM_CRUISE_ISH", 1),
-    ]
-
-    signals += [
-      ("MAIN_ON", "PCM_CRUISE_ISH", 0),
-      ("SET_SPEED", "PCM_CRUISE_ISH", 0),
-      ("AUTO_HIGH_BEAM", "LIGHT_STALK_ISH", 0),
-    ]
-  else:
-    checks += [
-      ("BRAKE_MODULE", 40),
-      ("GAS_PEDAL", 33),
-      ("PCM_CRUISE_2", 33),
-    ]
-    signals += [
-      ("MAIN_ON", "PCM_CRUISE_2", 0),
-      ("SET_SPEED", "PCM_CRUISE_2", 0),
-      ("LOW_SPEED_LOCKOUT", "PCM_CRUISE_2", 0),
-      ("IPAS_STATE", "EPS_STATUS", 1),
-      ("AUTO_HIGH_BEAM", "LIGHT_STALK", 0),
-    ]
 
   if CP.carFingerprint == CAR.PRIUS:
     signals += [("STATE", "AUTOPARK_STATUS", 0)]
@@ -189,13 +167,8 @@
     self.angle_steers_rate = cp.vl["STEER_ANGLE_SENSOR"]['STEER_RATE']
     can_gear = int(cp.vl["GEAR_PACKET"]['GEAR'])
     self.gear_shifter = parse_gear_shifter(can_gear, self.shifter_values)
-<<<<<<< HEAD
-    if self.CP.carFingerprint == CAR.LEXUS_ISH:
-      self.main_on = cp.vl["PCM_CRUISE_ISH"]['MAIN_ON']
-=======
     if self.CP.carFingerprint == CAR.LEXUS_IS:
       self.main_on = cp.vl["DSU_CRUISE"]['MAIN_ON']
->>>>>>> cf80f7a2
     else:
       self.main_on = cp.vl["PCM_CRUISE_2"]['MAIN_ON']
     self.left_blinker_on = cp.vl["STEERING_LEVERS"]['TURN_SIGNALS'] == 1
@@ -204,10 +177,7 @@
     # 2 is standby, 10 is active. TODO: check that everything else is really a faulty state
     self.steer_state = cp.vl["EPS_STATUS"]['LKA_STATE']
     self.steer_error = cp.vl["EPS_STATUS"]['LKA_STATE'] not in [1, 5]
-    if self.CP.carFingerprint == CAR.LEXUS_ISH:
-      self.ipas_active = False
-    else:
-      self.ipas_active = cp.vl['EPS_STATUS']['IPAS_STATE'] == 3
+    self.ipas_active = cp.vl['EPS_STATUS']['IPAS_STATE'] == 3
     self.brake_error = 0
     self.steer_torque_driver = cp.vl["STEER_TORQUE_SENSOR"]['STEER_TORQUE_DRIVER']
     self.steer_torque_motor = cp.vl["STEER_TORQUE_SENSOR"]['STEER_TORQUE_EPS']
@@ -215,17 +185,6 @@
     self.steer_override = abs(self.steer_torque_driver) > STEER_THRESHOLD
 
     self.user_brake = 0
-<<<<<<< HEAD
-    if self.CP.carFingerprint == CAR.LEXUS_ISH:
-      self.v_cruise_pcm = cp.vl["PCM_CRUISE_ISH"]['SET_SPEED']
-      # ish does not have curise status value (always 0), so we use curise_active value instead
-      self.pcm_acc_status = cp.vl["PCM_CRUISE"]['CRUISE_ACTIVE']
-      self.low_speed_lockout = False
-    else:
-      self.v_cruise_pcm = cp.vl["PCM_CRUISE_2"]['SET_SPEED']
-      self.pcm_acc_status = cp.vl["PCM_CRUISE"]['CRUISE_STATE']
-      self.low_speed_lockout = cp.vl["PCM_CRUISE_2"]['LOW_SPEED_LOCKOUT'] == 2
-=======
     if self.CP.carFingerprint == CAR.LEXUS_IS:
       self.v_cruise_pcm = cp.vl["DSU_CRUISE"]['SET_SPEED']
       self.low_speed_lockout = False
@@ -233,12 +192,9 @@
       self.v_cruise_pcm = cp.vl["PCM_CRUISE_2"]['SET_SPEED']
       self.low_speed_lockout = cp.vl["PCM_CRUISE_2"]['LOW_SPEED_LOCKOUT'] == 2
     self.pcm_acc_status = cp.vl["PCM_CRUISE"]['CRUISE_STATE']
->>>>>>> cf80f7a2
     self.pcm_acc_active = bool(cp.vl["PCM_CRUISE"]['CRUISE_ACTIVE'])
     self.brake_lights = bool(cp.vl["ESP_CONTROL"]['BRAKE_LIGHTS_ACC'] or self.brake_pressed)
     if self.CP.carFingerprint == CAR.PRIUS:
       self.generic_toggle = cp.vl["AUTOPARK_STATUS"]['STATE'] != 0
-    elif self.CP.carFingerprint == CAR.LEXUS_ISH:
-      self.generic_toggle = bool(cp.vl["LIGHT_STALK_ISH"]['AUTO_HIGH_BEAM'])
     else:
       self.generic_toggle = bool(cp.vl["LIGHT_STALK"]['AUTO_HIGH_BEAM'])