from cereal import car
from common.conversions import Conversions as CV
from common.numpy_fast import mean
from common.filter_simple import FirstOrderFilter
from common.realtime import DT_CTRL
from opendbc.can.can_define import CANDefine
from opendbc.can.parser import CANParser
from selfdrive.car.interfaces import CarStateBase
from selfdrive.car.toyota.values import ToyotaFlags, CAR, DBC, STEER_THRESHOLD, NO_STOP_TIMER_CAR, TSS2_CAR, RADAR_ACC_CAR, EPS_SCALE


class CarState(CarStateBase):
  def __init__(self, CP):
    super().__init__(CP)
    can_define = CANDefine(DBC[CP.carFingerprint]["pt"])
    self.shifter_values = can_define.dv["GEAR_PACKET"]["GEAR"]
    self.eps_torque_scale = EPS_SCALE[CP.carFingerprint] / 100.

    # On cars with cp.vl["STEER_TORQUE_SENSOR"]["STEER_ANGLE"]
    # the signal is zeroed to where the steering angle is at start.
    # Need to apply an offset as soon as the steering angle measurements are both received
    self.accurate_steer_angle_seen = False
    self.angle_offset = FirstOrderFilter(None, 60.0, DT_CTRL, initialized=False)

    self.low_speed_lockout = False
    self.acc_type = 1

  def update(self, cp, cp_cam):
    ret = car.CarState.new_message()

    ret.doorOpen = any([cp.vl["BODY_CONTROL_STATE"]["DOOR_OPEN_FL"], cp.vl["BODY_CONTROL_STATE"]["DOOR_OPEN_FR"],
                        cp.vl["BODY_CONTROL_STATE"]["DOOR_OPEN_RL"], cp.vl["BODY_CONTROL_STATE"]["DOOR_OPEN_RR"]])
    ret.seatbeltUnlatched = cp.vl["BODY_CONTROL_STATE"]["SEATBELT_DRIVER_UNLATCHED"] != 0
    ret.parkingBrake = cp.vl["BODY_CONTROL_STATE"]["PARKING_BRAKE"] == 1

    ret.brakePressed = cp.vl["BRAKE_MODULE"]["BRAKE_PRESSED"] != 0
    ret.brakeHoldActive = cp.vl["ESP_CONTROL"]["BRAKE_HOLD_ACTIVE"] == 1
    if self.CP.enableGasInterceptor:
      ret.gas = (cp.vl["GAS_SENSOR"]["INTERCEPTOR_GAS"] + cp.vl["GAS_SENSOR"]["INTERCEPTOR_GAS2"]) // 2
      ret.gasPressed = ret.gas > 805
    else:
      # TODO: find a new, common signal
      msg = "GAS_PEDAL_HYBRID" if (self.CP.flags & ToyotaFlags.HYBRID) else "GAS_PEDAL"
      ret.gas = cp.vl[msg]["GAS_PEDAL"]
      ret.gasPressed = cp.vl["PCM_CRUISE"]["GAS_RELEASED"] == 0

    ret.wheelSpeeds = self.get_wheel_speeds(
      cp.vl["WHEEL_SPEEDS"]["WHEEL_SPEED_FL"],
      cp.vl["WHEEL_SPEEDS"]["WHEEL_SPEED_FR"],
      cp.vl["WHEEL_SPEEDS"]["WHEEL_SPEED_RL"],
      cp.vl["WHEEL_SPEEDS"]["WHEEL_SPEED_RR"],
    )
    ret.vEgoRaw = mean([ret.wheelSpeeds.fl, ret.wheelSpeeds.fr, ret.wheelSpeeds.rl, ret.wheelSpeeds.rr])
    ret.vEgo, ret.aEgo = self.update_speed_kf(ret.vEgoRaw)

    ret.standstill = ret.vEgoRaw < 0.001

    ret.steeringAngleDeg = cp.vl["STEER_ANGLE_SENSOR"]["STEER_ANGLE"] + cp.vl["STEER_ANGLE_SENSOR"]["STEER_FRACTION"]
    torque_sensor_angle_deg = cp.vl["STEER_TORQUE_SENSOR"]["STEER_ANGLE"]

    # On some cars, the angle measurement is non-zero while initializing
    if abs(torque_sensor_angle_deg) > 1e-3 and not bool(cp.vl["STEER_TORQUE_SENSOR"]["STEER_ANGLE_INITIALIZING"]):
      self.accurate_steer_angle_seen = True

    if self.accurate_steer_angle_seen:
      # Offset seems to be invalid for large steering angles
      if abs(ret.steeringAngleDeg) < 90 and cp.can_valid:
        self.angle_offset.update(torque_sensor_angle_deg - ret.steeringAngleDeg)

      if self.angle_offset.initialized:
        ret.steeringAngleOffsetDeg = self.angle_offset.x
        ret.steeringAngleDeg = torque_sensor_angle_deg - self.angle_offset.x

    ret.steeringRateDeg = cp.vl["STEER_ANGLE_SENSOR"]["STEER_RATE"]

    can_gear = int(cp.vl["GEAR_PACKET"]["GEAR"])
    ret.gearShifter = self.parse_gear_shifter(self.shifter_values.get(can_gear, None))
    ret.leftBlinker = cp.vl["BLINKERS_STATE"]["TURN_SIGNALS"] == 1
    ret.rightBlinker = cp.vl["BLINKERS_STATE"]["TURN_SIGNALS"] == 2

    ret.steeringTorque = cp.vl["STEER_TORQUE_SENSOR"]["STEER_TORQUE_DRIVER"]
    ret.steeringTorqueEps = cp.vl["STEER_TORQUE_SENSOR"]["STEER_TORQUE_EPS"] * self.eps_torque_scale
    # we could use the override bit from dbc, but it's triggered at too high torque values
    ret.steeringPressed = abs(ret.steeringTorque) > STEER_THRESHOLD
    ret.steerFaultTemporary = cp.vl["EPS_STATUS"]["LKA_STATE"] not in (1, 5)

    if self.CP.carFingerprint in (CAR.LEXUS_IS, CAR.LEXUS_RC):
      ret.cruiseState.available = cp.vl["DSU_CRUISE"]["MAIN_ON"] != 0
      ret.cruiseState.speed = cp.vl["DSU_CRUISE"]["SET_SPEED"] * CV.KPH_TO_MS
    else:
      ret.cruiseState.available = cp.vl["PCM_CRUISE_2"]["MAIN_ON"] != 0
      ret.cruiseState.speed = cp.vl["PCM_CRUISE_2"]["SET_SPEED"] * CV.KPH_TO_MS

    if self.CP.carFingerprint in RADAR_ACC_CAR:
      self.acc_type = cp.vl["ACC_CONTROL"]["ACC_TYPE"]
    elif self.CP.carFingerprint in TSS2_CAR:
      self.acc_type = cp_cam.vl["ACC_CONTROL"]["ACC_TYPE"]

    # some TSS2 cars have low speed lockout permanently set, so ignore on those cars
    # these cars are identified by an ACC_TYPE value of 2.
    # TODO: it is possible to avoid the lockout and gain stop and go if you
    # send your own ACC_CONTROL msg on startup with ACC_TYPE set to 1
    if (self.CP.carFingerprint not in TSS2_CAR and self.CP.carFingerprint not in (CAR.LEXUS_IS, CAR.LEXUS_RC)) or \
       (self.CP.carFingerprint in TSS2_CAR and self.acc_type == 1):
      self.low_speed_lockout = cp.vl["PCM_CRUISE_2"]["LOW_SPEED_LOCKOUT"] == 2

    self.pcm_acc_status = cp.vl["PCM_CRUISE"]["CRUISE_STATE"]
    if self.CP.carFingerprint in NO_STOP_TIMER_CAR or self.CP.enableGasInterceptor:
      # ignore standstill in hybrid vehicles, since pcm allows to restart without
      # receiving any special command. Also if interceptor is detected
      ret.cruiseState.standstill = False
    else:
      ret.cruiseState.standstill = self.pcm_acc_status == 7
    ret.cruiseState.enabled = bool(cp.vl["PCM_CRUISE"]["CRUISE_ACTIVE"])
    ret.cruiseState.nonAdaptive = cp.vl["PCM_CRUISE"]["CRUISE_STATE"] in (1, 2, 3, 4, 5, 6)

    ret.genericToggle = bool(cp.vl["LIGHT_STALK"]["AUTO_HIGH_BEAM"])
    ret.stockAeb = bool(cp_cam.vl["PRE_COLLISION"]["PRECOLLISION_ACTIVE"] and cp_cam.vl["PRE_COLLISION"]["FORCE"] < -1e-5)

    if self.CP.carFingerprint in TSS2_CAR:
      ret.stockFcw = bool(cp_cam.vl["ACC_HUD"]["FCW"])

    ret.espDisabled = cp.vl["ESP_CONTROL"]["TC_DISABLED"] != 0
    # 2 is standby, 10 is active. TODO: check that everything else is really a faulty state
    self.steer_state = cp.vl["EPS_STATUS"]["LKA_STATE"]

    if self.CP.enableBsm:
      ret.leftBlindspot = (cp.vl["BSM"]["L_ADJACENT"] == 1) or (cp.vl["BSM"]["L_APPROACHING"] == 1)
      ret.rightBlindspot = (cp.vl["BSM"]["R_ADJACENT"] == 1) or (cp.vl["BSM"]["R_APPROACHING"] == 1)

    return ret

  @staticmethod
  def get_can_parser(CP):
    signals = [
      # sig_name, sig_address
      ("STEER_ANGLE", "STEER_ANGLE_SENSOR"),
      ("GEAR", "GEAR_PACKET"),
      ("BRAKE_PRESSED", "BRAKE_MODULE"),
      ("WHEEL_SPEED_FL", "WHEEL_SPEEDS"),
      ("WHEEL_SPEED_FR", "WHEEL_SPEEDS"),
      ("WHEEL_SPEED_RL", "WHEEL_SPEEDS"),
      ("WHEEL_SPEED_RR", "WHEEL_SPEEDS"),
      ("DOOR_OPEN_FL", "BODY_CONTROL_STATE"),
      ("DOOR_OPEN_FR", "BODY_CONTROL_STATE"),
      ("DOOR_OPEN_RL", "BODY_CONTROL_STATE"),
      ("DOOR_OPEN_RR", "BODY_CONTROL_STATE"),
      ("SEATBELT_DRIVER_UNLATCHED", "BODY_CONTROL_STATE"),
      ("PARKING_BRAKE", "BODY_CONTROL_STATE"),
      ("TC_DISABLED", "ESP_CONTROL"),
      ("BRAKE_HOLD_ACTIVE", "ESP_CONTROL"),
      ("STEER_FRACTION", "STEER_ANGLE_SENSOR"),
      ("STEER_RATE", "STEER_ANGLE_SENSOR"),
      ("CRUISE_ACTIVE", "PCM_CRUISE"),
      ("CRUISE_STATE", "PCM_CRUISE"),
      ("GAS_RELEASED", "PCM_CRUISE"),
      ("STEER_TORQUE_DRIVER", "STEER_TORQUE_SENSOR"),
      ("STEER_TORQUE_EPS", "STEER_TORQUE_SENSOR"),
      ("STEER_ANGLE", "STEER_TORQUE_SENSOR"),
      ("STEER_ANGLE_INITIALIZING", "STEER_TORQUE_SENSOR"),
      ("TURN_SIGNALS", "BLINKERS_STATE"),
      ("LKA_STATE", "EPS_STATUS"),
      ("AUTO_HIGH_BEAM", "LIGHT_STALK"),
    ]

    checks = [
      ("GEAR_PACKET", 1),
      ("LIGHT_STALK", 1),
      ("BLINKERS_STATE", 0.15),
      ("BODY_CONTROL_STATE", 3),
      ("ESP_CONTROL", 3),
      ("EPS_STATUS", 25),
      ("BRAKE_MODULE", 40),
      ("WHEEL_SPEEDS", 80),
      ("STEER_ANGLE_SENSOR", 80),
      ("PCM_CRUISE", 33),
      ("STEER_TORQUE_SENSOR", 50),
    ]

    if CP.flags & ToyotaFlags.HYBRID:
      signals.append(("GAS_PEDAL", "GAS_PEDAL_HYBRID"))
      checks.append(("GAS_PEDAL_HYBRID", 33))
    else:
      signals.append(("GAS_PEDAL", "GAS_PEDAL"))
      checks.append(("GAS_PEDAL", 33))

    if CP.carFingerprint in (CAR.LEXUS_IS, CAR.LEXUS_RC):
      signals.append(("MAIN_ON", "DSU_CRUISE"))
      signals.append(("SET_SPEED", "DSU_CRUISE"))
      checks.append(("DSU_CRUISE", 5))
    else:
      signals.append(("MAIN_ON", "PCM_CRUISE_2"))
      signals.append(("SET_SPEED", "PCM_CRUISE_2"))
      signals.append(("LOW_SPEED_LOCKOUT", "PCM_CRUISE_2"))
      checks.append(("PCM_CRUISE_2", 33))

    # add gas interceptor reading if we are using it
    if CP.enableGasInterceptor:
      signals.append(("INTERCEPTOR_GAS", "GAS_SENSOR"))
      signals.append(("INTERCEPTOR_GAS2", "GAS_SENSOR"))
      checks.append(("GAS_SENSOR", 50))

    if CP.enableBsm:
      signals += [
        ("L_ADJACENT", "BSM"),
        ("L_APPROACHING", "BSM"),
        ("R_ADJACENT", "BSM"),
        ("R_APPROACHING", "BSM"),
      ]
      checks.append(("BSM", 1))

    if CP.carFingerprint in RADAR_ACC_CAR:
      signals.append(("ACC_TYPE", "ACC_CONTROL"))
      checks.append(("ACC_CONTROL", 33))

    return CANParser(DBC[CP.carFingerprint]["pt"], signals, checks, 0)

  @staticmethod
  def get_cam_can_parser(CP):
    signals = [
      ("FORCE", "PRE_COLLISION"),
      ("PRECOLLISION_ACTIVE", "PRE_COLLISION"),
    ]

    # use steering message to check if panda is connected to frc
    checks = [
      ("STEERING_LKA", 42),
      ("PRE_COLLISION", 0), # TODO: figure out why freq is inconsistent
    ]

<<<<<<< HEAD
    if CP.carFingerprint in (TSS2_CAR - RADAR_ACC_CAR):
      signals.append(("ACC_TYPE", "ACC_CONTROL"))
      checks.append(("ACC_CONTROL", 33))
=======
    if CP.carFingerprint in TSS2_CAR:
      signals += [
        ("ACC_TYPE", "ACC_CONTROL"),
        ("FCW", "ACC_HUD"),
      ]
      checks += [
        ("ACC_CONTROL", 33),
        ("ACC_HUD", 1),
      ]
>>>>>>> 049b163e

    return CANParser(DBC[CP.carFingerprint]["pt"], signals, checks, 2)<|MERGE_RESOLUTION|>--- conflicted
+++ resolved
@@ -93,8 +93,10 @@
 
     if self.CP.carFingerprint in RADAR_ACC_CAR:
       self.acc_type = cp.vl["ACC_CONTROL"]["ACC_TYPE"]
+      ret.stockFcw = bool(cp.vl["ACC_HUD"]["FCW"])
     elif self.CP.carFingerprint in TSS2_CAR:
       self.acc_type = cp_cam.vl["ACC_CONTROL"]["ACC_TYPE"]
+      ret.stockFcw = bool(cp_cam.vl["ACC_HUD"]["FCW"])
 
     # some TSS2 cars have low speed lockout permanently set, so ignore on those cars
     # these cars are identified by an ACC_TYPE value of 2.
@@ -116,9 +118,6 @@
 
     ret.genericToggle = bool(cp.vl["LIGHT_STALK"]["AUTO_HIGH_BEAM"])
     ret.stockAeb = bool(cp_cam.vl["PRE_COLLISION"]["PRECOLLISION_ACTIVE"] and cp_cam.vl["PRE_COLLISION"]["FORCE"] < -1e-5)
-
-    if self.CP.carFingerprint in TSS2_CAR:
-      ret.stockFcw = bool(cp_cam.vl["ACC_HUD"]["FCW"])
 
     ret.espDisabled = cp.vl["ESP_CONTROL"]["TC_DISABLED"] != 0
     # 2 is standby, 10 is active. TODO: check that everything else is really a faulty state
@@ -210,8 +209,14 @@
       checks.append(("BSM", 1))
 
     if CP.carFingerprint in RADAR_ACC_CAR:
-      signals.append(("ACC_TYPE", "ACC_CONTROL"))
-      checks.append(("ACC_CONTROL", 33))
+      signals += [
+        ("ACC_TYPE", "ACC_CONTROL"),
+        ("FCW", "ACC_HUD"),
+      ]
+      checks += [
+        ("ACC_CONTROL", 33),
+        ("ACC_HUD", 1),
+      ]
 
     return CANParser(DBC[CP.carFingerprint]["pt"], signals, checks, 0)
 
@@ -228,12 +233,7 @@
       ("PRE_COLLISION", 0), # TODO: figure out why freq is inconsistent
     ]
 
-<<<<<<< HEAD
     if CP.carFingerprint in (TSS2_CAR - RADAR_ACC_CAR):
-      signals.append(("ACC_TYPE", "ACC_CONTROL"))
-      checks.append(("ACC_CONTROL", 33))
-=======
-    if CP.carFingerprint in TSS2_CAR:
       signals += [
         ("ACC_TYPE", "ACC_CONTROL"),
         ("FCW", "ACC_HUD"),
@@ -242,6 +242,5 @@
         ("ACC_CONTROL", 33),
         ("ACC_HUD", 1),
       ]
->>>>>>> 049b163e
 
     return CANParser(DBC[CP.carFingerprint]["pt"], signals, checks, 2)