import copy

from cereal import car
from common.conversions import Conversions as CV
from common.numpy_fast import mean
from common.filter_simple import FirstOrderFilter
from common.realtime import DT_CTRL
from opendbc.can.can_define import CANDefine
from opendbc.can.parser import CANParser
from selfdrive.car.interfaces import CarStateBase
from selfdrive.car.toyota.values import ToyotaFlags, CAR, DBC, STEER_THRESHOLD, NO_STOP_TIMER_CAR, TSS2_CAR, RADAR_ACC_CAR, EPS_SCALE, UNSUPPORTED_DSU_CAR


class CarState(CarStateBase):
  def __init__(self, CP):
    super().__init__(CP)
    can_define = CANDefine(DBC[CP.carFingerprint]["pt"])
    self.shifter_values = can_define.dv["GEAR_PACKET"]["GEAR"]
    self.eps_torque_scale = EPS_SCALE[CP.carFingerprint] / 100.
    self.cluster_speed_hyst_gap = CV.KPH_TO_MS / 2.
    self.cluster_min_speed = CV.KPH_TO_MS / 2.

    # On cars with cp.vl["STEER_TORQUE_SENSOR"]["STEER_ANGLE"]
    # the signal is zeroed to where the steering angle is at start.
    # Need to apply an offset as soon as the steering angle measurements are both received
    self.accurate_steer_angle_seen = False
    self.angle_offset = FirstOrderFilter(None, 60.0, DT_CTRL, initialized=False)

    self.low_speed_lockout = False
    self.acc_type = 1
    self.lkas_hud = {}

  def update(self, cp, cp_cam):
    ret = car.CarState.new_message()

    ret.doorOpen = any([cp.vl["BODY_CONTROL_STATE"]["DOOR_OPEN_FL"], cp.vl["BODY_CONTROL_STATE"]["DOOR_OPEN_FR"],
                        cp.vl["BODY_CONTROL_STATE"]["DOOR_OPEN_RL"], cp.vl["BODY_CONTROL_STATE"]["DOOR_OPEN_RR"]])
    ret.seatbeltUnlatched = cp.vl["BODY_CONTROL_STATE"]["SEATBELT_DRIVER_UNLATCHED"] != 0
    ret.parkingBrake = cp.vl["BODY_CONTROL_STATE"]["PARKING_BRAKE"] == 1

    ret.brakePressed = cp.vl["BRAKE_MODULE"]["BRAKE_PRESSED"] != 0
    ret.brakeHoldActive = cp.vl["ESP_CONTROL"]["BRAKE_HOLD_ACTIVE"] == 1
    if self.CP.enableGasInterceptor:
      ret.gas = (cp.vl["GAS_SENSOR"]["INTERCEPTOR_GAS"] + cp.vl["GAS_SENSOR"]["INTERCEPTOR_GAS2"]) // 2
      ret.gasPressed = ret.gas > 805
    else:
      # TODO: find a new, common signal
      msg = "GAS_PEDAL_HYBRID" if (self.CP.flags & ToyotaFlags.HYBRID) else "GAS_PEDAL"
      ret.gas = cp.vl[msg]["GAS_PEDAL"]
      ret.gasPressed = cp.vl["PCM_CRUISE"]["GAS_RELEASED"] == 0

    ret.wheelSpeeds = self.get_wheel_speeds(
      cp.vl["WHEEL_SPEEDS"]["WHEEL_SPEED_FL"],
      cp.vl["WHEEL_SPEEDS"]["WHEEL_SPEED_FR"],
      cp.vl["WHEEL_SPEEDS"]["WHEEL_SPEED_RL"],
      cp.vl["WHEEL_SPEEDS"]["WHEEL_SPEED_RR"],
    )
    ret.vEgoRaw = mean([ret.wheelSpeeds.fl, ret.wheelSpeeds.fr, ret.wheelSpeeds.rl, ret.wheelSpeeds.rr])
    ret.vEgo, ret.aEgo = self.update_speed_kf(ret.vEgoRaw)
    ret.vEgoCluster = ret.vEgo * 1.015  # minimum of all the cars

    ret.standstill = ret.vEgoRaw == 0

    ret.steeringAngleDeg = cp.vl["STEER_ANGLE_SENSOR"]["STEER_ANGLE"] + cp.vl["STEER_ANGLE_SENSOR"]["STEER_FRACTION"]
    torque_sensor_angle_deg = cp.vl["STEER_TORQUE_SENSOR"]["STEER_ANGLE"]

    # On some cars, the angle measurement is non-zero while initializing
    if abs(torque_sensor_angle_deg) > 1e-3 and not bool(cp.vl["STEER_TORQUE_SENSOR"]["STEER_ANGLE_INITIALIZING"]):
      self.accurate_steer_angle_seen = True

    if self.accurate_steer_angle_seen:
      # Offset seems to be invalid for large steering angles
      if abs(ret.steeringAngleDeg) < 90 and cp.can_valid:
        self.angle_offset.update(torque_sensor_angle_deg - ret.steeringAngleDeg)

      if self.angle_offset.initialized:
        ret.steeringAngleOffsetDeg = self.angle_offset.x
        ret.steeringAngleDeg = torque_sensor_angle_deg - self.angle_offset.x

    ret.steeringRateDeg = cp.vl["STEER_ANGLE_SENSOR"]["STEER_RATE"]

    can_gear = int(cp.vl["GEAR_PACKET"]["GEAR"])
    ret.gearShifter = self.parse_gear_shifter(self.shifter_values.get(can_gear, None))
    ret.leftBlinker = cp.vl["BLINKERS_STATE"]["TURN_SIGNALS"] == 1
    ret.rightBlinker = cp.vl["BLINKERS_STATE"]["TURN_SIGNALS"] == 2

    ret.steeringTorque = cp.vl["STEER_TORQUE_SENSOR"]["STEER_TORQUE_DRIVER"]
    ret.steeringTorqueEps = cp.vl["STEER_TORQUE_SENSOR"]["STEER_TORQUE_EPS"] * self.eps_torque_scale
    # we could use the override bit from dbc, but it's triggered at too high torque values
    ret.steeringPressed = abs(ret.steeringTorque) > STEER_THRESHOLD
    # steer rate fault: goes to 21 or 25 for 1 frame, then 9 for 2 seconds
    # lka msg drop out: goes to 9 then 11 for a combined total of 2 seconds
    ret.steerFaultTemporary = cp.vl["EPS_STATUS"]["LKA_STATE"] in (0, 9, 11, 21, 25)
    # 17 is a fault from a prolonged high torque delta between cmd and user
    # 3 is a fault from the lka command message not being received by the EPS
    ret.steerFaultPermanent = cp.vl["EPS_STATUS"]["LKA_STATE"] in (3, 17)

    if self.CP.carFingerprint in UNSUPPORTED_DSU_CAR:
      # TODO: find the bit likely in DSU_CRUISE that describes an ACC fault. one may also exist in CLUTCH
      ret.cruiseState.available = cp.vl["DSU_CRUISE"]["MAIN_ON"] != 0
      ret.cruiseState.speed = cp.vl["DSU_CRUISE"]["SET_SPEED"] * CV.KPH_TO_MS
      cluster_set_speed = cp.vl["PCM_CRUISE_ALT"]["UI_SET_SPEED"]
    else:
      ret.accFaulted = cp.vl["PCM_CRUISE_2"]["ACC_FAULTED"] != 0
      ret.cruiseState.available = cp.vl["PCM_CRUISE_2"]["MAIN_ON"] != 0
      ret.cruiseState.speed = cp.vl["PCM_CRUISE_2"]["SET_SPEED"] * CV.KPH_TO_MS
      cluster_set_speed = cp.vl["PCM_CRUISE_SM"]["UI_SET_SPEED"]

    # UI_SET_SPEED is always non-zero when main is on, hide until first enable
    if ret.cruiseState.speed != 0:
      is_metric = cp.vl["BODY_CONTROL_STATE_2"]["UNITS"] in (1, 2)
      conversion_factor = CV.KPH_TO_MS if is_metric else CV.MPH_TO_MS
      ret.cruiseState.speedCluster = cluster_set_speed * conversion_factor

    cp_acc = cp_cam if self.CP.carFingerprint in (TSS2_CAR - RADAR_ACC_CAR) else cp

    if self.CP.carFingerprint in (TSS2_CAR | RADAR_ACC_CAR):
      if not (self.CP.flags & ToyotaFlags.SMART_DSU.value):
        self.acc_type = cp_acc.vl["ACC_CONTROL"]["ACC_TYPE"]
      ret.stockFcw = bool(cp_acc.vl["ACC_HUD"]["FCW"])

    # some TSS2 cars have low speed lockout permanently set, so ignore on those cars
    # these cars are identified by an ACC_TYPE value of 2.
    # TODO: it is possible to avoid the lockout and gain stop and go if you
    # send your own ACC_CONTROL msg on startup with ACC_TYPE set to 1
    if (self.CP.carFingerprint not in TSS2_CAR and self.CP.carFingerprint not in UNSUPPORTED_DSU_CAR) or \
       (self.CP.carFingerprint in TSS2_CAR and self.acc_type == 1):
      self.low_speed_lockout = cp.vl["PCM_CRUISE_2"]["LOW_SPEED_LOCKOUT"] == 2

    self.pcm_acc_status = cp.vl["PCM_CRUISE"]["CRUISE_STATE"]
    if self.CP.carFingerprint not in (NO_STOP_TIMER_CAR - TSS2_CAR):
      # ignore standstill state in certain vehicles, since pcm allows to restart with just an acceleration request
      ret.cruiseState.standstill = self.pcm_acc_status == 7
    ret.cruiseState.enabled = bool(cp.vl["PCM_CRUISE"]["CRUISE_ACTIVE"])
    ret.cruiseState.nonAdaptive = cp.vl["PCM_CRUISE"]["CRUISE_STATE"] in (1, 2, 3, 4, 5, 6)

    ret.genericToggle = bool(cp.vl["LIGHT_STALK"]["AUTO_HIGH_BEAM"])
    ret.espDisabled = cp.vl["ESP_CONTROL"]["TC_DISABLED"] != 0

    if not self.CP.enableDsu:
      ret.stockAeb = bool(cp_acc.vl["PRE_COLLISION"]["PRECOLLISION_ACTIVE"] and cp_acc.vl["PRE_COLLISION"]["FORCE"] < -1e-5)

    if self.CP.enableBsm:
      ret.leftBlindspot = (cp.vl["BSM"]["L_ADJACENT"] == 1) or (cp.vl["BSM"]["L_APPROACHING"] == 1)
      ret.rightBlindspot = (cp.vl["BSM"]["R_ADJACENT"] == 1) or (cp.vl["BSM"]["R_APPROACHING"] == 1)

    if self.CP.carFingerprint != CAR.PRIUS_V:
      self.lkas_hud = copy.copy(cp_cam.vl["LKAS_HUD"])

    return ret

  @staticmethod
  def get_can_parser(CP):
    messages = [
      ("GEAR_PACKET", 1),
      ("LIGHT_STALK", 1),
      ("BLINKERS_STATE", 0.15),
      ("BODY_CONTROL_STATE", 3),
      ("BODY_CONTROL_STATE_2", 2),
      ("ESP_CONTROL", 3),
      ("EPS_STATUS", 25),
      ("BRAKE_MODULE", 40),
      ("WHEEL_SPEEDS", 80),
      ("STEER_ANGLE_SENSOR", 80),
      ("PCM_CRUISE", 33),
      ("PCM_CRUISE_SM", 1),
      ("STEER_TORQUE_SENSOR", 50),
    ]

    if CP.flags & ToyotaFlags.HYBRID:
      messages.append(("GAS_PEDAL_HYBRID", 33))
    else:
      messages.append(("GAS_PEDAL", 33))

    if CP.carFingerprint in UNSUPPORTED_DSU_CAR:
      messages.append(("DSU_CRUISE", 5))
      messages.append(("PCM_CRUISE_ALT", 1))
    else:
      messages.append(("PCM_CRUISE_2", 33))

    # add gas interceptor reading if we are using it
    if CP.enableGasInterceptor:
      messages.append(("GAS_SENSOR", 50))

    if CP.enableBsm:
      messages.append(("BSM", 1))

    if CP.carFingerprint in RADAR_ACC_CAR:
<<<<<<< HEAD
      messages += [
        ("ACC_CONTROL", 33),
=======
      if not CP.flags & ToyotaFlags.SMART_DSU.value:
        signals += [
          ("ACC_TYPE", "ACC_CONTROL"),
        ]
        checks += [
          ("ACC_CONTROL", 33),
        ]
      signals += [
        ("FCW", "ACC_HUD"),
      ]
      checks += [
>>>>>>> 453fdec8
        ("ACC_HUD", 1),
      ]

    if CP.carFingerprint not in (TSS2_CAR - RADAR_ACC_CAR) and not CP.enableDsu:
      messages += [
        ("PRE_COLLISION", 33),
      ]

    return CANParser(DBC[CP.carFingerprint]["pt"], messages, 0)

  @staticmethod
  def get_cam_can_parser(CP):
    messages = []

    if CP.carFingerprint != CAR.PRIUS_V:
      messages += [
        ("LKAS_HUD", 1),
      ]

    if CP.carFingerprint in (TSS2_CAR - RADAR_ACC_CAR):
      messages += [
        ("PRE_COLLISION", 33),
        ("ACC_CONTROL", 33),
        ("ACC_HUD", 1),
      ]

    return CANParser(DBC[CP.carFingerprint]["pt"], messages, 2)<|MERGE_RESOLUTION|>--- conflicted
+++ resolved
@@ -151,7 +151,40 @@
 
   @staticmethod
   def get_can_parser(CP):
-    messages = [
+    signals = [
+      # sig_name, sig_address
+      ("STEER_ANGLE", "STEER_ANGLE_SENSOR"),
+      ("GEAR", "GEAR_PACKET"),
+      ("BRAKE_PRESSED", "BRAKE_MODULE"),
+      ("WHEEL_SPEED_FL", "WHEEL_SPEEDS"),
+      ("WHEEL_SPEED_FR", "WHEEL_SPEEDS"),
+      ("WHEEL_SPEED_RL", "WHEEL_SPEEDS"),
+      ("WHEEL_SPEED_RR", "WHEEL_SPEEDS"),
+      ("DOOR_OPEN_FL", "BODY_CONTROL_STATE"),
+      ("DOOR_OPEN_FR", "BODY_CONTROL_STATE"),
+      ("DOOR_OPEN_RL", "BODY_CONTROL_STATE"),
+      ("DOOR_OPEN_RR", "BODY_CONTROL_STATE"),
+      ("SEATBELT_DRIVER_UNLATCHED", "BODY_CONTROL_STATE"),
+      ("PARKING_BRAKE", "BODY_CONTROL_STATE"),
+      ("UNITS", "BODY_CONTROL_STATE_2"),
+      ("TC_DISABLED", "ESP_CONTROL"),
+      ("BRAKE_HOLD_ACTIVE", "ESP_CONTROL"),
+      ("STEER_FRACTION", "STEER_ANGLE_SENSOR"),
+      ("STEER_RATE", "STEER_ANGLE_SENSOR"),
+      ("CRUISE_ACTIVE", "PCM_CRUISE"),
+      ("CRUISE_STATE", "PCM_CRUISE"),
+      ("GAS_RELEASED", "PCM_CRUISE"),
+      ("UI_SET_SPEED", "PCM_CRUISE_SM"),
+      ("STEER_TORQUE_DRIVER", "STEER_TORQUE_SENSOR"),
+      ("STEER_TORQUE_EPS", "STEER_TORQUE_SENSOR"),
+      ("STEER_ANGLE", "STEER_TORQUE_SENSOR"),
+      ("STEER_ANGLE_INITIALIZING", "STEER_TORQUE_SENSOR"),
+      ("TURN_SIGNALS", "BLINKERS_STATE"),
+      ("LKA_STATE", "EPS_STATUS"),
+      ("AUTO_HIGH_BEAM", "LIGHT_STALK"),
+    ]
+
+    checks = [
       ("GEAR_PACKET", 1),
       ("LIGHT_STALK", 1),
       ("BLINKERS_STATE", 0.15),
@@ -168,28 +201,41 @@
     ]
 
     if CP.flags & ToyotaFlags.HYBRID:
-      messages.append(("GAS_PEDAL_HYBRID", 33))
-    else:
-      messages.append(("GAS_PEDAL", 33))
+      signals.append(("GAS_PEDAL", "GAS_PEDAL_HYBRID"))
+      checks.append(("GAS_PEDAL_HYBRID", 33))
+    else:
+      signals.append(("GAS_PEDAL", "GAS_PEDAL"))
+      checks.append(("GAS_PEDAL", 33))
 
     if CP.carFingerprint in UNSUPPORTED_DSU_CAR:
-      messages.append(("DSU_CRUISE", 5))
-      messages.append(("PCM_CRUISE_ALT", 1))
-    else:
-      messages.append(("PCM_CRUISE_2", 33))
+      signals.append(("MAIN_ON", "DSU_CRUISE"))
+      signals.append(("SET_SPEED", "DSU_CRUISE"))
+      signals.append(("UI_SET_SPEED", "PCM_CRUISE_ALT"))
+      checks.append(("DSU_CRUISE", 5))
+      checks.append(("PCM_CRUISE_ALT", 1))
+    else:
+      signals.append(("MAIN_ON", "PCM_CRUISE_2"))
+      signals.append(("SET_SPEED", "PCM_CRUISE_2"))
+      signals.append(("ACC_FAULTED", "PCM_CRUISE_2"))
+      signals.append(("LOW_SPEED_LOCKOUT", "PCM_CRUISE_2"))
+      checks.append(("PCM_CRUISE_2", 33))
 
     # add gas interceptor reading if we are using it
     if CP.enableGasInterceptor:
-      messages.append(("GAS_SENSOR", 50))
+      signals.append(("INTERCEPTOR_GAS", "GAS_SENSOR"))
+      signals.append(("INTERCEPTOR_GAS2", "GAS_SENSOR"))
+      checks.append(("GAS_SENSOR", 50))
 
     if CP.enableBsm:
-      messages.append(("BSM", 1))
+      signals += [
+        ("L_ADJACENT", "BSM"),
+        ("L_APPROACHING", "BSM"),
+        ("R_ADJACENT", "BSM"),
+        ("R_APPROACHING", "BSM"),
+      ]
+      checks.append(("BSM", 1))
 
     if CP.carFingerprint in RADAR_ACC_CAR:
-<<<<<<< HEAD
-      messages += [
-        ("ACC_CONTROL", 33),
-=======
       if not CP.flags & ToyotaFlags.SMART_DSU.value:
         signals += [
           ("ACC_TYPE", "ACC_CONTROL"),
@@ -201,31 +247,48 @@
         ("FCW", "ACC_HUD"),
       ]
       checks += [
->>>>>>> 453fdec8
         ("ACC_HUD", 1),
       ]
 
     if CP.carFingerprint not in (TSS2_CAR - RADAR_ACC_CAR) and not CP.enableDsu:
-      messages += [
+      signals += [
+        ("FORCE", "PRE_COLLISION"),
+        ("PRECOLLISION_ACTIVE", "PRE_COLLISION"),
+      ]
+      checks += [
         ("PRE_COLLISION", 33),
       ]
 
-    return CANParser(DBC[CP.carFingerprint]["pt"], messages, 0)
+    return CANParser(DBC[CP.carFingerprint]["pt"], signals, checks, 0)
 
   @staticmethod
   def get_cam_can_parser(CP):
-    messages = []
+    signals = []
+    checks = []
 
     if CP.carFingerprint != CAR.PRIUS_V:
-      messages += [
+      signals += [
+        ("LANE_SWAY_FLD", "LKAS_HUD"),
+        ("LANE_SWAY_BUZZER", "LKAS_HUD"),
+        ("LANE_SWAY_WARNING", "LKAS_HUD"),
+        ("LANE_SWAY_SENSITIVITY", "LKAS_HUD"),
+        ("LANE_SWAY_TOGGLE", "LKAS_HUD"),
+      ]
+      checks += [
         ("LKAS_HUD", 1),
       ]
 
     if CP.carFingerprint in (TSS2_CAR - RADAR_ACC_CAR):
-      messages += [
+      signals += [
+        ("PRECOLLISION_ACTIVE", "PRE_COLLISION"),
+        ("FORCE", "PRE_COLLISION"),
+        ("ACC_TYPE", "ACC_CONTROL"),
+        ("FCW", "ACC_HUD"),
+      ]
+      checks += [
         ("PRE_COLLISION", 33),
         ("ACC_CONTROL", 33),
         ("ACC_HUD", 1),
       ]
 
-    return CANParser(DBC[CP.carFingerprint]["pt"], messages, 2)+    return CANParser(DBC[CP.carFingerprint]["pt"], signals, checks, 2)