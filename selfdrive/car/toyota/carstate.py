import copy

from cereal import car
from openpilot.common.conversions import Conversions as CV
from openpilot.common.numpy_fast import mean
from openpilot.common.filter_simple import FirstOrderFilter
from openpilot.common.realtime import DT_CTRL
from opendbc.can.can_define import CANDefine
from opendbc.can.parser import CANParser
from openpilot.selfdrive.car.interfaces import CarStateBase
from openpilot.selfdrive.car.toyota.values import ToyotaFlags, CAR, DBC, STEER_THRESHOLD, NO_STOP_TIMER_CAR, \
                                                  TSS2_CAR, RADAR_ACC_CAR, EPS_SCALE, UNSUPPORTED_DSU_CAR

SteerControlType = car.CarParams.SteerControlType

# These steering fault definitions seem to be common across LKA (torque) and LTA (angle):
# - high steer rate fault: goes to 21 or 25 for 1 frame, then 9 for 2 seconds
# - lka/lta msg drop out: goes to 9 then 11 for a combined total of 2 seconds, then 3.
#     if using the other control command, goes directly to 3 after 1.5 seconds
# - initializing: LTA can report 0 as long as STEER_TORQUE_SENSOR->STEER_ANGLE_INITIALIZING is 1,
#     and is a catch-all for LKA
TEMP_STEER_FAULTS = (0, 9, 11, 21, 25)
# - lka/lta msg drop out: 3 (recoverable)
# - prolonged high driver torque: 17 (permanent)
PERM_STEER_FAULTS = (3, 17)


class CarState(CarStateBase):
  def __init__(self, CP):
    super().__init__(CP)
    can_define = CANDefine(DBC[CP.carFingerprint]["pt"])
    self.shifter_values = can_define.dv["GEAR_PACKET"]["GEAR"]
    self.eps_torque_scale = EPS_SCALE[CP.carFingerprint] / 100.
    self.cluster_speed_hyst_gap = CV.KPH_TO_MS / 2.
    self.cluster_min_speed = CV.KPH_TO_MS / 2.

    # On cars with cp.vl["STEER_TORQUE_SENSOR"]["STEER_ANGLE"]
    # the signal is zeroed to where the steering angle is at start.
    # Need to apply an offset as soon as the steering angle measurements are both received
    self.accurate_steer_angle_seen = False
    self.angle_offset = FirstOrderFilter(None, 60.0, DT_CTRL, initialized=False)

    self.low_speed_lockout = False
    self.acc_type = 1
    self.lkas_hud = {}

  def update(self, cp, cp_cam):
    ret = car.CarState.new_message()

    ret.doorOpen = any([cp.vl["BODY_CONTROL_STATE"]["DOOR_OPEN_FL"], cp.vl["BODY_CONTROL_STATE"]["DOOR_OPEN_FR"],
                        cp.vl["BODY_CONTROL_STATE"]["DOOR_OPEN_RL"], cp.vl["BODY_CONTROL_STATE"]["DOOR_OPEN_RR"]])
    ret.seatbeltUnlatched = cp.vl["BODY_CONTROL_STATE"]["SEATBELT_DRIVER_UNLATCHED"] != 0
    ret.parkingBrake = cp.vl["BODY_CONTROL_STATE"]["PARKING_BRAKE"] == 1

    ret.brakePressed = cp.vl["BRAKE_MODULE"]["BRAKE_PRESSED"] != 0
    ret.brakeHoldActive = cp.vl["ESP_CONTROL"]["BRAKE_HOLD_ACTIVE"] == 1
    if self.CP.enableGasInterceptor:
      ret.gas = (cp.vl["GAS_SENSOR"]["INTERCEPTOR_GAS"] + cp.vl["GAS_SENSOR"]["INTERCEPTOR_GAS2"]) // 2
      ret.gasPressed = ret.gas > 805
    else:
      # TODO: find a new, common signal
      msg = "GAS_PEDAL_HYBRID" if (self.CP.flags & ToyotaFlags.HYBRID) else "GAS_PEDAL"
      ret.gas = cp.vl[msg]["GAS_PEDAL"]
      ret.gasPressed = cp.vl["PCM_CRUISE"]["GAS_RELEASED"] == 0

    ret.wheelSpeeds = self.get_wheel_speeds(
      cp.vl["WHEEL_SPEEDS"]["WHEEL_SPEED_FL"],
      cp.vl["WHEEL_SPEEDS"]["WHEEL_SPEED_FR"],
      cp.vl["WHEEL_SPEEDS"]["WHEEL_SPEED_RL"],
      cp.vl["WHEEL_SPEEDS"]["WHEEL_SPEED_RR"],
    )
    ret.vEgoRaw = mean([ret.wheelSpeeds.fl, ret.wheelSpeeds.fr, ret.wheelSpeeds.rl, ret.wheelSpeeds.rr])
    ret.vEgo, ret.aEgo = self.update_speed_kf(ret.vEgoRaw)
    ret.vEgoCluster = ret.vEgo * 1.015  # minimum of all the cars

    ret.standstill = ret.vEgoRaw == 0

    ret.steeringAngleDeg = cp.vl["STEER_ANGLE_SENSOR"]["STEER_ANGLE"] + cp.vl["STEER_ANGLE_SENSOR"]["STEER_FRACTION"]
    torque_sensor_angle_deg = cp.vl["STEER_TORQUE_SENSOR"]["STEER_ANGLE"]

    # On some cars, the angle measurement is non-zero while initializing
    if abs(torque_sensor_angle_deg) > 1e-3 and not bool(cp.vl["STEER_TORQUE_SENSOR"]["STEER_ANGLE_INITIALIZING"]):
      self.accurate_steer_angle_seen = True

    if self.accurate_steer_angle_seen:
      # Offset seems to be invalid for large steering angles
      if abs(ret.steeringAngleDeg) < 90 and cp.can_valid:
        self.angle_offset.update(torque_sensor_angle_deg - ret.steeringAngleDeg)

      if self.angle_offset.initialized:
        ret.steeringAngleOffsetDeg = self.angle_offset.x
        ret.steeringAngleDeg = torque_sensor_angle_deg - self.angle_offset.x

    ret.steeringRateDeg = cp.vl["STEER_ANGLE_SENSOR"]["STEER_RATE"]

    can_gear = int(cp.vl["GEAR_PACKET"]["GEAR"])
    ret.gearShifter = self.parse_gear_shifter(self.shifter_values.get(can_gear, None))
    ret.leftBlinker = cp.vl["BLINKERS_STATE"]["TURN_SIGNALS"] == 1
    ret.rightBlinker = cp.vl["BLINKERS_STATE"]["TURN_SIGNALS"] == 2

    ret.steeringTorque = cp.vl["STEER_TORQUE_SENSOR"]["STEER_TORQUE_DRIVER"]
    ret.steeringTorqueEps = cp.vl["STEER_TORQUE_SENSOR"]["STEER_TORQUE_EPS"] * self.eps_torque_scale
    # we could use the override bit from dbc, but it's triggered at too high torque values
    ret.steeringPressed = abs(ret.steeringTorque) > STEER_THRESHOLD

    # Check EPS LKA/LTA fault status
    ret.steerFaultTemporary = cp.vl["EPS_STATUS"]["LKA_STATE"] in TEMP_STEER_FAULTS
    ret.steerFaultPermanent = cp.vl["EPS_STATUS"]["LKA_STATE"] in PERM_STEER_FAULTS

    if self.CP.steerControlType == SteerControlType.angle:
      ret.steerFaultTemporary = ret.steerFaultTemporary or cp.vl["EPS_STATUS"]["LTA_STATE"] in TEMP_STEER_FAULTS
      ret.steerFaultPermanent = ret.steerFaultPermanent or cp.vl["EPS_STATUS"]["LTA_STATE"] in PERM_STEER_FAULTS

    if self.CP.carFingerprint in UNSUPPORTED_DSU_CAR:
      # TODO: find the bit likely in DSU_CRUISE that describes an ACC fault. one may also exist in CLUTCH
      ret.cruiseState.available = cp.vl["DSU_CRUISE"]["MAIN_ON"] != 0
      ret.cruiseState.speed = cp.vl["DSU_CRUISE"]["SET_SPEED"] * CV.KPH_TO_MS
      cluster_set_speed = cp.vl["PCM_CRUISE_ALT"]["UI_SET_SPEED"]
    else:
      ret.accFaulted = cp.vl["PCM_CRUISE_2"]["ACC_FAULTED"] != 0
      ret.cruiseState.available = cp.vl["PCM_CRUISE_2"]["MAIN_ON"] != 0
      ret.cruiseState.speed = cp.vl["PCM_CRUISE_2"]["SET_SPEED"] * CV.KPH_TO_MS
      cluster_set_speed = cp.vl["PCM_CRUISE_SM"]["UI_SET_SPEED"]

    # UI_SET_SPEED is always non-zero when main is on, hide until first enable
    if ret.cruiseState.speed != 0:
      is_metric = cp.vl["BODY_CONTROL_STATE_2"]["UNITS"] in (1, 2)
      conversion_factor = CV.KPH_TO_MS if is_metric else CV.MPH_TO_MS
      ret.cruiseState.speedCluster = cluster_set_speed * conversion_factor

    cp_acc = cp_cam if self.CP.carFingerprint in (TSS2_CAR - RADAR_ACC_CAR) else cp

<<<<<<< HEAD
    if self.CP.carFingerprint in (TSS2_CAR | RADAR_ACC_CAR) and not self.CP.flags & ToyotaFlags.DISABLE_RADAR.value:
=======
    if self.CP.carFingerprint in TSS2_CAR:
>>>>>>> 16a8c9fb
      if not (self.CP.flags & ToyotaFlags.SMART_DSU.value):
        self.acc_type = cp_acc.vl["ACC_CONTROL"]["ACC_TYPE"]
      ret.stockFcw = bool(cp_acc.vl["PCS_HUD"]["FCW"])

    # some TSS2 cars have low speed lockout permanently set, so ignore on those cars
    # these cars are identified by an ACC_TYPE value of 2.
    # TODO: it is possible to avoid the lockout and gain stop and go if you
    # send your own ACC_CONTROL msg on startup with ACC_TYPE set to 1
    if (self.CP.carFingerprint not in TSS2_CAR and self.CP.carFingerprint not in UNSUPPORTED_DSU_CAR) or \
       (self.CP.carFingerprint in TSS2_CAR and self.acc_type == 1):
      self.low_speed_lockout = cp.vl["PCM_CRUISE_2"]["LOW_SPEED_LOCKOUT"] == 2

    self.pcm_acc_status = cp.vl["PCM_CRUISE"]["CRUISE_STATE"]
    if self.CP.carFingerprint not in (NO_STOP_TIMER_CAR - TSS2_CAR):
      # ignore standstill state in certain vehicles, since pcm allows to restart with just an acceleration request
      ret.cruiseState.standstill = self.pcm_acc_status == 7
    ret.cruiseState.enabled = bool(cp.vl["PCM_CRUISE"]["CRUISE_ACTIVE"])
    ret.cruiseState.nonAdaptive = cp.vl["PCM_CRUISE"]["CRUISE_STATE"] in (1, 2, 3, 4, 5, 6)

    ret.genericToggle = bool(cp.vl["LIGHT_STALK"]["AUTO_HIGH_BEAM"])
    ret.espDisabled = cp.vl["ESP_CONTROL"]["TC_DISABLED"] != 0

    if not self.CP.enableDsu and not self.CP.flags & ToyotaFlags.DISABLE_RADAR.value:
      ret.stockAeb = bool(cp_acc.vl["PRE_COLLISION"]["PRECOLLISION_ACTIVE"] and cp_acc.vl["PRE_COLLISION"]["FORCE"] < -1e-5)

    if self.CP.enableBsm:
      ret.leftBlindspot = (cp.vl["BSM"]["L_ADJACENT"] == 1) or (cp.vl["BSM"]["L_APPROACHING"] == 1)
      ret.rightBlindspot = (cp.vl["BSM"]["R_ADJACENT"] == 1) or (cp.vl["BSM"]["R_APPROACHING"] == 1)

    if self.CP.carFingerprint != CAR.PRIUS_V:
      self.lkas_hud = copy.copy(cp_cam.vl["LKAS_HUD"])

    return ret

  @staticmethod
  def get_can_parser(CP):
    messages = [
      ("GEAR_PACKET", 1),
      ("LIGHT_STALK", 1),
      ("BLINKERS_STATE", 0.15),
      ("BODY_CONTROL_STATE", 3),
      ("BODY_CONTROL_STATE_2", 2),
      ("ESP_CONTROL", 3),
      ("EPS_STATUS", 25),
      ("BRAKE_MODULE", 40),
      ("WHEEL_SPEEDS", 80),
      ("STEER_ANGLE_SENSOR", 80),
      ("PCM_CRUISE", 33),
      ("PCM_CRUISE_SM", 1),
      ("STEER_TORQUE_SENSOR", 50),
    ]

    if CP.flags & ToyotaFlags.HYBRID:
      messages.append(("GAS_PEDAL_HYBRID", 33))
    else:
      messages.append(("GAS_PEDAL", 33))

    if CP.carFingerprint in UNSUPPORTED_DSU_CAR:
      messages.append(("DSU_CRUISE", 5))
      messages.append(("PCM_CRUISE_ALT", 1))
    else:
      messages.append(("PCM_CRUISE_2", 33))

    # add gas interceptor reading if we are using it
    if CP.enableGasInterceptor:
      messages.append(("GAS_SENSOR", 50))

    if CP.enableBsm:
      messages.append(("BSM", 1))

    if CP.carFingerprint in RADAR_ACC_CAR and not CP.flags & ToyotaFlags.DISABLE_RADAR.value:
      if not CP.flags & ToyotaFlags.SMART_DSU.value:
        messages += [
          ("ACC_CONTROL", 33),
        ]
      messages += [
        ("PCS_HUD", 1),
      ]

    if CP.carFingerprint not in (TSS2_CAR - RADAR_ACC_CAR) and not CP.enableDsu:
      messages += [
        ("PRE_COLLISION", 33),
      ]

    return CANParser(DBC[CP.carFingerprint]["pt"], messages, 0)

  @staticmethod
  def get_cam_can_parser(CP):
    messages = []

    if CP.carFingerprint != CAR.PRIUS_V:
      messages += [
        ("LKAS_HUD", 1),
      ]

    if CP.carFingerprint in (TSS2_CAR - RADAR_ACC_CAR):
      messages += [
        ("PRE_COLLISION", 33),
        ("ACC_CONTROL", 33),
        ("PCS_HUD", 1),
      ]

    return CANParser(DBC[CP.carFingerprint]["pt"], messages, 2)<|MERGE_RESOLUTION|>--- conflicted
+++ resolved
@@ -130,11 +130,7 @@
 
     cp_acc = cp_cam if self.CP.carFingerprint in (TSS2_CAR - RADAR_ACC_CAR) else cp
 
-<<<<<<< HEAD
-    if self.CP.carFingerprint in (TSS2_CAR | RADAR_ACC_CAR) and not self.CP.flags & ToyotaFlags.DISABLE_RADAR.value:
-=======
-    if self.CP.carFingerprint in TSS2_CAR:
->>>>>>> 16a8c9fb
+    if self.CP.carFingerprint in TSS2_CAR and not self.CP.flags & ToyotaFlags.DISABLE_RADAR.value:
       if not (self.CP.flags & ToyotaFlags.SMART_DSU.value):
         self.acc_type = cp_acc.vl["ACC_CONTROL"]["ACC_TYPE"]
       ret.stockFcw = bool(cp_acc.vl["PCS_HUD"]["FCW"])
