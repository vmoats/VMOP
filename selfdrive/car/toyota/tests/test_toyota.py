--- conflicted
+++ resolved
@@ -6,11 +6,7 @@
 from cereal import car
 from openpilot.selfdrive.car.fw_versions import build_fw_dict
 from openpilot.selfdrive.car.toyota.values import CAR, DBC, TSS2_CAR, ANGLE_CONTROL_CAR, RADAR_ACC_CAR, FW_VERSIONS, \
-<<<<<<< HEAD
                                                   FW_QUERY_CONFIG, PLATFORM_CODE_ECUS, get_platform_codes
-=======
-                                                  PLATFORM_CODE_ECUS, get_platform_codes
->>>>>>> c3d0bf7b
 
 Ecu = car.CarParams.Ecu
 ECU_NAME = {v: k for k, v in Ecu.schema.enumerants.items()}
@@ -67,12 +63,6 @@
             continue
           if platform_code_ecu == Ecu.abs and car_model in (CAR.ALPHARD_TSS2,):
             continue
-<<<<<<< HEAD
-          # TODO: add DSU FW versions for Highlander Hybrid
-          if platform_code_ecu == Ecu.dsu and car_model in TSS2_CAR | {CAR.HIGHLANDERH}:
-            continue
-=======
->>>>>>> c3d0bf7b
           self.assertIn(platform_code_ecu, [e[0] for e in ecus])
 
   def test_fw_format(self):
@@ -125,16 +115,12 @@
     self.assertEqual(results, {b"58-70": {b"000"}, b"58-83": {b"000"}})
 
     results = get_platform_codes([
-<<<<<<< HEAD
-=======
       b"F152607110\x00\x00\x00\x00\x00\x00",
->>>>>>> c3d0bf7b
       b"F152607140\x00\x00\x00\x00\x00\x00",
       b"\x028646F4104100\x00\x00\x00\x008646G5301200\x00\x00\x00\x00",
       b"\x0235879000\x00\x00\x00\x00\x00\x00\x00\x00A4701000\x00\x00\x00\x00\x00\x00\x00\x00",
     ])
-<<<<<<< HEAD
-    self.assertEqual(results, {b"F1526-07-1": {b"40"}, b"8646F-41-04": {b"100"}, b"58-79": {b"000"}})
+    self.assertEqual(results, {b"F1526-07-1": {b"10", b"40"}, b"8646F-41-04": {b"100"}, b"58-79": {b"000"}})
 
   def test_fuzzy_excluded_platforms(self):
     # Asserts a list of platforms that will not fuzzy fingerprint with platform codes due to them being shared.
@@ -176,9 +162,6 @@
 
     print(len(platforms_with_shared_codes), len(excluded_platforms))
     self.assertEqual(platforms_with_shared_codes, excluded_platforms, (len(platforms_with_shared_codes), len(FW_VERSIONS)))
-=======
-    self.assertEqual(results, {b"F1526-07-1": {b"10", b"40"}, b"8646F-41-04": {b"100"}, b"58-79": {b"000"}})
->>>>>>> c3d0bf7b
 
 
 if __name__ == "__main__":
