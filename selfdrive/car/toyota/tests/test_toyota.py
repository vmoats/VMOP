#!/usr/bin/env python3
from hypothesis import given, settings, strategies as st
<<<<<<< HEAD
import re
from cereal import car
=======
>>>>>>> 253d8ccb
import unittest
from collections import defaultdict

from cereal import car
<<<<<<< HEAD
from selfdrive.car.fw_versions import build_fw_dict
from selfdrive.car.toyota.values import TSS2_CAR, ANGLE_CONTROL_CAR, FW_VERSIONS, FW_QUERY_CONFIG, EV_HYBRID_CAR, \
                                        LONG_FW_PATTERN, FW_LEN_CODE, get_platform_codes
from openpilot.selfdrive.car.toyota.values import CAR, DBC, TSS2_CAR, ANGLE_CONTROL_CAR, RADAR_ACC_CAR, FW_VERSIONS
=======
from openpilot.selfdrive.car.toyota.values import CAR, DBC, TSS2_CAR, ANGLE_CONTROL_CAR, RADAR_ACC_CAR, FW_VERSIONS, \
                                                  get_platform_codes
>>>>>>> 253d8ccb

Ecu = car.CarParams.Ecu
ECU_NAME = {v: k for k, v in Ecu.schema.enumerants.items()}

ECU_NAME = {v: k for k, v in Ecu.schema.enumerants.items()}


class TestToyotaInterfaces(unittest.TestCase):
  def test_car_sets(self):
    self.assertTrue(len(ANGLE_CONTROL_CAR - TSS2_CAR) == 0)
    self.assertTrue(len(RADAR_ACC_CAR - TSS2_CAR) == 0)

  def test_tss2_dbc(self):
    # We make some assumptions about TSS2 platforms,
    # like looking up certain signals only in this DBC
    for car_model, dbc in DBC.items():
      if car_model in TSS2_CAR:
        self.assertEqual(dbc["pt"], "toyota_nodsu_pt_generated")

  def test_essential_ecus(self):
    # Asserts standard ECUs exist for each platform
    common_ecus = {Ecu.fwdRadar, Ecu.fwdCamera}
    for car_model, ecus in FW_VERSIONS.items():
      with self.subTest(car_model=car_model):
        present_ecus = {ecu[0] for ecu in ecus}
        missing_ecus = common_ecus - present_ecus
        self.assertEqual(len(missing_ecus), 0)

        # Some exceptions for other common ECUs
        if car_model not in (CAR.ALPHARD_TSS2,):
          self.assertIn(Ecu.abs, present_ecus)

        if car_model not in (CAR.MIRAI,):
          self.assertIn(Ecu.engine, present_ecus)

        if car_model not in (CAR.PRIUS_V, CAR.LEXUS_CTH):
          self.assertIn(Ecu.eps, present_ecus)


class TestToyotaFingerprint(unittest.TestCase):
<<<<<<< HEAD
  # @settings(max_examples=100)
  # @given(data=st.data())
  # def test_platform_codes_fuzzy_fw(self, data):
  #   fw_strategy = st.lists(st.binary())
  #   fws = data.draw(fw_strategy)
  #   get_platform_codes(fws)

  def test_fw_pattern(self):
    """Asserts all ECUs can be parsed"""
    for car_model, ecus in FW_VERSIONS.items():
      for ecu, fws in ecus.items():
        for fw in fws:

          print('\ninput', car_model, fw)
          ret = get_platform_codes([fw])
          self.assertTrue(len(ret))
          print('ret', ret)

  # Tests for platform codes, part numbers, and FW dates which Hyundai will use to fuzzy
  # fingerprint in the absence of full FW matches:
  # def test_platform_code_ecus_available(self):
  #   # TODO: add queries for these non-CAN FD cars to get EPS
  #   no_eps_platforms = CANFD_CAR | {CAR.KIA_SORENTO, CAR.KIA_OPTIMA_G4, CAR.KIA_OPTIMA_G4_FL,
  #                                   CAR.SONATA_LF, CAR.TUCSON, CAR.GENESIS_G90, CAR.GENESIS_G80}
  #
  #   # Asserts ECU keys essential for fuzzy fingerprinting are available on all platforms
  #   for car_model, ecus in FW_VERSIONS.items():
  #     with self.subTest(car_model=car_model):
  #       for platform_code_ecu in PLATFORM_CODE_ECUS:
  #         if platform_code_ecu in (Ecu.fwdRadar, Ecu.eps) and car_model == CAR.HYUNDAI_GENESIS:
  #           continue
  #         if platform_code_ecu == Ecu.eps and car_model in no_eps_platforms:
  #           continue
  #         self.assertIn(platform_code_ecu, [e[0] for e in ecus])
  #
  # def test_fw_format(self):
  #   # Asserts:
  #   # - every supported ECU FW version returns one platform code
  #   # - every supported ECU FW version has a part number
  #   # - expected parsing of ECU FW dates
  #
  #   for car_model, ecus in FW_VERSIONS.items():
  #     with self.subTest(car_model=car_model):
  #       for ecu, fws in ecus.items():
  #         if ecu[0] not in PLATFORM_CODE_ECUS:
  #           continue
  #
  #         codes = set()
  #         for fw in fws:
  #           result = get_platform_codes([fw])
  #           self.assertEqual(1, len(result), f"Unable to parse FW: {fw}")
  #           codes |= result
  #
  #         if ecu[0] not in DATE_FW_ECUS or car_model in NO_DATES_PLATFORMS:
  #           self.assertTrue(all({date is None for _, date in codes}))
  #         else:
  #           self.assertTrue(all({date is not None for _, date in codes}))
  #
  #         if car_model == CAR.HYUNDAI_GENESIS:
  #           raise unittest.SkipTest("No part numbers for car model")
  #
  #         # Hyundai places the ECU part number in their FW versions, assert all parsable
  #         # Some examples of valid formats: b"56310-L0010", b"56310L0010", b"56310/M6300"
  #         self.assertTrue(all({b"-" in code for code, _ in codes}),
  #                         f"FW does not have part number: {fw}")
  #
  def test_platform_codes_spot_check(self):
    return
    # Asserts basic platform code parsing behavior for a few cases
    results = get_platform_codes([b'\x018966306L3100\x00\x00\x00\x00'])
    self.assertEqual(results, {(b"89663-06", b"L3-100")})

    # Some cameras and all radars do not have dates
    results = get_platform_codes([b"\xf1\x00AEhe SCC H-CUP      1.01 1.01 96400-G2000         "])
    self.assertEqual(results, {(b"AEhe-G2000", None)})

    results = get_platform_codes([b"\xf1\x00CV1_ RDR -----      1.00 1.01 99110-CV000         "])
    self.assertEqual(results, {(b"CV1-CV000", None)})

    results = get_platform_codes([
      b"\xf1\x00DH LKAS 1.1 -150210",
      b"\xf1\x00AEhe SCC H-CUP      1.01 1.01 96400-G2000         ",
      b"\xf1\x00CV1_ RDR -----      1.00 1.01 99110-CV000         ",
    ])
    self.assertEqual(results, {(b"DH", b"150210"), (b"AEhe-G2000", None), (b"CV1-CV000", None)})

    results = get_platform_codes([
      b"\xf1\x00LX2 MFC  AT USA LHD 1.00 1.07 99211-S8100 220222",
      b"\xf1\x00LX2 MFC  AT USA LHD 1.00 1.08 99211-S8100 211103",
      b"\xf1\x00ON  MFC  AT USA LHD 1.00 1.01 99211-S9100 190405",
      b"\xf1\x00ON  MFC  AT USA LHD 1.00 1.03 99211-S9100 190720",
    ])
    self.assertEqual(results, {(b"LX2-S8100", b"220222"), (b"LX2-S8100", b"211103"),
                               (b"ON-S9100", b"190405"), (b"ON-S9100", b"190720")})
  #
  def test_fuzzy_excluded_platforms(self):
    # Asserts a list of platforms that will not fuzzy fingerprint with platform codes due to them being shared.
    # This list can be shrunk as we combine platforms, detect features, and add the hybrid ECU
    excluded_platforms = {
      # # CAR.LEXUS_ESH_TSS2,
      # # CAR.RAV4_TSS2_2022,
      CAR.LEXUS_ES_TSS2,
      # # CAR.RAV4_TSS2,
      # # CAR.RAV4_TSS2_2023,
      # CAR.RAV4_TSS2,
      # # CAR.CAMRY,
      # CAR.HIGHLANDER_TSS2,
      # CAR.RAV4H_TSS2,
      CAR.LEXUS_RX_TSS2,
      # # CAR.CAMRYH_TSS2,
      # CAR.CHR,
      # # CAR.RAV4H,
      # CAR.RAV4H_TSS2_2022,
      # # CAR.HIGHLANDERH_TSS2,
      # # CAR.RAV4,
      # # CAR.CHR_TSS2,
      # CAR.CHRH,
      # CAR.RAV4H_TSS2_2023,
      # CAR.CAMRY_TSS2,
      # CAR.COROLLA_TSS2,
    }

    platforms_with_shared_codes = set()
    for platform, fw_by_addr in FW_VERSIONS.items():
      # if platform != CAR.RAV4_TSS2:
      #   continue
      # if 'RAV4 HYBRID' not in platform:
      #   continue
      print('platform', platform)
      car_fw = []
      for ecu, fw_versions in fw_by_addr.items():
        ecu_name, addr, sub_addr = ecu
        for fw in fw_versions:
          car_fw.append({"ecu": ecu_name, "fwVersion": fw, "address": addr,
                         "subAddress": 0 if sub_addr is None else sub_addr})

      CP = car.CarParams.new_message(carFw=car_fw)
      matches = FW_QUERY_CONFIG.match_fw_to_car_fuzzy(build_fw_dict(CP.carFw))
      print('matches', matches)
      if len(matches) == 1:
        self.assertEqual(list(matches)[0], platform)
      else:
        platforms_with_shared_codes.add(platform)

    self.assertEqual(platforms_with_shared_codes, excluded_platforms, (len(platforms_with_shared_codes), len(FW_VERSIONS)))
=======
  @settings(max_examples=100)
  @given(data=st.data())
  def test_platform_codes_fuzzy_fw(self, data):
    fw_strategy = st.lists(st.binary())
    fws = data.draw(fw_strategy)
    get_platform_codes(fws)

  def test_fw_pattern(self):
    """Asserts all ECUs can be parsed"""
    for ecus in FW_VERSIONS.values():
      for fws in ecus.values():
        for fw in fws:
          ret = get_platform_codes([fw])
          self.assertTrue(len(ret))
>>>>>>> 253d8ccb


if __name__ == "__main__":
  unittest.main()<|MERGE_RESOLUTION|>--- conflicted
+++ resolved
@@ -1,23 +1,17 @@
 #!/usr/bin/env python3
 from hypothesis import given, settings, strategies as st
-<<<<<<< HEAD
 import re
 from cereal import car
-=======
->>>>>>> 253d8ccb
 import unittest
 from collections import defaultdict
 
 from cereal import car
-<<<<<<< HEAD
 from selfdrive.car.fw_versions import build_fw_dict
 from selfdrive.car.toyota.values import TSS2_CAR, ANGLE_CONTROL_CAR, FW_VERSIONS, FW_QUERY_CONFIG, EV_HYBRID_CAR, \
                                         LONG_FW_PATTERN, FW_LEN_CODE, get_platform_codes
 from openpilot.selfdrive.car.toyota.values import CAR, DBC, TSS2_CAR, ANGLE_CONTROL_CAR, RADAR_ACC_CAR, FW_VERSIONS
-=======
 from openpilot.selfdrive.car.toyota.values import CAR, DBC, TSS2_CAR, ANGLE_CONTROL_CAR, RADAR_ACC_CAR, FW_VERSIONS, \
                                                   get_platform_codes
->>>>>>> 253d8ccb
 
 Ecu = car.CarParams.Ecu
 ECU_NAME = {v: k for k, v in Ecu.schema.enumerants.items()}
@@ -58,7 +52,6 @@
 
 
 class TestToyotaFingerprint(unittest.TestCase):
-<<<<<<< HEAD
   # @settings(max_examples=100)
   # @given(data=st.data())
   # def test_platform_codes_fuzzy_fw(self, data):
@@ -204,7 +197,7 @@
         platforms_with_shared_codes.add(platform)
 
     self.assertEqual(platforms_with_shared_codes, excluded_platforms, (len(platforms_with_shared_codes), len(FW_VERSIONS)))
-=======
+
   @settings(max_examples=100)
   @given(data=st.data())
   def test_platform_codes_fuzzy_fw(self, data):
@@ -219,7 +212,6 @@
         for fw in fws:
           ret = get_platform_codes([fw])
           self.assertTrue(len(ret))
->>>>>>> 253d8ccb
 
 
 if __name__ == "__main__":
