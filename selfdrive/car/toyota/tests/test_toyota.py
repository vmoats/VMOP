#!/usr/bin/env python3
from cereal import car
import unittest

<<<<<<< HEAD
from selfdrive.car.toyota.values import TSS2_CAR, ANGLE_CONTROL_CAR, FW_VERSIONS

Ecu = car.CarParams.Ecu
ECU_NAME = {v: k for k, v in Ecu.schema.enumerants.items()}
=======
from selfdrive.car.toyota.values import DBC, TSS2_CAR, ANGLE_CONTROL_CAR
>>>>>>> 1b98fea6


class TestToyotaInterfaces(unittest.TestCase):
  def test_angle_car_set(self):
    self.assertTrue(len(ANGLE_CONTROL_CAR - TSS2_CAR) == 0)

  def test_tss2_dbc(self):
    # We make some assumptions about TSS2 platforms,
    # like looking up certain signals only in this DBC
    for car, dbc in DBC.items():
      if car in TSS2_CAR:
        self.assertEqual(dbc["pt"], "toyota_nodsu_pt_generated")


class TestToyotaFingerprint(unittest.TestCase):
  pass
  # def test_essential_ecus(self):
  #   # Asserts ECU keys essential for fuzzy fingerprinting are available on all platforms
  #   essential_ecus = {Ecu.fwdRadar, Ecu.fwdCamera, Ecu.engine}
  #   for car_model, ecus in FW_VERSIONS.items():
  #     with self.subTest(car_model=car_model):
  #       missing_ecus = essential_ecus - {ecu[0] for ecu in ecus}
  #       self.assertEqual(missing_ecus, set())
  #       # for platform_code_ecu in PLATFORM_CODE_ECUS:
  #       #   if platform_code_ecu in (Ecu.fwdRadar, Ecu.eps) and car_model == CAR.HYUNDAI_GENESIS:
  #       #     continue
  #       #   if platform_code_ecu == Ecu.eps and car_model in no_eps_platforms:
  #       #     continue
  #       #   self.assertIn(platform_code_ecu, [e[0] for e in ecus])


if __name__ == "__main__":
  unittest.main()<|MERGE_RESOLUTION|>--- conflicted
+++ resolved
@@ -2,14 +2,10 @@
 from cereal import car
 import unittest
 
-<<<<<<< HEAD
-from selfdrive.car.toyota.values import TSS2_CAR, ANGLE_CONTROL_CAR, FW_VERSIONS
+from selfdrive.car.toyota.values import DBC, TSS2_CAR, ANGLE_CONTROL_CAR, FW_VERSIONS
 
 Ecu = car.CarParams.Ecu
 ECU_NAME = {v: k for k, v in Ecu.schema.enumerants.items()}
-=======
-from selfdrive.car.toyota.values import DBC, TSS2_CAR, ANGLE_CONTROL_CAR
->>>>>>> 1b98fea6
 
 
 class TestToyotaInterfaces(unittest.TestCase):
