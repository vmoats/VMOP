import re
from collections import defaultdict
from dataclasses import dataclass, field
from enum import Enum, IntFlag
<<<<<<< HEAD
from typing import Dict, List, Optional, Set, Tuple, Union
=======
from typing import Dict, List, Set, Tuple, Union
>>>>>>> 253d8ccb

from cereal import car
from openpilot.common.conversions import Conversions as CV
from openpilot.selfdrive.car import AngleRateLimit, dbc_dict
from openpilot.selfdrive.car.docs_definitions import CarFootnote, CarInfo, Column, CarParts, CarHarness
from openpilot.selfdrive.car.fw_query_definitions import FwQueryConfig, Request, StdQueries

Ecu = car.CarParams.Ecu
MIN_ACC_SPEED = 19. * CV.MPH_TO_MS
PEDAL_TRANSITION = 10. * CV.MPH_TO_MS


class CarControllerParams:
  ACCEL_MAX = 1.5  # m/s2, lower than allowed 2.0 m/s2 for tuning reasons
  ACCEL_MIN = -3.5  # m/s2

  STEER_STEP = 1
  STEER_MAX = 1500
  STEER_ERROR_MAX = 350     # max delta between torque cmd and torque motor

  # Lane Tracing Assist (LTA) control limits
  # Assuming a steering ratio of 13.7:
  # Limit to ~2.0 m/s^3 up (7.5 deg/s), ~3.5 m/s^3 down (13 deg/s) at 75 mph
  # Worst case, the low speed limits will allow ~4.0 m/s^3 up (15 deg/s) and ~4.9 m/s^3 down (18 deg/s) at 75 mph,
  # however the EPS has its own internal limits at all speeds which are less than that
  ANGLE_RATE_LIMIT_UP = AngleRateLimit(speed_bp=[5, 25], angle_v=[0.3, 0.15])
  ANGLE_RATE_LIMIT_DOWN = AngleRateLimit(speed_bp=[5, 25], angle_v=[0.36, 0.26])

  def __init__(self, CP):
    if CP.lateralTuning.which == 'torque':
      self.STEER_DELTA_UP = 15       # 1.0s time to peak torque
      self.STEER_DELTA_DOWN = 25     # always lower than 45 otherwise the Rav4 faults (Prius seems ok with 50)
    else:
      self.STEER_DELTA_UP = 10       # 1.5s time to peak torque
      self.STEER_DELTA_DOWN = 25     # always lower than 45 otherwise the Rav4 faults (Prius seems ok with 50)


class ToyotaFlags(IntFlag):
  HYBRID = 1
  SMART_DSU = 2
  DISABLE_RADAR = 4


class CAR:
  # Toyota
  ALPHARD_TSS2 = "TOYOTA ALPHARD 2020"
  ALPHARDH_TSS2 = "TOYOTA ALPHARD HYBRID 2021"
  AVALON = "TOYOTA AVALON 2016"
  AVALON_2019 = "TOYOTA AVALON 2019"
  AVALONH_2019 = "TOYOTA AVALON HYBRID 2019"
  AVALON_TSS2 = "TOYOTA AVALON 2022"  # TSS 2.5
  AVALONH_TSS2 = "TOYOTA AVALON HYBRID 2022"
  CAMRY = "TOYOTA CAMRY 2018"
  CAMRYH = "TOYOTA CAMRY HYBRID 2018"
  CAMRY_TSS2 = "TOYOTA CAMRY 2021"  # TSS 2.5
  CAMRYH_TSS2 = "TOYOTA CAMRY HYBRID 2021"
  CHR = "TOYOTA C-HR 2018"
  CHR_TSS2 = "TOYOTA C-HR 2021"
  CHRH = "TOYOTA C-HR HYBRID 2018"
  CHRH_TSS2 = "TOYOTA C-HR HYBRID 2022"
  COROLLA = "TOYOTA COROLLA 2017"
  COROLLA_TSS2 = "TOYOTA COROLLA TSS2 2019"
  # LSS2 Lexus UX Hybrid is same as a TSS2 Corolla Hybrid
  COROLLAH_TSS2 = "TOYOTA COROLLA HYBRID TSS2 2019"
  HIGHLANDER = "TOYOTA HIGHLANDER 2017"
  HIGHLANDER_TSS2 = "TOYOTA HIGHLANDER 2020"
  HIGHLANDERH = "TOYOTA HIGHLANDER HYBRID 2018"
  HIGHLANDERH_TSS2 = "TOYOTA HIGHLANDER HYBRID 2020"
  PRIUS = "TOYOTA PRIUS 2017"
  PRIUS_V = "TOYOTA PRIUS v 2017"
  PRIUS_TSS2 = "TOYOTA PRIUS TSS2 2021"
  RAV4 = "TOYOTA RAV4 2017"
  RAV4H = "TOYOTA RAV4 HYBRID 2017"
  RAV4_TSS2 = "TOYOTA RAV4 2019"
  RAV4_TSS2_2022 = "TOYOTA RAV4 2022"
  RAV4_TSS2_2023 = "TOYOTA RAV4 2023"
  RAV4H_TSS2 = "TOYOTA RAV4 HYBRID 2019"
  RAV4H_TSS2_2022 = "TOYOTA RAV4 HYBRID 2022"
  RAV4H_TSS2_2023 = "TOYOTA RAV4 HYBRID 2023"
  MIRAI = "TOYOTA MIRAI 2021"  # TSS 2.5
  SIENNA = "TOYOTA SIENNA 2018"

  # Lexus
  LEXUS_CTH = "LEXUS CT HYBRID 2018"
  LEXUS_ES = "LEXUS ES 2018"
  LEXUS_ESH = "LEXUS ES HYBRID 2018"
  LEXUS_ES_TSS2 = "LEXUS ES 2019"
  LEXUS_ESH_TSS2 = "LEXUS ES HYBRID 2019"
  LEXUS_IS = "LEXUS IS 2018"
  LEXUS_IS_TSS2 = "LEXUS IS 2023"
  LEXUS_NX = "LEXUS NX 2018"
  LEXUS_NXH = "LEXUS NX HYBRID 2018"
  LEXUS_NX_TSS2 = "LEXUS NX 2020"
  LEXUS_NXH_TSS2 = "LEXUS NX HYBRID 2020"
  LEXUS_RC = "LEXUS RC 2020"
  LEXUS_RX = "LEXUS RX 2016"
  LEXUS_RXH = "LEXUS RX HYBRID 2017"
  LEXUS_RX_TSS2 = "LEXUS RX 2020"
  LEXUS_RXH_TSS2 = "LEXUS RX HYBRID 2020"


class Footnote(Enum):
  CAMRY = CarFootnote(
    "openpilot operates above 28mph for Camry 4CYL L, 4CYL LE and 4CYL SE which don't have Full-Speed Range Dynamic Radar Cruise Control.",
    Column.FSR_LONGITUDINAL)


@dataclass
class ToyotaCarInfo(CarInfo):
  package: str = "All"
  car_parts: CarParts = field(default_factory=CarParts.common([CarHarness.toyota_a]))


CAR_INFO: Dict[str, Union[ToyotaCarInfo, List[ToyotaCarInfo]]] = {
  # Toyota
  CAR.ALPHARD_TSS2: ToyotaCarInfo("Toyota Alphard 2019-20"),
  CAR.ALPHARDH_TSS2: ToyotaCarInfo("Toyota Alphard Hybrid 2021"),
  CAR.AVALON: [
    ToyotaCarInfo("Toyota Avalon 2016", "Toyota Safety Sense P"),
    ToyotaCarInfo("Toyota Avalon 2017-18"),
  ],
  CAR.AVALON_2019: ToyotaCarInfo("Toyota Avalon 2019-21"),
  CAR.AVALONH_2019: ToyotaCarInfo("Toyota Avalon Hybrid 2019-21"),
  CAR.AVALON_TSS2: ToyotaCarInfo("Toyota Avalon 2022"),
  CAR.AVALONH_TSS2: ToyotaCarInfo("Toyota Avalon Hybrid 2022"),
  CAR.CAMRY: ToyotaCarInfo("Toyota Camry 2018-20", video_link="https://www.youtube.com/watch?v=fkcjviZY9CM", footnotes=[Footnote.CAMRY]),
  CAR.CAMRYH: ToyotaCarInfo("Toyota Camry Hybrid 2018-20", video_link="https://www.youtube.com/watch?v=Q2DYY0AWKgk"),
  CAR.CAMRY_TSS2: ToyotaCarInfo("Toyota Camry 2021-23", footnotes=[Footnote.CAMRY]),
  CAR.CAMRYH_TSS2: ToyotaCarInfo("Toyota Camry Hybrid 2021-23"),
  CAR.CHR: ToyotaCarInfo("Toyota C-HR 2017-20"),
  CAR.CHR_TSS2: ToyotaCarInfo("Toyota C-HR 2021"),
  CAR.CHRH: ToyotaCarInfo("Toyota C-HR Hybrid 2017-20"),
  CAR.CHRH_TSS2: ToyotaCarInfo("Toyota C-HR Hybrid 2021-22"),
  CAR.COROLLA: ToyotaCarInfo("Toyota Corolla 2017-19"),
  CAR.COROLLA_TSS2: [
    ToyotaCarInfo("Toyota Corolla 2020-22", video_link="https://www.youtube.com/watch?v=_66pXk0CBYA"),
    ToyotaCarInfo("Toyota Corolla Cross (Non-US only) 2020-23", min_enable_speed=7.5),
    ToyotaCarInfo("Toyota Corolla Hatchback 2019-22", video_link="https://www.youtube.com/watch?v=_66pXk0CBYA"),
  ],
  CAR.COROLLAH_TSS2: [
    ToyotaCarInfo("Toyota Corolla Hybrid 2020-22"),
    ToyotaCarInfo("Toyota Corolla Hybrid (Non-US only) 2020-23", min_enable_speed=7.5),
    ToyotaCarInfo("Toyota Corolla Cross Hybrid (Non-US only) 2020-22", min_enable_speed=7.5),
    ToyotaCarInfo("Lexus UX Hybrid 2019-23"),
  ],
  CAR.HIGHLANDER: ToyotaCarInfo("Toyota Highlander 2017-19", video_link="https://www.youtube.com/watch?v=0wS0wXSLzoo"),
  CAR.HIGHLANDER_TSS2: ToyotaCarInfo("Toyota Highlander 2020-23"),
  CAR.HIGHLANDERH: ToyotaCarInfo("Toyota Highlander Hybrid 2017-19"),
  CAR.HIGHLANDERH_TSS2: ToyotaCarInfo("Toyota Highlander Hybrid 2020-23"),
  CAR.PRIUS: [
    ToyotaCarInfo("Toyota Prius 2016", "Toyota Safety Sense P", video_link="https://www.youtube.com/watch?v=8zopPJI8XQ0"),
    ToyotaCarInfo("Toyota Prius 2017-20", video_link="https://www.youtube.com/watch?v=8zopPJI8XQ0"),
    ToyotaCarInfo("Toyota Prius Prime 2017-20", video_link="https://www.youtube.com/watch?v=8zopPJI8XQ0"),
  ],
  CAR.PRIUS_V: ToyotaCarInfo("Toyota Prius v 2017", "Toyota Safety Sense P", min_enable_speed=MIN_ACC_SPEED),
  CAR.PRIUS_TSS2: [
    ToyotaCarInfo("Toyota Prius 2021-22", video_link="https://www.youtube.com/watch?v=J58TvCpUd4U"),
    ToyotaCarInfo("Toyota Prius Prime 2021-22", video_link="https://www.youtube.com/watch?v=J58TvCpUd4U"),
  ],
  CAR.RAV4: [
    ToyotaCarInfo("Toyota RAV4 2016", "Toyota Safety Sense P"),
    ToyotaCarInfo("Toyota RAV4 2017-18")
  ],
  CAR.RAV4H: [
    ToyotaCarInfo("Toyota RAV4 Hybrid 2016", "Toyota Safety Sense P", video_link="https://youtu.be/LhT5VzJVfNI?t=26"),
    ToyotaCarInfo("Toyota RAV4 Hybrid 2017-18", video_link="https://youtu.be/LhT5VzJVfNI?t=26")
  ],
  CAR.RAV4_TSS2: ToyotaCarInfo("Toyota RAV4 2019-21", video_link="https://www.youtube.com/watch?v=wJxjDd42gGA"),
  CAR.RAV4_TSS2_2022: ToyotaCarInfo("Toyota RAV4 2022"),
  CAR.RAV4_TSS2_2023: ToyotaCarInfo("Toyota RAV4 2023"),
  CAR.RAV4H_TSS2: ToyotaCarInfo("Toyota RAV4 Hybrid 2019-21"),
  CAR.RAV4H_TSS2_2022: ToyotaCarInfo("Toyota RAV4 Hybrid 2022", video_link="https://youtu.be/U0nH9cnrFB0"),
  CAR.RAV4H_TSS2_2023: ToyotaCarInfo("Toyota RAV4 Hybrid 2023"),
  CAR.MIRAI: ToyotaCarInfo("Toyota Mirai 2021"),
  CAR.SIENNA: ToyotaCarInfo("Toyota Sienna 2018-20", video_link="https://www.youtube.com/watch?v=q1UPOo4Sh68", min_enable_speed=MIN_ACC_SPEED),

  # Lexus
  CAR.LEXUS_CTH: ToyotaCarInfo("Lexus CT Hybrid 2017-18", "Lexus Safety System+"),
  CAR.LEXUS_ES: ToyotaCarInfo("Lexus ES 2017-18"),
  CAR.LEXUS_ESH: ToyotaCarInfo("Lexus ES Hybrid 2017-18"),
  CAR.LEXUS_ES_TSS2: ToyotaCarInfo("Lexus ES 2019-22"),
  CAR.LEXUS_ESH_TSS2: ToyotaCarInfo("Lexus ES Hybrid 2019-23", video_link="https://youtu.be/BZ29osRVJeg?t=12"),
  CAR.LEXUS_IS: ToyotaCarInfo("Lexus IS 2017-19"),
  CAR.LEXUS_IS_TSS2: ToyotaCarInfo("Lexus IS 2023"),
  CAR.LEXUS_NX: ToyotaCarInfo("Lexus NX 2018-19"),
  CAR.LEXUS_NXH: ToyotaCarInfo("Lexus NX Hybrid 2018-19"),
  CAR.LEXUS_NX_TSS2: ToyotaCarInfo("Lexus NX 2020-21"),
  CAR.LEXUS_NXH_TSS2: ToyotaCarInfo("Lexus NX Hybrid 2020-21"),
  CAR.LEXUS_RC: ToyotaCarInfo("Lexus RC 2018-20"),
  CAR.LEXUS_RX: [
    ToyotaCarInfo("Lexus RX 2016", "Lexus Safety System+"),
    ToyotaCarInfo("Lexus RX 2017-19"),
  ],
  CAR.LEXUS_RXH: [
    ToyotaCarInfo("Lexus RX Hybrid 2016", "Lexus Safety System+"),
    ToyotaCarInfo("Lexus RX Hybrid 2017-19"),
  ],
  CAR.LEXUS_RX_TSS2: ToyotaCarInfo("Lexus RX 2020-22"),
  CAR.LEXUS_RXH_TSS2: ToyotaCarInfo("Lexus RX Hybrid 2020-22"),
}

# (addr, cars, bus, 1/freq*100, vl)
STATIC_DSU_MSGS = [
  (0x128, (CAR.PRIUS, CAR.RAV4H, CAR.LEXUS_RXH, CAR.LEXUS_NXH, CAR.LEXUS_NX, CAR.RAV4, CAR.COROLLA, CAR.AVALON), 1,   3, b'\xf4\x01\x90\x83\x00\x37'),
  (0x128, (CAR.HIGHLANDER, CAR.HIGHLANDERH, CAR.SIENNA, CAR.LEXUS_CTH, CAR.LEXUS_ES, CAR.LEXUS_ESH), 1,   3, b'\x03\x00\x20\x00\x00\x52'),
  (0x141, (CAR.PRIUS, CAR.RAV4H, CAR.LEXUS_RXH, CAR.LEXUS_NXH, CAR.LEXUS_NX, CAR.RAV4, CAR.COROLLA, CAR.HIGHLANDER, CAR.HIGHLANDERH, CAR.AVALON,
           CAR.SIENNA, CAR.LEXUS_CTH, CAR.LEXUS_ES, CAR.LEXUS_ESH, CAR.LEXUS_RX, CAR.PRIUS_V), 1,   2, b'\x00\x00\x00\x46'),
  (0x160, (CAR.PRIUS, CAR.RAV4H, CAR.LEXUS_RXH, CAR.LEXUS_NXH, CAR.LEXUS_NX, CAR.RAV4, CAR.COROLLA, CAR.HIGHLANDER, CAR.HIGHLANDERH, CAR.AVALON,
           CAR.SIENNA, CAR.LEXUS_CTH, CAR.LEXUS_ES, CAR.LEXUS_ESH, CAR.LEXUS_RX, CAR.PRIUS_V), 1,   7, b'\x00\x00\x08\x12\x01\x31\x9c\x51'),
  (0x161, (CAR.PRIUS, CAR.RAV4H, CAR.LEXUS_RXH, CAR.LEXUS_NXH, CAR.LEXUS_NX, CAR.RAV4, CAR.COROLLA, CAR.AVALON, CAR.LEXUS_RX, CAR.PRIUS_V, CAR.LEXUS_ES),
                                                                                               1,   7, b'\x00\x1e\x00\x00\x00\x80\x07'),
  (0X161, (CAR.HIGHLANDERH, CAR.HIGHLANDER, CAR.SIENNA, CAR.LEXUS_CTH, CAR.LEXUS_ESH), 1,  7, b'\x00\x1e\x00\xd4\x00\x00\x5b'),
  (0x283, (CAR.PRIUS, CAR.RAV4H, CAR.LEXUS_RXH, CAR.LEXUS_NXH, CAR.LEXUS_NX, CAR.RAV4, CAR.COROLLA, CAR.HIGHLANDER, CAR.HIGHLANDERH, CAR.AVALON,
           CAR.SIENNA, CAR.LEXUS_CTH, CAR.LEXUS_ES, CAR.LEXUS_ESH, CAR.LEXUS_RX, CAR.PRIUS_V), 0,   3, b'\x00\x00\x00\x00\x00\x00\x8c'),
  (0x2E6, (CAR.PRIUS, CAR.RAV4H, CAR.LEXUS_RXH), 0,   3, b'\xff\xf8\x00\x08\x7f\xe0\x00\x4e'),
  (0x2E7, (CAR.PRIUS, CAR.RAV4H, CAR.LEXUS_RXH), 0,   3, b'\xa8\x9c\x31\x9c\x00\x00\x00\x02'),
  (0x33E, (CAR.PRIUS, CAR.RAV4H, CAR.LEXUS_RXH), 0,  20, b'\x0f\xff\x26\x40\x00\x1f\x00'),
  (0x344, (CAR.PRIUS, CAR.RAV4H, CAR.LEXUS_RXH, CAR.LEXUS_NXH, CAR.LEXUS_NX, CAR.RAV4, CAR.COROLLA, CAR.HIGHLANDER, CAR.HIGHLANDERH, CAR.AVALON,
           CAR.SIENNA, CAR.LEXUS_CTH, CAR.LEXUS_ES, CAR.LEXUS_ESH, CAR.LEXUS_RX, CAR.PRIUS_V), 0,   5, b'\x00\x00\x01\x00\x00\x00\x00\x50'),
  (0x365, (CAR.PRIUS, CAR.LEXUS_RXH, CAR.LEXUS_NXH, CAR.LEXUS_NX, CAR.HIGHLANDERH), 0,  20, b'\x00\x00\x00\x80\x03\x00\x08'),
  (0x365, (CAR.RAV4, CAR.RAV4H, CAR.COROLLA, CAR.HIGHLANDER, CAR.AVALON, CAR.SIENNA, CAR.LEXUS_CTH, CAR.LEXUS_ES, CAR.LEXUS_ESH, CAR.LEXUS_RX,
           CAR.PRIUS_V), 0,  20, b'\x00\x00\x00\x80\xfc\x00\x08'),
  (0x366, (CAR.PRIUS, CAR.RAV4H, CAR.LEXUS_RXH, CAR.LEXUS_NXH, CAR.LEXUS_NX, CAR.HIGHLANDERH), 0,  20, b'\x00\x00\x4d\x82\x40\x02\x00'),
  (0x366, (CAR.RAV4, CAR.COROLLA, CAR.HIGHLANDER, CAR.AVALON, CAR.SIENNA, CAR.LEXUS_CTH, CAR.LEXUS_ESH, CAR.LEXUS_RX, CAR.PRIUS_V),
          0,  20, b'\x00\x72\x07\xff\x09\xfe\x00'),
  (0x366, (CAR.LEXUS_ES,), 0,  20, b'\x00\x95\x07\xfe\x08\x05\x00'),
  (0x470, (CAR.PRIUS, CAR.LEXUS_RXH), 1, 100, b'\x00\x00\x02\x7a'),
  (0x470, (CAR.HIGHLANDER, CAR.HIGHLANDERH, CAR.RAV4H, CAR.SIENNA, CAR.LEXUS_CTH, CAR.LEXUS_ES, CAR.LEXUS_ESH, CAR.PRIUS_V), 1,  100, b'\x00\x00\x01\x79'),
  (0x4CB, (CAR.PRIUS, CAR.RAV4H, CAR.LEXUS_RXH, CAR.LEXUS_NXH, CAR.LEXUS_NX, CAR.RAV4, CAR.COROLLA, CAR.HIGHLANDERH, CAR.HIGHLANDER, CAR.AVALON,
           CAR.SIENNA, CAR.LEXUS_CTH, CAR.LEXUS_ES, CAR.LEXUS_ESH, CAR.LEXUS_RX, CAR.PRIUS_V), 0, 100, b'\x0c\x00\x00\x00\x00\x00\x00\x00'),
]


<<<<<<< HEAD
def get_platform_codes(fw_versions: List[bytes]) -> Set[Tuple[bytes, Optional[bytes]]]:
  codes = set()  # TODO: standardize (code-Optional[part], date)
=======
def get_platform_codes(fw_versions: List[bytes]) -> Set[Tuple[bytes, bytes]]:
  codes = set()  # (Optional[part]-platform-major_version, minor_version)
>>>>>>> 253d8ccb
  for fw in fw_versions:
    # FW versions returned from UDS queries can return multiple fields/chunks of data (different ECU calibrations, different data?)
    #  and are prefixed with a byte that describes how many chunks of data there are.
    # But FW returned from KWP requires querying of each sub-data id and does not have a length prefix.

    length_code = 1
    length_code_match = FW_LEN_CODE.search(fw)
    if length_code_match is not None:
      length_code = length_code_match.group()[0]
      fw = fw[1:]

    # fw length should be multiple of 16 bytes (per chunk, even if no length code), skip parsing if unexpected length
<<<<<<< HEAD
    if length_code * 16 != len(fw):
      continue

    chunks = [fw[16 * i:16 * i + 16].strip(b'\x00 ') for i in range(length_code)]

    # Ensure not all empty bytes
    if not len(chunks):
      continue
=======
    if length_code * FW_CHUNK_LEN != len(fw):
      continue

    chunks = [fw[FW_CHUNK_LEN * i:FW_CHUNK_LEN * i + FW_CHUNK_LEN].strip(b'\x00 ') for i in range(length_code)]
>>>>>>> 253d8ccb

    # only first is considered for now since second is commonly shared (TODO: understand that)
    first_chunk = chunks[0]
    if len(first_chunk) == 8:
      # TODO: no part number, but some short chunks have it in subsequent chunks
<<<<<<< HEAD
      # print('short version', fw)
      fw_match = SHORT_FW_PATTERN.search(first_chunk)
      if fw_match is not None:
        platform, major_version, sub_version = fw_match.groups()
        # print('platform code, version', platform, major_version, sub_version)
        codes.add((platform + b'-' + major_version, sub_version))

    elif len(first_chunk) == 10:
      # print('medium fw', fw)
      fw_match = MEDIUM_FW_PATTERN.search(first_chunk)
      if fw_match is not None:
        part, platform, major_version, sub_version = fw_match.groups()
        # print(part, platform, major_version, sub_version)
        codes.add((part + b'-' + platform + b'-' + major_version, sub_version))

    elif len(first_chunk) == 12:
      # print(LONG_FW_PATTERN)
      # print('long, searching', first_chunk)
      fw_match = LONG_FW_PATTERN.search(first_chunk)
      if fw_match is not None:
        # print('got long match!')
        part, platform, major_version, sub_version = fw_match.groups()
        # print(first_chunk, fw_match, fw_match.groups())
        codes.add((part + b'-' + platform + b'-' + major_version, sub_version))
=======
      fw_match = SHORT_FW_PATTERN.search(first_chunk)
      if fw_match is not None:
        platform, major_version, sub_version = fw_match.groups()
        # codes.add((platform + b'-' + major_version, sub_version))
        codes.add((b'-'.join((platform, major_version)), sub_version))

    elif len(first_chunk) == 10:
      fw_match = MEDIUM_FW_PATTERN.search(first_chunk)
      if fw_match is not None:
        part, platform, major_version, sub_version = fw_match.groups()
        codes.add((b'-'.join((part, platform, major_version)), sub_version))

    elif len(first_chunk) == 12:
      fw_match = LONG_FW_PATTERN.search(first_chunk)
      if fw_match is not None:
        part, platform, major_version, sub_version = fw_match.groups()
        codes.add((b'-'.join((part, platform, major_version)), sub_version))
>>>>>>> 253d8ccb

  return codes


<<<<<<< HEAD
def match_fw_to_car_fuzzy(live_fw_versions) -> Set[str]:
  # Non-electric CAN FD platforms often do not have platform code specifiers needed
  # to distinguish between hybrid and ICE. All EVs so far are either exclusively
  # electric or specify electric in the platform code.
  # TODO: whitelist platforms that we've seen hybrid and ICE versions of that have these specifiers
  fuzzy_platform_blacklist = set()  # set(CANFD_CAR - EV_CAR)
  candidates = set()

  for candidate, fws in FW_VERSIONS.items():
    # print('\n\ncandidate:', candidate)
    # Keep track of ECUs which pass all checks (platform codes, within date range)
    valid_found_ecus = set()
    valid_expected_ecus = {ecu[1:] for ecu in fws if ecu[0] in PLATFORM_CODE_ECUS}
    for ecu, expected_versions in fws.items():
      addr = ecu[1:]
      # Only check ECUs expected to have platform codes
      if ecu[0] not in PLATFORM_CODE_ECUS:
        continue

      # Expected platform codes & dates
      codes = get_platform_codes(expected_versions)
      expected_platform_codes = {code for code, _ in codes}
      # expected_dates = {date for _, date in codes if date is not None}

      # Found platform codes & dates
      codes = get_platform_codes(live_fw_versions.get(addr, set()))
      found_platform_codes = {code for code, _ in codes}
      # found_dates = {date for _, date in codes if date is not None}

      # print(ecu, expected_platform_codes, found_platform_codes)

      # Check platform code + part number matches for any found versions
      if not any(found_platform_code in expected_platform_codes for found_platform_code in found_platform_codes):
        break

      # if ecu[0] in DATE_FW_ECUS:
      #   # If ECU can have a FW date, require it to exist
      #   # (this excludes candidates in the database without dates)
      #   if not len(expected_dates) or not len(found_dates):
      #     break
      #
      #   # Check any date within range in the database, format is %y%m%d
      #   if not any(min(expected_dates) <= found_date <= max(expected_dates) for found_date in found_dates):
      #     break
      #
      valid_found_ecus.add(addr)

    # If all live ECUs pass all checks for candidate, add it as a match
    if valid_expected_ecus.issubset(valid_found_ecus):
      candidates.add(candidate)

  return candidates - fuzzy_platform_blacklist


=======
>>>>>>> 253d8ccb
# Regex patterns for parsing more general platform-specific identifiers from FW versions.
# - Part number: Toyota part number (usually last character needs to be ignored to find a match).
# - Platform: usually multiple codes per an openpilot platform, however this has the less variability and
#    is usually shared across ECUs and model years signifying this describes something about the specific platform.
# - Major version: second least variable part of the FW version. Seen splitting cars by model year such as RAV4 2022/2023 and Prius.
#    It is important to note that these aren't always consecutive, for example:
#    Prius TSS-P has these major versions over 16 FW: 2, 3, 4, 6, 8 while Prius TSS2 has: 5
# - Sub version: exclusive to major version, but shared with other cars. Should only be used for further filtering,
#    more exploration is needed.
SHORT_FW_PATTERN = re.compile(b'(?P<platform>[A-Z0-9]{2})(?P<major_version>[A-Z0-9]{2})(?P<sub_version>[A-Z0-9]{4})')
MEDIUM_FW_PATTERN = re.compile(b'(?P<part>[A-Z0-9]{5})(?P<platform>[A-Z0-9]{2})(?P<major_version>[A-Z0-9]{1})(?P<sub_version>[A-Z0-9]{2})')
LONG_FW_PATTERN = re.compile(b'(?P<part>[A-Z0-9]{5})(?P<platform>[A-Z0-9]{2})(?P<major_version>[A-Z0-9]{2})(?P<sub_version>[A-Z0-9]{3})')
FW_LEN_CODE = re.compile(b'^[\x01-\x05]')  # 5 chunks max. highest seen is 3 chunks, 16 bytes each
<<<<<<< HEAD
=======
FW_CHUNK_LEN = 16
>>>>>>> 253d8ccb

# List of ECUs expected to have platform codes
# TODO: use hybrid ECU, splits many similar ICE and hybrid variants
PLATFORM_CODE_ECUS = [Ecu.abs, Ecu.engine, Ecu.eps, Ecu.dsu, Ecu.fwdCamera, Ecu.fwdRadar]

<<<<<<< HEAD
=======

>>>>>>> 253d8ccb
# Some ECUs that use KWP2000 have their FW versions on non-standard data identifiers.
# Toyota diagnostic software first gets the supported data ids, then queries them one by one.
# For example, sends: 0x1a8800, receives: 0x1a8800010203, queries: 0x1a8801, 0x1a8802, 0x1a8803
TOYOTA_VERSION_REQUEST_KWP = b'\x1a\x88\x01'
TOYOTA_VERSION_RESPONSE_KWP = b'\x5a\x88\x01'

FW_QUERY_CONFIG = FwQueryConfig(
  # TODO: look at data to whitelist new ECUs effectively
  requests=[
    Request(
      [StdQueries.SHORT_TESTER_PRESENT_REQUEST, TOYOTA_VERSION_REQUEST_KWP],
      [StdQueries.SHORT_TESTER_PRESENT_RESPONSE, TOYOTA_VERSION_RESPONSE_KWP],
      whitelist_ecus=[Ecu.fwdCamera, Ecu.fwdRadar, Ecu.dsu, Ecu.abs, Ecu.eps, Ecu.epb, Ecu.telematics,
                      Ecu.hybrid, Ecu.srs, Ecu.combinationMeter, Ecu.transmission, Ecu.gateway, Ecu.hvac],
      bus=0,
    ),
    Request(
      [StdQueries.SHORT_TESTER_PRESENT_REQUEST, StdQueries.OBD_VERSION_REQUEST],
      [StdQueries.SHORT_TESTER_PRESENT_RESPONSE, StdQueries.OBD_VERSION_RESPONSE],
      whitelist_ecus=[Ecu.engine, Ecu.epb, Ecu.telematics, Ecu.hybrid, Ecu.srs, Ecu.combinationMeter, Ecu.transmission,
                      Ecu.gateway, Ecu.hvac],
      bus=0,
    ),
    Request(
      [StdQueries.TESTER_PRESENT_REQUEST, StdQueries.DEFAULT_DIAGNOSTIC_REQUEST, StdQueries.EXTENDED_DIAGNOSTIC_REQUEST, StdQueries.UDS_VERSION_REQUEST],
      [StdQueries.TESTER_PRESENT_RESPONSE, StdQueries.DEFAULT_DIAGNOSTIC_RESPONSE, StdQueries.EXTENDED_DIAGNOSTIC_RESPONSE, StdQueries.UDS_VERSION_RESPONSE],
      whitelist_ecus=[Ecu.engine, Ecu.fwdRadar, Ecu.fwdCamera, Ecu.abs, Ecu.eps, Ecu.epb, Ecu.telematics,
                      Ecu.hybrid, Ecu.srs, Ecu.combinationMeter, Ecu.transmission, Ecu.gateway, Ecu.hvac],
      bus=0,
    ),
  ],
  non_essential_ecus={
    # FIXME: On some models, abs can sometimes be missing
    Ecu.abs: [CAR.RAV4, CAR.COROLLA, CAR.HIGHLANDER, CAR.SIENNA, CAR.LEXUS_IS],
    # On some models, the engine can show on two different addresses
    Ecu.engine: [CAR.CAMRY, CAR.COROLLA_TSS2, CAR.CHR, CAR.CHR_TSS2, CAR.LEXUS_IS, CAR.LEXUS_RC],
  },
  extra_ecus=[
    # All known ECUs on a late-model Toyota vehicle not queried here:
    # Responds to UDS:
    # - HV Battery (0x713, 0x747)
    # - Motor Generator (0x716, 0x724)
    # - 2nd ABS "Brake/EPB" (0x730)
    # Responds to KWP (0x1a8801):
    # - Steering Angle Sensor (0x7b3)
    # - EPS/EMPS (0x7a0, 0x7a1)
    # Responds to KWP (0x1a8881):
    # - Body Control Module ((0x750, 0x40))

    # Hybrid control computer can be on 0x7e2 (KWP) or 0x7d2 (UDS) depending on platform
    (Ecu.hybrid, 0x7e2, None),  # Hybrid Control Assembly & Computer
    # TODO: if these duplicate ECUs always exist together, remove one
    (Ecu.srs, 0x780, None),     # SRS Airbag
    (Ecu.srs, 0x784, None),     # SRS Airbag 2
    # Likely only exists on cars where EPB isn't standard (e.g. Camry, Avalon (/Hybrid))
    # On some cars, EPB is controlled by the ABS module
    (Ecu.epb, 0x750, 0x2c),     # Electronic Parking Brake
    # This isn't accessible on all cars
    (Ecu.gateway, 0x750, 0x5f),
    # On some cars, this only responds to b'\x1a\x88\x81', which is reflected by the b'\x1a\x88\x00' query
    (Ecu.telematics, 0x750, 0xc7),
    # Transmission is combined with engine on some platforms, such as TSS-P RAV4
    (Ecu.transmission, 0x701, None),
    # A few platforms have a tester present response on this address, add to log
    (Ecu.transmission, 0x7e1, None),
    # On some cars, this only responds to b'\x1a\x88\x80'
    (Ecu.combinationMeter, 0x7c0, None),
    (Ecu.hvac, 0x7c4, None),
  ],
  match_fw_to_car_fuzzy=match_fw_to_car_fuzzy,
)

# FW_PATTERN = re.compile(b'[0-9]{4}[0-9A-Z][0-9A-Z]')

FW_VERSIONS = {
  CAR.AVALON: {
    (Ecu.abs, 0x7b0, None): [
      b'F152607060\x00\x00\x00\x00\x00\x00',
    ],
    (Ecu.dsu, 0x791, None): [
      b'881510701300\x00\x00\x00\x00',
      b'881510705100\x00\x00\x00\x00',
      b'881510705200\x00\x00\x00\x00',
    ],
    (Ecu.eps, 0x7a1, None): [
      b'8965B41051\x00\x00\x00\x00\x00\x00',
    ],
    (Ecu.engine, 0x7e0, None): [
      b'\x0230721100\x00\x00\x00\x00\x00\x00\x00\x00A0C01000\x00\x00\x00\x00\x00\x00\x00\x00',
      b'\x0230721200\x00\x00\x00\x00\x00\x00\x00\x00A0C01000\x00\x00\x00\x00\x00\x00\x00\x00',
    ],
    (Ecu.fwdRadar, 0x750, 0xf): [
      b'8821F4702000\x00\x00\x00\x00',
      b'8821F4702100\x00\x00\x00\x00',
    ],
    (Ecu.fwdCamera, 0x750, 0x6d): [
      b'8646F0701100\x00\x00\x00\x00',
      b'8646F0703000\x00\x00\x00\x00',
    ],
  },
  CAR.AVALON_2019: {
    (Ecu.abs, 0x7b0, None): [
      b'F152607140\x00\x00\x00\x00\x00\x00',
      b'F152607171\x00\x00\x00\x00\x00\x00',
      b'F152607110\x00\x00\x00\x00\x00\x00',
      b'F152607180\x00\x00\x00\x00\x00\x00',
    ],
    (Ecu.dsu, 0x791, None): [
      b'881510703200\x00\x00\x00\x00',
    ],
    (Ecu.eps, 0x7a1, None): [
      b'8965B41080\x00\x00\x00\x00\x00\x00',
      b'8965B07010\x00\x00\x00\x00\x00\x00',
      b'8965B41090\x00\x00\x00\x00\x00\x00',
    ],
    (Ecu.engine, 0x700, None): [
      b'\x01896630725200\x00\x00\x00\x00',
      b'\x01896630725300\x00\x00\x00\x00',
      b'\x01896630735100\x00\x00\x00\x00',
      b'\x01896630738000\x00\x00\x00\x00',
    ],
    (Ecu.fwdRadar, 0x750, 0xf): [
      b'8821F4702300\x00\x00\x00\x00',
    ],
    (Ecu.fwdCamera, 0x750, 0x6d): [
      b'8646F0702100\x00\x00\x00\x00',
    ],
  },
  CAR.AVALONH_2019: {
    (Ecu.abs, 0x7b0, None): [
      b'F152641040\x00\x00\x00\x00\x00\x00',
      b'F152641061\x00\x00\x00\x00\x00\x00',
      b'F152641050\x00\x00\x00\x00\x00\x00',
    ],
    (Ecu.dsu, 0x791, None): [
      b'881510704200\x00\x00\x00\x00',
      b'881514107100\x00\x00\x00\x00',
    ],
    (Ecu.eps, 0x7a1, None): [
      b'8965B07010\x00\x00\x00\x00\x00\x00',
      b'8965B41090\x00\x00\x00\x00\x00\x00',
      b'8965B41070\x00\x00\x00\x00\x00\x00',
    ],
    (Ecu.engine, 0x700, None): [
      b'\x02896630724000\x00\x00\x00\x00897CF3302002\x00\x00\x00\x00',
      b'\x02896630737000\x00\x00\x00\x00897CF3305001\x00\x00\x00\x00',
      b'\x02896630728000\x00\x00\x00\x00897CF3302002\x00\x00\x00\x00',
    ],
    (Ecu.fwdRadar, 0x750, 0xf): [
      b'8821F4702300\x00\x00\x00\x00',
    ],
    (Ecu.fwdCamera, 0x750, 0x6d): [
      b'8646F0702100\x00\x00\x00\x00',
    ],
  },
  CAR.AVALON_TSS2: {
    (Ecu.abs, 0x7b0, None): [
      b'\x01F152607240\x00\x00\x00\x00\x00\x00',
      b'\x01F152607250\x00\x00\x00\x00\x00\x00',
      b'\x01F152607280\x00\x00\x00\x00\x00\x00',
    ],
    (Ecu.eps, 0x7a1, None): [
      b'8965B41110\x00\x00\x00\x00\x00\x00',
    ],
    (Ecu.engine, 0x700, None): [
      b'\x01896630742000\x00\x00\x00\x00',
      b'\x01896630743000\x00\x00\x00\x00',
    ],
    (Ecu.fwdRadar, 0x750, 0xf): [
      b'\x018821F6201200\x00\x00\x00\x00',
      b'\x018821F6201300\x00\x00\x00\x00',
    ],
    (Ecu.fwdCamera, 0x750, 0x6d): [
      b'\x028646F4104100\x00\x00\x00\x008646G5301200\x00\x00\x00\x00',
      b'\x028646F4104100\x00\x00\x00\x008646G3304000\x00\x00\x00\x00',
    ],
  },
  CAR.AVALONH_TSS2: {
    (Ecu.abs, 0x7b0, None): [
      b'F152641080\x00\x00\x00\x00\x00\x00',
    ],
    (Ecu.eps, 0x7a1, None): [
      b'8965B41110\x00\x00\x00\x00\x00\x00',
    ],
    (Ecu.engine, 0x700, None): [
      b'\x018966306Q6000\x00\x00\x00\x00',
    ],
    (Ecu.fwdRadar, 0x750, 0xf): [
      b'\x018821F6201200\x00\x00\x00\x00',
      b'\x018821F6201300\x00\x00\x00\x00',
    ],
    (Ecu.fwdCamera, 0x750, 0x6d): [
      b'\x028646F4104100\x00\x00\x00\x008646G5301200\x00\x00\x00\x00',
      b'\x028646F4104100\x00\x00\x00\x008646G3304000\x00\x00\x00\x00',
    ],
  },
  CAR.CAMRY: {
    (Ecu.engine, 0x700, None): [
      b'\x018966306L3100\x00\x00\x00\x00',
      b'\x018966306L4200\x00\x00\x00\x00',
      b'\x018966306L5200\x00\x00\x00\x00',
      b'\x018966306P8000\x00\x00\x00\x00',
      b'\x018966306Q3100\x00\x00\x00\x00',
      b'\x018966306Q4000\x00\x00\x00\x00',
      b'\x018966306Q4100\x00\x00\x00\x00',
      b'\x018966306Q4200\x00\x00\x00\x00',
      b'\x018966333Q9200\x00\x00\x00\x00',
      b'\x018966333P3100\x00\x00\x00\x00',
      b'\x018966333P3200\x00\x00\x00\x00',
      b'\x018966333P4200\x00\x00\x00\x00',
      b'\x018966333P4300\x00\x00\x00\x00',
      b'\x018966333P4400\x00\x00\x00\x00',
      b'\x018966333P4500\x00\x00\x00\x00',
      b'\x018966333P4700\x00\x00\x00\x00',
      b'\x018966333P4900\x00\x00\x00\x00',
      b'\x018966333Q6000\x00\x00\x00\x00',
      b'\x018966333Q6200\x00\x00\x00\x00',
      b'\x018966333Q6300\x00\x00\x00\x00',
      b'\x018966333Q6500\x00\x00\x00\x00',
      b'\x018966333W6000\x00\x00\x00\x00',
    ],
    (Ecu.engine, 0x7e0, None): [
      b'\x02333P1100\x00\x00\x00\x00\x00\x00\x00\x00A0202000\x00\x00\x00\x00\x00\x00\x00\x00',
    ],
    (Ecu.dsu, 0x791, None): [
      b'8821F0601200    ',
      b'8821F0601300    ',
      b'8821F0602000    ',
      b'8821F0603300    ',
      b'8821F0604100    ',
      b'8821F0605200    ',
      b'8821F0607200    ',
      b'8821F0608000    ',
      b'8821F0608200    ',
      b'8821F0609100    ',
    ],
    (Ecu.abs, 0x7b0, None): [
      b'F152606210\x00\x00\x00\x00\x00\x00',
      b'F152606230\x00\x00\x00\x00\x00\x00',
      b'F152606270\x00\x00\x00\x00\x00\x00',
      b'F152606290\x00\x00\x00\x00\x00\x00',
      b'F152606410\x00\x00\x00\x00\x00\x00',
      b'F152633540\x00\x00\x00\x00\x00\x00',
      b'F152633A10\x00\x00\x00\x00\x00\x00',
      b'F152633A20\x00\x00\x00\x00\x00\x00',
    ],
    (Ecu.eps, 0x7a1, None): [
      b'8965B33540\x00\x00\x00\x00\x00\x00',
      b'8965B33542\x00\x00\x00\x00\x00\x00',
      b'8965B33580\x00\x00\x00\x00\x00\x00',
      b'8965B33581\x00\x00\x00\x00\x00\x00',
      b'8965B33621\x00\x00\x00\x00\x00\x00',
    ],
    (Ecu.fwdRadar, 0x750, 0xf): [  # Same as 0x791
      b'8821F0601200    ',
      b'8821F0601300    ',
      b'8821F0602000    ',
      b'8821F0603300    ',
      b'8821F0604100    ',
      b'8821F0605200    ',
      b'8821F0607200    ',
      b'8821F0608000    ',
      b'8821F0608200    ',
      b'8821F0609100    ',
    ],
    (Ecu.fwdCamera, 0x750, 0x6d): [
      b'8646F0601200    ',
      b'8646F0601300    ',
      b'8646F0601400    ',
      b'8646F0603400    ',
      b'8646F0604100    ',
      b'8646F0605000    ',
      b'8646F0606000    ',
      b'8646F0606100    ',
      b'8646F0607100    ',
    ],
  },
  CAR.CAMRYH: {
    (Ecu.engine, 0x700, None): [
      b'\x018966306Q6000\x00\x00\x00\x00',
      b'\x018966333N1100\x00\x00\x00\x00',
      b'\x018966333N4300\x00\x00\x00\x00',
      b'\x018966333X0000\x00\x00\x00\x00',
      b'\x018966333X4000\x00\x00\x00\x00',
      b'\x01896633T16000\x00\x00\x00\x00',
      b'\x028966306B2100\x00\x00\x00\x00897CF3302002\x00\x00\x00\x00',
      b'\x028966306B2300\x00\x00\x00\x00897CF3302002\x00\x00\x00\x00',
      b'\x028966306B2500\x00\x00\x00\x00897CF3302002\x00\x00\x00\x00',
      b'\x028966306N8100\x00\x00\x00\x00897CF3302002\x00\x00\x00\x00',
      b'\x028966306N8200\x00\x00\x00\x00897CF3302002\x00\x00\x00\x00',
      b'\x028966306N8300\x00\x00\x00\x00897CF3302002\x00\x00\x00\x00',
      b'\x028966306N8400\x00\x00\x00\x00897CF3302002\x00\x00\x00\x00',
      b'\x028966306R5000\x00\x00\x00\x00897CF3302002\x00\x00\x00\x00',
      b'\x028966306R5000\x00\x00\x00\x00897CF3305001\x00\x00\x00\x00',
      b'\x028966306R6000\x00\x00\x00\x00897CF3302002\x00\x00\x00\x00',
      b'\x028966306R6000\x00\x00\x00\x00897CF3305001\x00\x00\x00\x00',
      b'\x028966306S0000\x00\x00\x00\x00897CF3305001\x00\x00\x00\x00',
      b'\x028966306S0100\x00\x00\x00\x00897CF3305001\x00\x00\x00\x00',
      b'\x028966306S1100\x00\x00\x00\x00897CF3305001\x00\x00\x00\x00',
    ],
    (Ecu.abs, 0x7b0, None): [
      b'F152633214\x00\x00\x00\x00\x00\x00',
      b'F152633660\x00\x00\x00\x00\x00\x00',
      b'F152633712\x00\x00\x00\x00\x00\x00',
      b'F152633713\x00\x00\x00\x00\x00\x00',
      b'F152633B51\x00\x00\x00\x00\x00\x00',
      b'F152633B60\x00\x00\x00\x00\x00\x00',
    ],
    (Ecu.dsu, 0x791, None): [
      b'8821F0601200    ',
      b'8821F0601300    ',
      b'8821F0603400    ',
      b'8821F0604000    ',
      b'8821F0604100    ',
      b'8821F0604200    ',
      b'8821F0605200    ',
      b'8821F0606200    ',
      b'8821F0607200    ',
      b'8821F0608000    ',
      b'8821F0608200    ',
      b'8821F0609000    ',
      b'8821F0609100    ',
    ],
    (Ecu.eps, 0x7a1, None): [
      b'8965B33540\x00\x00\x00\x00\x00\x00',
      b'8965B33542\x00\x00\x00\x00\x00\x00',
      b'8965B33550\x00\x00\x00\x00\x00\x00',
      b'8965B33551\x00\x00\x00\x00\x00\x00',
      b'8965B33580\x00\x00\x00\x00\x00\x00',
      b'8965B33581\x00\x00\x00\x00\x00\x00',
      b'8965B33611\x00\x00\x00\x00\x00\x00',
      b'8965B33621\x00\x00\x00\x00\x00\x00',
    ],
    (Ecu.fwdRadar, 0x750, 0xf): [  # Same as 0x791
      b'8821F0601200    ',
      b'8821F0601300    ',
      b'8821F0603400    ',
      b'8821F0604000    ',
      b'8821F0604100    ',
      b'8821F0604200    ',
      b'8821F0605200    ',
      b'8821F0606200    ',
      b'8821F0607200    ',
      b'8821F0608000    ',
      b'8821F0608200    ',
      b'8821F0609000    ',
      b'8821F0609100    ',
    ],
    (Ecu.fwdCamera, 0x750, 0x6d): [
      b'8646F0601200    ',
      b'8646F0601300    ',
      b'8646F0601400    ',
      b'8646F0603400    ',
      b'8646F0603500    ',
      b'8646F0604100    ',
      b'8646F0605000    ',
      b'8646F0606000    ',
      b'8646F0606100    ',
      b'8646F0607000    ',
      b'8646F0607100    ',
    ],
  },
  CAR.CAMRY_TSS2: {
    (Ecu.eps, 0x7a1, None): [
      b'8965B33630\x00\x00\x00\x00\x00\x00',
      b'8965B33640\x00\x00\x00\x00\x00\x00',
    ],
    (Ecu.abs, 0x7b0, None): [
      b'\x01F152606370\x00\x00\x00\x00\x00\x00',
      b'\x01F152606390\x00\x00\x00\x00\x00\x00',
      b'\x01F152606400\x00\x00\x00\x00\x00\x00',
      b'\x01F152606431\x00\x00\x00\x00\x00\x00',
    ],
    (Ecu.engine, 0x700, None): [
      b'\x018966306Q5000\x00\x00\x00\x00',
      b'\x018966306Q9000\x00\x00\x00\x00',
      b'\x018966306R3000\x00\x00\x00\x00',
      b'\x018966306R8000\x00\x00\x00\x00',
      b'\x018966306T3100\x00\x00\x00\x00',
      b'\x018966306T3200\x00\x00\x00\x00',
      b'\x018966306T4000\x00\x00\x00\x00',
      b'\x018966306T4100\x00\x00\x00\x00',
    ],
    (Ecu.fwdRadar, 0x750, 0xf): [
      b'\x018821F6201200\x00\x00\x00\x00',
      b'\x018821F6201300\x00\x00\x00\x00',
    ],
    (Ecu.fwdCamera, 0x750, 0x6d): [
      b'\x028646F0602100\x00\x00\x00\x008646G5301200\x00\x00\x00\x00',
      b'\x028646F0602200\x00\x00\x00\x008646G5301200\x00\x00\x00\x00',
      b'\x028646F0602300\x00\x00\x00\x008646G3304000\x00\x00\x00\x00',
      b'\x028646F3305200\x00\x00\x00\x008646G5301200\x00\x00\x00\x00',
      b'\x028646F3305200\x00\x00\x00\x008646G3304000\x00\x00\x00\x00',
      b'\x028646F3305300\x00\x00\x00\x008646G5301200\x00\x00\x00\x00',
      b'\x028646F3305500\x00\x00\x00\x008646G3304000\x00\x00\x00\x00',
    ],
  },
  CAR.CAMRYH_TSS2: {
    (Ecu.eps, 0x7a1, None): [
      b'8965B33630\x00\x00\x00\x00\x00\x00',
      b'8965B33650\x00\x00\x00\x00\x00\x00',
    ],
    (Ecu.abs, 0x7b0, None): [
      b'F152633D00\x00\x00\x00\x00\x00\x00',
      b'F152633D60\x00\x00\x00\x00\x00\x00',
      b'F152633310\x00\x00\x00\x00\x00\x00',
    ],
    (Ecu.engine, 0x700, None): [
      b'\x018966306Q6000\x00\x00\x00\x00',
      b'\x018966306Q7000\x00\x00\x00\x00',
      b'\x018966306T0000\x00\x00\x00\x00',
      b'\x018966306V1000\x00\x00\x00\x00',
      b'\x01896633T20000\x00\x00\x00\x00',
    ],
    (Ecu.fwdRadar, 0x750, 15): [
      b'\x018821F6201200\x00\x00\x00\x00',
      b'\x018821F6201300\x00\x00\x00\x00',
      b'\x018821F6201400\x00\x00\x00\x00',
    ],
    (Ecu.fwdCamera, 0x750, 109): [
      b'\x028646F3305200\x00\x00\x00\x008646G5301200\x00\x00\x00\x00',
      b'\x028646F3305300\x00\x00\x00\x008646G5301200\x00\x00\x00\x00',
      b'\x028646F3305300\x00\x00\x00\x008646G3304000\x00\x00\x00\x00',
      b'\x028646F3305500\x00\x00\x00\x008646G3304000\x00\x00\x00\x00',
    ],
  },
  CAR.CHR: {
    (Ecu.engine, 0x700, None): [
      b'\x01896631021100\x00\x00\x00\x00',
      b'\x01896631017100\x00\x00\x00\x00',
      b'\x01896631017200\x00\x00\x00\x00',
      b'\x0189663F413100\x00\x00\x00\x00',
      b'\x0189663F414100\x00\x00\x00\x00',
    ],
    (Ecu.dsu, 0x791, None): [
      b'8821F0W01000    ',
      b'8821F0W01100    ',
      b'8821FF401600    ',
      b'8821FF404000    ',
      b'8821FF404100    ',
      b'8821FF405100    ',
      b'8821FF406000    ',
      b'8821FF407100    ',
    ],
    (Ecu.abs, 0x7b0, None): [
      b'F152610020\x00\x00\x00\x00\x00\x00',
      b'F152610153\x00\x00\x00\x00\x00\x00',
      b'F152610210\x00\x00\x00\x00\x00\x00',
      b'F1526F4034\x00\x00\x00\x00\x00\x00',
      b'F1526F4044\x00\x00\x00\x00\x00\x00',
      b'F1526F4073\x00\x00\x00\x00\x00\x00',
      b'F1526F4121\x00\x00\x00\x00\x00\x00',
      b'F1526F4122\x00\x00\x00\x00\x00\x00',
    ],
    (Ecu.eps, 0x7a1, None): [
      b'8965B10011\x00\x00\x00\x00\x00\x00',
      b'8965B10040\x00\x00\x00\x00\x00\x00',
      b'8965B10070\x00\x00\x00\x00\x00\x00',
    ],
    (Ecu.engine, 0x7e0, None): [
      b'\x0331024000\x00\x00\x00\x00\x00\x00\x00\x00A0202000\x00\x00\x00\x00\x00\x00\x00\x00895231203202\x00\x00\x00\x00',
      b'\x0331024000\x00\x00\x00\x00\x00\x00\x00\x00A0202000\x00\x00\x00\x00\x00\x00\x00\x00895231203302\x00\x00\x00\x00',
      b'\x0331036000\x00\x00\x00\x00\x00\x00\x00\x00A0202000\x00\x00\x00\x00\x00\x00\x00\x00895231203302\x00\x00\x00\x00',
      b'\x033F401100\x00\x00\x00\x00\x00\x00\x00\x00A0202000\x00\x00\x00\x00\x00\x00\x00\x00895231203102\x00\x00\x00\x00',
      b'\x033F401200\x00\x00\x00\x00\x00\x00\x00\x00A0202000\x00\x00\x00\x00\x00\x00\x00\x00895231203202\x00\x00\x00\x00',
      b'\x033F424000\x00\x00\x00\x00\x00\x00\x00\x00A0202000\x00\x00\x00\x00\x00\x00\x00\x00895231203202\x00\x00\x00\x00',
      b'\x033F424000\x00\x00\x00\x00\x00\x00\x00\x00A0202000\x00\x00\x00\x00\x00\x00\x00\x00895231203302\x00\x00\x00\x00',
    ],
    (Ecu.fwdRadar, 0x750, 0xf): [
      b'8821F0W01000    ',
      b'8821FF401600    ',
      b'8821FF404000    ',
      b'8821FF404100    ',
      b'8821FF405100    ',
      b'8821FF406000    ',
      b'8821FF407100    ',
      b'8821F0W01100    ',
    ],
    (Ecu.fwdCamera, 0x750, 0x6d): [
      b'8646FF401700    ',
      b'8646FF401800    ',
      b'8646FF404000    ',
      b'8646FF406000    ',
      b'8646FF407000    ',
    ],
  },
  CAR.CHR_TSS2: {
    (Ecu.abs, 0x7b0, None): [
      b'F152610260\x00\x00\x00\x00\x00\x00',
      b'F1526F4270\x00\x00\x00\x00\x00\x00',
    ],
    (Ecu.eps, 0x7a1, None): [
      b'8965B10091\x00\x00\x00\x00\x00\x00',
      b'8965B10110\x00\x00\x00\x00\x00\x00',
    ],
    (Ecu.engine, 0x700, None): [
      b'\x0189663F459000\x00\x00\x00\x00',
    ],
    (Ecu.engine, 0x7e0, None): [
      b'\x0331014000\x00\x00\x00\x00\x00\x00\x00\x00A0202000\x00\x00\x00\x00\x00\x00\x00\x00895231203402\x00\x00\x00\x00',
    ],
    (Ecu.fwdRadar, 0x750, 0xf): [
      b'\x018821FF410200\x00\x00\x00\x00',
      b'\x018821FF410300\x00\x00\x00\x00',
    ],
    (Ecu.fwdCamera, 0x750, 0x6d): [
      b'\x028646FF410200\x00\x00\x00\x008646GF408200\x00\x00\x00\x00',
      b'\x028646FF411100\x00\x00\x00\x008646GF409000\x00\x00\x00\x00',
    ],
  },
  CAR.CHRH: {
    (Ecu.engine, 0x700, None): [
      b'\x0289663F405100\x00\x00\x00\x008966A4703000\x00\x00\x00\x00',
      b'\x02896631013200\x00\x00\x00\x008966A4703000\x00\x00\x00\x00',
      b'\x0289663F405000\x00\x00\x00\x008966A4703000\x00\x00\x00\x00',
      b'\x0289663F418000\x00\x00\x00\x008966A4703000\x00\x00\x00\x00',
      b'\x0289663F423000\x00\x00\x00\x008966A4703000\x00\x00\x00\x00',
      b'\x0289663F431000\x00\x00\x00\x008966A4703000\x00\x00\x00\x00',
      b'\x0189663F438000\x00\x00\x00\x00',
    ],
    (Ecu.abs, 0x7b0, None): [
      b'F152610012\x00\x00\x00\x00\x00\x00',
      b'F152610013\x00\x00\x00\x00\x00\x00',
      b'F152610014\x00\x00\x00\x00\x00\x00',
      b'F152610040\x00\x00\x00\x00\x00\x00',
      b'F152610190\x00\x00\x00\x00\x00\x00',
      b'F152610200\x00\x00\x00\x00\x00\x00',
      b'F152610220\x00\x00\x00\x00\x00\x00',
      b'F152610230\x00\x00\x00\x00\x00\x00',
    ],
    (Ecu.dsu, 0x791, None): [
      b'8821F0W01000    ',
      b'8821FF402300    ',
      b'8821FF402400    ',
      b'8821FF404000    ',
      b'8821FF404100    ',
      b'8821FF405000    ',
      b'8821FF406000    ',
      b'8821FF407100    ',
    ],
    (Ecu.eps, 0x7a1, None): [
      b'8965B10011\x00\x00\x00\x00\x00\x00',
      b'8965B10020\x00\x00\x00\x00\x00\x00',
      b'8965B10040\x00\x00\x00\x00\x00\x00',
      b'8965B10050\x00\x00\x00\x00\x00\x00',
    ],
    (Ecu.fwdRadar, 0x750, 0xf): [
      b'8821F0W01000    ',
      b'8821FF402300    ',
      b'8821FF402400    ',
      b'8821FF404000    ',
      b'8821FF404100    ',
      b'8821FF405000    ',
      b'8821FF406000    ',
      b'8821FF407100    ',
    ],
    (Ecu.fwdCamera, 0x750, 0x6d): [
      b'8646FF401700    ',
      b'8646FF402100    ',
      b'8646FF404000    ',
      b'8646FF406000    ',
      b'8646FF407000    ',
      b'8646FF407100    ',
    ],
  },
  CAR.CHRH_TSS2: {
    (Ecu.eps, 0x7a1, None): [
      b'8965B10092\x00\x00\x00\x00\x00\x00',
      b'8965B10091\x00\x00\x00\x00\x00\x00',
      b'8965B10111\x00\x00\x00\x00\x00\x00',
    ],
    (Ecu.abs, 0x7b0, None): [
      b'F152610041\x00\x00\x00\x00\x00\x00',
    ],
    (Ecu.engine, 0x700, None): [
      b'\x0189663F438000\x00\x00\x00\x00',
      b'\x02896631025000\x00\x00\x00\x008966A4703000\x00\x00\x00\x00',
      b'\x0289663F453000\x00\x00\x00\x008966A4703000\x00\x00\x00\x00',
    ],
    (Ecu.fwdRadar, 0x750, 15): [
      b'\x018821FF410500\x00\x00\x00\x00',
      b'\x018821FF410300\x00\x00\x00\x00',
    ],
    (Ecu.fwdCamera, 0x750, 109): [
      b'\x028646FF413100\x00\x00\x00\x008646GF411100\x00\x00\x00\x00',
      b'\x028646FF411100\x00\x00\x00\x008646GF409000\x00\x00\x00\x00',
    ],
  },
  CAR.COROLLA: {
    (Ecu.engine, 0x7e0, None): [
      b'\x0230ZC2000\x00\x00\x00\x00\x00\x00\x00\x0050212000\x00\x00\x00\x00\x00\x00\x00\x00',
      b'\x0230ZC2100\x00\x00\x00\x00\x00\x00\x00\x0050212000\x00\x00\x00\x00\x00\x00\x00\x00',
      b'\x0230ZC2200\x00\x00\x00\x00\x00\x00\x00\x0050212000\x00\x00\x00\x00\x00\x00\x00\x00',
      b'\x0230ZC2300\x00\x00\x00\x00\x00\x00\x00\x0050212000\x00\x00\x00\x00\x00\x00\x00\x00',
      b'\x0230ZC3000\x00\x00\x00\x00\x00\x00\x00\x0050212000\x00\x00\x00\x00\x00\x00\x00\x00',
      b'\x0230ZC3100\x00\x00\x00\x00\x00\x00\x00\x0050212000\x00\x00\x00\x00\x00\x00\x00\x00',
      b'\x0230ZC3200\x00\x00\x00\x00\x00\x00\x00\x0050212000\x00\x00\x00\x00\x00\x00\x00\x00',
      b'\x0230ZC3300\x00\x00\x00\x00\x00\x00\x00\x0050212000\x00\x00\x00\x00\x00\x00\x00\x00',
      b'\x0330ZC1200\x00\x00\x00\x00\x00\x00\x00\x0050212000\x00\x00\x00\x00\x00\x00\x00\x00895231203202\x00\x00\x00\x00',
    ],
    (Ecu.dsu, 0x791, None): [
      b'881510201100\x00\x00\x00\x00',
      b'881510201200\x00\x00\x00\x00',
    ],
    (Ecu.abs, 0x7b0, None): [
      b'F152602190\x00\x00\x00\x00\x00\x00',
      b'F152602191\x00\x00\x00\x00\x00\x00',
    ],
    (Ecu.eps, 0x7a1, None): [
      b'8965B02181\x00\x00\x00\x00\x00\x00',
      b'8965B02191\x00\x00\x00\x00\x00\x00',
      b'8965B48150\x00\x00\x00\x00\x00\x00',
    ],
    (Ecu.fwdRadar, 0x750, 0xf): [
      b'8821F4702100\x00\x00\x00\x00',
      b'8821F4702300\x00\x00\x00\x00',
    ],
    (Ecu.fwdCamera, 0x750, 0x6d): [
      b'8646F0201101\x00\x00\x00\x00',
      b'8646F0201200\x00\x00\x00\x00',
    ],
  },
  CAR.COROLLA_TSS2: {
    (Ecu.engine, 0x700, None): [
      b'\x01896630A22000\x00\x00\x00\x00',
      b'\x01896630ZG2000\x00\x00\x00\x00',
      b'\x01896630ZG5000\x00\x00\x00\x00',
      b'\x01896630ZG5100\x00\x00\x00\x00',
      b'\x01896630ZG5200\x00\x00\x00\x00',
      b'\x01896630ZG5300\x00\x00\x00\x00',
      b'\x01896630ZP1000\x00\x00\x00\x00',
      b'\x01896630ZP2000\x00\x00\x00\x00',
      b'\x01896630ZQ5000\x00\x00\x00\x00',
      b'\x01896630ZU9000\x00\x00\x00\x00',
      b'\x01896630ZX4000\x00\x00\x00\x00',
      b'\x018966312L8000\x00\x00\x00\x00',
      b'\x018966312M0000\x00\x00\x00\x00',
      b'\x018966312M9000\x00\x00\x00\x00',
      b'\x018966312P9000\x00\x00\x00\x00',
      b'\x018966312P9100\x00\x00\x00\x00',
      b'\x018966312P9200\x00\x00\x00\x00',
      b'\x018966312P9300\x00\x00\x00\x00',
      b'\x018966312Q2300\x00\x00\x00\x00',
      b'\x018966312Q8000\x00\x00\x00\x00',
      b'\x018966312R0000\x00\x00\x00\x00',
      b'\x018966312R0100\x00\x00\x00\x00',
      b'\x018966312R0200\x00\x00\x00\x00',
      b'\x018966312R1000\x00\x00\x00\x00',
      b'\x018966312R1100\x00\x00\x00\x00',
      b'\x018966312R3100\x00\x00\x00\x00',
      b'\x018966312S5000\x00\x00\x00\x00',
      b'\x018966312S7000\x00\x00\x00\x00',
      b'\x018966312W3000\x00\x00\x00\x00',
      b'\x018966312W9000\x00\x00\x00\x00',
      b'\x01896637644000\x00\x00\x00\x00',
    ],
    (Ecu.engine, 0x7e0, None): [
      b'\x0230A10000\x00\x00\x00\x00\x00\x00\x00\x00A0202000\x00\x00\x00\x00\x00\x00\x00\x00',
      b'\x0230A11000\x00\x00\x00\x00\x00\x00\x00\x00A0202000\x00\x00\x00\x00\x00\x00\x00\x00',
      b'\x0230ZN4000\x00\x00\x00\x00\x00\x00\x00\x00A0202000\x00\x00\x00\x00\x00\x00\x00\x00',
      b'\x03312K7000\x00\x00\x00\x00\x00\x00\x00\x00A0202000\x00\x00\x00\x00\x00\x00\x00\x00895231203402\x00\x00\x00\x00',
      b'\x03312M3000\x00\x00\x00\x00\x00\x00\x00\x00A0202000\x00\x00\x00\x00\x00\x00\x00\x00895231203402\x00\x00\x00\x00',
      b'\x03312N6000\x00\x00\x00\x00\x00\x00\x00\x00A0202000\x00\x00\x00\x00\x00\x00\x00\x00895231203202\x00\x00\x00\x00',
      b'\x03312N6000\x00\x00\x00\x00\x00\x00\x00\x00A0202000\x00\x00\x00\x00\x00\x00\x00\x00895231203302\x00\x00\x00\x00',
      b'\x03312N6000\x00\x00\x00\x00\x00\x00\x00\x00A0202000\x00\x00\x00\x00\x00\x00\x00\x00895231203402\x00\x00\x00\x00',
      b'\x03312N6100\x00\x00\x00\x00\x00\x00\x00\x00A0202000\x00\x00\x00\x00\x00\x00\x00\x00895231203302\x00\x00\x00\x00',
      b'\x03312N6100\x00\x00\x00\x00\x00\x00\x00\x00A0202000\x00\x00\x00\x00\x00\x00\x00\x00895231203402\x00\x00\x00\x00',
      b'\x03312N6200\x00\x00\x00\x00\x00\x00\x00\x00A0202000\x00\x00\x00\x00\x00\x00\x00\x00895231203202\x00\x00\x00\x00',
      b'\x03312N6200\x00\x00\x00\x00\x00\x00\x00\x00A0202000\x00\x00\x00\x00\x00\x00\x00\x00895231203302\x00\x00\x00\x00',
      b'\x03312N6200\x00\x00\x00\x00\x00\x00\x00\x00A0202000\x00\x00\x00\x00\x00\x00\x00\x00895231203402\x00\x00\x00\x00',
      b'\x02312K4000\x00\x00\x00\x00\x00\x00\x00\x00A0202000\x00\x00\x00\x00\x00\x00\x00\x00',
      b'\x02312U5000\x00\x00\x00\x00\x00\x00\x00\x00A0202000\x00\x00\x00\x00\x00\x00\x00\x00',
    ],
    (Ecu.eps, 0x7a1, None): [
      b'\x018965B12350\x00\x00\x00\x00\x00\x00',
      b'\x018965B12470\x00\x00\x00\x00\x00\x00',
      b'\x018965B12490\x00\x00\x00\x00\x00\x00',
      b'\x018965B12500\x00\x00\x00\x00\x00\x00',
      b'\x018965B12520\x00\x00\x00\x00\x00\x00',
      b'\x018965B12530\x00\x00\x00\x00\x00\x00',
      b'\x018965B1255000\x00\x00\x00\x00',
      b'8965B12361\x00\x00\x00\x00\x00\x00',
      b'8965B16011\x00\x00\x00\x00\x00\x00',
      b'8965B76012\x00\x00\x00\x00\x00\x00',
      b'\x018965B12510\x00\x00\x00\x00\x00\x00',
      b'\x018965B1256000\x00\x00\x00\x00',
    ],
    (Ecu.abs, 0x7b0, None): [
      b'\x01F152602280\x00\x00\x00\x00\x00\x00',
      b'\x01F152602560\x00\x00\x00\x00\x00\x00',
      b'\x01F152602590\x00\x00\x00\x00\x00\x00',
      b'\x01F152602650\x00\x00\x00\x00\x00\x00',
      b"\x01F15260A010\x00\x00\x00\x00\x00\x00",
      b'\x01F15260A050\x00\x00\x00\x00\x00\x00',
      b'\x01F152612641\x00\x00\x00\x00\x00\x00',
      b'\x01F152612651\x00\x00\x00\x00\x00\x00',
      b'\x01F152612B10\x00\x00\x00\x00\x00\x00',
      b'\x01F152612B51\x00\x00\x00\x00\x00\x00',
      b'\x01F152612B60\x00\x00\x00\x00\x00\x00',
      b'\x01F152612B61\x00\x00\x00\x00\x00\x00',
      b'\x01F152612B62\x00\x00\x00\x00\x00\x00',
      b'\x01F152612B70\x00\x00\x00\x00\x00\x00',
      b'\x01F152612B71\x00\x00\x00\x00\x00\x00',
      b'\x01F152612B81\x00\x00\x00\x00\x00\x00',
      b'\x01F152612B90\x00\x00\x00\x00\x00\x00',
      b'\x01F152612C00\x00\x00\x00\x00\x00\x00',
      b'\x01F152612862\x00\x00\x00\x00\x00\x00',
      b'\x01F152612B91\x00\x00\x00\x00\x00\x00',
      b'\x01F15260A070\x00\x00\x00\x00\x00\x00',
      b'\x01F152676250\x00\x00\x00\x00\x00\x00',
    ],
    (Ecu.fwdRadar, 0x750, 0xf): [
      b'\x018821F3301100\x00\x00\x00\x00',
      b'\x018821F3301200\x00\x00\x00\x00',
      b'\x018821F3301300\x00\x00\x00\x00',
      b'\x018821F3301400\x00\x00\x00\x00',
    ],
    (Ecu.fwdCamera, 0x750, 0x6d): [
      b'\x028646F12010D0\x00\x00\x00\x008646G26011A0\x00\x00\x00\x00',
      b'\x028646F1201100\x00\x00\x00\x008646G26011A0\x00\x00\x00\x00',
      b'\x028646F1201200\x00\x00\x00\x008646G26011A0\x00\x00\x00\x00',
      b'\x028646F1201300\x00\x00\x00\x008646G2601400\x00\x00\x00\x00',
      b'\x028646F1201400\x00\x00\x00\x008646G2601500\x00\x00\x00\x00',
      b'\x028646F1202000\x00\x00\x00\x008646G2601200\x00\x00\x00\x00',
      b'\x028646F1202100\x00\x00\x00\x008646G2601400\x00\x00\x00\x00',
      b'\x028646F1202200\x00\x00\x00\x008646G2601500\x00\x00\x00\x00',
      b'\x028646F1601100\x00\x00\x00\x008646G2601400\x00\x00\x00\x00',
      b'\x028646F1601300\x00\x00\x00\x008646G2601400\x00\x00\x00\x00',
    ],
  },
  CAR.COROLLAH_TSS2: {
    (Ecu.engine, 0x700, None): [
      b'\x01896630ZJ1000\x00\x00\x00\x00',
      b'\x01896630ZU8000\x00\x00\x00\x00',
      b'\x01896637621000\x00\x00\x00\x00',
      b'\x01896637623000\x00\x00\x00\x00',
      b'\x01896637624000\x00\x00\x00\x00',
      b'\x01896637626000\x00\x00\x00\x00',
      b'\x01896637639000\x00\x00\x00\x00',
      b'\x01896637648000\x00\x00\x00\x00',
      b'\x01896637643000\x00\x00\x00\x00',
      b'\x02896630A07000\x00\x00\x00\x008966A4703000\x00\x00\x00\x00',
      b'\x02896630A21000\x00\x00\x00\x008966A4703000\x00\x00\x00\x00',
      b'\x02896630ZJ5000\x00\x00\x00\x008966A4703000\x00\x00\x00\x00',
      b'\x02896630ZK8000\x00\x00\x00\x008966A4703000\x00\x00\x00\x00',
      b'\x02896630ZN8000\x00\x00\x00\x008966A4703000\x00\x00\x00\x00',
      b'\x02896630ZQ3000\x00\x00\x00\x008966A4703000\x00\x00\x00\x00',
      b'\x02896630ZR2000\x00\x00\x00\x008966A4703000\x00\x00\x00\x00',
      b'\x02896630ZT8000\x00\x00\x00\x008966A4703000\x00\x00\x00\x00',
      b'\x02896630ZT9000\x00\x00\x00\x008966A4703000\x00\x00\x00\x00',
      b'\x02896630ZZ0000\x00\x00\x00\x008966A4703000\x00\x00\x00\x00',
      b'\x028966312K6000\x00\x00\x00\x008966A4703000\x00\x00\x00\x00',
      b'\x028966312L0000\x00\x00\x00\x008966A4703000\x00\x00\x00\x00',
      b'\x028966312Q3000\x00\x00\x00\x008966A4703000\x00\x00\x00\x00',
      b'\x028966312Q3100\x00\x00\x00\x008966A4703000\x00\x00\x00\x00',
      b'\x028966312Q4000\x00\x00\x00\x008966A4703000\x00\x00\x00\x00',
      b'\x038966312L7000\x00\x00\x00\x008966A4703000\x00\x00\x00\x00897CF1205001\x00\x00\x00\x00',
      b'\x038966312N1000\x00\x00\x00\x008966A4703000\x00\x00\x00\x00897CF1203001\x00\x00\x00\x00',
      b'\x038966312T3000\x00\x00\x00\x008966A4703000\x00\x00\x00\x00897CF1205001\x00\x00\x00\x00',
    ],
    (Ecu.eps, 0x7a1, None): [
      b'8965B12361\x00\x00\x00\x00\x00\x00',
      b'8965B12451\x00\x00\x00\x00\x00\x00',
      b'8965B16011\x00\x00\x00\x00\x00\x00',
      b'8965B16101\x00\x00\x00\x00\x00\x00',
      b'8965B16170\x00\x00\x00\x00\x00\x00',
      b'8965B76012\x00\x00\x00\x00\x00\x00',
      b'8965B76050\x00\x00\x00\x00\x00\x00',
      b'8965B76091\x00\x00\x00\x00\x00\x00',
      b'\x018965B12350\x00\x00\x00\x00\x00\x00',
      b'\x018965B12470\x00\x00\x00\x00\x00\x00',
      b'\x018965B12490\x00\x00\x00\x00\x00\x00',
      b'\x018965B12500\x00\x00\x00\x00\x00\x00',
      b'\x018965B12510\x00\x00\x00\x00\x00\x00',
      b'\x018965B12520\x00\x00\x00\x00\x00\x00',
      b'\x018965B12530\x00\x00\x00\x00\x00\x00',
    ],
    (Ecu.abs, 0x7b0, None): [
      b'F152612590\x00\x00\x00\x00\x00\x00',
      b'F152612691\x00\x00\x00\x00\x00\x00',
      b'F152612692\x00\x00\x00\x00\x00\x00',
      b'F152612700\x00\x00\x00\x00\x00\x00',
      b'F152612710\x00\x00\x00\x00\x00\x00',
      b'F152612790\x00\x00\x00\x00\x00\x00',
      b'F152612800\x00\x00\x00\x00\x00\x00',
      b'F152612820\x00\x00\x00\x00\x00\x00',
      b'F152612840\x00\x00\x00\x00\x00\x00',
      b'F152612842\x00\x00\x00\x00\x00\x00',
      b'F152612890\x00\x00\x00\x00\x00\x00',
      b'F152612A00\x00\x00\x00\x00\x00\x00',
      b'F152612A10\x00\x00\x00\x00\x00\x00',
      b'F152612D00\x00\x00\x00\x00\x00\x00',
      b'F152616011\x00\x00\x00\x00\x00\x00',
      b'F152616060\x00\x00\x00\x00\x00\x00',
      b'F152616030\x00\x00\x00\x00\x00\x00',
      b'F152642540\x00\x00\x00\x00\x00\x00',
      b'F152676293\x00\x00\x00\x00\x00\x00',
      b'F152676303\x00\x00\x00\x00\x00\x00',
      b'F152676304\x00\x00\x00\x00\x00\x00',
      b'F152676371\x00\x00\x00\x00\x00\x00',
    ],
    (Ecu.fwdRadar, 0x750, 0xf): [
      b'\x018821F3301100\x00\x00\x00\x00',
      b'\x018821F3301200\x00\x00\x00\x00',
      b'\x018821F3301300\x00\x00\x00\x00',
      b'\x018821F3301400\x00\x00\x00\x00',
      b'\x018821F6201400\x00\x00\x00\x00',
    ],
    (Ecu.fwdCamera, 0x750, 0x6d): [
      b'\x028646F12010D0\x00\x00\x00\x008646G26011A0\x00\x00\x00\x00',
      b'\x028646F1201100\x00\x00\x00\x008646G26011A0\x00\x00\x00\x00',
      b'\x028646F1201300\x00\x00\x00\x008646G2601400\x00\x00\x00\x00',
      b'\x028646F1201400\x00\x00\x00\x008646G2601500\x00\x00\x00\x00',
      b'\x028646F1202000\x00\x00\x00\x008646G2601200\x00\x00\x00\x00',
      b'\x028646F1202100\x00\x00\x00\x008646G2601400\x00\x00\x00\x00',
      b'\x028646F1202200\x00\x00\x00\x008646G2601500\x00\x00\x00\x00',
      b'\x028646F1601100\x00\x00\x00\x008646G2601400\x00\x00\x00\x00',
      b'\x028646F1601200\x00\x00\x00\x008646G2601400\x00\x00\x00\x00',
      b"\x028646F1601300\x00\x00\x00\x008646G2601400\x00\x00\x00\x00",
      b'\x028646F4203400\x00\x00\x00\x008646G2601200\x00\x00\x00\x00',
      b'\x028646F76020C0\x00\x00\x00\x008646G26011A0\x00\x00\x00\x00',
      b'\x028646F7603100\x00\x00\x00\x008646G2601200\x00\x00\x00\x00',
      b'\x028646F7603200\x00\x00\x00\x008646G2601400\x00\x00\x00\x00',
      b'\x028646F7605100\x00\x00\x00\x008646G3304000\x00\x00\x00\x00',
    ],
  },
  CAR.HIGHLANDER: {
    (Ecu.engine, 0x700, None): [
      b'\x01896630E09000\x00\x00\x00\x00',
      b'\x01896630E43000\x00\x00\x00\x00',
      b'\x01896630E43100\x00\x00\x00\x00',
      b'\x01896630E43200\x00\x00\x00\x00',
      b'\x01896630E44200\x00\x00\x00\x00',
      b'\x01896630E45000\x00\x00\x00\x00',
      b'\x01896630E45100\x00\x00\x00\x00',
      b'\x01896630E45200\x00\x00\x00\x00',
      b'\x01896630E46000\x00\x00\x00\x00',
      b'\x01896630E46200\x00\x00\x00\x00',
      b'\x01896630E74000\x00\x00\x00\x00',
      b'\x01896630E75000\x00\x00\x00\x00',
      b'\x01896630E76000\x00\x00\x00\x00',
      b'\x01896630E77000\x00\x00\x00\x00',
      b'\x01896630E83000\x00\x00\x00\x00',
      b'\x01896630E84000\x00\x00\x00\x00',
      b'\x01896630E85000\x00\x00\x00\x00',
      b'\x01896630E86000\x00\x00\x00\x00',
      b'\x01896630E88000\x00\x00\x00\x00',
      b'\x01896630EA0000\x00\x00\x00\x00',
    ],
    (Ecu.eps, 0x7a1, None): [
      b'8965B48140\x00\x00\x00\x00\x00\x00',
      b'8965B48150\x00\x00\x00\x00\x00\x00',
      b'8965B48210\x00\x00\x00\x00\x00\x00',
    ],
    (Ecu.abs, 0x7b0, None): [b'F15260E011\x00\x00\x00\x00\x00\x00'],
    (Ecu.dsu, 0x791, None): [
      b'881510E01100\x00\x00\x00\x00',
      b'881510E01200\x00\x00\x00\x00',
    ],
    (Ecu.fwdRadar, 0x750, 0xf): [
      b'8821F4702100\x00\x00\x00\x00',
      b'8821F4702300\x00\x00\x00\x00',
    ],
    (Ecu.fwdCamera, 0x750, 0x6d): [
      b'8646F0E01200\x00\x00\x00\x00',
      b'8646F0E01300\x00\x00\x00\x00',
    ],
  },
  CAR.HIGHLANDERH: {
    (Ecu.eps, 0x7a1, None): [
      b'8965B48160\x00\x00\x00\x00\x00\x00',
    ],
    (Ecu.abs, 0x7b0, None): [
      b'F152648541\x00\x00\x00\x00\x00\x00',
      b'F152648542\x00\x00\x00\x00\x00\x00',
    ],
    (Ecu.engine, 0x7e0, None): [
      b'\x0230E40000\x00\x00\x00\x00\x00\x00\x00\x00A4802000\x00\x00\x00\x00\x00\x00\x00\x00',
      b'\x0230E40100\x00\x00\x00\x00\x00\x00\x00\x00A4802000\x00\x00\x00\x00\x00\x00\x00\x00',
      b'\x0230EA2000\x00\x00\x00\x00\x00\x00\x00\x00A4802000\x00\x00\x00\x00\x00\x00\x00\x00',
      b'\x0230EA2100\x00\x00\x00\x00\x00\x00\x00\x00A4802000\x00\x00\x00\x00\x00\x00\x00\x00',
    ],
    (Ecu.fwdRadar, 0x750, 0xf): [
      b'8821F4702100\x00\x00\x00\x00',
      b'8821F4702300\x00\x00\x00\x00',
    ],
    (Ecu.fwdCamera, 0x750, 0x6d): [
      b'8646F0E01200\x00\x00\x00\x00',
      b'8646F0E01300\x00\x00\x00\x00',
    ],
  },
  CAR.HIGHLANDER_TSS2: {
    (Ecu.eps, 0x7a1, None): [
      b'8965B48241\x00\x00\x00\x00\x00\x00',
      b'8965B48310\x00\x00\x00\x00\x00\x00',
      b'8965B48320\x00\x00\x00\x00\x00\x00',
      b'8965B48400\x00\x00\x00\x00\x00\x00',
    ],
    (Ecu.abs, 0x7b0, None): [
      b'\x01F15260E051\x00\x00\x00\x00\x00\x00',
      b'\x01F15260E061\x00\x00\x00\x00\x00\x00',
      b'\x01F15260E110\x00\x00\x00\x00\x00\x00',
      b'\x01F15260E170\x00\x00\x00\x00\x00\x00',
      b'\x01F15260E05300\x00\x00\x00\x00',
    ],
    (Ecu.engine, 0x700, None): [
      b'\x01896630E62100\x00\x00\x00\x00',
      b'\x01896630E62200\x00\x00\x00\x00',
      b'\x01896630E64100\x00\x00\x00\x00',
      b'\x01896630E64200\x00\x00\x00\x00',
      b'\x01896630E64400\x00\x00\x00\x00',
      b'\x01896630EB1000\x00\x00\x00\x00',
      b'\x01896630EB1100\x00\x00\x00\x00',
      b'\x01896630EB1200\x00\x00\x00\x00',
      b'\x01896630EB2000\x00\x00\x00\x00',
      b'\x01896630EB2100\x00\x00\x00\x00',
      b'\x01896630EB2200\x00\x00\x00\x00',
      b'\x01896630EC4000\x00\x00\x00\x00',
      b'\x01896630ED9000\x00\x00\x00\x00',
      b'\x01896630ED9100\x00\x00\x00\x00',
      b'\x01896630EE1000\x00\x00\x00\x00',
      b'\x01896630EE1100\x00\x00\x00\x00',
      b'\x01896630EG3000\x00\x00\x00\x00',
      b'\x01896630EG5000\x00\x00\x00\x00',
    ],
    (Ecu.fwdRadar, 0x750, 0xf): [
      b'\x018821F3301400\x00\x00\x00\x00',
      b'\x018821F6201200\x00\x00\x00\x00',
      b'\x018821F6201300\x00\x00\x00\x00',
    ],
    (Ecu.fwdCamera, 0x750, 0x6d): [
      b'\x028646F0E02100\x00\x00\x00\x008646G2601200\x00\x00\x00\x00',
      b'\x028646F4803000\x00\x00\x00\x008646G5301200\x00\x00\x00\x00',
      b'\x028646F4803000\x00\x00\x00\x008646G3304000\x00\x00\x00\x00',
      b'\x028646F4803200\x00\x00\x00\x008646G3304000\x00\x00\x00\x00',
    ],
  },
  CAR.HIGHLANDERH_TSS2: {
    (Ecu.eps, 0x7a1, None): [
      b'8965B48241\x00\x00\x00\x00\x00\x00',
      b'8965B48310\x00\x00\x00\x00\x00\x00',
      b'8965B48400\x00\x00\x00\x00\x00\x00',
    ],
    (Ecu.abs, 0x7b0, None): [
      b'\x01F15264872300\x00\x00\x00\x00',
      b'\x01F15264872400\x00\x00\x00\x00',
      b'\x01F15264872500\x00\x00\x00\x00',
      b'\x01F15264872600\x00\x00\x00\x00',
      b'\x01F15264873500\x00\x00\x00\x00',
      b'\x01F152648C6300\x00\x00\x00\x00',
      b'\x01F152648J4000\x00\x00\x00\x00',
      b'\x01F152648J5000\x00\x00\x00\x00',
      b'\x01F152648J6000\x00\x00\x00\x00',
      b'\x01F15264872700\x00\x00\x00\x00',
    ],
    (Ecu.engine, 0x700, None): [
      b'\x01896630E67000\x00\x00\x00\x00',
      b'\x01896630EA1000\x00\x00\x00\x00',
      b'\x01896630EE4000\x00\x00\x00\x00',
      b'\x01896630EE4100\x00\x00\x00\x00',
      b'\x01896630EE5000\x00\x00\x00\x00',
      b'\x01896630EE6000\x00\x00\x00\x00',
      b'\x01896630EF8000\x00\x00\x00\x00',
      b'\x02896630E66000\x00\x00\x00\x00897CF4801001\x00\x00\x00\x00',
      b'\x02896630E66100\x00\x00\x00\x00897CF4801001\x00\x00\x00\x00',
      b'\x02896630EB3000\x00\x00\x00\x00897CF4801001\x00\x00\x00\x00',
      b'\x02896630EB3100\x00\x00\x00\x00897CF4801001\x00\x00\x00\x00',
    ],
    (Ecu.fwdRadar, 0x750, 0xf): [
      b'\x018821F3301400\x00\x00\x00\x00',
      b'\x018821F6201200\x00\x00\x00\x00',
      b'\x018821F6201300\x00\x00\x00\x00',
    ],
    (Ecu.fwdCamera, 0x750, 0x6d): [
      b'\x028646F0E02100\x00\x00\x00\x008646G2601200\x00\x00\x00\x00',
      b'\x028646F4803000\x00\x00\x00\x008646G5301200\x00\x00\x00\x00',
      b'\x028646F4803000\x00\x00\x00\x008646G3304000\x00\x00\x00\x00',
      b'\x028646F4803200\x00\x00\x00\x008646G3304000\x00\x00\x00\x00',
    ],
  },
  CAR.LEXUS_IS: {
    (Ecu.engine, 0x700, None): [
      b'\x018966353M7000\x00\x00\x00\x00',
      b'\x018966353M7100\x00\x00\x00\x00',
      b'\x018966353Q2000\x00\x00\x00\x00',
      b'\x018966353Q2300\x00\x00\x00\x00',
      b'\x018966353Q4000\x00\x00\x00\x00',
      b'\x018966353R1100\x00\x00\x00\x00',
      b'\x018966353R7100\x00\x00\x00\x00',
      b'\x018966353R8100\x00\x00\x00\x00',
    ],
    (Ecu.engine, 0x7e0, None): [
      b'\x0232480000\x00\x00\x00\x00\x00\x00\x00\x00A4701000\x00\x00\x00\x00\x00\x00\x00\x00',
      b'\x02353P7000\x00\x00\x00\x00\x00\x00\x00\x00530J5000\x00\x00\x00\x00\x00\x00\x00\x00',
      b'\x02353P9000\x00\x00\x00\x00\x00\x00\x00\x00553C1000\x00\x00\x00\x00\x00\x00\x00\x00',
    ],
    (Ecu.abs, 0x7b0, None): [
      b'F152653300\x00\x00\x00\x00\x00\x00',
      b'F152653301\x00\x00\x00\x00\x00\x00',
      b'F152653310\x00\x00\x00\x00\x00\x00',
      b'F152653330\x00\x00\x00\x00\x00\x00',
    ],
    (Ecu.dsu, 0x791, None): [
      b'881515306200\x00\x00\x00\x00',
      b'881515306400\x00\x00\x00\x00',
      b'881515306500\x00\x00\x00\x00',
      b'881515307400\x00\x00\x00\x00',
    ],
    (Ecu.eps, 0x7a1, None): [
      b'8965B53270\x00\x00\x00\x00\x00\x00',
      b'8965B53271\x00\x00\x00\x00\x00\x00',
      b'8965B53280\x00\x00\x00\x00\x00\x00',
      b'8965B53281\x00\x00\x00\x00\x00\x00',
      b'8965B53311\x00\x00\x00\x00\x00\x00',
    ],
    (Ecu.fwdRadar, 0x750, 0xf): [
      b'8821F4702300\x00\x00\x00\x00',
      b'8821F4702100\x00\x00\x00\x00',
    ],
    (Ecu.fwdCamera, 0x750, 0x6d): [
      b'8646F5301101\x00\x00\x00\x00',
      b'8646F5301200\x00\x00\x00\x00',
      b'8646F5301300\x00\x00\x00\x00',
      b'8646F5301400\x00\x00\x00\x00',
    ],
  },
  CAR.LEXUS_IS_TSS2: {
    (Ecu.engine, 0x700, None): [
      b'\x018966353S1000\x00\x00\x00\x00',
    ],
    (Ecu.abs, 0x7b0, None): [
      b'\x01F15265342000\x00\x00\x00\x00',
    ],
    (Ecu.eps, 0x7a1, None): [
      b'8965B53450\x00\x00\x00\x00\x00\x00',
    ],
    (Ecu.fwdRadar, 0x750, 0xf): [
      b'\x018821F6201300\x00\x00\x00\x00',
    ],
    (Ecu.fwdCamera, 0x750, 0x6d): [
      b'\x028646F5303400\x00\x00\x00\x008646G3304000\x00\x00\x00\x00',
    ],
  },
  CAR.PRIUS: {
    (Ecu.engine, 0x700, None): [
      b'\x02896634761000\x00\x00\x00\x008966A4703000\x00\x00\x00\x00',
      b'\x02896634761100\x00\x00\x00\x008966A4703000\x00\x00\x00\x00',
      b'\x02896634761200\x00\x00\x00\x008966A4703000\x00\x00\x00\x00',
      b'\x02896634762000\x00\x00\x00\x008966A4703000\x00\x00\x00\x00',
      b'\x02896634763000\x00\x00\x00\x008966A4703000\x00\x00\x00\x00',
      b'\x02896634763100\x00\x00\x00\x008966A4703000\x00\x00\x00\x00',
      b'\x02896634765000\x00\x00\x00\x008966A4703000\x00\x00\x00\x00',
      b'\x02896634765100\x00\x00\x00\x008966A4703000\x00\x00\x00\x00',
      b'\x02896634769000\x00\x00\x00\x008966A4703000\x00\x00\x00\x00',
      b'\x02896634769100\x00\x00\x00\x008966A4703000\x00\x00\x00\x00',
      b'\x02896634769200\x00\x00\x00\x008966A4703000\x00\x00\x00\x00',
      b'\x02896634770000\x00\x00\x00\x008966A4703000\x00\x00\x00\x00',
      b'\x02896634774000\x00\x00\x00\x008966A4703000\x00\x00\x00\x00',
      b'\x02896634774100\x00\x00\x00\x008966A4703000\x00\x00\x00\x00',
      b'\x02896634774200\x00\x00\x00\x008966A4703000\x00\x00\x00\x00',
      b'\x02896634782000\x00\x00\x00\x008966A4703000\x00\x00\x00\x00',
      b'\x02896634784000\x00\x00\x00\x008966A4703000\x00\x00\x00\x00',
      b'\x028966347A0000\x00\x00\x00\x008966A4703000\x00\x00\x00\x00',
      b'\x028966347A5000\x00\x00\x00\x008966A4703000\x00\x00\x00\x00',
      b'\x028966347A8000\x00\x00\x00\x008966A4703000\x00\x00\x00\x00',
      b'\x028966347B0000\x00\x00\x00\x008966A4703000\x00\x00\x00\x00',
      b'\x03896634759100\x00\x00\x00\x008966A4703000\x00\x00\x00\x00897CF4701003\x00\x00\x00\x00',
      b'\x03896634759200\x00\x00\x00\x008966A4703000\x00\x00\x00\x00897CF4701003\x00\x00\x00\x00',
      b'\x03896634759200\x00\x00\x00\x008966A4703000\x00\x00\x00\x00897CF4701004\x00\x00\x00\x00',
      b'\x03896634759300\x00\x00\x00\x008966A4703000\x00\x00\x00\x00897CF4701004\x00\x00\x00\x00',
      b'\x03896634760000\x00\x00\x00\x008966A4703000\x00\x00\x00\x00897CF4701002\x00\x00\x00\x00',
      b'\x03896634760000\x00\x00\x00\x008966A4703000\x00\x00\x00\x00897CF4701003\x00\x00\x00\x00',
      b'\x03896634760000\x00\x00\x00\x008966A4703000\x00\x00\x00\x00897CF4701004\x00\x00\x00\x00',
      b'\x03896634760100\x00\x00\x00\x008966A4703000\x00\x00\x00\x00897CF4701003\x00\x00\x00\x00',
      b'\x03896634760200\x00\x00\x00\x008966A4703000\x00\x00\x00\x00897CF4701003\x00\x00\x00\x00',
      b'\x03896634760200\x00\x00\x00\x008966A4703000\x00\x00\x00\x00897CF4701004\x00\x00\x00\x00',
      b'\x03896634760300\x00\x00\x00\x008966A4703000\x00\x00\x00\x00897CF4701004\x00\x00\x00\x00',
      b'\x03896634768000\x00\x00\x00\x008966A4703000\x00\x00\x00\x00897CF4703001\x00\x00\x00\x00',
      b'\x03896634768000\x00\x00\x00\x008966A4703000\x00\x00\x00\x00897CF4703002\x00\x00\x00\x00',
      b'\x03896634768100\x00\x00\x00\x008966A4703000\x00\x00\x00\x00897CF4703002\x00\x00\x00\x00',
      b'\x03896634785000\x00\x00\x00\x008966A4703000\x00\x00\x00\x00897CF4705001\x00\x00\x00\x00',
      b'\x03896634785000\x00\x00\x00\x008966A4703000\x00\x00\x00\x00897CF4710001\x00\x00\x00\x00',
      b'\x03896634786000\x00\x00\x00\x008966A4703000\x00\x00\x00\x00897CF4705001\x00\x00\x00\x00',
      b'\x03896634786000\x00\x00\x00\x008966A4703000\x00\x00\x00\x00897CF4710001\x00\x00\x00\x00',
      b'\x03896634789000\x00\x00\x00\x008966A4703000\x00\x00\x00\x00897CF4703002\x00\x00\x00\x00',
      b'\x038966347A3000\x00\x00\x00\x008966A4703000\x00\x00\x00\x00897CF4701003\x00\x00\x00\x00',
      b'\x038966347A3000\x00\x00\x00\x008966A4703000\x00\x00\x00\x00897CF4707001\x00\x00\x00\x00',
      b'\x038966347B6000\x00\x00\x00\x008966A4703000\x00\x00\x00\x00897CF4710001\x00\x00\x00\x00',
      b'\x038966347B7000\x00\x00\x00\x008966A4703000\x00\x00\x00\x00897CF4710001\x00\x00\x00\x00',
    ],
    (Ecu.eps, 0x7a1, None): [
      b'8965B47021\x00\x00\x00\x00\x00\x00',
      b'8965B47022\x00\x00\x00\x00\x00\x00',
      b'8965B47023\x00\x00\x00\x00\x00\x00',
      b'8965B47050\x00\x00\x00\x00\x00\x00',
      b'8965B47060\x00\x00\x00\x00\x00\x00',  # This is the EPS with good angle sensor
    ],
    (Ecu.abs, 0x7b0, None): [
      b'F152647290\x00\x00\x00\x00\x00\x00',
      b'F152647300\x00\x00\x00\x00\x00\x00',
      b'F152647310\x00\x00\x00\x00\x00\x00',
      b'F152647414\x00\x00\x00\x00\x00\x00',
      b'F152647415\x00\x00\x00\x00\x00\x00',
      b'F152647416\x00\x00\x00\x00\x00\x00',
      b'F152647417\x00\x00\x00\x00\x00\x00',
      b'F152647470\x00\x00\x00\x00\x00\x00',
      b'F152647490\x00\x00\x00\x00\x00\x00',
      b'F152647682\x00\x00\x00\x00\x00\x00',
      b'F152647683\x00\x00\x00\x00\x00\x00',
      b'F152647684\x00\x00\x00\x00\x00\x00',
      b'F152647862\x00\x00\x00\x00\x00\x00',
      b'F152647863\x00\x00\x00\x00\x00\x00',
      b'F152647864\x00\x00\x00\x00\x00\x00',
      b'F152647865\x00\x00\x00\x00\x00\x00',
    ],
    (Ecu.dsu, 0x791, None): [
      b'881514702300\x00\x00\x00\x00',
      b'881514702400\x00\x00\x00\x00',
      b'881514703100\x00\x00\x00\x00',
      b'881514704100\x00\x00\x00\x00',
      b'881514706000\x00\x00\x00\x00',
      b'881514706100\x00\x00\x00\x00',
    ],
    (Ecu.fwdRadar, 0x750, 0xf): [
      b'8821F4702000\x00\x00\x00\x00',
      b'8821F4702100\x00\x00\x00\x00',
      b'8821F4702300\x00\x00\x00\x00',
    ],
    (Ecu.fwdCamera, 0x750, 0x6d): [
      b'8646F4701300\x00\x00\x00\x00',
      b'8646F4702001\x00\x00\x00\x00',
      b'8646F4702100\x00\x00\x00\x00',
      b'8646F4702200\x00\x00\x00\x00',
      b'8646F4705000\x00\x00\x00\x00',
      b'8646F4705200\x00\x00\x00\x00',
    ],
  },
  CAR.PRIUS_V: {
    (Ecu.abs, 0x7b0, None): [
      b'F152647280\x00\x00\x00\x00\x00\x00',
    ],
    (Ecu.engine, 0x7e0, None): [
      b'\x0234781000\x00\x00\x00\x00\x00\x00\x00\x00A4701000\x00\x00\x00\x00\x00\x00\x00\x00',
    ],
    (Ecu.dsu, 0x791, None): [
      b'881514705100\x00\x00\x00\x00',
    ],
    (Ecu.fwdRadar, 0x750, 0xf): [
      b'8821F4702300\x00\x00\x00\x00',
    ],
    (Ecu.fwdCamera, 0x750, 0x6d): [
      b'8646F4703300\x00\x00\x00\x00',
    ],
  },
  CAR.RAV4: {
    (Ecu.engine, 0x7e0, None): [
      b'\x02342Q1000\x00\x00\x00\x00\x00\x00\x00\x0054212000\x00\x00\x00\x00\x00\x00\x00\x00',
      b'\x02342Q1100\x00\x00\x00\x00\x00\x00\x00\x0054212000\x00\x00\x00\x00\x00\x00\x00\x00',
      b'\x02342Q1200\x00\x00\x00\x00\x00\x00\x00\x0054212000\x00\x00\x00\x00\x00\x00\x00\x00',
      b'\x02342Q1300\x00\x00\x00\x00\x00\x00\x00\x0054212000\x00\x00\x00\x00\x00\x00\x00\x00',
      b'\x02342Q2000\x00\x00\x00\x00\x00\x00\x00\x0054213000\x00\x00\x00\x00\x00\x00\x00\x00',
      b'\x02342Q2100\x00\x00\x00\x00\x00\x00\x00\x0054213000\x00\x00\x00\x00\x00\x00\x00\x00',
      b'\x02342Q2200\x00\x00\x00\x00\x00\x00\x00\x0054213000\x00\x00\x00\x00\x00\x00\x00\x00',
      b'\x02342Q4000\x00\x00\x00\x00\x00\x00\x00\x0054215000\x00\x00\x00\x00\x00\x00\x00\x00',
    ],
    (Ecu.eps, 0x7a1, None): [
      b'8965B42063\x00\x00\x00\x00\x00\x00',
      b'8965B42073\x00\x00\x00\x00\x00\x00',
      b'8965B42082\x00\x00\x00\x00\x00\x00',
      b'8965B42083\x00\x00\x00\x00\x00\x00',
    ],
    (Ecu.abs, 0x7b0, None): [
      b'F15260R102\x00\x00\x00\x00\x00\x00',
      b'F15260R103\x00\x00\x00\x00\x00\x00',
      b'F152642493\x00\x00\x00\x00\x00\x00',
      b'F152642492\x00\x00\x00\x00\x00\x00',
    ],
    (Ecu.dsu, 0x791, None): [
      b'881514201200\x00\x00\x00\x00',
      b'881514201300\x00\x00\x00\x00',
      b'881514201400\x00\x00\x00\x00',
    ],
    (Ecu.fwdRadar, 0x750, 0xf): [
      b'8821F4702000\x00\x00\x00\x00',
      b'8821F4702100\x00\x00\x00\x00',
      b'8821F4702300\x00\x00\x00\x00',
    ],
    (Ecu.fwdCamera, 0x750, 0x6d): [
      b'8646F4201100\x00\x00\x00\x00',
      b'8646F4201200\x00\x00\x00\x00',
      b'8646F4202001\x00\x00\x00\x00',
      b'8646F4202100\x00\x00\x00\x00',
      b'8646F4204000\x00\x00\x00\x00',
    ],
  },
  CAR.RAV4H: {
    (Ecu.engine, 0x7e0, None): [
      b'\x02342N9000\x00\x00\x00\x00\x00\x00\x00\x00A4701000\x00\x00\x00\x00\x00\x00\x00\x00',
      b'\x02342N9100\x00\x00\x00\x00\x00\x00\x00\x00A4701000\x00\x00\x00\x00\x00\x00\x00\x00',
      b'\x02342P0000\x00\x00\x00\x00\x00\x00\x00\x00A4701000\x00\x00\x00\x00\x00\x00\x00\x00',
    ],
    (Ecu.eps, 0x7a1, None): [
      b'8965B42102\x00\x00\x00\x00\x00\x00',
      b'8965B42103\x00\x00\x00\x00\x00\x00',
      b'8965B42112\x00\x00\x00\x00\x00\x00',
      b'8965B42162\x00\x00\x00\x00\x00\x00',
      b'8965B42163\x00\x00\x00\x00\x00\x00',
    ],
    (Ecu.abs, 0x7b0, None): [
      b'F152642090\x00\x00\x00\x00\x00\x00',
      b'F152642110\x00\x00\x00\x00\x00\x00',
      b'F152642120\x00\x00\x00\x00\x00\x00',
      b'F152642400\x00\x00\x00\x00\x00\x00',
    ],
    (Ecu.dsu, 0x791, None): [
      b'881514202200\x00\x00\x00\x00',
      b'881514202300\x00\x00\x00\x00',
      b'881514202400\x00\x00\x00\x00',
    ],
    (Ecu.fwdRadar, 0x750, 0xf): [
      b'8821F4702000\x00\x00\x00\x00',
      b'8821F4702100\x00\x00\x00\x00',
      b'8821F4702300\x00\x00\x00\x00',
    ],
    (Ecu.fwdCamera, 0x750, 0x6d): [
      b'8646F4201100\x00\x00\x00\x00',
      b'8646F4201200\x00\x00\x00\x00',
      b'8646F4202001\x00\x00\x00\x00',
      b'8646F4202100\x00\x00\x00\x00',
      b'8646F4204000\x00\x00\x00\x00',
    ],
  },
  CAR.RAV4_TSS2: {
    (Ecu.engine, 0x700, None): [
      b'\x01896630R58000\x00\x00\x00\x00',
      b'\x01896630R58100\x00\x00\x00\x00',
      b'\x018966342E2000\x00\x00\x00\x00',
      b'\x018966342M8000\x00\x00\x00\x00',
      b'\x018966342S9000\x00\x00\x00\x00',
      b'\x018966342T1000\x00\x00\x00\x00',
      b'\x018966342T6000\x00\x00\x00\x00',
      b'\x018966342T9000\x00\x00\x00\x00',
      b'\x018966342U4000\x00\x00\x00\x00',
      b'\x018966342U4100\x00\x00\x00\x00',
      b'\x018966342U5100\x00\x00\x00\x00',
      b'\x018966342V0000\x00\x00\x00\x00',
      b'\x018966342V3000\x00\x00\x00\x00',
      b'\x018966342V3100\x00\x00\x00\x00',
      b'\x018966342V3200\x00\x00\x00\x00',
      b'\x01896634A05000\x00\x00\x00\x00',
      b'\x01896634A19000\x00\x00\x00\x00',
      b'\x01896634A19100\x00\x00\x00\x00',
      b'\x01896634A20000\x00\x00\x00\x00',
      b'\x01896634A20100\x00\x00\x00\x00',
      b'\x01896634A22000\x00\x00\x00\x00',
      b'\x01896634A22100\x00\x00\x00\x00',
      b'\x01896634A30000\x00\x00\x00\x00',
      b'\x01896634A44000\x00\x00\x00\x00',
      b'\x01896634A45000\x00\x00\x00\x00',
      b'\x01896634A46000\x00\x00\x00\x00',
      b'\x028966342M7000\x00\x00\x00\x00897CF1201001\x00\x00\x00\x00',
      b'\x028966342T0000\x00\x00\x00\x00897CF1201001\x00\x00\x00\x00',
      b'\x028966342V1000\x00\x00\x00\x00897CF1202001\x00\x00\x00\x00',
      b'\x028966342Y8000\x00\x00\x00\x00897CF1201001\x00\x00\x00\x00',
      b'\x02896634A18000\x00\x00\x00\x00897CF1201001\x00\x00\x00\x00',
      b'\x02896634A18100\x00\x00\x00\x00897CF1201001\x00\x00\x00\x00',
      b'\x02896634A43000\x00\x00\x00\x00897CF4201001\x00\x00\x00\x00',
      b'\x02896634A47000\x00\x00\x00\x00897CF4201001\x00\x00\x00\x00',
      b'\x028966342Z8000\x00\x00\x00\x00897CF1201001\x00\x00\x00\x00',
    ],
    (Ecu.abs, 0x7b0, None): [
      b'\x01F15260R210\x00\x00\x00\x00\x00\x00',
      b'\x01F15260R220\x00\x00\x00\x00\x00\x00',
      b'\x01F15260R290\x00\x00\x00\x00\x00\x00',
      b'\x01F15260R300\x00\x00\x00\x00\x00\x00',
      b'\x01F15260R302\x00\x00\x00\x00\x00\x00',
      b'\x01F152642551\x00\x00\x00\x00\x00\x00',
      b'\x01F152642561\x00\x00\x00\x00\x00\x00',
      b'\x01F152642601\x00\x00\x00\x00\x00\x00',
      b'\x01F152642700\x00\x00\x00\x00\x00\x00',
      b'\x01F152642701\x00\x00\x00\x00\x00\x00',
      b'\x01F152642710\x00\x00\x00\x00\x00\x00',
      b'\x01F152642711\x00\x00\x00\x00\x00\x00',
      b'\x01F152642750\x00\x00\x00\x00\x00\x00',
      b'\x01F152642751\x00\x00\x00\x00\x00\x00',
      b'\x01F15260R292\x00\x00\x00\x00\x00\x00',
    ],
    (Ecu.eps, 0x7a1, None): [
      b'8965B42170\x00\x00\x00\x00\x00\x00',
      b'8965B42171\x00\x00\x00\x00\x00\x00',
      b'8965B42180\x00\x00\x00\x00\x00\x00',
      b'8965B42181\x00\x00\x00\x00\x00\x00',
      b'\x028965B0R01200\x00\x00\x00\x008965B0R02200\x00\x00\x00\x00',
      b'\x028965B0R01300\x00\x00\x00\x008965B0R02300\x00\x00\x00\x00',
      b'\x028965B0R01400\x00\x00\x00\x008965B0R02400\x00\x00\x00\x00',
    ],
    (Ecu.fwdRadar, 0x750, 0xf): [
      b'\x018821F3301100\x00\x00\x00\x00',
      b'\x018821F3301200\x00\x00\x00\x00',
      b'\x018821F3301300\x00\x00\x00\x00',
      b'\x018821F3301400\x00\x00\x00\x00',
    ],
    (Ecu.fwdCamera, 0x750, 0x6d): [
      b'\x028646F4203200\x00\x00\x00\x008646G26011A0\x00\x00\x00\x00',
      b'\x028646F4203300\x00\x00\x00\x008646G26011A0\x00\x00\x00\x00',
      b'\x028646F4203400\x00\x00\x00\x008646G2601200\x00\x00\x00\x00',
      b'\x028646F4203500\x00\x00\x00\x008646G2601200\x00\x00\x00\x00',
      b'\x028646F4203700\x00\x00\x00\x008646G2601400\x00\x00\x00\x00',
      b'\x028646F4203800\x00\x00\x00\x008646G2601500\x00\x00\x00\x00',
    ],
  },
  CAR.RAV4_TSS2_2022: {
    (Ecu.abs, 0x7b0, None): [
      b'\x01F15260R350\x00\x00\x00\x00\x00\x00',
      b'\x01F15260R361\x00\x00\x00\x00\x00\x00',
    ],
    (Ecu.eps, 0x7a1, None): [
      b'\x028965B0R01500\x00\x00\x00\x008965B0R02500\x00\x00\x00\x00',
    ],
    (Ecu.engine, 0x700, None): [
      b'\x01896634AA0000\x00\x00\x00\x00',
      b'\x01896634AA0100\x00\x00\x00\x00',
      b'\x01896634AA1000\x00\x00\x00\x00',
      b'\x01896634A88000\x00\x00\x00\x00',
      b'\x01896634A89000\x00\x00\x00\x00',
      b'\x01896634A89100\x00\x00\x00\x00',
    ],
    (Ecu.fwdRadar, 0x750, 0xf): [
      b'\x018821F0R01100\x00\x00\x00\x00',
    ],
    (Ecu.fwdCamera, 0x750, 0x6d): [
      b'\x028646F0R02100\x00\x00\x00\x008646G0R01100\x00\x00\x00\x00',
    ],
  },
  CAR.RAV4_TSS2_2023: {
    (Ecu.abs, 0x7b0, None): [
      b'\x01F15260R450\x00\x00\x00\x00\x00\x00',
    ],
    (Ecu.eps, 0x7a1, None): [
      b'\x028965B0R11000\x00\x00\x00\x008965B0R12000\x00\x00\x00\x00',
    ],
    (Ecu.engine, 0x700, None): [
      b'\x01896634A88100\x00\x00\x00\x00',
      b'\x01896634AJ2000\x00\x00\x00\x00',
    ],
    (Ecu.fwdRadar, 0x750, 0xf): [
      b'\x018821F0R03100\x00\x00\x00\x00',
    ],
    (Ecu.fwdCamera, 0x750, 0x6d): [
      b'\x028646F0R05100\x00\x00\x00\x008646G0R02100\x00\x00\x00\x00',
    ],
  },
  CAR.RAV4H_TSS2: {
    (Ecu.engine, 0x700, None): [
      b'\x01896634A15000\x00\x00\x00\x00',
      b'\x018966342M5000\x00\x00\x00\x00',
      b'\x018966342W8000\x00\x00\x00\x00',
      b'\x018966342X5000\x00\x00\x00\x00',
      b'\x018966342X6000\x00\x00\x00\x00',
      b'\x01896634A25000\x00\x00\x00\x00',
      b'\x018966342W5000\x00\x00\x00\x00',
      b'\x018966342W7000\x00\x00\x00\x00',
      b'\x028966342W4001\x00\x00\x00\x00897CF1203001\x00\x00\x00\x00',
      b'\x02896634A13000\x00\x00\x00\x00\x00\x00\x00\x00\x00\x00\x00\x00\x00\x00\x00\x00\x00\x00\x00\x00',
      b'\x02896634A13001\x00\x00\x00\x00897CF4801001\x00\x00\x00\x00',
      b'\x02896634A13101\x00\x00\x00\x00897CF4801001\x00\x00\x00\x00',
      b'\x02896634A14001\x00\x00\x00\x00897CF1203001\x00\x00\x00\x00',
      b'\x02896634A23000\x00\x00\x00\x00\x00\x00\x00\x00\x00\x00\x00\x00\x00\x00\x00\x00\x00\x00\x00\x00',
      b'\x02896634A23001\x00\x00\x00\x00897CF1203001\x00\x00\x00\x00',
      b'\x02896634A23101\x00\x00\x00\x00897CF1203001\x00\x00\x00\x00',
      b'\x02896634A14001\x00\x00\x00\x00897CF4801001\x00\x00\x00\x00',
      b'\x02896634A14101\x00\x00\x00\x00897CF4801001\x00\x00\x00\x00',
    ],
    (Ecu.abs, 0x7b0, None): [
      b'F152642291\x00\x00\x00\x00\x00\x00',
      b'F152642290\x00\x00\x00\x00\x00\x00',
      b'F152642322\x00\x00\x00\x00\x00\x00',
      b'F152642330\x00\x00\x00\x00\x00\x00',
      b'F152642331\x00\x00\x00\x00\x00\x00',
      b'F152642531\x00\x00\x00\x00\x00\x00',
      b'F152642532\x00\x00\x00\x00\x00\x00',
      b'F152642520\x00\x00\x00\x00\x00\x00',
      b'F152642521\x00\x00\x00\x00\x00\x00',
      b'F152642540\x00\x00\x00\x00\x00\x00',
      b'F152642541\x00\x00\x00\x00\x00\x00',
      b'F152642542\x00\x00\x00\x00\x00\x00',
    ],
    (Ecu.eps, 0x7a1, None): [
      b'8965B42170\x00\x00\x00\x00\x00\x00',
      b'8965B42171\x00\x00\x00\x00\x00\x00',
      b'8965B42180\x00\x00\x00\x00\x00\x00',
      b'8965B42181\x00\x00\x00\x00\x00\x00',
      b'\x028965B0R01200\x00\x00\x00\x008965B0R02200\x00\x00\x00\x00',
      b'\x028965B0R01300\x00\x00\x00\x008965B0R02300\x00\x00\x00\x00',
      b'\x028965B0R01400\x00\x00\x00\x008965B0R02400\x00\x00\x00\x00',
    ],
    (Ecu.fwdRadar, 0x750, 0xf): [
      b'\x018821F3301100\x00\x00\x00\x00',
      b'\x018821F3301200\x00\x00\x00\x00',
      b'\x018821F3301300\x00\x00\x00\x00',
      b'\x018821F3301400\x00\x00\x00\x00',
    ],
    (Ecu.fwdCamera, 0x750, 0x6d): [
      b'\x028646F4203200\x00\x00\x00\x008646G26011A0\x00\x00\x00\x00',
      b'\x028646F4203300\x00\x00\x00\x008646G26011A0\x00\x00\x00\x00',
      b'\x028646F4203400\x00\x00\x00\x008646G2601200\x00\x00\x00\x00',
      b'\x028646F4203500\x00\x00\x00\x008646G2601200\x00\x00\x00\x00',
      b'\x028646F4203700\x00\x00\x00\x008646G2601400\x00\x00\x00\x00',
      b'\x028646F4203800\x00\x00\x00\x008646G2601500\x00\x00\x00\x00',
    ],
  },
  CAR.RAV4H_TSS2_2022: {
    (Ecu.abs, 0x7b0, None): [
      b'\x01F15264283100\x00\x00\x00\x00',
      b'\x01F15264286200\x00\x00\x00\x00',
      b'\x01F15264286100\x00\x00\x00\x00',
      b'\x01F15264283200\x00\x00\x00\x00',
    ],
    (Ecu.eps, 0x7a1, None): [
      b'\x028965B0R01500\x00\x00\x00\x008965B0R02500\x00\x00\x00\x00',
      b'8965B42182\x00\x00\x00\x00\x00\x00',
      b'8965B42172\x00\x00\x00\x00\x00\x00',
    ],
    (Ecu.engine, 0x700, None): [
      b'\x01896634A02001\x00\x00\x00\x00',
      b'\x01896634A03000\x00\x00\x00\x00',
      b'\x01896634A08000\x00\x00\x00\x00',
      b'\x01896634A61000\x00\x00\x00\x00',
      b'\x01896634A62000\x00\x00\x00\x00',
      b'\x01896634A62100\x00\x00\x00\x00',
      b'\x01896634A63000\x00\x00\x00\x00',
    ],
    (Ecu.fwdRadar, 0x750, 0xf): [
      b'\x018821F0R01100\x00\x00\x00\x00',
    ],
    (Ecu.fwdCamera, 0x750, 0x6d): [
      b'\x028646F0R02100\x00\x00\x00\x008646G0R01100\x00\x00\x00\x00',
    ],
  },
  CAR.RAV4H_TSS2_2023: {
    (Ecu.abs, 0x7b0, None): [
      b'\x01F15264283200\x00\x00\x00\x00',
      b'\x01F15264283300\x00\x00\x00\x00',
    ],
    (Ecu.eps, 0x7a1, None): [
      b'\x028965B0R11000\x00\x00\x00\x008965B0R12000\x00\x00\x00\x00',
      b'8965B42371\x00\x00\x00\x00\x00\x00',
    ],
    (Ecu.engine, 0x700, None): [
      b'\x01896634AE1001\x00\x00\x00\x00',
      b'\x01896634AF0000\x00\x00\x00\x00',
    ],
    (Ecu.hybrid, 0x7d2, None): [
      b'\x02899830R41000\x00\x00\x00\x00899850R20000\x00\x00\x00\x00',
      b'\x028998342C0000\x00\x00\x00\x00899854224000\x00\x00\x00\x00',
      b'\x02899830R39000\x00\x00\x00\x00899850R20000\x00\x00\x00\x00',
    ],
    (Ecu.fwdRadar, 0x750, 0xf): [
      b'\x018821F0R03100\x00\x00\x00\x00',
    ],
    (Ecu.fwdCamera, 0x750, 0x6d): [
      b'\x028646F0R05100\x00\x00\x00\x008646G0R02100\x00\x00\x00\x00',
    ],
  },
  CAR.SIENNA: {
    (Ecu.engine, 0x700, None): [
      b'\x01896630832100\x00\x00\x00\x00',
      b'\x01896630832200\x00\x00\x00\x00',
      b'\x01896630838000\x00\x00\x00\x00',
      b'\x01896630838100\x00\x00\x00\x00',
      b'\x01896630842000\x00\x00\x00\x00',
      b'\x01896630843000\x00\x00\x00\x00',
      b'\x01896630851000\x00\x00\x00\x00',
      b'\x01896630851100\x00\x00\x00\x00',
      b'\x01896630851200\x00\x00\x00\x00',
      b'\x01896630852000\x00\x00\x00\x00',
      b'\x01896630852100\x00\x00\x00\x00',
      b'\x01896630859000\x00\x00\x00\x00',
      b'\x01896630860000\x00\x00\x00\x00',
    ],
    (Ecu.eps, 0x7a1, None): [
      b'8965B45070\x00\x00\x00\x00\x00\x00',
      b'8965B45080\x00\x00\x00\x00\x00\x00',
      b'8965B45082\x00\x00\x00\x00\x00\x00',
    ],
    (Ecu.abs, 0x7b0, None): [
      b'F152608130\x00\x00\x00\x00\x00\x00',
    ],
    (Ecu.dsu, 0x791, None): [
      b'881510801100\x00\x00\x00\x00',
    ],
    (Ecu.fwdRadar, 0x750, 0xf): [
      b'8821F4702100\x00\x00\x00\x00',
      b'8821F4702200\x00\x00\x00\x00',
      b'8821F4702300\x00\x00\x00\x00',
    ],
    (Ecu.fwdCamera, 0x750, 0x6d): [
      b'8646F0801100\x00\x00\x00\x00',
    ],
  },
  CAR.LEXUS_CTH: {
    (Ecu.dsu, 0x791, None): [
      b'881517601100\x00\x00\x00\x00',
    ],
    (Ecu.abs, 0x7b0, None): [
      b'F152676144\x00\x00\x00\x00\x00\x00',
    ],
    (Ecu.engine, 0x7e0, None): [
      b'\x0237635000\x00\x00\x00\x00\x00\x00\x00\x00A4701000\x00\x00\x00\x00\x00\x00\x00\x00',
    ],
    (Ecu.fwdRadar, 0x750, 0xf): [
      b'8821F4702300\x00\x00\x00\x00',
    ],
    (Ecu.fwdCamera, 0x750, 0x6d): [
      b'8646F7601100\x00\x00\x00\x00',
    ],
  },
  CAR.LEXUS_ES_TSS2: {
    (Ecu.engine, 0x700, None): [
      b'\x018966306U6000\x00\x00\x00\x00',
      b'\x01896630EC9100\x00\x00\x00\x00',
      b'\x018966333T5000\x00\x00\x00\x00',
      b'\x018966333T5100\x00\x00\x00\x00',
      b'\x018966333X6000\x00\x00\x00\x00',
      b'\x01896633T07000\x00\x00\x00\x00',
    ],
    (Ecu.abs, 0x7b0, None): [
      b'\x01F152606281\x00\x00\x00\x00\x00\x00',
      b'\x01F152606340\x00\x00\x00\x00\x00\x00',
      b'\x01F152606461\x00\x00\x00\x00\x00\x00',
      b'\x01F15260E031\x00\x00\x00\x00\x00\x00',
    ],
    (Ecu.eps, 0x7a1, None): [
      b'8965B33252\x00\x00\x00\x00\x00\x00',
      b'8965B33590\x00\x00\x00\x00\x00\x00',
      b'8965B33690\x00\x00\x00\x00\x00\x00',
      b'8965B33721\x00\x00\x00\x00\x00\x00',
      b'8965B48271\x00\x00\x00\x00\x00\x00',
    ],
    (Ecu.fwdRadar, 0x750, 0xf): [
      b'\x018821F3301100\x00\x00\x00\x00',
      b'\x018821F3301200\x00\x00\x00\x00',
      b'\x018821F3301400\x00\x00\x00\x00',
      b'\x018821F6201300\x00\x00\x00\x00',
    ],
    (Ecu.fwdCamera, 0x750, 0x6d): [
      b'\x028646F33030D0\x00\x00\x00\x008646G26011A0\x00\x00\x00\x00',
      b'\x028646F3303200\x00\x00\x00\x008646G26011A0\x00\x00\x00\x00',
      b'\x028646F3304100\x00\x00\x00\x008646G2601200\x00\x00\x00\x00',
      b'\x028646F3304300\x00\x00\x00\x008646G2601500\x00\x00\x00\x00',
      b'\x028646F3309100\x00\x00\x00\x008646G3304000\x00\x00\x00\x00',
      b'\x028646F4810200\x00\x00\x00\x008646G2601400\x00\x00\x00\x00',
    ],
  },
  CAR.LEXUS_ESH_TSS2: {
    (Ecu.engine, 0x700, None): [
      b'\x028966333S8000\x00\x00\x00\x00897CF3302002\x00\x00\x00\x00',
      b'\x028966333S8000\x00\x00\x00\x00897CF3305001\x00\x00\x00\x00',
      b'\x028966333T0100\x00\x00\x00\x00897CF3305001\x00\x00\x00\x00',
      b'\x028966333V4000\x00\x00\x00\x00897CF3305001\x00\x00\x00\x00',
      b'\x028966333W1000\x00\x00\x00\x00897CF3305001\x00\x00\x00\x00',
      b'\x02896633T09000\x00\x00\x00\x00897CF3307001\x00\x00\x00\x00',
      b'\x01896633T38000\x00\x00\x00\x00',
      b'\x01896633T58000\x00\x00\x00\x00',
    ],
    (Ecu.abs, 0x7b0, None): [
      b'F152633423\x00\x00\x00\x00\x00\x00',
      b'F152633680\x00\x00\x00\x00\x00\x00',
      b'F152633681\x00\x00\x00\x00\x00\x00',
      b'F152633F50\x00\x00\x00\x00\x00\x00',
      b'F152633F51\x00\x00\x00\x00\x00\x00',
    ],
    (Ecu.eps, 0x7a1, None): [
      b'8965B33252\x00\x00\x00\x00\x00\x00',
      b'8965B33590\x00\x00\x00\x00\x00\x00',
      b'8965B33690\x00\x00\x00\x00\x00\x00',
      b'8965B33721\x00\x00\x00\x00\x00\x00',
    ],
    (Ecu.fwdRadar, 0x750, 0xf): [
      b'\x018821F3301100\x00\x00\x00\x00',
      b'\x018821F3301200\x00\x00\x00\x00',
      b'\x018821F3301300\x00\x00\x00\x00',
      b'\x018821F3301400\x00\x00\x00\x00',
      b'\x018821F6201300\x00\x00\x00\x00',
    ],
    (Ecu.fwdCamera, 0x750, 0x6d): [
      b'\x028646F0610000\x00\x00\x00\x008646G3304000\x00\x00\x00\x00',
      b'\x028646F33030D0\x00\x00\x00\x008646G26011A0\x00\x00\x00\x00',
      b'\x028646F3303100\x00\x00\x00\x008646G26011A0\x00\x00\x00\x00',
      b'\x028646F3303200\x00\x00\x00\x008646G26011A0\x00\x00\x00\x00',
      b'\x028646F3304100\x00\x00\x00\x008646G2601200\x00\x00\x00\x00',
      b'\x028646F3304200\x00\x00\x00\x008646G2601400\x00\x00\x00\x00',
      b'\x028646F3304300\x00\x00\x00\x008646G2601500\x00\x00\x00\x00',
      b'\x028646F3309100\x00\x00\x00\x008646G3304000\x00\x00\x00\x00',
    ],
  },
  CAR.LEXUS_ES: {
    (Ecu.engine, 0x7e0, None): [
      b'\x02333R0000\x00\x00\x00\x00\x00\x00\x00\x00A0C01000\x00\x00\x00\x00\x00\x00\x00\x00',
    ],
    (Ecu.abs, 0x7b0, None): [
      b'F152606202\x00\x00\x00\x00\x00\x00',
    ],
    (Ecu.dsu, 0x791, None): [
      b'881513309500\x00\x00\x00\x00',
    ],
    (Ecu.eps, 0x7a1, None): [
      b'8965B33502\x00\x00\x00\x00\x00\x00',
    ],
    (Ecu.fwdRadar, 0x750, 0xf): [
      b'8821F4701200\x00\x00\x00\x00',
    ],
    (Ecu.fwdCamera, 0x750, 0x6d): [
      b'8646F3302200\x00\x00\x00\x00',
    ],
  },
  CAR.LEXUS_ESH: {
      (Ecu.engine, 0x7e0, None): [
        b'\x02333M4200\x00\x00\x00\x00\x00\x00\x00\x00A4701000\x00\x00\x00\x00\x00\x00\x00\x00',
      ],
      (Ecu.abs, 0x7b0, None): [
        b'F152633171\x00\x00\x00\x00\x00\x00',
      ],
      (Ecu.dsu, 0x791, None): [
        b'881513310400\x00\x00\x00\x00',
      ],
      (Ecu.eps, 0x7a1, None): [
        b'8965B33512\x00\x00\x00\x00\x00\x00',
      ],
      (Ecu.fwdRadar, 0x750, 0xf): [
        b'8821F4701100\x00\x00\x00\x00',
        b'8821F4701300\x00\x00\x00\x00',
      ],
      (Ecu.fwdCamera, 0x750, 0x6d): [
        b'8646F3302001\x00\x00\x00\x00',
        b'8646F3302200\x00\x00\x00\x00',
      ],
  },
  CAR.LEXUS_NX: {
    (Ecu.engine, 0x700, None): [
      b'\x01896637850000\x00\x00\x00\x00',
      b'\x01896637851000\x00\x00\x00\x00',
      b'\x01896637852000\x00\x00\x00\x00',
      b'\x01896637854000\x00\x00\x00\x00',
      b'\x01896637878000\x00\x00\x00\x00',
    ],
    (Ecu.abs, 0x7b0, None): [
      b'F152678130\x00\x00\x00\x00\x00\x00',
      b'F152678140\x00\x00\x00\x00\x00\x00',
    ],
    (Ecu.dsu, 0x791, None): [
      b'881517803100\x00\x00\x00\x00',
      b'881517803300\x00\x00\x00\x00',
    ],
    (Ecu.eps, 0x7a1, None): [
      b'8965B78060\x00\x00\x00\x00\x00\x00',
      b'8965B78080\x00\x00\x00\x00\x00\x00',
    ],
    (Ecu.fwdRadar, 0x750, 0xf): [
      b'8821F4702100\x00\x00\x00\x00',
      b'8821F4702300\x00\x00\x00\x00',
    ],
    (Ecu.fwdCamera, 0x750, 0x6d): [
      b'8646F7801100\x00\x00\x00\x00',
      b'8646F7801300\x00\x00\x00\x00',
    ],
  },
  CAR.LEXUS_NX_TSS2: {
    (Ecu.engine, 0x700, None): [
      b'\x018966378B2100\x00\x00\x00\x00',
      b'\x018966378B3000\x00\x00\x00\x00',
      b'\x018966378B4100\x00\x00\x00\x00',
      b'\x018966378G2000\x00\x00\x00\x00',
      b'\x018966378G3000\x00\x00\x00\x00',
      b'\x018966378B2000\x00\x00\x00\x00',
    ],
    (Ecu.abs, 0x7b0, None): [
      b'\x01F152678221\x00\x00\x00\x00\x00\x00',
    ],
    (Ecu.eps, 0x7a1, None): [
      b'8965B78120\x00\x00\x00\x00\x00\x00',
    ],
    (Ecu.fwdRadar, 0x750, 0xf): [
      b"\x018821F3301400\x00\x00\x00\x00",
      b'\x018821F3301200\x00\x00\x00\x00',
      b'\x018821F3301300\x00\x00\x00\x00',
    ],
    (Ecu.fwdCamera, 0x750, 0x6d): [
      b'\x028646F78030A0\x00\x00\x00\x008646G2601200\x00\x00\x00\x00',
      b'\x028646F7803100\x00\x00\x00\x008646G2601400\x00\x00\x00\x00',
    ],
  },
  CAR.LEXUS_NXH_TSS2: {
    (Ecu.engine, 0x7e0, None): [
      b'\x0237887000\x00\x00\x00\x00\x00\x00\x00\x00A4701000\x00\x00\x00\x00\x00\x00\x00\x00',
      b'\x02378A0000\x00\x00\x00\x00\x00\x00\x00\x00A4701000\x00\x00\x00\x00\x00\x00\x00\x00',
      b'\x02378F4000\x00\x00\x00\x00\x00\x00\x00\x00A4701000\x00\x00\x00\x00\x00\x00\x00\x00',
    ],
    (Ecu.abs, 0x7b0, None): [
      b'F152678210\x00\x00\x00\x00\x00\x00',
      b'F152678211\x00\x00\x00\x00\x00\x00',
    ],
    (Ecu.eps, 0x7a1, None): [
      b'8965B78120\x00\x00\x00\x00\x00\x00',
    ],
    (Ecu.fwdRadar, 0x750, 0xf): [
      b'\x018821F3301400\x00\x00\x00\x00',
      b'\x018821F3301300\x00\x00\x00\x00',
    ],
    (Ecu.fwdCamera, 0x750, 0x6d): [
      b'\x028646F78030A0\x00\x00\x00\x008646G2601200\x00\x00\x00\x00',
      b'\x028646F7803100\x00\x00\x00\x008646G2601400\x00\x00\x00\x00',
    ],
  },
  CAR.LEXUS_NXH: {
    (Ecu.engine, 0x7e0, None): [
      b'\x0237841000\x00\x00\x00\x00\x00\x00\x00\x00A4701000\x00\x00\x00\x00\x00\x00\x00\x00',
      b'\x0237842000\x00\x00\x00\x00\x00\x00\x00\x00A4701000\x00\x00\x00\x00\x00\x00\x00\x00',
      b'\x0237880000\x00\x00\x00\x00\x00\x00\x00\x00A4701000\x00\x00\x00\x00\x00\x00\x00\x00',
      b'\x0237882000\x00\x00\x00\x00\x00\x00\x00\x00A4701000\x00\x00\x00\x00\x00\x00\x00\x00',
      b'\x0237886000\x00\x00\x00\x00\x00\x00\x00\x00A4701000\x00\x00\x00\x00\x00\x00\x00\x00',
    ],
    (Ecu.abs, 0x7b0, None): [
      b'F152678160\x00\x00\x00\x00\x00\x00',
      b'F152678170\x00\x00\x00\x00\x00\x00',
      b'F152678171\x00\x00\x00\x00\x00\x00',
    ],
    (Ecu.dsu, 0x791, None): [
      b'881517804300\x00\x00\x00\x00',
      b'881517804100\x00\x00\x00\x00',
    ],
    (Ecu.eps, 0x7a1, None): [
      b'8965B78060\x00\x00\x00\x00\x00\x00',
      b'8965B78080\x00\x00\x00\x00\x00\x00',
      b'8965B78100\x00\x00\x00\x00\x00\x00',
    ],
    (Ecu.fwdRadar, 0x750, 0xf): [
      b'8821F4702300\x00\x00\x00\x00',
      b'8821F4702100\x00\x00\x00\x00',
    ],
    (Ecu.fwdCamera, 0x750, 0x6d): [
      b'8646F7801300\x00\x00\x00\x00',
      b'8646F7801100\x00\x00\x00\x00',
    ],
  },
  CAR.LEXUS_RC: {
    (Ecu.engine, 0x700, None): [
      b'\x01896632478200\x00\x00\x00\x00',
    ],
    (Ecu.engine, 0x7e0, None): [
      b'\x0232484000\x00\x00\x00\x00\x00\x00\x00\x0052422000\x00\x00\x00\x00\x00\x00\x00\x00',
    ],
    (Ecu.abs, 0x7b0, None): [
      b'F152624150\x00\x00\x00\x00\x00\x00',
      b'F152624221\x00\x00\x00\x00\x00\x00',
    ],
    (Ecu.dsu, 0x791, None): [
      b'881512407000\x00\x00\x00\x00',
      b'881512409100\x00\x00\x00\x00',
    ],
    (Ecu.eps, 0x7a1, None): [
      b'8965B24081\x00\x00\x00\x00\x00\x00',
      b'8965B24320\x00\x00\x00\x00\x00\x00',
    ],
    (Ecu.fwdRadar, 0x750, 0xf): [
      b'8821F4702300\x00\x00\x00\x00',
    ],
    (Ecu.fwdCamera, 0x750, 0x6d): [
      b'8646F2401200\x00\x00\x00\x00',
      b'8646F2402200\x00\x00\x00\x00',
    ],
  },
  CAR.LEXUS_RX: {
    (Ecu.engine, 0x700, None): [
      b'\x01896630E36200\x00\x00\x00\x00',
      b'\x01896630E36300\x00\x00\x00\x00',
      b'\x01896630E37200\x00\x00\x00\x00',
      b'\x01896630E37300\x00\x00\x00\x00',
      b'\x01896630E41000\x00\x00\x00\x00',
      b'\x01896630E41100\x00\x00\x00\x00',
      b'\x01896630E41200\x00\x00\x00\x00',
      b'\x01896630E41500\x00\x00\x00\x00',
      b'\x01896630EA3100\x00\x00\x00\x00',
      b'\x01896630EA3400\x00\x00\x00\x00',
      b'\x01896630EA4100\x00\x00\x00\x00',
      b'\x01896630EA4300\x00\x00\x00\x00',
      b'\x01896630EA4400\x00\x00\x00\x00',
      b'\x01896630EA6300\x00\x00\x00\x00',
      b'\x018966348R1300\x00\x00\x00\x00',
      b'\x018966348R8500\x00\x00\x00\x00',
      b'\x018966348W1300\x00\x00\x00\x00',
    ],
    (Ecu.abs, 0x7b0, None): [
      b'F152648472\x00\x00\x00\x00\x00\x00',
      b'F152648473\x00\x00\x00\x00\x00\x00',
      b'F152648492\x00\x00\x00\x00\x00\x00',
      b'F152648493\x00\x00\x00\x00\x00\x00',
      b'F152648474\x00\x00\x00\x00\x00\x00',
      b'F152648630\x00\x00\x00\x00\x00\x00',
      b'F152648494\x00\x00\x00\x00\x00\x00',
    ],
    (Ecu.dsu, 0x791, None): [
      b'881514810300\x00\x00\x00\x00',
      b'881514810500\x00\x00\x00\x00',
      b'881514810700\x00\x00\x00\x00',
    ],
    (Ecu.eps, 0x7a1, None): [
      b'8965B0E011\x00\x00\x00\x00\x00\x00',
      b'8965B0E012\x00\x00\x00\x00\x00\x00',
      b'8965B48102\x00\x00\x00\x00\x00\x00',
      b'8965B48111\x00\x00\x00\x00\x00\x00',
      b'8965B48112\x00\x00\x00\x00\x00\x00',
    ],
    (Ecu.fwdRadar, 0x750, 0xf): [
      b'8821F4701000\x00\x00\x00\x00',
      b'8821F4701100\x00\x00\x00\x00',
      b'8821F4701200\x00\x00\x00\x00',
      b'8821F4701300\x00\x00\x00\x00',
    ],
    (Ecu.fwdCamera, 0x750, 0x6d): [
      b'8646F4801100\x00\x00\x00\x00',
      b'8646F4801200\x00\x00\x00\x00',
      b'8646F4802001\x00\x00\x00\x00',
      b'8646F4802100\x00\x00\x00\x00',
      b'8646F4802200\x00\x00\x00\x00',
      b'8646F4809000\x00\x00\x00\x00',
    ],
  },
  CAR.LEXUS_RXH: {
    (Ecu.engine, 0x7e0, None): [
      b'\x02348J7000\x00\x00\x00\x00\x00\x00\x00\x00A4802000\x00\x00\x00\x00\x00\x00\x00\x00',
      b'\x02348N0000\x00\x00\x00\x00\x00\x00\x00\x00A4802000\x00\x00\x00\x00\x00\x00\x00\x00',
      b'\x02348Q4000\x00\x00\x00\x00\x00\x00\x00\x00A4802000\x00\x00\x00\x00\x00\x00\x00\x00',
      b'\x02348Q4100\x00\x00\x00\x00\x00\x00\x00\x00A4802000\x00\x00\x00\x00\x00\x00\x00\x00',
      b'\x02348T1100\x00\x00\x00\x00\x00\x00\x00\x00A4802000\x00\x00\x00\x00\x00\x00\x00\x00',
      b'\x02348T3000\x00\x00\x00\x00\x00\x00\x00\x00A4802000\x00\x00\x00\x00\x00\x00\x00\x00',
      b'\x02348V6000\x00\x00\x00\x00\x00\x00\x00\x00A4802000\x00\x00\x00\x00\x00\x00\x00\x00',
      b'\x02348Z3000\x00\x00\x00\x00\x00\x00\x00\x00A4802000\x00\x00\x00\x00\x00\x00\x00\x00',
    ],
    (Ecu.abs, 0x7b0, None): [
      b'F152648361\x00\x00\x00\x00\x00\x00',
      b'F152648501\x00\x00\x00\x00\x00\x00',
      b'F152648502\x00\x00\x00\x00\x00\x00',
      b'F152648504\x00\x00\x00\x00\x00\x00',
      b'F152648740\x00\x00\x00\x00\x00\x00',
      b'F152648A30\x00\x00\x00\x00\x00\x00',
    ],
    (Ecu.dsu, 0x791, None): [
      b'881514811300\x00\x00\x00\x00',
      b'881514811500\x00\x00\x00\x00',
      b'881514811700\x00\x00\x00\x00',
    ],
    (Ecu.eps, 0x7a1, None): [
      b'8965B0E011\x00\x00\x00\x00\x00\x00',
      b'8965B0E012\x00\x00\x00\x00\x00\x00',
      b'8965B48111\x00\x00\x00\x00\x00\x00',
      b'8965B48112\x00\x00\x00\x00\x00\x00',
    ],
    (Ecu.fwdRadar, 0x750, 0xf): [
      b'8821F4701000\x00\x00\x00\x00',
      b'8821F4701100\x00\x00\x00\x00',
      b'8821F4701200\x00\x00\x00\x00',
      b'8821F4701300\x00\x00\x00\x00',
    ],
    (Ecu.fwdCamera, 0x750, 0x6d): [
      b'8646F4801200\x00\x00\x00\x00',
      b'8646F4802001\x00\x00\x00\x00',
      b'8646F4802100\x00\x00\x00\x00',
      b'8646F4802200\x00\x00\x00\x00',
      b'8646F4809000\x00\x00\x00\x00',
    ],
  },
  CAR.LEXUS_RX_TSS2: {
    (Ecu.engine, 0x700, None): [
      b'\x01896630EA9000\x00\x00\x00\x00',
      b'\x01896630EB0000\x00\x00\x00\x00',
      b'\x01896630EC9000\x00\x00\x00\x00',
      b'\x01896630ED0000\x00\x00\x00\x00',
      b'\x01896630ED0100\x00\x00\x00\x00',
      b'\x01896630ED6000\x00\x00\x00\x00',
      b'\x018966348T8000\x00\x00\x00\x00',
      b'\x018966348W5100\x00\x00\x00\x00',
      b'\x018966348W9000\x00\x00\x00\x00',
      b'\x01896634D12000\x00\x00\x00\x00',
      b'\x01896634D12100\x00\x00\x00\x00',
      b'\x01896634D43000\x00\x00\x00\x00',
      b'\x01896634D44000\x00\x00\x00\x00',
      b'\x018966348X0000\x00\x00\x00\x00',
      b'\x01896630ED5000\x00\x00\x00\x00',
    ],
    (Ecu.abs, 0x7b0, None): [
      b'\x01F15260E031\x00\x00\x00\x00\x00\x00',
      b'\x01F15260E041\x00\x00\x00\x00\x00\x00',
      b'\x01F152648781\x00\x00\x00\x00\x00\x00',
      b'\x01F152648801\x00\x00\x00\x00\x00\x00',
    ],
    (Ecu.eps, 0x7a1, None): [
      b'8965B48261\x00\x00\x00\x00\x00\x00',
      b'8965B48271\x00\x00\x00\x00\x00\x00',
    ],
    (Ecu.fwdRadar, 0x750, 0xf): [
      b'\x018821F3301100\x00\x00\x00\x00',
      b'\x018821F3301300\x00\x00\x00\x00',
      b'\x018821F3301400\x00\x00\x00\x00',
    ],
    (Ecu.fwdCamera, 0x750, 0x6d): [
      b'\x028646F4810100\x00\x00\x00\x008646G2601200\x00\x00\x00\x00',
      b'\x028646F4810200\x00\x00\x00\x008646G2601400\x00\x00\x00\x00',
      b'\x028646F4810300\x00\x00\x00\x008646G2601400\x00\x00\x00\x00',
      b'\x028646F4810400\x00\x00\x00\x008646G2601400\x00\x00\x00\x00',
    ],
  },
  CAR.LEXUS_RXH_TSS2: {
    (Ecu.engine, 0x7e0, None): [
      b'\x02348X4000\x00\x00\x00\x00\x00\x00\x00\x00A4802000\x00\x00\x00\x00\x00\x00\x00\x00',
      b'\x02348X5000\x00\x00\x00\x00\x00\x00\x00\x00A4802000\x00\x00\x00\x00\x00\x00\x00\x00',
      b'\x02348X8000\x00\x00\x00\x00\x00\x00\x00\x00A4802000\x00\x00\x00\x00\x00\x00\x00\x00',
      b'\x02348Y3000\x00\x00\x00\x00\x00\x00\x00\x00A4802000\x00\x00\x00\x00\x00\x00\x00\x00',
      b'\x0234D14000\x00\x00\x00\x00\x00\x00\x00\x00A4802000\x00\x00\x00\x00\x00\x00\x00\x00',
      b'\x0234D16000\x00\x00\x00\x00\x00\x00\x00\x00A4802000\x00\x00\x00\x00\x00\x00\x00\x00',
    ],
    (Ecu.abs, 0x7b0, None): [
      b'F152648831\x00\x00\x00\x00\x00\x00',
      b'F152648891\x00\x00\x00\x00\x00\x00',
      b'F152648D00\x00\x00\x00\x00\x00\x00',
      b'F152648D60\x00\x00\x00\x00\x00\x00',
      b'F152648811\x00\x00\x00\x00\x00\x00',
    ],
    (Ecu.eps, 0x7a1, None): [
      b'8965B48261\x00\x00\x00\x00\x00\x00',
      b'8965B48271\x00\x00\x00\x00\x00\x00',
    ],
    (Ecu.fwdRadar, 0x750, 0xf): [
      b'\x018821F3301400\x00\x00\x00\x00',
    ],
    (Ecu.fwdCamera, 0x750, 0x6d): [
      b'\x028646F4810100\x00\x00\x00\x008646G2601200\x00\x00\x00\x00',
      b'\x028646F4810200\x00\x00\x00\x008646G2601400\x00\x00\x00\x00',
      b'\x028646F4810300\x00\x00\x00\x008646G2601400\x00\x00\x00\x00',
    ],
  },
  CAR.PRIUS_TSS2: {
    (Ecu.engine, 0x700, None): [
      b'\x028966347B1000\x00\x00\x00\x008966A4703000\x00\x00\x00\x00',
      b'\x028966347C4000\x00\x00\x00\x008966A4703000\x00\x00\x00\x00',
      b'\x028966347C6000\x00\x00\x00\x008966A4703000\x00\x00\x00\x00',
      b'\x028966347C7000\x00\x00\x00\x008966A4703000\x00\x00\x00\x00',
      b'\x028966347C8000\x00\x00\x00\x008966A4703000\x00\x00\x00\x00',
      b'\x038966347C0000\x00\x00\x00\x008966A4703000\x00\x00\x00\x00897CF4710101\x00\x00\x00\x00',
      b'\x038966347C1000\x00\x00\x00\x008966A4703000\x00\x00\x00\x00897CF4710101\x00\x00\x00\x00',
      b'\x038966347C5000\x00\x00\x00\x008966A4703000\x00\x00\x00\x00897CF4707101\x00\x00\x00\x00',
      b'\x038966347C5100\x00\x00\x00\x008966A4703000\x00\x00\x00\x00897CF4707101\x00\x00\x00\x00',
    ],
    (Ecu.abs, 0x7b0, None): [
      b'F152647500\x00\x00\x00\x00\x00\x00',
      b'F152647510\x00\x00\x00\x00\x00\x00',
      b'F152647520\x00\x00\x00\x00\x00\x00',
      b'F152647521\x00\x00\x00\x00\x00\x00',
      b'F152647531\x00\x00\x00\x00\x00\x00',
    ],
    (Ecu.eps, 0x7a1, None): [
      b'8965B47070\x00\x00\x00\x00\x00\x00',
    ],
    (Ecu.fwdRadar, 0x750, 0xf): [
      b'\x018821F3301400\x00\x00\x00\x00',
    ],
    (Ecu.fwdCamera, 0x750, 0x6d): [
      b'\x028646F4707000\x00\x00\x00\x008646G2601400\x00\x00\x00\x00',
      b'\x028646F4710000\x00\x00\x00\x008646G2601500\x00\x00\x00\x00',
      b'\x028646F4712000\x00\x00\x00\x008646G2601500\x00\x00\x00\x00',
    ],
  },
  CAR.MIRAI: {
    (Ecu.abs, 0x7D1, None): [b'\x01898A36203000\x00\x00\x00\x00',],
    (Ecu.abs, 0x7B0, None): [  # a second ABS ECU
      b'\x01F15266203200\x00\x00\x00\x00',
      b'\x01F15266203500\x00\x00\x00\x00',
    ],
    (Ecu.eps, 0x7A1, None): [b'\x028965B6204100\x00\x00\x00\x008965B6203100\x00\x00\x00\x00',],
    (Ecu.fwdRadar, 0x750, 0xf): [b'\x018821F6201200\x00\x00\x00\x00',],
    (Ecu.fwdCamera, 0x750, 0x6d): [b'\x028646F6201400\x00\x00\x00\x008646G5301200\x00\x00\x00\x00',],
  },
  CAR.ALPHARD_TSS2: {
    (Ecu.engine, 0x7e0, None): [
      b'\x0235870000\x00\x00\x00\x00\x00\x00\x00\x00A0202000\x00\x00\x00\x00\x00\x00\x00\x00',
      b'\x0235883000\x00\x00\x00\x00\x00\x00\x00\x00A0202000\x00\x00\x00\x00\x00\x00\x00\x00',
    ],
    (Ecu.eps, 0x7a1, None): [
      b'8965B58040\x00\x00\x00\x00\x00\x00',
      b'8965B58052\x00\x00\x00\x00\x00\x00',
    ],
    (Ecu.fwdRadar, 0x750, 0xf): [
      b'\x018821F3301200\x00\x00\x00\x00',
      b'\x018821F3301400\x00\x00\x00\x00',
    ],
    (Ecu.fwdCamera, 0x750, 0x6d): [
      b'\x028646F58010C0\x00\x00\x00\x008646G26011A0\x00\x00\x00\x00',
      b'\x028646F5803200\x00\x00\x00\x008646G2601400\x00\x00\x00\x00',
    ],
  },
  CAR.ALPHARDH_TSS2: {
    (Ecu.engine, 0x7e0, None): [
      b'\x0235879000\x00\x00\x00\x00\x00\x00\x00\x00A4701000\x00\x00\x00\x00\x00\x00\x00\x00',
    ],
    (Ecu.eps, 0x7a1, None): [
      b'8965B58040\x00\x00\x00\x00\x00\x00',
    ],
    (Ecu.abs, 0x7b0, None): [
      b'F152658341\x00\x00\x00\x00\x00\x00'
    ],
    (Ecu.fwdRadar, 0x750, 0xf): [
      b'\x018821F3301400\x00\x00\x00\x00',
    ],
    (Ecu.fwdCamera, 0x750, 0x6d): [
      b'\x028646FV201000\x00\x00\x00\x008646G2601400\x00\x00\x00\x00',
    ],
  },
}

STEER_THRESHOLD = 100

DBC = {
  CAR.RAV4H: dbc_dict('toyota_tnga_k_pt_generated', 'toyota_adas'),
  CAR.RAV4: dbc_dict('toyota_new_mc_pt_generated', 'toyota_adas'),
  CAR.PRIUS: dbc_dict('toyota_nodsu_pt_generated', 'toyota_adas'),
  CAR.PRIUS_V: dbc_dict('toyota_new_mc_pt_generated', 'toyota_adas'),
  CAR.COROLLA: dbc_dict('toyota_new_mc_pt_generated', 'toyota_adas'),
  CAR.LEXUS_RC: dbc_dict('toyota_tnga_k_pt_generated', 'toyota_adas'),
  CAR.LEXUS_RX: dbc_dict('toyota_tnga_k_pt_generated', 'toyota_adas'),
  CAR.LEXUS_RXH: dbc_dict('toyota_tnga_k_pt_generated', 'toyota_adas'),
  CAR.LEXUS_RX_TSS2: dbc_dict('toyota_nodsu_pt_generated', 'toyota_tss2_adas'),
  CAR.LEXUS_RXH_TSS2: dbc_dict('toyota_nodsu_pt_generated', 'toyota_tss2_adas'),
  CAR.CHR: dbc_dict('toyota_nodsu_pt_generated', 'toyota_adas'),
  CAR.CHR_TSS2: dbc_dict('toyota_nodsu_pt_generated', None),
  CAR.CHRH: dbc_dict('toyota_nodsu_pt_generated', 'toyota_adas'),
  CAR.CHRH_TSS2: dbc_dict('toyota_nodsu_pt_generated', None),
  CAR.CAMRY: dbc_dict('toyota_nodsu_pt_generated', 'toyota_adas'),
  CAR.CAMRYH: dbc_dict('toyota_nodsu_pt_generated', 'toyota_adas'),
  CAR.CAMRY_TSS2: dbc_dict('toyota_nodsu_pt_generated', 'toyota_tss2_adas'),
  CAR.CAMRYH_TSS2: dbc_dict('toyota_nodsu_pt_generated', 'toyota_tss2_adas'),
  CAR.HIGHLANDER: dbc_dict('toyota_tnga_k_pt_generated', 'toyota_adas'),
  CAR.HIGHLANDER_TSS2: dbc_dict('toyota_nodsu_pt_generated', 'toyota_tss2_adas'),
  CAR.HIGHLANDERH: dbc_dict('toyota_tnga_k_pt_generated', 'toyota_adas'),
  CAR.HIGHLANDERH_TSS2: dbc_dict('toyota_nodsu_pt_generated', 'toyota_tss2_adas'),
  CAR.AVALON: dbc_dict('toyota_tnga_k_pt_generated', 'toyota_adas'),
  CAR.AVALON_2019: dbc_dict('toyota_nodsu_pt_generated', 'toyota_adas'),
  CAR.AVALONH_2019: dbc_dict('toyota_nodsu_pt_generated', 'toyota_adas'),
  CAR.AVALON_TSS2: dbc_dict('toyota_nodsu_pt_generated', 'toyota_tss2_adas'),
  CAR.AVALONH_TSS2: dbc_dict('toyota_nodsu_pt_generated', 'toyota_tss2_adas'),
  CAR.RAV4_TSS2: dbc_dict('toyota_nodsu_pt_generated', 'toyota_tss2_adas'),
  CAR.RAV4_TSS2_2022: dbc_dict('toyota_nodsu_pt_generated', None),
  CAR.RAV4_TSS2_2023: dbc_dict('toyota_nodsu_pt_generated', None),
  CAR.COROLLA_TSS2: dbc_dict('toyota_nodsu_pt_generated', 'toyota_tss2_adas'),
  CAR.COROLLAH_TSS2: dbc_dict('toyota_nodsu_pt_generated', 'toyota_tss2_adas'),
  CAR.LEXUS_ES: dbc_dict('toyota_new_mc_pt_generated', 'toyota_adas'),
  CAR.LEXUS_ES_TSS2: dbc_dict('toyota_nodsu_pt_generated', 'toyota_tss2_adas'),
  CAR.LEXUS_ESH_TSS2: dbc_dict('toyota_nodsu_pt_generated', 'toyota_tss2_adas'),
  CAR.LEXUS_ESH: dbc_dict('toyota_new_mc_pt_generated', 'toyota_adas'),
  CAR.SIENNA: dbc_dict('toyota_tnga_k_pt_generated', 'toyota_adas'),
  CAR.LEXUS_IS: dbc_dict('toyota_tnga_k_pt_generated', 'toyota_adas'),
  CAR.LEXUS_IS_TSS2: dbc_dict('toyota_nodsu_pt_generated', 'toyota_tss2_adas'),
  CAR.LEXUS_CTH: dbc_dict('toyota_new_mc_pt_generated', 'toyota_adas'),
  CAR.RAV4H_TSS2: dbc_dict('toyota_nodsu_pt_generated', 'toyota_tss2_adas'),
  CAR.RAV4H_TSS2_2022: dbc_dict('toyota_nodsu_pt_generated', None),
  CAR.RAV4H_TSS2_2023: dbc_dict('toyota_nodsu_pt_generated', None),
  CAR.LEXUS_NXH: dbc_dict('toyota_tnga_k_pt_generated', 'toyota_adas'),
  CAR.LEXUS_NX: dbc_dict('toyota_tnga_k_pt_generated', 'toyota_adas'),
  CAR.LEXUS_NX_TSS2: dbc_dict('toyota_nodsu_pt_generated', 'toyota_tss2_adas'),
  CAR.LEXUS_NXH_TSS2: dbc_dict('toyota_nodsu_pt_generated', 'toyota_tss2_adas'),
  CAR.PRIUS_TSS2: dbc_dict('toyota_nodsu_pt_generated', 'toyota_tss2_adas'),
  CAR.MIRAI: dbc_dict('toyota_nodsu_pt_generated', 'toyota_tss2_adas'),
  CAR.ALPHARD_TSS2: dbc_dict('toyota_nodsu_pt_generated', 'toyota_tss2_adas'),
  CAR.ALPHARDH_TSS2: dbc_dict('toyota_nodsu_pt_generated', 'toyota_tss2_adas'),
}

# These cars have non-standard EPS torque scale factors. All others are 73
EPS_SCALE = defaultdict(lambda: 73, {CAR.PRIUS: 66, CAR.COROLLA: 88, CAR.LEXUS_IS: 77, CAR.LEXUS_RC: 77, CAR.LEXUS_CTH: 100, CAR.PRIUS_V: 100})

# Toyota/Lexus Safety Sense 2.0 and 2.5
TSS2_CAR = {CAR.RAV4_TSS2, CAR.RAV4_TSS2_2022, CAR.RAV4_TSS2_2023, CAR.COROLLA_TSS2, CAR.COROLLAH_TSS2, CAR.LEXUS_ES_TSS2, CAR.LEXUS_ESH_TSS2,
            CAR.RAV4H_TSS2, CAR.RAV4H_TSS2_2022, CAR.RAV4H_TSS2_2023, CAR.LEXUS_RX_TSS2, CAR.LEXUS_RXH_TSS2, CAR.HIGHLANDER_TSS2,
            CAR.HIGHLANDERH_TSS2, CAR.PRIUS_TSS2, CAR.CAMRY_TSS2, CAR.CAMRYH_TSS2, CAR.LEXUS_IS_TSS2, CAR.MIRAI, CAR.LEXUS_NX_TSS2,
            CAR.LEXUS_NXH_TSS2, CAR.ALPHARD_TSS2, CAR.AVALON_TSS2, CAR.AVALONH_TSS2, CAR.ALPHARDH_TSS2, CAR.CHR_TSS2, CAR.CHRH_TSS2}

NO_DSU_CAR = TSS2_CAR | {CAR.CHR, CAR.CHRH, CAR.CAMRY, CAR.CAMRYH}

# the DSU uses the AEB message for longitudinal on these cars
UNSUPPORTED_DSU_CAR = {CAR.LEXUS_IS, CAR.LEXUS_RC}

# these cars have a radar which sends ACC messages instead of the camera
RADAR_ACC_CAR = {CAR.RAV4H_TSS2_2022, CAR.RAV4_TSS2_2022, CAR.RAV4H_TSS2_2023, CAR.RAV4_TSS2_2023, CAR.CHR_TSS2, CAR.CHRH_TSS2}

# these cars use the Lane Tracing Assist (LTA) message for lateral control
ANGLE_CONTROL_CAR = {CAR.RAV4H_TSS2_2023, CAR.RAV4_TSS2_2023}

EV_HYBRID_CAR = {CAR.AVALONH_2019, CAR.AVALONH_TSS2, CAR.CAMRYH, CAR.CAMRYH_TSS2, CAR.CHRH, CAR.CHRH_TSS2, CAR.COROLLAH_TSS2,
                 CAR.HIGHLANDERH, CAR.HIGHLANDERH_TSS2, CAR.PRIUS, CAR.PRIUS_V, CAR.RAV4H, CAR.RAV4H_TSS2, CAR.RAV4H_TSS2_2022,
                 CAR.RAV4H_TSS2_2023, CAR.LEXUS_CTH, CAR.MIRAI, CAR.LEXUS_ESH, CAR.LEXUS_ESH_TSS2, CAR.LEXUS_NXH, CAR.LEXUS_RXH,
                 CAR.LEXUS_RXH_TSS2, CAR.LEXUS_NXH_TSS2, CAR.PRIUS_TSS2, CAR.ALPHARDH_TSS2}

# no resume button press required
NO_STOP_TIMER_CAR = TSS2_CAR | {CAR.PRIUS_V, CAR.RAV4H, CAR.HIGHLANDERH, CAR.HIGHLANDER, CAR.SIENNA, CAR.LEXUS_ESH}<|MERGE_RESOLUTION|>--- conflicted
+++ resolved
@@ -2,11 +2,7 @@
 from collections import defaultdict
 from dataclasses import dataclass, field
 from enum import Enum, IntFlag
-<<<<<<< HEAD
 from typing import Dict, List, Optional, Set, Tuple, Union
-=======
-from typing import Dict, List, Set, Tuple, Union
->>>>>>> 253d8ccb
 
 from cereal import car
 from openpilot.common.conversions import Conversions as CV
@@ -240,13 +236,8 @@
 ]
 
 
-<<<<<<< HEAD
 def get_platform_codes(fw_versions: List[bytes]) -> Set[Tuple[bytes, Optional[bytes]]]:
   codes = set()  # TODO: standardize (code-Optional[part], date)
-=======
-def get_platform_codes(fw_versions: List[bytes]) -> Set[Tuple[bytes, bytes]]:
-  codes = set()  # (Optional[part]-platform-major_version, minor_version)
->>>>>>> 253d8ccb
   for fw in fw_versions:
     # FW versions returned from UDS queries can return multiple fields/chunks of data (different ECU calibrations, different data?)
     #  and are prefixed with a byte that describes how many chunks of data there are.
@@ -259,7 +250,6 @@
       fw = fw[1:]
 
     # fw length should be multiple of 16 bytes (per chunk, even if no length code), skip parsing if unexpected length
-<<<<<<< HEAD
     if length_code * 16 != len(fw):
       continue
 
@@ -268,18 +258,11 @@
     # Ensure not all empty bytes
     if not len(chunks):
       continue
-=======
-    if length_code * FW_CHUNK_LEN != len(fw):
-      continue
-
-    chunks = [fw[FW_CHUNK_LEN * i:FW_CHUNK_LEN * i + FW_CHUNK_LEN].strip(b'\x00 ') for i in range(length_code)]
->>>>>>> 253d8ccb
 
     # only first is considered for now since second is commonly shared (TODO: understand that)
     first_chunk = chunks[0]
     if len(first_chunk) == 8:
       # TODO: no part number, but some short chunks have it in subsequent chunks
-<<<<<<< HEAD
       # print('short version', fw)
       fw_match = SHORT_FW_PATTERN.search(first_chunk)
       if fw_match is not None:
@@ -304,30 +287,10 @@
         part, platform, major_version, sub_version = fw_match.groups()
         # print(first_chunk, fw_match, fw_match.groups())
         codes.add((part + b'-' + platform + b'-' + major_version, sub_version))
-=======
-      fw_match = SHORT_FW_PATTERN.search(first_chunk)
-      if fw_match is not None:
-        platform, major_version, sub_version = fw_match.groups()
-        # codes.add((platform + b'-' + major_version, sub_version))
-        codes.add((b'-'.join((platform, major_version)), sub_version))
-
-    elif len(first_chunk) == 10:
-      fw_match = MEDIUM_FW_PATTERN.search(first_chunk)
-      if fw_match is not None:
-        part, platform, major_version, sub_version = fw_match.groups()
-        codes.add((b'-'.join((part, platform, major_version)), sub_version))
-
-    elif len(first_chunk) == 12:
-      fw_match = LONG_FW_PATTERN.search(first_chunk)
-      if fw_match is not None:
-        part, platform, major_version, sub_version = fw_match.groups()
-        codes.add((b'-'.join((part, platform, major_version)), sub_version))
->>>>>>> 253d8ccb
 
   return codes
 
 
-<<<<<<< HEAD
 def match_fw_to_car_fuzzy(live_fw_versions) -> Set[str]:
   # Non-electric CAN FD platforms often do not have platform code specifiers needed
   # to distinguish between hybrid and ICE. All EVs so far are either exclusively
@@ -382,8 +345,6 @@
   return candidates - fuzzy_platform_blacklist
 
 
-=======
->>>>>>> 253d8ccb
 # Regex patterns for parsing more general platform-specific identifiers from FW versions.
 # - Part number: Toyota part number (usually last character needs to be ignored to find a match).
 # - Platform: usually multiple codes per an openpilot platform, however this has the less variability and
@@ -397,19 +358,13 @@
 MEDIUM_FW_PATTERN = re.compile(b'(?P<part>[A-Z0-9]{5})(?P<platform>[A-Z0-9]{2})(?P<major_version>[A-Z0-9]{1})(?P<sub_version>[A-Z0-9]{2})')
 LONG_FW_PATTERN = re.compile(b'(?P<part>[A-Z0-9]{5})(?P<platform>[A-Z0-9]{2})(?P<major_version>[A-Z0-9]{2})(?P<sub_version>[A-Z0-9]{3})')
 FW_LEN_CODE = re.compile(b'^[\x01-\x05]')  # 5 chunks max. highest seen is 3 chunks, 16 bytes each
-<<<<<<< HEAD
-=======
 FW_CHUNK_LEN = 16
->>>>>>> 253d8ccb
 
 # List of ECUs expected to have platform codes
 # TODO: use hybrid ECU, splits many similar ICE and hybrid variants
 PLATFORM_CODE_ECUS = [Ecu.abs, Ecu.engine, Ecu.eps, Ecu.dsu, Ecu.fwdCamera, Ecu.fwdRadar]
 
-<<<<<<< HEAD
-=======
-
->>>>>>> 253d8ccb
+
 # Some ECUs that use KWP2000 have their FW versions on non-standard data identifiers.
 # Toyota diagnostic software first gets the supported data ids, then queries them one by one.
 # For example, sends: 0x1a8800, receives: 0x1a8800010203, queries: 0x1a8801, 0x1a8802, 0x1a8803
