--- conflicted
+++ resolved
@@ -3,14 +3,9 @@
 from typing import Dict, List, Union
 
 from cereal import car
-<<<<<<< HEAD
+from common.conversions import Conversions as CV
 from selfdrive.car import dbc_dict, CarInfo
 from selfdrive.car.docs import CarFootnote, Column
-from selfdrive.config import Conversions as CV
-=======
-from common.conversions import Conversions as CV
-from selfdrive.car import dbc_dict
->>>>>>> d7c758d4
 
 Ecu = car.CarParams.Ecu
 MIN_ACC_SPEED = 19. * CV.MPH_TO_MS
