#!/usr/bin/env python3
from cereal import car
from selfdrive.config import Conversions as CV
from selfdrive.car.toyota.tunes import LatTunes, LongTunes, set_long_tune, set_lat_tune
<<<<<<< HEAD
from selfdrive.car.toyota.values import Ecu, CAR, TSS2_CAR, NO_AUTO_RESUME_CAR, NO_DSU_CAR, MIN_ACC_SPEED, CarControllerParams
=======
from selfdrive.car.toyota.values import Ecu, CAR, ToyotaFlags, TSS2_CAR, NO_DSU_CAR, MIN_ACC_SPEED, EPS_SCALE, CarControllerParams
>>>>>>> 0d099e07
from selfdrive.car import STD_CARGO_KG, scale_rot_inertia, scale_tire_stiffness, gen_empty_fingerprint, get_safety_config
from selfdrive.car.interfaces import CarInterfaceBase

EventName = car.CarEvent.EventName


class CarInterface(CarInterfaceBase):
  @staticmethod
  def get_pid_accel_limits(CP, current_speed, cruise_speed):
    return CarControllerParams.ACCEL_MIN, CarControllerParams.ACCEL_MAX

  @staticmethod
  def get_params(candidate, fingerprint=gen_empty_fingerprint(), car_fw=[]):  # pylint: disable=dangerous-default-value
    ret = CarInterfaceBase.get_std_params(candidate, fingerprint)

    ret.carName = "toyota"
    ret.safetyConfigs = [get_safety_config(car.CarParams.SafetyModel.toyota)]
    ret.safetyConfigs[0].safetyParam = EPS_SCALE[candidate]

    ret.steerActuatorDelay = 0.12  # Default delay, Prius has larger delay
    ret.steerLimitTimer = 0.4
    ret.stoppingControl = False  # Toyota starts braking more when it thinks you want to stop

    stop_and_go = False

    if candidate == CAR.PRIUS:
      stop_and_go = True
      ret.wheelbase = 2.70
      ret.steerRatio = 15.74   # unknown end-to-end spec
      tire_stiffness_factor = 0.6371   # hand-tune
      ret.mass = 3045. * CV.LB_TO_KG + STD_CARGO_KG

      set_lat_tune(ret.lateralTuning, LatTunes.INDI_PRIUS)
      ret.steerActuatorDelay = 0.3

    elif candidate == CAR.PRIUS_V:
      stop_and_go = True
      ret.wheelbase = 2.78
      ret.steerRatio = 17.4
      tire_stiffness_factor = 0.5533
      ret.mass = 4387. * CV.LB_TO_KG + STD_CARGO_KG
      set_lat_tune(ret.lateralTuning, LatTunes.LQR_RAV4)

    elif candidate in (CAR.RAV4, CAR.RAV4H):
      stop_and_go = True if (candidate in CAR.RAV4H) else False
      ret.wheelbase = 2.65
      ret.steerRatio = 16.88   # 14.5 is spec end-to-end
      tire_stiffness_factor = 0.5533
      ret.mass = 3650. * CV.LB_TO_KG + STD_CARGO_KG  # mean between normal and hybrid
      set_lat_tune(ret.lateralTuning, LatTunes.LQR_RAV4)

    elif candidate == CAR.COROLLA:
      ret.wheelbase = 2.70
      ret.steerRatio = 18.27
      tire_stiffness_factor = 0.444  # not optimized yet
      ret.mass = 2860. * CV.LB_TO_KG + STD_CARGO_KG  # mean between normal and hybrid
      set_lat_tune(ret.lateralTuning, LatTunes.PID_A)

    elif candidate in (CAR.LEXUS_RX, CAR.LEXUS_RXH, CAR.LEXUS_RX_TSS2, CAR.LEXUS_RXH_TSS2):
      stop_and_go = True
      ret.wheelbase = 2.79
      ret.steerRatio = 16.  # 14.8 is spec end-to-end
      ret.wheelSpeedFactor = 1.035
      tire_stiffness_factor = 0.5533
      ret.mass = 4481. * CV.LB_TO_KG + STD_CARGO_KG  # mean between min and max
      set_lat_tune(ret.lateralTuning, LatTunes.PID_C)

    elif candidate in (CAR.CHR, CAR.CHRH):
      stop_and_go = True
      ret.wheelbase = 2.63906
      ret.steerRatio = 13.6
      tire_stiffness_factor = 0.7933
      ret.mass = 3300. * CV.LB_TO_KG + STD_CARGO_KG
      set_lat_tune(ret.lateralTuning, LatTunes.PID_F)

    elif candidate in (CAR.CAMRY, CAR.CAMRYH, CAR.CAMRY_TSS2, CAR.CAMRYH_TSS2):
      stop_and_go = True
      ret.wheelbase = 2.82448
      ret.steerRatio = 13.7
      tire_stiffness_factor = 0.7933
      ret.mass = 3400. * CV.LB_TO_KG + STD_CARGO_KG  # mean between normal and hybrid
      set_lat_tune(ret.lateralTuning, LatTunes.PID_C)

    elif candidate in (CAR.HIGHLANDER_TSS2, CAR.HIGHLANDERH_TSS2):
      stop_and_go = True
      ret.wheelbase = 2.84988  # 112.2 in = 2.84988 m
      ret.steerRatio = 16.0
      tire_stiffness_factor = 0.8
      ret.mass = 4700. * CV.LB_TO_KG + STD_CARGO_KG  # 4260 + 4-5 people
      set_lat_tune(ret.lateralTuning, LatTunes.PID_G)

    elif candidate in (CAR.HIGHLANDER, CAR.HIGHLANDERH):
      stop_and_go = True
      ret.wheelbase = 2.78
      ret.steerRatio = 16.0
      tire_stiffness_factor = 0.8
      ret.mass = 4607. * CV.LB_TO_KG + STD_CARGO_KG  # mean between normal and hybrid limited
      set_lat_tune(ret.lateralTuning, LatTunes.PID_G)

    elif candidate in (CAR.AVALON, CAR.AVALON_2019, CAR.AVALONH_2019, CAR.AVALON_TSS2):
      ret.wheelbase = 2.82
      ret.steerRatio = 14.8  # Found at https://pressroom.toyota.com/releases/2016+avalon+product+specs.download
      tire_stiffness_factor = 0.7983
      ret.mass = 3505. * CV.LB_TO_KG + STD_CARGO_KG  # mean between normal and hybrid
      set_lat_tune(ret.lateralTuning, LatTunes.PID_H)

    elif candidate in (CAR.RAV4_TSS2, CAR.RAV4H_TSS2):
      stop_and_go = True
      ret.wheelbase = 2.68986
      ret.steerRatio = 14.3
      tire_stiffness_factor = 0.7933
      ret.mass = 3585. * CV.LB_TO_KG + STD_CARGO_KG  # Average between ICE and Hybrid
      set_lat_tune(ret.lateralTuning, LatTunes.PID_D)

      # 2019+ Rav4 TSS2 uses two different steering racks and specific tuning seems to be necessary.
      # See https://github.com/commaai/openpilot/pull/21429#issuecomment-873652891
      for fw in car_fw:
        if fw.ecu == "eps" and (fw.fwVersion.startswith(b'\x02') or fw.fwVersion in [b'8965B42181\x00\x00\x00\x00\x00\x00']):
          set_lat_tune(ret.lateralTuning, LatTunes.PID_I)
          break

    elif candidate in (CAR.COROLLA_TSS2, CAR.COROLLAH_TSS2):
      stop_and_go = True
      ret.wheelbase = 2.67  # Average between 2.70 for sedan and 2.64 for hatchback
      ret.steerRatio = 13.9
      tire_stiffness_factor = 0.444  # not optimized yet
      ret.mass = 3060. * CV.LB_TO_KG + STD_CARGO_KG
      set_lat_tune(ret.lateralTuning, LatTunes.PID_D)

    elif candidate in (CAR.LEXUS_ES_TSS2, CAR.LEXUS_ESH_TSS2, CAR.LEXUS_ESH):
      stop_and_go = True
      ret.wheelbase = 2.8702
      ret.steerRatio = 16.0  # not optimized
      tire_stiffness_factor = 0.444  # not optimized yet
      ret.mass = 3677. * CV.LB_TO_KG + STD_CARGO_KG  # mean between min and max
      set_lat_tune(ret.lateralTuning, LatTunes.PID_D)

    elif candidate == CAR.SIENNA:
      stop_and_go = True
      ret.wheelbase = 3.03
      ret.steerRatio = 15.5
      tire_stiffness_factor = 0.444
      ret.mass = 4590. * CV.LB_TO_KG + STD_CARGO_KG
      set_lat_tune(ret.lateralTuning, LatTunes.PID_J)

    elif candidate in (CAR.LEXUS_IS, CAR.LEXUS_RC):
      ret.wheelbase = 2.79908
      ret.steerRatio = 13.3
      tire_stiffness_factor = 0.444
      ret.mass = 3736.8 * CV.LB_TO_KG + STD_CARGO_KG
      set_lat_tune(ret.lateralTuning, LatTunes.PID_L)

    elif candidate == CAR.LEXUS_CTH:
      stop_and_go = True
      ret.wheelbase = 2.60
      ret.steerRatio = 18.6
      tire_stiffness_factor = 0.517
      ret.mass = 3108 * CV.LB_TO_KG + STD_CARGO_KG  # mean between min and max
      set_lat_tune(ret.lateralTuning, LatTunes.PID_M)

    elif candidate in (CAR.LEXUS_NXH, CAR.LEXUS_NX, CAR.LEXUS_NX_TSS2):
      stop_and_go = True
      ret.wheelbase = 2.66
      ret.steerRatio = 14.7
      tire_stiffness_factor = 0.444  # not optimized yet
      ret.mass = 4070 * CV.LB_TO_KG + STD_CARGO_KG
      set_lat_tune(ret.lateralTuning, LatTunes.PID_C)

    elif candidate == CAR.PRIUS_TSS2:
      stop_and_go = True
      ret.wheelbase = 2.70002  # from toyota online sepc.
      ret.steerRatio = 13.4   # True steerRatio from older prius
      tire_stiffness_factor = 0.6371   # hand-tune
      ret.mass = 3115. * CV.LB_TO_KG + STD_CARGO_KG
      set_lat_tune(ret.lateralTuning, LatTunes.PID_N)

    elif candidate == CAR.MIRAI:
      stop_and_go = True
      ret.wheelbase = 2.91
      ret.steerRatio = 14.8
      tire_stiffness_factor = 0.8
      ret.mass = 4300. * CV.LB_TO_KG + STD_CARGO_KG
      set_lat_tune(ret.lateralTuning, LatTunes.PID_C)

    elif candidate == CAR.ALPHARD_TSS2:
      stop_and_go = True
      ret.wheelbase = 3.00
      ret.steerRatio = 14.2
      tire_stiffness_factor = 0.444
      ret.mass = 4305. * CV.LB_TO_KG + STD_CARGO_KG
      set_lat_tune(ret.lateralTuning, LatTunes.PID_J)

    ret.steerRateCost = 1.
    ret.centerToFront = ret.wheelbase * 0.44

    # TODO: get actual value, for now starting with reasonable value for
    # civic and scaling by mass and wheelbase
    ret.rotationalInertia = scale_rot_inertia(ret.mass, ret.wheelbase)

    # TODO: start from empirically derived lateral slip stiffness for the civic and scale by
    # mass and CG position, so all cars will have approximately similar dyn behaviors
    ret.tireStiffnessFront, ret.tireStiffnessRear = scale_tire_stiffness(ret.mass, ret.wheelbase, ret.centerToFront,
                                                                         tire_stiffness_factor=tire_stiffness_factor)

    ret.enableBsm = 0x3F6 in fingerprint[0] and candidate in TSS2_CAR
    # Detect smartDSU, which intercepts ACC_CMD from the DSU allowing openpilot to send it
    smartDsu = 0x2FF in fingerprint[0]
    # In TSS2 cars the camera does long control
    found_ecus = [fw.ecu for fw in car_fw]
    ret.enableDsu = (len(found_ecus) > 0) and (Ecu.dsu not in found_ecus) and (candidate not in NO_DSU_CAR) and (not smartDsu)
    ret.enableGasInterceptor = 0x201 in fingerprint[0]
    # if the smartDSU is detected, openpilot can send ACC_CMD (and the smartDSU will block it from the DSU) or not (the DSU is "connected")
    ret.openpilotLongitudinalControl = smartDsu or ret.enableDsu or candidate in TSS2_CAR

    if 0x245 in fingerprint[0]:
      ret.flags |= ToyotaFlags.HYBRID.value

    # min speed to enable ACC. if car can do stop and go, then set enabling speed
    # to a negative value, so it won't matter.
    ret.minEnableSpeed = -1. if (stop_and_go or ret.enableGasInterceptor) else MIN_ACC_SPEED

<<<<<<< HEAD
    # removing the DSU disables AEB and it's considered a community maintained feature
    # intercepting the DSU is a community feature since it requires unofficial hardware
    ret.communityFeature = ret.enableGasInterceptor or ret.enableDsu or smartDsu

    if ret.enableGasInterceptor and candidate not in NO_AUTO_RESUME_CAR:
=======
    if ret.enableGasInterceptor:
>>>>>>> 0d099e07
      set_long_tune(ret.longitudinalTuning, LongTunes.PEDAL)
    elif candidate in TSS2_CAR:
      set_long_tune(ret.longitudinalTuning, LongTunes.TSS2)
      ret.stoppingDecelRate = 0.3  # reach stopping target smoothly
    else:
      set_long_tune(ret.longitudinalTuning, LongTunes.TSS)

    return ret

  # returns a car.CarState
  def update(self, c, can_strings):
    # ******************* do can recv *******************
    self.cp.update_strings(can_strings)
    self.cp_cam.update_strings(can_strings)

    ret = self.CS.update(self.cp, self.cp_cam)

    ret.canValid = self.cp.can_valid and self.cp_cam.can_valid
    ret.steeringRateLimited = self.CC.steer_rate_limited if self.CC is not None else False

    # events
    events = self.create_common_events(ret)

    if self.CS.low_speed_lockout and self.CP.openpilotLongitudinalControl:
      events.add(EventName.lowSpeedLockout)
    if ret.vEgo < self.CP.minEnableSpeed and self.CP.openpilotLongitudinalControl:
      events.add(EventName.belowEngageSpeed)
      if c.actuators.accel > 0.3:
        # some margin on the actuator to not false trigger cancellation while stopping
        events.add(EventName.speedTooLow)
      if ret.vEgo < 0.001:
        # while in standstill, send a user alert
        events.add(EventName.manualRestart)

    ret.events = events.to_msg()

    self.CS.out = ret.as_reader()
    return self.CS.out

  # pass in a car.CarControl
  # to be called @ 100hz
  def apply(self, c):
    hud_control = c.hudControl
    ret = self.CC.update(c.enabled, c.active, self.CS, self.frame,
                         c.actuators, c.cruiseControl.cancel,
                         hud_control.visualAlert, hud_control.leftLaneVisible,
                         hud_control.rightLaneVisible, hud_control.leadVisible,
                         hud_control.leftLaneDepart, hud_control.rightLaneDepart)

    self.frame += 1
    return ret<|MERGE_RESOLUTION|>--- conflicted
+++ resolved
@@ -2,11 +2,7 @@
 from cereal import car
 from selfdrive.config import Conversions as CV
 from selfdrive.car.toyota.tunes import LatTunes, LongTunes, set_long_tune, set_lat_tune
-<<<<<<< HEAD
-from selfdrive.car.toyota.values import Ecu, CAR, TSS2_CAR, NO_AUTO_RESUME_CAR, NO_DSU_CAR, MIN_ACC_SPEED, CarControllerParams
-=======
-from selfdrive.car.toyota.values import Ecu, CAR, ToyotaFlags, TSS2_CAR, NO_DSU_CAR, MIN_ACC_SPEED, EPS_SCALE, CarControllerParams
->>>>>>> 0d099e07
+from selfdrive.car.toyota.values import Ecu, CAR, ToyotaFlags, TSS2_CAR, NO_AUTO_RESUME_CAR, NO_DSU_CAR, MIN_ACC_SPEED, EPS_SCALE, CarControllerParams
 from selfdrive.car import STD_CARGO_KG, scale_rot_inertia, scale_tire_stiffness, gen_empty_fingerprint, get_safety_config
 from selfdrive.car.interfaces import CarInterfaceBase
 
@@ -228,15 +224,7 @@
     # to a negative value, so it won't matter.
     ret.minEnableSpeed = -1. if (stop_and_go or ret.enableGasInterceptor) else MIN_ACC_SPEED
 
-<<<<<<< HEAD
-    # removing the DSU disables AEB and it's considered a community maintained feature
-    # intercepting the DSU is a community feature since it requires unofficial hardware
-    ret.communityFeature = ret.enableGasInterceptor or ret.enableDsu or smartDsu
-
     if ret.enableGasInterceptor and candidate not in NO_AUTO_RESUME_CAR:
-=======
-    if ret.enableGasInterceptor:
->>>>>>> 0d099e07
       set_long_tune(ret.longitudinalTuning, LongTunes.PEDAL)
     elif candidate in TSS2_CAR:
       set_long_tune(ret.longitudinalTuning, LongTunes.TSS2)
