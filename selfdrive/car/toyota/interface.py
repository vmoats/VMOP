--- conflicted
+++ resolved
@@ -145,36 +145,17 @@
     ret.stopAccel = -2.5
 
     tune = ret.longitudinalTuning
-<<<<<<< HEAD
     tune.deadzoneBP = [0., 16., 20., 30.]
     tune.deadzoneV = [.04, .05, .08, .15]
     ret.stoppingDecelRate = 0.17  # This is okay for TSS-P
     if candidate in TSS2_CAR:
       ret.vEgoStopping = 0.25
       ret.vEgoStarting = 0.25
-      ret.stoppingDecelRate = 0.009  # reach stopping target smoothly
+      ret.stoppingDecelRate = 0.01  # reach stopping target smoothly
     tune.kpBP = [0., 5.]
     tune.kpV = [0.8, 1.]
     tune.kiBP = [0., 5.]
     tune.kiV = [0.3, 1.]
-=======
-    tune.deadzoneBP = [0., 9.]
-    tune.deadzoneV = [.0, .15]
-    if candidate in TSS2_CAR:
-      tune.kpBP = [0., 5., 20.]
-      tune.kpV = [1.3, 1.0, 0.7]
-      tune.kiBP = [0., 5., 12., 20., 27.]
-      tune.kiV = [.35, .23, .20, .17, .1]
-      if candidate in TSS2_CAR:
-        ret.vEgoStopping = 0.25
-        ret.vEgoStarting = 0.25
-        ret.stoppingDecelRate = 0.3  # reach stopping target smoothly
-    else:
-      tune.kpBP = [0., 5., 35.]
-      tune.kiBP = [0., 35.]
-      tune.kpV = [3.6, 2.4, 1.5]
-      tune.kiV = [0.54, 0.36]
->>>>>>> 493c8107
 
     return ret
 
