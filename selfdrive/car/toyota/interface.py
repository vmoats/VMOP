--- conflicted
+++ resolved
@@ -194,7 +194,6 @@
       ret.lateralTuning.pid.kpV, ret.lateralTuning.pid.kiV = [[0.6], [0.1]]
       ret.lateralTuning.pid.kf = 0.00007818594
 
-<<<<<<< HEAD
     elif candidate == CAR.SIENNA:
       stop_and_go = True
       ret.safetyParam = 73
@@ -204,7 +203,7 @@
       ret.mass = 4590. * CV.LB_TO_KG + STD_CARGO_KG
       ret.lateralTuning.pid.kpV, ret.lateralTuning.pid.kiV = [[0.3], [0.05]]
       ret.lateralTuning.pid.kf = 0.00007818594
-=======
+      
     elif candidate == CAR.LEXUS_RX_350:
       stop_and_go = True
       ret.safetyParam = 73
@@ -214,11 +213,6 @@
       ret.mass = 4387. * CV.LB_TO_KG + STD_CARGO_KG  # mean between normal and hybrid
       ret.lateralTuning.pid.kpV, ret.lateralTuning.pid.kiV = [[0.6], [0.05]]
       ret.lateralTuning.pid.kf = 0.00006   # full torque for 10 deg at 80mph means 0.00007818594
-
-
-    ret.steerRateCost = 1.
-    ret.centerToFront = ret.wheelbase * 0.44
->>>>>>> 28e2b103
 
     elif candidate == CAR.LEXUS_IS:
       stop_and_go = False
