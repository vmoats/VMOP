--- conflicted
+++ resolved
@@ -225,11 +225,8 @@
       tune.kiBP = [0., 5., 12., 20., 27.]
       tune.kiV = [.35, .23, .20, .17, .1]
       if candidate in TSS2_CAR:
-<<<<<<< HEAD
         ret.vEgoStopping = 0.25
         ret.vEgoStarting = 0.25
-=======
->>>>>>> 709f71d5
         ret.stoppingDecelRate = 0.3  # reach stopping target smoothly
     else:
       tune.kpBP = [0., 5., 35.]
