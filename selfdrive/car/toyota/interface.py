--- conflicted
+++ resolved
@@ -21,12 +21,8 @@
     ret.safetyConfigs = [get_safety_config(car.CarParams.SafetyModel.toyota)]
     ret.safetyConfigs[0].safetyParam = EPS_SCALE[candidate]
 
-<<<<<<< HEAD
-    if candidate in (CAR.RAV4, CAR.PRIUS_V, CAR.COROLLA, CAR.LEXUS_ES, CAR.LEXUS_ESH, CAR.LEXUS_CTH):
-=======
     # BRAKE_MODULE is on a different address for these cars
     if DBC[candidate]["pt"] == "toyota_new_mc_pt_generated":
->>>>>>> b61a0b78
       ret.safetyConfigs[0].safetyParam |= Panda.FLAG_TOYOTA_ALT_BRAKE
 
     if candidate in ANGLE_CONTROL_CAR:
