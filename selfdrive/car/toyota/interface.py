#!/usr/bin/env python3
from cereal import car
from common.conversions import Conversions as CV
from panda import Panda
from selfdrive.car.toyota.values import Ecu, CAR, DBC, ToyotaFlags, CarControllerParams, TSS2_CAR, RADAR_ACC_CAR, NO_DSU_CAR, \
                                        MIN_ACC_SPEED, EPS_SCALE, EV_HYBRID_CAR, UNSUPPORTED_DSU_CAR, NO_STOP_TIMER_CAR, ANGLE_CONTROL_CAR
from selfdrive.car import STD_CARGO_KG, scale_tire_stiffness, get_safety_config
from selfdrive.car.interfaces import CarInterfaceBase

EventName = car.CarEvent.EventName
SteerControlType = car.CarParams.SteerControlType


class CarInterface(CarInterfaceBase):
  @staticmethod
  def get_pid_accel_limits(CP, current_speed, cruise_speed):
    return CarControllerParams.ACCEL_MIN, CarControllerParams.ACCEL_MAX

  @staticmethod
  def get_angle_feedforward(desired_angle, v_ego):
    return desired_angle

  def get_steer_feedforward_function(self):
    if self.CP.steerControlType == car.CarParams.SteerControlType.torque:
      return CarInterfaceBase.get_steer_feedforward_default
    else:
      return self.get_angle_feedforward

  @staticmethod
  def _get_params(ret, candidate, fingerprint, car_fw, experimental_long, docs):
    ret.carName = "toyota"
    ret.safetyConfigs = [get_safety_config(car.CarParams.SafetyModel.toyota)]
    ret.safetyConfigs[0].safetyParam = EPS_SCALE[candidate]

    # BRAKE_MODULE is on a different address for these cars
    if DBC[candidate]["pt"] == "toyota_new_mc_pt_generated":
      ret.safetyConfigs[0].safetyParam |= Panda.FLAG_TOYOTA_ALT_BRAKE

    if candidate in ANGLE_CONTROL_CAR:
<<<<<<< HEAD
      # ret.dashcamOnly = True
      ret.steerControlType = car.CarParams.SteerControlType.angle
=======
      ret.dashcamOnly = True
      ret.steerControlType = SteerControlType.angle
>>>>>>> ca0ec1d6
      ret.safetyConfigs[0].safetyParam |= Panda.FLAG_TOYOTA_LTA

      # LTA control can be more delayed and winds up more often
      ret.steerActuatorDelay = 0.25
      ret.steerLimitTimer = 0.8
    else:
      CarInterfaceBase.configure_torque_tune(candidate, ret.lateralTuning)

      ret.steerActuatorDelay = 0.12  # Default delay, Prius has larger delay
      ret.steerLimitTimer = 0.4

    ret.stoppingControl = False  # Toyota starts braking more when it thinks you want to stop

    stop_and_go = False

    if candidate == CAR.PRIUS:
      stop_and_go = True
      ret.wheelbase = 2.70
      ret.steerRatio = 15.74   # unknown end-to-end spec
      tire_stiffness_factor = 0.6371   # hand-tune
      ret.mass = 3045. * CV.LB_TO_KG + STD_CARGO_KG
      # Only give steer angle deadzone to for bad angle sensor prius
      for fw in car_fw:
        if fw.ecu == "eps" and not fw.fwVersion == b'8965B47060\x00\x00\x00\x00\x00\x00':
          ret.steerActuatorDelay = 0.25
          CarInterfaceBase.configure_torque_tune(candidate, ret.lateralTuning, steering_angle_deadzone_deg=0.2)

    elif candidate == CAR.PRIUS_V:
      stop_and_go = True
      ret.wheelbase = 2.78
      ret.steerRatio = 17.4
      tire_stiffness_factor = 0.5533
      ret.mass = 3340. * CV.LB_TO_KG + STD_CARGO_KG

    elif candidate in (CAR.RAV4, CAR.RAV4H):
      stop_and_go = True if (candidate in CAR.RAV4H) else False
      ret.wheelbase = 2.65
      ret.steerRatio = 16.88   # 14.5 is spec end-to-end
      tire_stiffness_factor = 0.5533
      ret.mass = 3650. * CV.LB_TO_KG + STD_CARGO_KG  # mean between normal and hybrid

    elif candidate == CAR.COROLLA:
      ret.wheelbase = 2.70
      ret.steerRatio = 18.27
      tire_stiffness_factor = 0.444  # not optimized yet
      ret.mass = 2860. * CV.LB_TO_KG + STD_CARGO_KG  # mean between normal and hybrid

    elif candidate in (CAR.LEXUS_RX, CAR.LEXUS_RXH, CAR.LEXUS_RX_TSS2, CAR.LEXUS_RXH_TSS2):
      stop_and_go = True
      ret.wheelbase = 2.79
      ret.steerRatio = 16.  # 14.8 is spec end-to-end
      ret.wheelSpeedFactor = 1.035
      tire_stiffness_factor = 0.5533
      ret.mass = 4481. * CV.LB_TO_KG + STD_CARGO_KG  # mean between min and max

    elif candidate in (CAR.CHR, CAR.CHRH, CAR.CHR_TSS2, CAR.CHRH_TSS2):
      stop_and_go = True
      ret.wheelbase = 2.63906
      ret.steerRatio = 13.6
      tire_stiffness_factor = 0.7933
      ret.mass = 3300. * CV.LB_TO_KG + STD_CARGO_KG

    elif candidate in (CAR.CAMRY, CAR.CAMRYH, CAR.CAMRY_TSS2, CAR.CAMRYH_TSS2):
      stop_and_go = True
      ret.wheelbase = 2.82448
      ret.steerRatio = 13.7
      tire_stiffness_factor = 0.7933
      ret.mass = 3400. * CV.LB_TO_KG + STD_CARGO_KG  # mean between normal and hybrid
      if candidate in (CAR.CAMRY_TSS2, CAR.CAMRYH_TSS2):
        ret.steerControlType = car.CarParams.SteerControlType.angle

    elif candidate in (CAR.HIGHLANDER, CAR.HIGHLANDERH, CAR.HIGHLANDER_TSS2, CAR.HIGHLANDERH_TSS2):
      stop_and_go = True
      ret.wheelbase = 2.8194  # average of 109.8 and 112.2 in
      ret.steerRatio = 16.0
      tire_stiffness_factor = 0.8
      ret.mass = 4516. * CV.LB_TO_KG + STD_CARGO_KG  # mean between normal and hybrid

    elif candidate in (CAR.AVALON, CAR.AVALON_2019, CAR.AVALONH_2019, CAR.AVALON_TSS2, CAR.AVALONH_TSS2):
      # starting from 2019, all Avalon variants have stop and go
      # https://engage.toyota.com/static/images/toyota_safety_sense/TSS_Applicability_Chart.pdf
      stop_and_go = candidate != CAR.AVALON
      ret.wheelbase = 2.82
      ret.steerRatio = 14.8  # Found at https://pressroom.toyota.com/releases/2016+avalon+product+specs.download
      tire_stiffness_factor = 0.7983
      ret.mass = 3505. * CV.LB_TO_KG + STD_CARGO_KG  # mean between normal and hybrid

    elif candidate in (CAR.RAV4_TSS2, CAR.RAV4_TSS2_2022, CAR.RAV4H_TSS2, CAR.RAV4H_TSS2_2022,
                       CAR.RAV4_TSS2_2023, CAR.RAV4H_TSS2_2023):
      stop_and_go = True
      ret.wheelbase = 2.68986
      ret.steerRatio = 14.3
      tire_stiffness_factor = 0.7933
      ret.mass = 3585. * CV.LB_TO_KG + STD_CARGO_KG  # Average between ICE and Hybrid
      ret.lateralTuning.init('pid')
      ret.lateralTuning.pid.kiBP = [0.0]
      ret.lateralTuning.pid.kpBP = [0.0]
      ret.lateralTuning.pid.kpV = [0.6]
      ret.lateralTuning.pid.kiV = [0.1]
      ret.lateralTuning.pid.kf = 0.00007818594

      # 2019+ RAV4 TSS2 uses two different steering racks and specific tuning seems to be necessary.
      # See https://github.com/commaai/openpilot/pull/21429#issuecomment-873652891
      for fw in car_fw:
        if fw.ecu == "eps" and (fw.fwVersion.startswith(b'\x02') or fw.fwVersion in [b'8965B42181\x00\x00\x00\x00\x00\x00']):
          ret.lateralTuning.pid.kpV = [0.15]
          ret.lateralTuning.pid.kiV = [0.05]
          ret.lateralTuning.pid.kf = 0.00004
          break

    elif candidate in (CAR.COROLLA_TSS2, CAR.COROLLAH_TSS2):
      stop_and_go = True
      ret.wheelbase = 2.67  # Average between 2.70 for sedan and 2.64 for hatchback
      ret.steerRatio = 13.9
      tire_stiffness_factor = 0.444  # not optimized yet
      ret.mass = 3060. * CV.LB_TO_KG + STD_CARGO_KG
      ret.steerControlType = car.CarParams.SteerControlType.angle

    elif candidate in (CAR.LEXUS_ES, CAR.LEXUS_ESH, CAR.LEXUS_ES_TSS2, CAR.LEXUS_ESH_TSS2):
      if candidate not in (CAR.LEXUS_ES,):  # TODO: LEXUS_ES may have sng
        stop_and_go = True
      ret.wheelbase = 2.8702
      ret.steerRatio = 16.0  # not optimized
      tire_stiffness_factor = 0.444  # not optimized yet
      ret.mass = 3677. * CV.LB_TO_KG + STD_CARGO_KG  # mean between min and max

    elif candidate == CAR.SIENNA:
      stop_and_go = True
      ret.wheelbase = 3.03
      ret.steerRatio = 15.5
      tire_stiffness_factor = 0.444
      ret.mass = 4590. * CV.LB_TO_KG + STD_CARGO_KG

    elif candidate in (CAR.LEXUS_IS, CAR.LEXUS_RC):
      ret.wheelbase = 2.79908
      ret.steerRatio = 13.3
      tire_stiffness_factor = 0.444
      ret.mass = 3736.8 * CV.LB_TO_KG + STD_CARGO_KG

    elif candidate == CAR.LEXUS_CTH:
      stop_and_go = True
      ret.wheelbase = 2.60
      ret.steerRatio = 18.6
      tire_stiffness_factor = 0.517
      ret.mass = 3108 * CV.LB_TO_KG + STD_CARGO_KG  # mean between min and max

    elif candidate in (CAR.LEXUS_NX, CAR.LEXUS_NXH, CAR.LEXUS_NX_TSS2, CAR.LEXUS_NXH_TSS2):
      stop_and_go = True
      ret.wheelbase = 2.66
      ret.steerRatio = 14.7
      tire_stiffness_factor = 0.444  # not optimized yet
      ret.mass = 4070 * CV.LB_TO_KG + STD_CARGO_KG

    elif candidate == CAR.PRIUS_TSS2:
      stop_and_go = True
      ret.wheelbase = 2.70002  # from toyota online sepc.
      ret.steerRatio = 13.4   # True steerRatio from older prius
      tire_stiffness_factor = 0.6371   # hand-tune
      ret.mass = 3115. * CV.LB_TO_KG + STD_CARGO_KG

    elif candidate == CAR.MIRAI:
      stop_and_go = True
      ret.wheelbase = 2.91
      ret.steerRatio = 14.8
      tire_stiffness_factor = 0.8
      ret.mass = 4300. * CV.LB_TO_KG + STD_CARGO_KG

    elif candidate in (CAR.ALPHARD_TSS2, CAR.ALPHARDH_TSS2):
      stop_and_go = True
      ret.wheelbase = 3.00
      ret.steerRatio = 14.2
      tire_stiffness_factor = 0.444
      ret.mass = 4305. * CV.LB_TO_KG + STD_CARGO_KG

    ret.centerToFront = ret.wheelbase * 0.44

    # TODO: start from empirically derived lateral slip stiffness for the civic and scale by
    # mass and CG position, so all cars will have approximately similar dyn behaviors
    ret.tireStiffnessFront, ret.tireStiffnessRear = scale_tire_stiffness(ret.mass, ret.wheelbase, ret.centerToFront,
                                                                         tire_stiffness_factor=tire_stiffness_factor)

    ret.enableBsm = 0x3F6 in fingerprint[0] and candidate in TSS2_CAR

    # Detect smartDSU, which intercepts ACC_CMD from the DSU (or radar) allowing openpilot to send it
    if 0x2FF in fingerprint[0]:
      ret.flags |= ToyotaFlags.SMART_DSU.value

    # No radar dbc for cars without DSU which are not TSS 2.0
    # TODO: make an adas dbc file for dsu-less models
    ret.radarUnavailable = DBC[candidate]['radar'] is None or candidate in (NO_DSU_CAR - TSS2_CAR)

    # In TSS2 cars, the camera does long control
    found_ecus = [fw.ecu for fw in car_fw]
    ret.enableDsu = len(found_ecus) > 0 and Ecu.dsu not in found_ecus and candidate not in (NO_DSU_CAR | UNSUPPORTED_DSU_CAR) and not (ret.flags & ToyotaFlags.SMART_DSU)
    ret.enableGasInterceptor = 0x201 in fingerprint[0]

    # if the smartDSU is detected, openpilot can send ACC_CMD (and the smartDSU will block it from the DSU) or not (the DSU is "connected")
    ret.openpilotLongitudinalControl = bool(ret.flags & ToyotaFlags.SMART_DSU) or ret.enableDsu or candidate in (TSS2_CAR - RADAR_ACC_CAR)
    ret.autoResumeSng = ret.openpilotLongitudinalControl and candidate in NO_STOP_TIMER_CAR

    if not ret.openpilotLongitudinalControl:
      ret.safetyConfigs[0].safetyParam |= Panda.FLAG_TOYOTA_STOCK_LONGITUDINAL
    if ret.steerControlType == car.CarParams.SteerControlType.angle:
      ret.safetyConfigs[0].safetyParam |= Panda.FLAG_TOYOTA_LTA
      ret.steerActuatorDelay = 0.25

      ret.lateralTuning.init('pid')
      ret.lateralTuning.pid.kiBP = [0.0]
      ret.lateralTuning.pid.kpBP = [0.0]
      ret.lateralTuning.pid.kpV = [0.0]
      ret.lateralTuning.pid.kiV = [0.0]  # this causes huge wind-ups after turns (70 degrees in integral!)
      ret.lateralTuning.pid.kf = 1.0

    # we can't use the fingerprint to detect this reliably, since
    # the EV gas pedal signal can take a couple seconds to appear
    if candidate in EV_HYBRID_CAR:
      ret.flags |= ToyotaFlags.HYBRID.value

    # min speed to enable ACC. if car can do stop and go, then set enabling speed
    # to a negative value, so it won't matter.
    ret.minEnableSpeed = -1. if (stop_and_go or ret.enableGasInterceptor) else MIN_ACC_SPEED

    tune = ret.longitudinalTuning
    tune.deadzoneBP = [0., 9.]
    tune.deadzoneV = [.0, .15]
    if candidate in TSS2_CAR or ret.enableGasInterceptor:
      tune.kpBP = [0., 5., 20.]
      tune.kpV = [1.3, 1.0, 0.7]
      tune.kiBP = [0., 5., 12., 20., 27.]
      tune.kiV = [.35, .23, .20, .17, .1]
      if candidate in TSS2_CAR:
        ret.vEgoStopping = 0.25
        ret.vEgoStarting = 0.25
        ret.stoppingDecelRate = 0.3  # reach stopping target smoothly
    else:
      tune.kpBP = [0., 5., 35.]
      tune.kiBP = [0., 35.]
      tune.kpV = [3.6, 2.4, 1.5]
      tune.kiV = [0.54, 0.36]

    return ret

  # returns a car.CarState
  def _update(self, c):
    ret = self.CS.update(self.cp, self.cp_cam)

    # events
    events = self.create_common_events(ret)

    # Lane Tracing Assist control is unavailable (EPS_STATUS->LTA_STATE=0) until
    # the more accurate angle sensor signal is initialized
    if self.CP.steerControlType == SteerControlType.angle and not self.CS.accurate_steer_angle_seen:
      events.add(EventName.vehicleSensorsInvalid)

    if self.CP.openpilotLongitudinalControl:
      if ret.cruiseState.standstill and not ret.brakePressed and not self.CP.enableGasInterceptor:
        events.add(EventName.resumeRequired)
      if self.CS.low_speed_lockout:
        events.add(EventName.lowSpeedLockout)
      if ret.vEgo < self.CP.minEnableSpeed:
        events.add(EventName.belowEngageSpeed)
        if c.actuators.accel > 0.3:
          # some margin on the actuator to not false trigger cancellation while stopping
          events.add(EventName.speedTooLow)
        if ret.vEgo < 0.001:
          # while in standstill, send a user alert
          events.add(EventName.manualRestart)

    ret.events = events.to_msg()

    return ret

  # pass in a car.CarControl
  # to be called @ 100hz
  def apply(self, c, now_nanos):
    return self.CC.update(c, self.CS, now_nanos)<|MERGE_RESOLUTION|>--- conflicted
+++ resolved
@@ -37,13 +37,8 @@
       ret.safetyConfigs[0].safetyParam |= Panda.FLAG_TOYOTA_ALT_BRAKE
 
     if candidate in ANGLE_CONTROL_CAR:
-<<<<<<< HEAD
       # ret.dashcamOnly = True
-      ret.steerControlType = car.CarParams.SteerControlType.angle
-=======
-      ret.dashcamOnly = True
       ret.steerControlType = SteerControlType.angle
->>>>>>> ca0ec1d6
       ret.safetyConfigs[0].safetyParam |= Panda.FLAG_TOYOTA_LTA
 
       # LTA control can be more delayed and winds up more often
