--- conflicted
+++ resolved
@@ -102,14 +102,10 @@
       ret.mass = 4607. * CV.LB_TO_KG + STD_CARGO_KG  # mean between normal and hybrid limited
       set_lat_tune(ret.lateralTuning, LatTunes.PID_G)
 
-<<<<<<< HEAD
     elif candidate in (CAR.AVALON, CAR.AVALON_2019, CAR.AVALONH_2019, CAR.AVALON_TSS2, CAR.AVALONH_TSS2):
-=======
-    elif candidate in (CAR.AVALON, CAR.AVALON_2019, CAR.AVALONH_2019, CAR.AVALON_TSS2):
       # starting from 2019, all Avalon variants have stop and go
       # https://engage.toyota.com/static/images/toyota_safety_sense/TSS_Applicability_Chart.pdf
       stop_and_go = candidate != CAR.AVALON
->>>>>>> 7eb9416f
       ret.wheelbase = 2.82
       ret.steerRatio = 14.8  # Found at https://pressroom.toyota.com/releases/2016+avalon+product+specs.download
       tire_stiffness_factor = 0.7983
