#!/usr/bin/env python
from common.realtime import sec_since_boot
from cereal import car, log
from selfdrive.config import Conversions as CV
from selfdrive.controls.lib.drive_helpers import EventTypes as ET, create_event
from selfdrive.controls.lib.vehicle_model import VehicleModel
from selfdrive.car.toyota.carstate import CarState, get_can_parser
from selfdrive.car.toyota.values import ECU, check_ecu_msgs, CAR
from selfdrive.swaglog import cloudlog

try:
  from selfdrive.car.toyota.carcontroller import CarController
except ImportError:
  CarController = None


class CarInterface(object):
  def __init__(self, CP, sendcan=None):
    self.CP = CP
    self.VM = VehicleModel(CP)

    self.frame = 0
    self.gas_pressed_prev = False
    self.brake_pressed_prev = False
    self.can_invalid_count = 0
    self.cruise_enabled_prev = False

    # *** init the major players ***
    self.CS = CarState(CP)

    self.cp = get_can_parser(CP)

    # sending if read only is False
    if sendcan is not None:
      self.sendcan = sendcan
      self.CC = CarController(self.cp.dbc_name, CP.carFingerprint, CP.enableCamera, CP.enableDsu, CP.enableApgs)

  @staticmethod
  def compute_gb(accel, speed):
    return float(accel) / 3.0

  @staticmethod
  def calc_accel_override(a_ego, a_target, v_ego, v_target):
    return 1.0

  @staticmethod
  def get_params(candidate, fingerprint):

    # kg of standard extra cargo to count for drive, gas, etc...
    std_cargo = 136

    ret = car.CarParams.new_message()

    ret.carName = "toyota"
    ret.carFingerprint = candidate

    if candidate == CAR.LEXUS_AVE30:
      ret.safetyModel = car.CarParams.SafetyModels.lexusAve30
    else:
      ret.safetyModel = car.CarParams.SafetyModels.toyota

    # pedal
    ret.enableCruise = True

    # FIXME: hardcoding honda civic 2016 touring params so they can be used to
    # scale unknown params for other cars
    mass_civic = 2923 * CV.LB_TO_KG + std_cargo
    wheelbase_civic = 2.70
    centerToFront_civic = wheelbase_civic * 0.4
    centerToRear_civic = wheelbase_civic - centerToFront_civic
    rotationalInertia_civic = 2500
    tireStiffnessFront_civic = 192150
    tireStiffnessRear_civic = 202500

    ret.steerKiBP, ret.steerKpBP = [[0.], [0.]]
    ret.steerActuatorDelay = 0.12  # Default delay, Prius has larger delay

    if candidate == CAR.PRIUS:
      ret.safetyParam = 66  # see conversion factor for STEER_TORQUE_EPS in dbc file
      ret.wheelbase = 2.70
      ret.steerRatio = 15.00   # unknown end-to-end spec
      tire_stiffness_factor = 0.6371   # hand-tune
      ret.mass = 3045 * CV.LB_TO_KG + std_cargo
      ret.steerKpV, ret.steerKiV = [[0.4], [0.01]]
      ret.steerKf = 0.00006   # full torque for 10 deg at 80mph means 0.00007818594
      # TODO: Prius seem to have very laggy actuators. Understand if it is lag or hysteresis
      ret.steerActuatorDelay = 0.25

    elif candidate in [CAR.RAV4, CAR.RAV4H]:
      ret.safetyParam = 73  # see conversion factor for STEER_TORQUE_EPS in dbc file
      ret.wheelbase = 2.65
      ret.steerRatio = 16.30   # 14.5 is spec end-to-end
      tire_stiffness_factor = 0.5533
      ret.mass = 3650 * CV.LB_TO_KG + std_cargo  # mean between normal and hybrid
      ret.steerKpV, ret.steerKiV = [[0.6], [0.05]]
      ret.steerKf = 0.00006   # full torque for 10 deg at 80mph means 0.00007818594

    elif candidate == CAR.COROLLA:
      ret.safetyParam = 100 # see conversion factor for STEER_TORQUE_EPS in dbc file
      ret.wheelbase = 2.70
      ret.steerRatio = 17.8
      tire_stiffness_factor = 0.444
      ret.mass = 2860 * CV.LB_TO_KG + std_cargo  # mean between normal and hybrid
      ret.steerKpV, ret.steerKiV = [[0.2], [0.05]]
      ret.steerKf = 0.00003   # full torque for 20 deg at 80mph means 0.00007818594

    elif candidate == CAR.LEXUS_RXH:
      ret.safetyParam = 100 # see conversion factor for STEER_TORQUE_EPS in dbc file
      ret.wheelbase = 2.79
      ret.steerRatio = 16.  # 14.8 is spec end-to-end
      tire_stiffness_factor = 0.444  # not optimized yet
      ret.mass = 4481 * CV.LB_TO_KG + std_cargo  # mean between min and max
      ret.steerKpV, ret.steerKiV = [[0.6], [0.1]]
      ret.steerKf = 0.00006   # full torque for 10 deg at 80mph means 0.00007818594

    elif candidate in [CAR.CHR, CAR.CHRH]:
      ret.safetyParam = 100
      ret.wheelbase = 2.63906
      ret.steerRatio = 13.6
      tire_stiffness_factor = 0.7933
      ret.mass = 3300. * CV.LB_TO_KG + std_cargo
      ret.steerKpV, ret.steerKiV = [[0.723], [0.0428]]
      ret.steerKf = 0.00006

    elif candidate in [CAR.CAMRY, CAR.CAMRYH]:
      ret.safetyParam = 100
      ret.wheelbase = 2.82448
      ret.steerRatio = 13.7
      tire_stiffness_factor = 0.7933
      ret.mass = 3400 * CV.LB_TO_KG + std_cargo #mean between normal and hybrid
      ret.steerKpV, ret.steerKiV = [[0.6], [0.1]]
      ret.steerKf = 0.00006

    elif candidate in [CAR.HIGHLANDER, CAR.HIGHLANDERH]:
      ret.safetyParam = 100
      ret.wheelbase = 2.78
      ret.steerRatio = 16.0
      tire_stiffness_factor = 0.444 # not optimized yet
      ret.mass = 4607 * CV.LB_TO_KG + std_cargo #mean between normal and hybrid limited
      ret.steerKpV, ret.steerKiV = [[0.6], [0.05]]
      ret.steerKf = 0.00006

    elif candidate == CAR.LEXUS_AVE30:
      ret.safetyParam = 66
      ret.wheelbase = 2.80 # in spec
      ret.steerRatio = 13.3 # in spec
      tire_stiffness_factor = 0.444 # from camry
      ret.mass = 3736.8 * CV.LB_TO_KG + std_cargo # in spec, mean of is300 (1680 kg) / is300h (1720 kg) / is350 (1685 kg)
      ret.steerKpV, ret.steerKiV = [[0.3], [0.1]]
      ret.steerKf = 0.00006 # from camry

    ret.steerRateCost = 1.
    ret.centerToFront = ret.wheelbase * 0.44

    ret.longPidDeadzoneBP = [0., 9.]
    ret.longPidDeadzoneV = [0., .15]

    # min speed to enable ACC. if car can do stop and go, then set enabling speed
    # to a negative value, so it won't matter.
    # hybrid models can't do stop and go even though the stock ACC can't
    if candidate in [CAR.PRIUS, CAR.RAV4H, CAR.LEXUS_RXH, CAR.CHR,
                     CAR.CHRH, CAR.CAMRY, CAR.CAMRYH, CAR.HIGHLANDERH, CAR.HIGHLANDER]:
      ret.minEnableSpeed = -1.
<<<<<<< HEAD
    elif candidate in [CAR.RAV4, CAR.COROLLA, CAR.HIGHLANDER, CAR.LEXUS_AVE30]: # TODO: hack ICE to do stop and go
=======
    elif candidate in [CAR.RAV4, CAR.COROLLA]: # TODO: hack ICE to do stop and go
>>>>>>> d2b8c4f0
      ret.minEnableSpeed = 19. * CV.MPH_TO_MS

    centerToRear = ret.wheelbase - ret.centerToFront
    # TODO: get actual value, for now starting with reasonable value for
    # civic and scaling by mass and wheelbase
    ret.rotationalInertia = rotationalInertia_civic * \
                            ret.mass * ret.wheelbase**2 / (mass_civic * wheelbase_civic**2)

    # TODO: start from empirically derived lateral slip stiffness for the civic and scale by
    # mass and CG position, so all cars will have approximately similar dyn behaviors
    ret.tireStiffnessFront = (tireStiffnessFront_civic * tire_stiffness_factor) * \
                             ret.mass / mass_civic * \
                             (centerToRear / ret.wheelbase) / (centerToRear_civic / wheelbase_civic)
    ret.tireStiffnessRear = (tireStiffnessRear_civic * tire_stiffness_factor) * \
                            ret.mass / mass_civic * \
                            (ret.centerToFront / ret.wheelbase) / (centerToFront_civic / wheelbase_civic)

    # no rear steering, at least on the listed cars above
    ret.steerRatioRear = 0.
    ret.steerControlType = car.CarParams.SteerControlType.torque

    # steer, gas, brake limitations VS speed
    ret.steerMaxBP = [16. * CV.KPH_TO_MS, 45. * CV.KPH_TO_MS]  # breakpoints at 1 and 40 kph
    ret.steerMaxV = [1., 1.]  # 2/3rd torque allowed above 45 kph
    ret.gasMaxBP = [0.]
    ret.gasMaxV = [0.5]
    ret.brakeMaxBP = [5., 20.]
    ret.brakeMaxV = [1., 0.8]

    ret.enableCamera = not check_ecu_msgs(fingerprint, ECU.CAM)
    ret.enableDsu = not check_ecu_msgs(fingerprint, ECU.DSU)
    ret.enableApgs = False #not check_ecu_msgs(fingerprint, ECU.APGS)
    cloudlog.warn("ECU Camera Simulated: %r", ret.enableCamera)
    cloudlog.warn("ECU DSU Simulated: %r", ret.enableDsu)
    cloudlog.warn("ECU APGS Simulated: %r", ret.enableApgs)

    ret.steerLimitAlert = False
    ret.stoppingControl = False
    ret.startAccel = 0.0

    ret.longitudinalKpBP = [0., 5., 35.]
    ret.longitudinalKpV = [3.6, 2.4, 1.5]
    ret.longitudinalKiBP = [0., 35.]
    ret.longitudinalKiV = [0.54, 0.36]

    return ret

  # returns a car.CarState
  def update(self, c):
    # ******************* do can recv *******************
    canMonoTimes = []

    self.cp.update(int(sec_since_boot() * 1e9), False)

    self.CS.update(self.cp)

    # create message
    ret = car.CarState.new_message()

    # speeds
    ret.vEgo = self.CS.v_ego
    ret.vEgoRaw = self.CS.v_ego_raw
    ret.aEgo = self.CS.a_ego
    ret.yawRate = self.VM.yaw_rate(self.CS.angle_steers * CV.DEG_TO_RAD, self.CS.v_ego)
    ret.standstill = self.CS.standstill
    ret.wheelSpeeds.fl = self.CS.v_wheel_fl
    ret.wheelSpeeds.fr = self.CS.v_wheel_fr
    ret.wheelSpeeds.rl = self.CS.v_wheel_rl
    ret.wheelSpeeds.rr = self.CS.v_wheel_rr

    # gear shifter
    ret.gearShifter = self.CS.gear_shifter

    # gas pedal
    ret.gas = self.CS.car_gas
    ret.gasPressed = self.CS.pedal_gas > 0

    # brake pedal
    ret.brake = self.CS.user_brake
    ret.brakePressed = self.CS.brake_pressed != 0
    ret.brakeLights = self.CS.brake_lights

    # steering wheel
    ret.steeringAngle = self.CS.angle_steers
    ret.steeringRate = self.CS.angle_steers_rate

    ret.steeringTorque = self.CS.steer_torque_driver
    ret.steeringPressed = self.CS.steer_override

    # cruise state
    ret.cruiseState.enabled = self.CS.pcm_acc_status != 0
    ret.cruiseState.speed = self.CS.v_cruise_pcm * CV.KPH_TO_MS
    ret.cruiseState.available = bool(self.CS.main_on)
    ret.cruiseState.speedOffset = 0.
    if self.CP.carFingerprint in [CAR.RAV4H, CAR.HIGHLANDERH, CAR.HIGHLANDER]:
      # ignore standstill in hybrid vehicles, since pcm allows to restart without
      # receiving any special command
      ret.cruiseState.standstill = False
    else:
      ret.cruiseState.standstill = self.CS.pcm_acc_status == 7

    buttonEvents = []
    if self.CS.left_blinker_on != self.CS.prev_left_blinker_on:
      be = car.CarState.ButtonEvent.new_message()
      be.type = 'leftBlinker'
      be.pressed = self.CS.left_blinker_on != 0
      buttonEvents.append(be)

    if self.CS.right_blinker_on != self.CS.prev_right_blinker_on:
      be = car.CarState.ButtonEvent.new_message()
      be.type = 'rightBlinker'
      be.pressed = self.CS.right_blinker_on != 0
      buttonEvents.append(be)

    ret.buttonEvents = buttonEvents
    ret.leftBlinker = bool(self.CS.left_blinker_on)
    ret.rightBlinker = bool(self.CS.right_blinker_on)

    ret.doorOpen = not self.CS.door_all_closed
    ret.seatbeltUnlatched = not self.CS.seatbelt

    ret.genericToggle = self.CS.generic_toggle

    # events
    events = []
    if not self.CS.can_valid:
      self.can_invalid_count += 1
      if self.can_invalid_count >= 5:
        events.append(create_event('commIssue', [ET.NO_ENTRY, ET.IMMEDIATE_DISABLE]))
    else:
      self.can_invalid_count = 0
    if not ret.gearShifter == 'drive' and self.CP.enableDsu:
      events.append(create_event('wrongGear', [ET.NO_ENTRY, ET.SOFT_DISABLE]))
    if ret.doorOpen:
      events.append(create_event('doorOpen', [ET.NO_ENTRY, ET.SOFT_DISABLE]))
    if ret.seatbeltUnlatched:
      events.append(create_event('seatbeltNotLatched', [ET.NO_ENTRY, ET.SOFT_DISABLE]))
    if self.CS.esp_disabled and self.CP.enableDsu:
      events.append(create_event('espDisabled', [ET.NO_ENTRY, ET.SOFT_DISABLE]))
    if not self.CS.main_on and self.CP.enableDsu:
      events.append(create_event('wrongCarMode', [ET.NO_ENTRY, ET.USER_DISABLE]))
    if ret.gearShifter == 'reverse' and self.CP.enableDsu:
      events.append(create_event('reverseGear', [ET.NO_ENTRY, ET.IMMEDIATE_DISABLE]))
    if self.CS.steer_error:
      events.append(create_event('steerTempUnavailable', [ET.NO_ENTRY, ET.WARNING]))
    if self.CS.low_speed_lockout and self.CP.enableDsu:
      events.append(create_event('lowSpeedLockout', [ET.NO_ENTRY, ET.PERMANENT]))
    if ret.vEgo < self.CP.minEnableSpeed and self.CP.enableDsu:
      events.append(create_event('speedTooLow', [ET.NO_ENTRY]))
      if c.actuators.gas > 0.1:
        # some margin on the actuator to not false trigger cancellation while stopping
        events.append(create_event('speedTooLow', [ET.IMMEDIATE_DISABLE]))
      if ret.vEgo < 0.001:
        # while in standstill, send a user alert
        events.append(create_event('manualRestart', [ET.WARNING]))

    # enable request in prius is simple, as we activate when Toyota is active (rising edge)
    if ret.cruiseState.enabled and not self.cruise_enabled_prev:
      events.append(create_event('pcmEnable', [ET.ENABLE]))
    elif not ret.cruiseState.enabled:
      events.append(create_event('pcmDisable', [ET.USER_DISABLE]))

    # disable on pedals rising edge or when brake is pressed and speed isn't zero
    if (ret.gasPressed and not self.gas_pressed_prev) or \
       (ret.brakePressed and (not self.brake_pressed_prev or ret.vEgo > 0.001)):
      events.append(create_event('pedalPressed', [ET.NO_ENTRY, ET.USER_DISABLE]))

    if ret.gasPressed:
      events.append(create_event('pedalPressed', [ET.PRE_ENABLE]))

    ret.events = events
    ret.canMonoTimes = canMonoTimes

    self.gas_pressed_prev = ret.gasPressed
    self.brake_pressed_prev = ret.brakePressed
    self.cruise_enabled_prev = ret.cruiseState.enabled

    return ret.as_reader()

  # pass in a car.CarControl
  # to be called @ 100hz
  def apply(self, c, perception_state=log.Live20Data.new_message()):

    self.CC.update(self.sendcan, c.enabled, self.CS, self.frame,
                   c.actuators, c.cruiseControl.cancel, c.hudControl.visualAlert,
                   c.hudControl.audibleAlert)

    self.frame += 1
    return False<|MERGE_RESOLUTION|>--- conflicted
+++ resolved
@@ -161,11 +161,7 @@
     if candidate in [CAR.PRIUS, CAR.RAV4H, CAR.LEXUS_RXH, CAR.CHR,
                      CAR.CHRH, CAR.CAMRY, CAR.CAMRYH, CAR.HIGHLANDERH, CAR.HIGHLANDER]:
       ret.minEnableSpeed = -1.
-<<<<<<< HEAD
-    elif candidate in [CAR.RAV4, CAR.COROLLA, CAR.HIGHLANDER, CAR.LEXUS_AVE30]: # TODO: hack ICE to do stop and go
-=======
-    elif candidate in [CAR.RAV4, CAR.COROLLA]: # TODO: hack ICE to do stop and go
->>>>>>> d2b8c4f0
+    elif candidate in [CAR.RAV4, CAR.COROLLA, CAR.LEXUS_AVE30]: # TODO: hack ICE to do stop and go
       ret.minEnableSpeed = 19. * CV.MPH_TO_MS
 
     centerToRear = ret.wheelbase - ret.centerToFront
