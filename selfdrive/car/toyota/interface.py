--- conflicted
+++ resolved
@@ -206,20 +206,6 @@
       ret.lateralTuning.pid.kpV, ret.lateralTuning.pid.kiV = [[0.3], [0.05]]
       ret.lateralTuning.pid.kf = 0.00007818594
 
-<<<<<<< HEAD
-    elif candidate == CAR.LEXUS_ISH:
-      stop_and_go = True
-      ret.safetyParam = 100
-      ret.wheelbase = 2.80 # in spec
-      ret.steerRatio = 13.3 # in spec
-      tire_stiffness_factor = 0.444 # from camry
-      ret.mass = 3736.8 * CV.LB_TO_KG + STD_CARGO_KG # in spec, mean of is300 (1680 kg) / is300h (1720 kg) / is350 (1685 kg)
-      ret.lateralTuning.pid.kpV, ret.lateralTuning.pid.kiV = [[0.19], [0.04]]
-      ret.lateralTuning.pid.kf = 0.00006 # from camry
-
-    ret.steerRateCost = 1.
-    ret.centerToFront = ret.wheelbase * 0.44
-=======
     elif candidate == CAR.LEXUS_IS:
       stop_and_go = False
       ret.safetyParam = 66
@@ -229,7 +215,6 @@
       ret.mass = 3736.8 * CV.LB_TO_KG + STD_CARGO_KG
       ret.lateralTuning.pid.kpV, ret.lateralTuning.pid.kiV = [[0.3], [0.05]]
       ret.lateralTuning.pid.kf = 0.00006
->>>>>>> cf80f7a2
 
     elif candidate == CAR.LEXUS_CTH:
       stop_and_go = True
