--- conflicted
+++ resolved
@@ -7,8 +7,10 @@
 from selfdrive.car import STD_CARGO_KG, scale_rot_inertia, scale_tire_stiffness, gen_empty_fingerprint, get_safety_config
 from selfdrive.car.interfaces import CarInterfaceBase
 from common.op_params import opParams
+from collections import namedtuple
 
 EventName = car.CarEvent.EventName
+LatParams = namedtuple('LatParams', ['use_steering_model', 'use_lqr', 'prius_use_pid', 'corollaTSS2_use_indi', 'rav4TSS2_use_indi', 'hasZss'])
 
 
 class CarInterface(CarInterfaceBase):
@@ -21,11 +23,14 @@
     ret = CarInterfaceBase.get_std_params(candidate, fingerprint)
 
     op_params = opParams()
-    use_steering_model = op_params.get('use_steering_model')
-    use_lqr = not use_steering_model and op_params.get('use_lqr')
-    prius_use_pid = use_steering_model or op_params.get('prius_use_pid')
-    corollaTSS2_use_indi = not use_steering_model and op_params.get('corollaTSS2_use_indi')
-    rav4TSS2_use_indi = not use_steering_model and op_params.get('rav4TSS2_use_indi')
+    lat_params = LatParams(
+      use_steering_model := op_params.get('use_steering_model'),
+      not use_steering_model and op_params.get('use_lqr'),
+      use_steering_model or op_params.get('prius_use_pid'),  # want to get kf from prius if steering model
+      not use_steering_model and op_params.get('corollaTSS2_use_indi'),
+      not use_steering_model and op_params.get('rav4TSS2_use_indi'),
+      ret.hasZss,
+    )
 
     ret.carName = "toyota"
     ret.safetyConfigs = [get_safety_config(car.CarParams.SafetyModel.toyota)]
@@ -37,47 +42,19 @@
 
     ret.stoppingControl = False  # Toyota starts braking more when it thinks you want to stop
 
-<<<<<<< HEAD
-    CARS_NOT_PID = [CAR.RAV4, CAR.RAV4H, CAR.COROLLA]
-    if not prius_use_pid:
-      CARS_NOT_PID.append(CAR.PRIUS)
-
-    if candidate not in CARS_NOT_PID and not use_lqr:  # These cars use LQR/INDI
-      ret.lateralTuning.init('pid')
-      ret.lateralTuning.pid.kiBP, ret.lateralTuning.pid.kpBP = [[0.], [0.]]
-=======
     # Most cars use this default safety param
     ret.safetyConfigs[0].safetyParam = 73
->>>>>>> 06844821
 
     if candidate == CAR.PRIUS:
       ret.safetyConfigs[0].safetyParam = 66  # see conversion factor for STEER_TORQUE_EPS in dbc file
       stop_and_go = True
       ret.wheelbase = 2.70
-<<<<<<< HEAD
-      ret.steerRatio = 13.4  # unknown end-to-end spec
-      tire_stiffness_factor = 0.6371  # hand-tune
-      ret.mass = 3115. * CV.LB_TO_KG + STD_CARGO_KG
-=======
       ret.steerRatio = 15.74   # unknown end-to-end spec
       tire_stiffness_factor = 0.6371   # hand-tune
       ret.mass = 3045. * CV.LB_TO_KG + STD_CARGO_KG
 
-      set_lat_tune(ret.lateralTuning, LatTunes.INDI_PRIUS)
->>>>>>> 06844821
+      set_lat_tune(ret.lateralTuning, lat_params, LatTunes.INDI_PRIUS)
       ret.steerActuatorDelay = 0.3
-
-      if prius_use_pid:
-        ret.lateralTuning.pid.kpV, ret.lateralTuning.pid.kiV = [[0.07], [0.04]]
-        ret.lateralTuning.pid.kdV = [0.]
-        ret.lateralTuning.pid.kf = 0.00009531750004645412
-        ret.lateralTuning.pid.newKfTuned = True
-      else:
-        ret.lateralTuning.init('indi')
-        ret.lateralTuning.indi.innerLoopGainV = [4.0]
-        ret.lateralTuning.indi.outerLoopGainV = [3.0]
-        ret.lateralTuning.indi.timeConstantV = [0.1] if ret.hasZss else [1.0]
-        ret.lateralTuning.indi.actuatorEffectivenessV = [1.0]
 
     elif candidate in [CAR.RAV4, CAR.RAV4H]:
       stop_and_go = True if (candidate in CAR.RAV4H) else False
@@ -85,7 +62,7 @@
       ret.steerRatio = 16.88   # 14.5 is spec end-to-end
       tire_stiffness_factor = 0.5533
       ret.mass = 3650. * CV.LB_TO_KG + STD_CARGO_KG  # mean between normal and hybrid
-      set_lat_tune(ret.lateralTuning, LatTunes.LQR_RAV4)
+      set_lat_tune(ret.lateralTuning, lat_params, LatTunes.LQR_RAV4)
 
     elif candidate == CAR.COROLLA:
       ret.safetyConfigs[0].safetyParam = 88
@@ -95,15 +72,7 @@
       ret.minSpeedCan = 0.1 * CV.KPH_TO_MS
       tire_stiffness_factor = 0.444  # not optimized yet
       ret.mass = 2860. * CV.LB_TO_KG + STD_CARGO_KG  # mean between normal and hybrid
-<<<<<<< HEAD
-
-      ret.lateralTuning.init('model')
-      ret.lateralTuning.model.name = "corolla_model_v5"
-      ret.lateralTuning.model.useRates = False  # TODO: makes model sluggish, see comments in latcontrol_model.py
-      ret.lateralTuning.model.multiplier = 1.
-=======
-      set_lat_tune(ret.lateralTuning, LatTunes.PID_A)
->>>>>>> 06844821
+      set_lat_tune(ret.lateralTuning, lat_params, LatTunes.STEER_MODEL_COROLLA)
 
     elif candidate == CAR.LEXUS_RX:
       stop_and_go = True
@@ -111,7 +80,7 @@
       ret.steerRatio = 14.8
       tire_stiffness_factor = 0.5533
       ret.mass = 4387. * CV.LB_TO_KG + STD_CARGO_KG
-      set_lat_tune(ret.lateralTuning, LatTunes.PID_B)
+      set_lat_tune(ret.lateralTuning, lat_params, LatTunes.PID_B)
 
 
     elif candidate == CAR.LEXUS_RXH:
@@ -120,7 +89,7 @@
       ret.steerRatio = 16.  # 14.8 is spec end-to-end
       tire_stiffness_factor = 0.444  # not optimized yet
       ret.mass = 4481. * CV.LB_TO_KG + STD_CARGO_KG  # mean between min and max
-      set_lat_tune(ret.lateralTuning, LatTunes.PID_C)
+      set_lat_tune(ret.lateralTuning, lat_params, LatTunes.PID_C)
 
     elif candidate == CAR.LEXUS_RX_TSS2:
       stop_and_go = True
@@ -128,7 +97,7 @@
       ret.steerRatio = 14.8
       tire_stiffness_factor = 0.5533  # not optimized yet
       ret.mass = 4387. * CV.LB_TO_KG + STD_CARGO_KG
-      set_lat_tune(ret.lateralTuning, LatTunes.PID_D)
+      set_lat_tune(ret.lateralTuning, lat_params, LatTunes.PID_D)
 
     elif candidate == CAR.LEXUS_RXH_TSS2:
       stop_and_go = True
@@ -136,7 +105,7 @@
       ret.steerRatio = 16.0  # 14.8 is spec end-to-end
       tire_stiffness_factor = 0.444  # not optimized yet
       ret.mass = 4481.0 * CV.LB_TO_KG + STD_CARGO_KG  # mean between min and max
-      set_lat_tune(ret.lateralTuning, LatTunes.PID_E)
+      set_lat_tune(ret.lateralTuning, lat_params, LatTunes.PID_E)
 
     elif candidate in [CAR.CHR, CAR.CHRH]:
       stop_and_go = True
@@ -144,7 +113,7 @@
       ret.steerRatio = 13.6
       tire_stiffness_factor = 0.7933
       ret.mass = 3300. * CV.LB_TO_KG + STD_CARGO_KG
-      set_lat_tune(ret.lateralTuning, LatTunes.PID_F)
+      set_lat_tune(ret.lateralTuning, lat_params, LatTunes.PID_F)
 
     elif candidate in [CAR.CAMRY, CAR.CAMRYH, CAR.CAMRY_TSS2, CAR.CAMRYH_TSS2]:
       stop_and_go = True
@@ -152,7 +121,7 @@
       ret.steerRatio = 13.7
       tire_stiffness_factor = 0.7933
       ret.mass = 3400. * CV.LB_TO_KG + STD_CARGO_KG  # mean between normal and hybrid
-      set_lat_tune(ret.lateralTuning, LatTunes.PID_C)
+      set_lat_tune(ret.lateralTuning, lat_params, LatTunes.PID_C)
 
     elif candidate in [CAR.HIGHLANDER_TSS2, CAR.HIGHLANDERH_TSS2]:
       stop_and_go = True
@@ -160,7 +129,7 @@
       ret.steerRatio = 16.0
       tire_stiffness_factor = 0.8
       ret.mass = 4700. * CV.LB_TO_KG + STD_CARGO_KG  # 4260 + 4-5 people
-      set_lat_tune(ret.lateralTuning, LatTunes.PID_G)
+      set_lat_tune(ret.lateralTuning, lat_params, LatTunes.PID_G)
 
     elif candidate in [CAR.HIGHLANDER, CAR.HIGHLANDERH]:
       stop_and_go = True
@@ -168,7 +137,7 @@
       ret.steerRatio = 16.0
       tire_stiffness_factor = 0.8
       ret.mass = 4607. * CV.LB_TO_KG + STD_CARGO_KG  # mean between normal and hybrid limited
-      set_lat_tune(ret.lateralTuning, LatTunes.PID_G)
+      set_lat_tune(ret.lateralTuning, lat_params, LatTunes.PID_G)
 
     elif candidate in [CAR.AVALON, CAR.AVALON_2019, CAR.AVALONH_2019]:
       stop_and_go = False
@@ -176,31 +145,24 @@
       ret.steerRatio = 14.8  # Found at https://pressroom.toyota.com/releases/2016+avalon+product+specs.download
       tire_stiffness_factor = 0.7983
       ret.mass = 3505. * CV.LB_TO_KG + STD_CARGO_KG  # mean between normal and hybrid
-      set_lat_tune(ret.lateralTuning, LatTunes.PID_H)
+      set_lat_tune(ret.lateralTuning, lat_params, LatTunes.PID_H)
 
     elif candidate in [CAR.RAV4_TSS2, CAR.RAV4H_TSS2]:
       stop_and_go = True
       ret.wheelbase = 2.68986
       ret.steerRatio = 14.3
       tire_stiffness_factor = 0.7933
-<<<<<<< HEAD
-      ret.mass = 3585. * CV.LB_TO_KG + STD_CARGO_KG # Average between ICE and Hybrid
-      ret.lateralTuning.pid.kpV, ret.lateralTuning.pid.kiV = [[0.6], [0.1]]
-      ret.lateralTuning.pid.kdV = [0.1]
-      ret.lateralTuning.pid.kf = 0.00007818594
-=======
       ret.mass = 3585. * CV.LB_TO_KG + STD_CARGO_KG  # Average between ICE and Hybrid
-      set_lat_tune(ret.lateralTuning, LatTunes.PID_D)
->>>>>>> 06844821
+      set_lat_tune(ret.lateralTuning, lat_params, LatTunes.PID_D)
 
       # 2019+ Rav4 TSS2 uses two different steering racks and specific tuning seems to be necessary.
       # See https://github.com/commaai/openpilot/pull/21429#issuecomment-873652891
       for fw in car_fw:
         if fw.ecu == "eps" and (fw.fwVersion.startswith(b'\x02') or fw.fwVersion in [b'8965B42181\x00\x00\x00\x00\x00\x00']):
-          set_lat_tune(ret.lateralTuning, LatTunes.PID_I)
+          set_lat_tune(ret.lateralTuning, lat_params, LatTunes.PID_I)
           break
 
-      if rav4TSS2_use_indi:  # Rav4 2020 TSS2 Tune, needs to be verified, based on cgwtuning
+      if lat_params.rav4TSS2_use_indi:  # Rav4 2020 TSS2 Tune, needs to be verified, based on cgwtuning
         ret.lateralTuning.init('indi')
         ret.lateralTuning.indi.innerLoopGainBP = [16.7, 25]
         ret.lateralTuning.indi.innerLoopGainV = [15, 15]
@@ -218,7 +180,6 @@
       ret.steerRatio = 13.9
       tire_stiffness_factor = 0.444  # not optimized yet
       ret.mass = 3060. * CV.LB_TO_KG + STD_CARGO_KG
-<<<<<<< HEAD
 
       if corollaTSS2_use_indi:  # birdman6450#7399's Corolla 2020 TSS2 Tune
         ret.lateralTuning.init('indi')
@@ -232,17 +193,7 @@
         ret.lateralTuning.indi.actuatorEffectivenessV = [9, 12, 15]
         ret.steerActuatorDelay = 0.42 - 0.2
       else:
-        ret.lateralTuning.pid.kpV, ret.lateralTuning.pid.kiV = [[0.6], [0.1]]
-        ret.lateralTuning.pid.kf = 0.00007818594
-        # TODO: is this good?
-        # ret.lateralTuning.pid.kpV, ret.lateralTuning.pid.kiV = [[.028], [.0012]]  # birdman6450#7399's Corolla 2020 PIF Tune
-        # ret.lateralTuning.pid.kdV = [0.]
-        # ret.lateralTuning.pid.kf = 0.000153263811757641
-        # ret.lateralTuning.pid.newKfTuned = True
-        # ret.steerActuatorDelay = 0.48 - 0.2
-=======
-      set_lat_tune(ret.lateralTuning, LatTunes.PID_D)
->>>>>>> 06844821
+        set_lat_tune(ret.lateralTuning, lat_params, LatTunes.PID_D)
 
     elif candidate in [CAR.LEXUS_ES_TSS2, CAR.LEXUS_ESH_TSS2]:
       stop_and_go = True
@@ -250,7 +201,7 @@
       ret.steerRatio = 16.0  # not optimized
       tire_stiffness_factor = 0.444  # not optimized yet
       ret.mass = 3704. * CV.LB_TO_KG + STD_CARGO_KG
-      set_lat_tune(ret.lateralTuning, LatTunes.PID_D)
+      set_lat_tune(ret.lateralTuning, lat_params, LatTunes.PID_D)
 
     elif candidate == CAR.LEXUS_ESH:
       stop_and_go = True
@@ -258,7 +209,7 @@
       ret.steerRatio = 16.06
       tire_stiffness_factor = 0.444  # not optimized yet
       ret.mass = 3682. * CV.LB_TO_KG + STD_CARGO_KG
-      set_lat_tune(ret.lateralTuning, LatTunes.PID_D)
+      set_lat_tune(ret.lateralTuning, lat_params, LatTunes.PID_D)
 
     elif candidate == CAR.SIENNA:
       stop_and_go = True
@@ -266,7 +217,7 @@
       ret.steerRatio = 15.5
       tire_stiffness_factor = 0.444
       ret.mass = 4590. * CV.LB_TO_KG + STD_CARGO_KG
-      set_lat_tune(ret.lateralTuning, LatTunes.PID_J)
+      set_lat_tune(ret.lateralTuning, lat_params, LatTunes.PID_J)
 
     elif candidate == CAR.LEXUS_IS:
       ret.safetyConfigs[0].safetyParam = 77
@@ -275,7 +226,7 @@
       ret.steerRatio = 13.3
       tire_stiffness_factor = 0.444
       ret.mass = 3736.8 * CV.LB_TO_KG + STD_CARGO_KG
-      set_lat_tune(ret.lateralTuning, LatTunes.PID_L)
+      set_lat_tune(ret.lateralTuning, lat_params, LatTunes.PID_L)
 
     elif candidate == CAR.LEXUS_CTH:
       ret.safetyConfigs[0].safetyParam = 100
@@ -284,7 +235,7 @@
       ret.steerRatio = 18.6
       tire_stiffness_factor = 0.517
       ret.mass = 3108 * CV.LB_TO_KG + STD_CARGO_KG  # mean between min and max
-      set_lat_tune(ret.lateralTuning, LatTunes.PID_M)
+      set_lat_tune(ret.lateralTuning, lat_params, LatTunes.PID_M)
 
     elif candidate in [CAR.LEXUS_NXH, CAR.LEXUS_NX, CAR.LEXUS_NX_TSS2]:
       stop_and_go = True
@@ -292,7 +243,7 @@
       ret.steerRatio = 14.7
       tire_stiffness_factor = 0.444  # not optimized yet
       ret.mass = 4070 * CV.LB_TO_KG + STD_CARGO_KG
-      set_lat_tune(ret.lateralTuning, LatTunes.PID_C)
+      set_lat_tune(ret.lateralTuning, lat_params, LatTunes.PID_C)
 
     elif candidate == CAR.PRIUS_TSS2:
       stop_and_go = True
@@ -300,7 +251,7 @@
       ret.steerRatio = 13.4   # True steerRation from older prius
       tire_stiffness_factor = 0.6371   # hand-tune
       ret.mass = 3115. * CV.LB_TO_KG + STD_CARGO_KG
-      set_lat_tune(ret.lateralTuning, LatTunes.PID_N)
+      set_lat_tune(ret.lateralTuning, lat_params, LatTunes.PID_N)
 
     elif candidate == CAR.MIRAI:
       stop_and_go = True
@@ -308,7 +259,7 @@
       ret.steerRatio = 14.8
       tire_stiffness_factor = 0.8
       ret.mass = 4300. * CV.LB_TO_KG + STD_CARGO_KG
-      set_lat_tune(ret.lateralTuning, LatTunes.PID_C)
+      set_lat_tune(ret.lateralTuning, lat_params, LatTunes.PID_C)
 
     elif candidate == CAR.ALPHARD_TSS2:
       stop_and_go = True
@@ -316,7 +267,7 @@
       ret.steerRatio = 14.2
       tire_stiffness_factor = 0.444
       ret.mass = 4305. * CV.LB_TO_KG + STD_CARGO_KG
-      set_lat_tune(ret.lateralTuning, LatTunes.PID_J)
+      set_lat_tune(ret.lateralTuning, lat_params, LatTunes.PID_J)
 
     if use_steering_model:
       ret.lateralTuning.init('model')
@@ -370,33 +321,7 @@
 
     # removing the DSU disables AEB and it's considered a community maintained feature
     # intercepting the DSU is a community feature since it requires unofficial hardware
-<<<<<<< HEAD
     ret.communityFeature = ret.enableGasInterceptor or ret.enableDsu or ret.smartDsu
-
-    if candidate in [CAR.COROLLA_TSS2, CAR.COROLLAH_TSS2, CAR.RAV4_TSS2, CAR.RAV4H_TSS2, CAR.LEXUS_NX_TSS2]:
-      # Improved longitudinal tune
-      ret.longitudinalTuning.deadzoneBP = [0., 8.05]
-      ret.longitudinalTuning.deadzoneV = [.0, .14]
-      ret.longitudinalTuning.kpBP = [0., 5., 20.]
-      ret.longitudinalTuning.kpV = [1.3, 1.0, 0.7]
-      ret.longitudinalTuning.kiBP = [0., 5., 12., 20., 27.]
-      ret.longitudinalTuning.kiV = [.35, .23, .20, .17, .1]
-      ret.longitudinalTuning.kdBP = [0., 5., 35.]
-      ret.longitudinalTuning.kdV = [1.6, 1.2, 0.5]
-      ret.stoppingDecelRate = 0.3  # reach stopping target smoothly
-      ret.startingAccelRate = 6.0  # release brakes fast
-    else:
-      # Default longitudinal tune
-      ret.longitudinalTuning.deadzoneBP = [0., 9.]
-      ret.longitudinalTuning.deadzoneV = [0., .15]
-      ret.longitudinalTuning.kpBP = [0., 5., 35.]
-      ret.longitudinalTuning.kiBP = [0., 35.]
-      ret.longitudinalTuning.kdBP = [0., 5., 35.]
-      ret.longitudinalTuning.kpV = [3.6, 2.4, 1.5]
-      ret.longitudinalTuning.kiV = [0.54, 0.36]
-      ret.longitudinalTuning.kdV = [2.5, 1.2, 0.5]
-=======
-    ret.communityFeature = ret.enableGasInterceptor or ret.enableDsu or smartDsu
 
     if ret.enableGasInterceptor:
       set_long_tune(ret.longitudinalTuning, LongTunes.PEDAL)
@@ -406,7 +331,6 @@
       ret.startingAccelRate = 6.0  # release brakes fast
     else:
       set_long_tune(ret.longitudinalTuning, LongTunes.TSS)
->>>>>>> 06844821
 
     return ret
 
