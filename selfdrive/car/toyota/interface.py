--- conflicted
+++ resolved
@@ -25,11 +25,7 @@
     ret.steerLimitTimer = 0.4
 
     # Improved longitudinal tune
-<<<<<<< HEAD
-    if candidate in [CAR.COROLLA_TSS2, CAR.COROLLAH_TSS2, CAR.RAV4_TSS2, CAR.RAV4H_TSS2, CAR.LEXUS_ESH_TSS2, CAR.LEXUS_NX_TSS2, CAR.LEXUS_UXH_TSS2]:
-=======
-    if candidate in [CAR.COROLLA_TSS2, CAR.COROLLAH_TSS2, CAR.RAV4_TSS2, CAR.RAV4H_TSS2, CAR.LEXUS_NX_TSS2]:
->>>>>>> 1a7b0dfb
+    if candidate in [CAR.COROLLA_TSS2, CAR.COROLLAH_TSS2, CAR.RAV4_TSS2, CAR.RAV4H_TSS2, CAR.LEXUS_NX_TSS2, CAR.LEXUS_ESH_TSS2]
       ret.longitudinalTuning.deadzoneBP = [0., 8.05]
       ret.longitudinalTuning.deadzoneV = [.0, .14]
       ret.longitudinalTuning.kpBP = [0., 5., 20.]
