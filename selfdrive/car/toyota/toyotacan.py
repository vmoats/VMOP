def create_steer_command(packer, steer, steer_req):
  """Creates a CAN message for the Toyota Steer Command."""

  values = {
    "STEER_REQUEST": steer_req,
    "STEER_TORQUE_CMD": steer,
    "SET_ME_1": 1,
  }
  return packer.make_can_msg("STEERING_LKA", 0, values)


def create_lta_steer_command(packer, steer, steer_req, raw_cnt):
  """Creates a CAN message for the Toyota LTA Steer Command."""

  values = {
    "COUNTER": raw_cnt + 128,
    "SETME_X1": 1,
    "SETME_X3": 3,
    "PERCENTAGE": 100,
    "SETME_X64": 0,
    "ANGLE": 0,
    "STEER_ANGLE_CMD": steer,
    "STEER_REQUEST": steer_req,
    "STEER_REQUEST_2": steer_req,
    "BIT": 0,
  }
  return packer.make_can_msg("STEERING_LTA", 0, values)


def create_accel_command(packer, accel, pcm_cancel, standstill_req, lead, acc_type):
  # TODO: find the exact canceling bit that does not create a chime
  values = {
    "ACCEL_CMD": accel,
    "ACC_TYPE": acc_type,
    "DISTANCE": 0,
    "MINI_CAR": lead,
    "PERMIT_BRAKING": 1,
    "RELEASE_STANDSTILL": not standstill_req,
    "CANCEL_REQ": pcm_cancel,
    "ALLOW_LONG_PRESS": 1,
  }
  return packer.make_can_msg("ACC_CONTROL", 0, values)


def create_acc_cancel_command(packer):
  values = {
    "GAS_RELEASED": 0,
    "CRUISE_ACTIVE": 0,
    "STANDSTILL_ON": 0,
    "ACCEL_NET": 0,
    "CRUISE_STATE": 0,
    "CANCEL_REQ": 1,
  }
  return packer.make_can_msg("PCM_CRUISE", 0, values)


def create_fcw_command(packer, fcw):
  values = {
    "PCS_INDICATOR": 1,
    "FCW": fcw,
    "SET_ME_X20": 0x20,
    "SET_ME_X10": 0x10,
    "PCS_OFF": 1,
    "PCS_SENSITIVITY": 0,
  }
  return packer.make_can_msg("ACC_HUD", 0, values)


def create_ui_command(packer, steer, chime, left_line, right_line, left_lane_depart, right_lane_depart, enabled, stock_lkas_hud):
  values = {
    "TWO_BEEPS": chime,
    "LDA_ALERT": steer,
    "RIGHT_LINE": 3 if right_lane_depart else 1 if right_line else 2,
    "LEFT_LINE": 3 if left_lane_depart else 1 if left_line else 2,
    "BARRIERS": 1 if enabled else 0,

    # static signals
    "SET_ME_X02": 2,
    "SET_ME_X01": 1,
    "LKAS_STATUS": 1,
    "REPEATED_BEEPS": 0,
    "LANE_SWAY_FLD": 7,
    "LANE_SWAY_BUZZER": 0,
    "LANE_SWAY_WARNING": 0,
    "LDA_FRONT_CAMERA_BLOCKED": 0,
    "TAKE_CONTROL": 0,
    "LANE_SWAY_SENSITIVITY": 2,
    "LANE_SWAY_TOGGLE": 1,
    "LDA_ON_MESSAGE": 0,
    "LDA_SPEED_TOO_LOW": 0,
    "LDA_SA_TOGGLE": 1,
    "LDA_SENSITIVITY": 2,
    "LDA_UNAVAILABLE": 0,
    "LDA_MALFUNCTION": 0,
    "LDA_UNAVAILABLE_QUIET": 0,
    "ADJUSTING_CAMERA": 0,
    "LDW_EXIST": 1,
  }

  # lane sway functionality
  # not all cars have LKAS_HUD — update with camera values if available
<<<<<<< HEAD
  values.update({s: stock_lkas_hud[s] for s in [
    "LANE_SWAY_FLD",
    "LANE_SWAY_BUZZER",
    "LANE_SWAY_WARNING",
    "LANE_SWAY_SENSITIVITY",
    "LANE_SWAY_TOGGLE",
  ]})
=======
  if len(stock_lkas_hud):
    values.update({s: stock_lkas_hud[s] for s in [
      "LANE_SWAY_FLD",
      "LANE_SWAY_BUZZER",
      "LANE_SWAY_WARNING",
      "LANE_SWAY_SENSITIVITY",
      "LANE_SWAY_TOGGLE",
    ]})
>>>>>>> e4a37620

  return packer.make_can_msg("LKAS_HUD", 0, values)<|MERGE_RESOLUTION|>--- conflicted
+++ resolved
@@ -99,15 +99,6 @@
 
   # lane sway functionality
   # not all cars have LKAS_HUD — update with camera values if available
-<<<<<<< HEAD
-  values.update({s: stock_lkas_hud[s] for s in [
-    "LANE_SWAY_FLD",
-    "LANE_SWAY_BUZZER",
-    "LANE_SWAY_WARNING",
-    "LANE_SWAY_SENSITIVITY",
-    "LANE_SWAY_TOGGLE",
-  ]})
-=======
   if len(stock_lkas_hud):
     values.update({s: stock_lkas_hud[s] for s in [
       "LANE_SWAY_FLD",
@@ -116,6 +107,5 @@
       "LANE_SWAY_SENSITIVITY",
       "LANE_SWAY_TOGGLE",
     ]})
->>>>>>> e4a37620
 
   return packer.make_can_msg("LKAS_HUD", 0, values)