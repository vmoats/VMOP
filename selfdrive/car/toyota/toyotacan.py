from cereal import car

SteerControlType = car.CarParams.SteerControlType


def create_steer_command(packer, steer, steer_req):
  """Creates a CAN message for the Toyota Steer Command."""

  values = {
    "STEER_REQUEST": steer_req,
    "STEER_TORQUE_CMD": steer,
    "SET_ME_1": 1,
  }
  return packer.make_can_msg("STEERING_LKA", 0, values)


def create_lta_steer_command(packer, steer_control_type, steer_angle, steer_req, frame, setme_x64):
  """Creates a CAN message for the Toyota LTA Steer Command."""

  values = {
    "COUNTER": frame + 128,
<<<<<<< HEAD
    "SETME_X1": 1,
    "SETME_X3": 1,  # 1 on TSS 2.5 cars
=======
    "SETME_X1": 1,  # suspected LTA feature availability
    # 1 for TSS 2.5 cars, 3 for TSS 2.0. Send based on whether we're using LTA for lateral control
    "SETME_X3": 1 if steer_control_type == SteerControlType.angle else 3,
>>>>>>> 54517c06
    "PERCENTAGE": 100,
    "SETME_X64": setme_x64,
    "ANGLE": 0,
    "STEER_ANGLE_CMD": steer_angle,
    "STEER_REQUEST": steer_req,
    "STEER_REQUEST_2": steer_req,
    "CLEAR_HOLD_STEERING_ALERT": 0,
  }
  return packer.make_can_msg("STEERING_LTA", 0, values)


def create_accel_command(packer, accel, pcm_cancel, standstill_req, lead, acc_type, fcw_alert):
  # TODO: find the exact canceling bit that does not create a chime
  values = {
    "ACCEL_CMD": accel,
    "ACC_TYPE": acc_type,
    "DISTANCE": 0,
    "MINI_CAR": lead,
    "PERMIT_BRAKING": 1,
    "RELEASE_STANDSTILL": not standstill_req,
    "CANCEL_REQ": pcm_cancel,
    "ALLOW_LONG_PRESS": 1,
    "ACC_CUT_IN": fcw_alert,  # only shown when ACC enabled
  }
  return packer.make_can_msg("ACC_CONTROL", 0, values)


def create_acc_cancel_command(packer):
  values = {
    "GAS_RELEASED": 0,
    "CRUISE_ACTIVE": 0,
    "ACC_BRAKING": 0,
    "ACCEL_NET": 0,
    "CRUISE_STATE": 0,
    "CANCEL_REQ": 1,
  }
  return packer.make_can_msg("PCM_CRUISE", 0, values)


def create_fcw_command(packer, fcw):
  values = {
    "PCS_INDICATOR": 1,  # PCS turned off
    "FCW": fcw,
    "SET_ME_X20": 0x20,
    "SET_ME_X10": 0x10,
    "PCS_OFF": 1,
    "PCS_SENSITIVITY": 0,
  }
  return packer.make_can_msg("PCS_HUD", 0, values)


def create_ui_command(packer, steer, chime, left_line, right_line, left_lane_depart, right_lane_depart, enabled, stock_lkas_hud):
  values = {
    "TWO_BEEPS": chime,
    "LDA_ALERT": steer,
    "RIGHT_LINE": 3 if right_lane_depart else 1 if right_line else 2,
    "LEFT_LINE": 3 if left_lane_depart else 1 if left_line else 2,
    "BARRIERS": 1 if enabled else 0,

    # static signals
    "SET_ME_X02": 2,
    "SET_ME_X01": 1,
    "LKAS_STATUS": 1,
    "REPEATED_BEEPS": 0,
    "LANE_SWAY_FLD": 7,
    "LANE_SWAY_BUZZER": 0,
    "LANE_SWAY_WARNING": 0,
    "LDA_FRONT_CAMERA_BLOCKED": 0,
    "TAKE_CONTROL": 0,
    "LANE_SWAY_SENSITIVITY": 2,
    "LANE_SWAY_TOGGLE": 1,
    "LDA_ON_MESSAGE": 0,
    "LDA_MESSAGES": 0,
    "LDA_SA_TOGGLE": 1,
    "LDA_SENSITIVITY": 2,
    "LDA_UNAVAILABLE": 0,
    "LDA_MALFUNCTION": 0,
    "LDA_UNAVAILABLE_QUIET": 0,
    "ADJUSTING_CAMERA": 0,
    "LDW_EXIST": 1,
  }

  # lane sway functionality
  # not all cars have LKAS_HUD — update with camera values if available
  if len(stock_lkas_hud):
    values.update({s: stock_lkas_hud[s] for s in [
      "LANE_SWAY_FLD",
      "LANE_SWAY_BUZZER",
      "LANE_SWAY_WARNING",
      "LANE_SWAY_SENSITIVITY",
      "LANE_SWAY_TOGGLE",
    ]})

  return packer.make_can_msg("LKAS_HUD", 0, values)<|MERGE_RESOLUTION|>--- conflicted
+++ resolved
@@ -19,14 +19,9 @@
 
   values = {
     "COUNTER": frame + 128,
-<<<<<<< HEAD
-    "SETME_X1": 1,
-    "SETME_X3": 1,  # 1 on TSS 2.5 cars
-=======
     "SETME_X1": 1,  # suspected LTA feature availability
     # 1 for TSS 2.5 cars, 3 for TSS 2.0. Send based on whether we're using LTA for lateral control
     "SETME_X3": 1 if steer_control_type == SteerControlType.angle else 3,
->>>>>>> 54517c06
     "PERCENTAGE": 100,
     "SETME_X64": setme_x64,
     "ANGLE": 0,
