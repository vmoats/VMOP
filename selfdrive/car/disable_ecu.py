--- conflicted
+++ resolved
@@ -7,38 +7,22 @@
 COM_CONT_RESPONSE = b''
 
 
-<<<<<<< HEAD
-def disable_ecu(logcan, sendcan, bus=0, addr=0x7d0, subaddr=None, com_cont_req=b'\x28\x83\x01', timeout=0.1, retry=10, debug=False):
-=======
 def disable_ecu(logcan, sendcan, bus=0, addr=0x7d0, sub_addr=None, com_cont_req=b'\x28\x83\x01', timeout=0.1, retry=10, debug=False):
->>>>>>> a31b1dcf
   """Silence an ECU by disabling sending and receiving messages using UDS 0x28.
   The ECU will stay silent as long as openpilot keeps sending Tester Present.
 
   This is used to disable the radar in some cars. Openpilot will emulate the radar.
   WARNING: THIS DISABLES AEB!"""
-<<<<<<< HEAD
-  cloudlog.warning(f"ecu disable {hex(addr), subaddr} ...")
-
-  for i in range(retry):
-    try:
-      query = IsoTpParallelQuery(sendcan, logcan, bus, [(addr, subaddr)], [EXT_DIAG_REQUEST], [EXT_DIAG_RESPONSE], debug=debug)
-=======
   cloudlog.warning(f"ecu disable {hex(addr), sub_addr} ...")
 
   for i in range(retry):
     try:
       query = IsoTpParallelQuery(sendcan, logcan, bus, [(addr, sub_addr)], [EXT_DIAG_REQUEST], [EXT_DIAG_RESPONSE], debug=debug)
->>>>>>> a31b1dcf
 
       for _, _ in query.get_data(timeout).items():
         cloudlog.warning("communication control disable tx/rx ...")
 
-<<<<<<< HEAD
-        query = IsoTpParallelQuery(sendcan, logcan, bus, [(addr, subaddr)], [com_cont_req], [COM_CONT_RESPONSE], debug=debug)
-=======
         query = IsoTpParallelQuery(sendcan, logcan, bus, [(addr, sub_addr)], [com_cont_req], [COM_CONT_RESPONSE], debug=debug)
->>>>>>> a31b1dcf
         query.get_data(0)
 
         cloudlog.warning("ecu disabled")
