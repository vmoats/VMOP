import yaml
import os
import time
from abc import abstractmethod, ABC
from typing import Any, Dict, Optional, Tuple, List

from cereal import car
from common.basedir import BASEDIR
from common.conversions import Conversions as CV
from common.kalman.simple_kalman import KF1D
from common.realtime import DT_CTRL
<<<<<<< HEAD
from selfdrive.car import create_button_enable_events, gen_empty_fingerprint, apply_hysteresis
=======
from selfdrive.car import apply_hysteresis, create_button_enable_events, gen_empty_fingerprint
>>>>>>> 578b8fba
from selfdrive.controls.lib.drive_helpers import V_CRUISE_MAX
from selfdrive.controls.lib.events import Events
from selfdrive.controls.lib.vehicle_model import VehicleModel

GearShifter = car.CarState.GearShifter
EventName = car.CarEvent.EventName

MAX_CTRL_SPEED = (V_CRUISE_MAX + 4) * CV.KPH_TO_MS
ACCEL_MAX = 2.0
ACCEL_MIN = -3.5

TORQUE_PARAMS_PATH = os.path.join(BASEDIR, 'selfdrive/car/torque_data/params.yaml')
TORQUE_OVERRIDE_PATH = os.path.join(BASEDIR, 'selfdrive/car/torque_data/override.yaml')
TORQUE_SUBSTITUTE_PATH = os.path.join(BASEDIR, 'selfdrive/car/torque_data/substitute.yaml')


def get_torque_params(candidate):
  with open(TORQUE_SUBSTITUTE_PATH) as f:
    sub = yaml.load(f, Loader=yaml.CSafeLoader)
  if candidate in sub:
    candidate = sub[candidate]

  with open(TORQUE_PARAMS_PATH) as f:
    params = yaml.load(f, Loader=yaml.CSafeLoader)
  with open(TORQUE_OVERRIDE_PATH) as f:
    override = yaml.load(f, Loader=yaml.CSafeLoader)

  # Ensure no overlap
  if sum([candidate in x for x in [sub, params, override]]) > 1:
    raise RuntimeError(f'{candidate} is defined twice in torque config')

  if candidate in override:
    out = override[candidate]
  elif candidate in params:
    out = params[candidate]
  else:
    raise NotImplementedError(f"Did not find torque params for {candidate}")
  return {key: out[i] for i, key in enumerate(params['legend'])}


# generic car and radar interfaces

class CarInterfaceBase(ABC):
  def __init__(self, CP, CarController, CarState):
    self.CP = CP
    self.VM = VehicleModel(CP)

    self.frame = 0
    self.steering_unpressed = 0
    self.low_speed_alert = False
    self.silent_steer_warning = True
    self.v_ego_cluster_seen = False

    self.CS = None
    self.can_parsers = []
    if CarState is not None:
      self.CS = CarState(CP)

      self.cp = self.CS.get_can_parser(CP)
      self.cp_cam = self.CS.get_cam_can_parser(CP)
      self.cp_adas = self.CS.get_adas_can_parser(CP)
      self.cp_body = self.CS.get_body_can_parser(CP)
      self.cp_loopback = self.CS.get_loopback_can_parser(CP)
      self.can_parsers = [self.cp, self.cp_cam, self.cp_adas, self.cp_body, self.cp_loopback]

    self.CC = None
    if CarController is not None:
      self.CC = CarController(self.cp.dbc_name, CP, self.VM)

  @staticmethod
  def get_pid_accel_limits(CP, current_speed, cruise_speed):
    return ACCEL_MIN, ACCEL_MAX

  @staticmethod
  @abstractmethod
  def get_params(candidate, fingerprint=gen_empty_fingerprint(), car_fw=None, experimental_long=False):
    pass

  @staticmethod
  def init(CP, logcan, sendcan):
    pass

  @staticmethod
  def get_steer_feedforward_default(desired_angle, v_ego):
    # Proportional to realigning tire momentum: lateral acceleration.
    # TODO: something with lateralPlan.curvatureRates
    return desired_angle * (v_ego**2)

  def get_steer_feedforward_function(self):
    return self.get_steer_feedforward_default

  # returns a set of default params to avoid repetition in car specific params
  @staticmethod
  def get_std_params(candidate, fingerprint):
    ret = car.CarParams.new_message()
    ret.carFingerprint = candidate

    # Car docs fields
    ret.maxLateralAccel = get_torque_params(candidate)['MAX_LAT_ACCEL_MEASURED']
    ret.autoResumeSng = True  # describes whether car can resume from a stop automatically

    # standard ALC params
    ret.steerControlType = car.CarParams.SteerControlType.torque
    ret.minSteerSpeed = 0.
    ret.wheelSpeedFactor = 1.0

    ret.pcmCruise = True     # openpilot's state is tied to the PCM's cruise state on most cars
    ret.minEnableSpeed = -1. # enable is done by stock ACC, so ignore this
    ret.steerRatioRear = 0.  # no rear steering, at least on the listed cars aboveA
    ret.openpilotLongitudinalControl = False
    ret.stopAccel = -2.0
    ret.stoppingDecelRate = 0.8 # brake_travel/s while trying to stop
    ret.vEgoStopping = 0.5
    ret.vEgoStarting = 0.5
    ret.stoppingControl = True
    ret.longitudinalTuning.deadzoneBP = [0.]
    ret.longitudinalTuning.deadzoneV = [0.]
    ret.longitudinalTuning.kf = 1.
    ret.longitudinalTuning.kpBP = [0.]
    ret.longitudinalTuning.kpV = [1.]
    ret.longitudinalTuning.kiBP = [0.]
    ret.longitudinalTuning.kiV = [1.]
    # TODO estimate car specific lag, use .15s for now
    ret.longitudinalActuatorDelayLowerBound = 0.15
    ret.longitudinalActuatorDelayUpperBound = 0.15
    ret.steerLimitTimer = 1.0
    return ret

  @staticmethod
  def configure_torque_tune(candidate, tune, steering_angle_deadzone_deg=0.0, use_steering_angle=True):
    params = get_torque_params(candidate)

    tune.init('torque')
    tune.torque.useSteeringAngle = use_steering_angle
    tune.torque.kp = 1.0 / params['LAT_ACCEL_FACTOR']
    tune.torque.kf = 1.0 / params['LAT_ACCEL_FACTOR']
    tune.torque.ki = 0.1 / params['LAT_ACCEL_FACTOR']
    tune.torque.friction = params['FRICTION']
    tune.torque.steeringAngleDeadzoneDeg = steering_angle_deadzone_deg

  @abstractmethod
  def _update(self, c: car.CarControl) -> car.CarState:
    pass

  def update(self, c: car.CarControl, can_strings: List[bytes]) -> car.CarState:
    # parse can
    for cp in self.can_parsers:
      if cp is not None:
        cp.update_strings(can_strings)

    # get CarState
    ret = self._update(c)

    ret.canValid = all(cp.can_valid for cp in self.can_parsers if cp is not None)
    ret.canTimeout = any(cp.bus_timeout for cp in self.can_parsers if cp is not None)

    if ret.vEgoCluster == 0.0 and not self.v_ego_cluster_seen:
      ret.vEgoCluster = ret.vEgo
    else:
      self.v_ego_cluster_seen = True

<<<<<<< HEAD
    if self.CS is not None:
      ret.vEgoCluster = apply_hysteresis(ret.vEgoCluster, self.CS.out.vEgoCluster, self.CS.cluster_speed_hyst)
=======
    # Many cars apply hysteresis to the ego dash speed
    if self.CS is not None:
      ret.vEgoCluster = apply_hysteresis(ret.vEgoCluster, self.CS.out.vEgoCluster, self.CS.cluster_speed_hyst_gap)
      if abs(ret.vEgo) < self.CS.cluster_min_speed:
        ret.vEgoCluster = 0.0
>>>>>>> 578b8fba

    if ret.cruiseState.speedCluster == 0:
      ret.cruiseState.speedCluster = ret.cruiseState.speed

    # copy back for next iteration
    reader = ret.as_reader()
    if self.CS is not None:
      self.CS.out = reader

    return reader

  @abstractmethod
  def apply(self, c: car.CarControl) -> Tuple[car.CarControl.Actuators, List[bytes]]:
    pass

  def create_common_events(self, cs_out, extra_gears=None, pcm_enable=True, allow_enable=True):
    events = Events()

    if cs_out.doorOpen:
      events.add(EventName.doorOpen)
    if cs_out.seatbeltUnlatched:
      events.add(EventName.seatbeltNotLatched)
    if cs_out.gearShifter != GearShifter.drive and (extra_gears is None or
       cs_out.gearShifter not in extra_gears):
      events.add(EventName.wrongGear)
    if cs_out.gearShifter == GearShifter.reverse:
      events.add(EventName.reverseGear)
    if not cs_out.cruiseState.available:
      events.add(EventName.wrongCarMode)
    if cs_out.espDisabled:
      events.add(EventName.espDisabled)
    if cs_out.stockFcw:
      events.add(EventName.stockFcw)
    if cs_out.stockAeb:
      events.add(EventName.stockAeb)
    if cs_out.vEgo > MAX_CTRL_SPEED:
      events.add(EventName.speedTooHigh)
    if cs_out.cruiseState.nonAdaptive:
      events.add(EventName.wrongCruiseMode)
    if cs_out.brakeHoldActive and self.CP.openpilotLongitudinalControl:
      events.add(EventName.brakeHold)
    if cs_out.parkingBrake:
      events.add(EventName.parkBrake)
    if cs_out.accFaulted:
      events.add(EventName.accFaulted)
    if cs_out.steeringPressed:
      events.add(EventName.steerOverride)

    # Handle button presses
    events.events.extend(create_button_enable_events(cs_out.buttonEvents, pcm_cruise=self.CP.pcmCruise))

    # Handle permanent and temporary steering faults
    self.steering_unpressed = 0 if cs_out.steeringPressed else self.steering_unpressed + 1
    if cs_out.steerFaultTemporary:
      # if the user overrode recently, show a less harsh alert
      if self.silent_steer_warning or cs_out.standstill or self.steering_unpressed < int(1.5 / DT_CTRL):
        self.silent_steer_warning = True
        events.add(EventName.steerTempUnavailableSilent)
      else:
        events.add(EventName.steerTempUnavailable)
    else:
      self.silent_steer_warning = False
    if cs_out.steerFaultPermanent:
      events.add(EventName.steerUnavailable)

    # we engage when pcm is active (rising edge)
    # enabling can optionally be blocked by the car interface
    if pcm_enable:
      if cs_out.cruiseState.enabled and not self.CS.out.cruiseState.enabled and allow_enable:
        events.add(EventName.pcmEnable)
      elif not cs_out.cruiseState.enabled:
        events.add(EventName.pcmDisable)

    return events


class RadarInterfaceBase(ABC):
  def __init__(self, CP):
    self.rcp = None
    self.pts = {}
    self.delay = 0
    self.radar_ts = CP.radarTimeStep
    self.no_radar_sleep = 'NO_RADAR_SLEEP' in os.environ

  def update(self, can_strings):
    ret = car.RadarData.new_message()
    if not self.no_radar_sleep:
      time.sleep(self.radar_ts)  # radard runs on RI updates
    return ret


class CarStateBase(ABC):
  def __init__(self, CP):
    self.CP = CP
    self.car_fingerprint = CP.carFingerprint
    self.out = car.CarState.new_message()

    self.cruise_buttons = 0
    self.left_blinker_cnt = 0
    self.right_blinker_cnt = 0
    self.left_blinker_prev = False
    self.right_blinker_prev = False
<<<<<<< HEAD
    self.cluster_speed_hyst = 0.0
=======
    self.cluster_speed_hyst_gap = 0.0
    self.cluster_min_speed = 0.0  # min speed before dropping to 0
>>>>>>> 578b8fba

    # Q = np.matrix([[0.0, 0.0], [0.0, 100.0]])
    # R = 0.3
    self.v_ego_kf = KF1D(x0=[[0.0], [0.0]],
                         A=[[1.0, DT_CTRL], [0.0, 1.0]],
                         C=[1.0, 0.0],
                         K=[[0.17406039], [1.65925647]])

  def update_speed_kf(self, v_ego_raw):
    if abs(v_ego_raw - self.v_ego_kf.x[0][0]) > 2.0:  # Prevent large accelerations when car starts at non zero speed
      self.v_ego_kf.x = [[v_ego_raw], [0.0]]

    v_ego_x = self.v_ego_kf.update(v_ego_raw)
    return float(v_ego_x[0]), float(v_ego_x[1])

  def get_wheel_speeds(self, fl, fr, rl, rr, unit=CV.KPH_TO_MS):
    factor = unit * self.CP.wheelSpeedFactor

    wheelSpeeds = car.CarState.WheelSpeeds.new_message()
    wheelSpeeds.fl = fl * factor
    wheelSpeeds.fr = fr * factor
    wheelSpeeds.rl = rl * factor
    wheelSpeeds.rr = rr * factor
    return wheelSpeeds

  def update_blinker_from_lamp(self, blinker_time: int, left_blinker_lamp: bool, right_blinker_lamp: bool):
    """Update blinkers from lights. Enable output when light was seen within the last `blinker_time`
    iterations"""
    # TODO: Handle case when switching direction. Now both blinkers can be on at the same time
    self.left_blinker_cnt = blinker_time if left_blinker_lamp else max(self.left_blinker_cnt - 1, 0)
    self.right_blinker_cnt = blinker_time if right_blinker_lamp else max(self.right_blinker_cnt - 1, 0)
    return self.left_blinker_cnt > 0, self.right_blinker_cnt > 0

  def update_blinker_from_stalk(self, blinker_time: int, left_blinker_stalk: bool, right_blinker_stalk: bool):
    """Update blinkers from stalk position. When stalk is seen the blinker will be on for at least blinker_time,
    or until the stalk is turned off, whichever is longer. If the opposite stalk direction is seen the blinker
    is forced to the other side. On a rising edge of the stalk the timeout is reset."""

    if left_blinker_stalk:
      self.right_blinker_cnt = 0
      if not self.left_blinker_prev:
        self.left_blinker_cnt = blinker_time

    if right_blinker_stalk:
      self.left_blinker_cnt = 0
      if not self.right_blinker_prev:
        self.right_blinker_cnt = blinker_time

    self.left_blinker_cnt = max(self.left_blinker_cnt - 1, 0)
    self.right_blinker_cnt = max(self.right_blinker_cnt - 1, 0)

    self.left_blinker_prev = left_blinker_stalk
    self.right_blinker_prev = right_blinker_stalk

    return bool(left_blinker_stalk or self.left_blinker_cnt > 0), bool(right_blinker_stalk or self.right_blinker_cnt > 0)

  @staticmethod
  def parse_gear_shifter(gear: Optional[str]) -> car.CarState.GearShifter:
    if gear is None:
      return GearShifter.unknown

    d: Dict[str, car.CarState.GearShifter] = {
        'P': GearShifter.park, 'PARK': GearShifter.park,
        'R': GearShifter.reverse, 'REVERSE': GearShifter.reverse,
        'N': GearShifter.neutral, 'NEUTRAL': GearShifter.neutral,
        'E': GearShifter.eco, 'ECO': GearShifter.eco,
        'T': GearShifter.manumatic, 'MANUAL': GearShifter.manumatic,
        'D': GearShifter.drive, 'DRIVE': GearShifter.drive,
        'S': GearShifter.sport, 'SPORT': GearShifter.sport,
        'L': GearShifter.low, 'LOW': GearShifter.low,
        'B': GearShifter.brake, 'BRAKE': GearShifter.brake,
    }
    return d.get(gear.upper(), GearShifter.unknown)

  @staticmethod
  def get_cam_can_parser(CP):
    return None

  @staticmethod
  def get_adas_can_parser(CP):
    return None

  @staticmethod
  def get_body_can_parser(CP):
    return None

  @staticmethod
  def get_loopback_can_parser(CP):
    return None


# interface-specific helpers

def get_interface_attr(attr: str, combine_brands: bool = False, ignore_none: bool = False) -> Dict[str, Any]:
  # read all the folders in selfdrive/car and return a dict where:
  # - keys are all the car models or brand names
  # - values are attr values from all car folders
  result = {}
  for car_folder in sorted([x[0] for x in os.walk(BASEDIR + '/selfdrive/car')]):
    try:
      brand_name = car_folder.split('/')[-1]
      brand_values = __import__(f'selfdrive.car.{brand_name}.values', fromlist=[attr])
      if hasattr(brand_values, attr) or not ignore_none:
        attr_data = getattr(brand_values, attr, None)
      else:
        continue

      if combine_brands:
        if isinstance(attr_data, dict):
          for f, v in attr_data.items():
            result[f] = v
      else:
        result[brand_name] = attr_data
    except (ImportError, OSError):
      pass

  return result<|MERGE_RESOLUTION|>--- conflicted
+++ resolved
@@ -9,11 +9,7 @@
 from common.conversions import Conversions as CV
 from common.kalman.simple_kalman import KF1D
 from common.realtime import DT_CTRL
-<<<<<<< HEAD
-from selfdrive.car import create_button_enable_events, gen_empty_fingerprint, apply_hysteresis
-=======
 from selfdrive.car import apply_hysteresis, create_button_enable_events, gen_empty_fingerprint
->>>>>>> 578b8fba
 from selfdrive.controls.lib.drive_helpers import V_CRUISE_MAX
 from selfdrive.controls.lib.events import Events
 from selfdrive.controls.lib.vehicle_model import VehicleModel
@@ -175,16 +171,11 @@
     else:
       self.v_ego_cluster_seen = True
 
-<<<<<<< HEAD
-    if self.CS is not None:
-      ret.vEgoCluster = apply_hysteresis(ret.vEgoCluster, self.CS.out.vEgoCluster, self.CS.cluster_speed_hyst)
-=======
     # Many cars apply hysteresis to the ego dash speed
     if self.CS is not None:
       ret.vEgoCluster = apply_hysteresis(ret.vEgoCluster, self.CS.out.vEgoCluster, self.CS.cluster_speed_hyst_gap)
       if abs(ret.vEgo) < self.CS.cluster_min_speed:
         ret.vEgoCluster = 0.0
->>>>>>> 578b8fba
 
     if ret.cruiseState.speedCluster == 0:
       ret.cruiseState.speedCluster = ret.cruiseState.speed
@@ -287,12 +278,8 @@
     self.right_blinker_cnt = 0
     self.left_blinker_prev = False
     self.right_blinker_prev = False
-<<<<<<< HEAD
-    self.cluster_speed_hyst = 0.0
-=======
     self.cluster_speed_hyst_gap = 0.0
     self.cluster_min_speed = 0.0  # min speed before dropping to 0
->>>>>>> 578b8fba
 
     # Q = np.matrix([[0.0, 0.0], [0.0, 100.0]])
     # R = 0.3
