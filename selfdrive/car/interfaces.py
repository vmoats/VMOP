import json
import os
import numpy as np
import tomllib
from abc import abstractmethod, ABC
from enum import StrEnum
from typing import Any, NamedTuple, cast
from collections.abc import Callable

from cereal import car
from openpilot.common.basedir import BASEDIR
from openpilot.common.conversions import Conversions as CV
from openpilot.common.simple_kalman import KF1D, get_kalman_gain
from openpilot.common.numpy_fast import clip
from openpilot.common.realtime import DT_CTRL
from openpilot.selfdrive.car import PlatformConfig, apply_hysteresis, gen_empty_fingerprint, scale_rot_inertia, scale_tire_stiffness, STD_CARGO_KG
from openpilot.selfdrive.car.values import PLATFORM
from openpilot.selfdrive.controls.lib.drive_helpers import V_CRUISE_MAX, get_friction
from openpilot.selfdrive.controls.lib.events import Events
from openpilot.selfdrive.controls.lib.vehicle_model import VehicleModel

ButtonType = car.CarState.ButtonEvent.Type
GearShifter = car.CarState.GearShifter
EventName = car.CarEvent.EventName

MAX_CTRL_SPEED = (V_CRUISE_MAX + 4) * CV.KPH_TO_MS
ACCEL_MAX = 2.0
ACCEL_MIN = -3.5
FRICTION_THRESHOLD = 0.3

TORQUE_PARAMS_PATH = os.path.join(BASEDIR, 'selfdrive/car/torque_data/params.toml')
TORQUE_OVERRIDE_PATH = os.path.join(BASEDIR, 'selfdrive/car/torque_data/override.toml')
TORQUE_SUBSTITUTE_PATH = os.path.join(BASEDIR, 'selfdrive/car/torque_data/substitute.toml')


class LatControlInputs(NamedTuple):
  lateral_acceleration: float
  roll_compensation: float
  vego: float
  aego: float


TorqueFromLateralAccelCallbackType = Callable[[LatControlInputs, car.CarParams.LateralTorqueTuning, float, float, bool, bool], float]


def get_torque_params(candidate):
  with open(TORQUE_SUBSTITUTE_PATH, 'rb') as f:
    sub = tomllib.load(f)
  if candidate in sub:
    candidate = sub[candidate]

  with open(TORQUE_PARAMS_PATH, 'rb') as f:
    params = tomllib.load(f)
  with open(TORQUE_OVERRIDE_PATH, 'rb') as f:
    override = tomllib.load(f)

  # Ensure no overlap
  if sum([candidate in x for x in [sub, params, override]]) > 1:
    raise RuntimeError(f'{candidate} is defined twice in torque config')

  if candidate in override:
    out = override[candidate]
  elif candidate in params:
    out = params[candidate]
  else:
    raise NotImplementedError(f"Did not find torque params for {candidate}")
  return {key: out[i] for i, key in enumerate(params['legend'])}


# generic car and radar interfaces

class CarInterfaceBase(ABC):
  def __init__(self, CP, CarController, CarState):
    self.CP = CP
    self.VM = VehicleModel(CP)

    self.frame = 0
    self.steering_unpressed = 0
    self.low_speed_alert = False
    self.no_steer_warning = False
    self.silent_steer_warning = True
    self.v_ego_cluster_seen = False

    self.CS = None
    self.can_parsers = []
    if CarState is not None:
      self.CS = CarState(CP)

      self.cp = self.CS.get_can_parser(CP)
      self.cp_cam = self.CS.get_cam_can_parser(CP)
      self.cp_adas = self.CS.get_adas_can_parser(CP)
      self.cp_body = self.CS.get_body_can_parser(CP)
      self.cp_loopback = self.CS.get_loopback_can_parser(CP)
      self.can_parsers = [self.cp, self.cp_cam, self.cp_adas, self.cp_body, self.cp_loopback]

    self.CC = None
    if CarController is not None:
      self.CC = CarController(self.cp.dbc_name, CP, self.VM)

  @staticmethod
  def get_pid_accel_limits(CP, current_speed, cruise_speed):
    return ACCEL_MIN, ACCEL_MAX

  @classmethod
  def get_non_essential_params(cls, candidate: PLATFORM):
    """
    Parameters essential to controlling the car may be incomplete or wrong without FW versions or fingerprints.
    """
    return cls.get_params(candidate, gen_empty_fingerprint(), list(), False, False)

  @classmethod
<<<<<<< HEAD
  def get_params(cls, candidate: PLATFORM, fingerprint: Dict[int, Dict[int, int]], car_fw: List[car.CarParams.CarFw], experimental_long: bool, docs: bool):
=======
  def get_params(cls, candidate: str, fingerprint: dict[int, dict[int, int]], car_fw: list[car.CarParams.CarFw], experimental_long: bool, docs: bool):
>>>>>>> 96ce470b
    ret = CarInterfaceBase.get_std_params(candidate)

    if hasattr(candidate, "config"):
      platform_config = cast(PlatformConfig, candidate.config)
      if platform_config.specs is not None:
        ret.mass = platform_config.specs.mass
        ret.wheelbase = platform_config.specs.wheelbase
        ret.steerRatio = platform_config.specs.steerRatio

    ret = cls._get_params(ret, candidate, fingerprint, car_fw, experimental_long, docs)

    # Vehicle mass is published curb weight plus assumed payload such as a human driver; notCars have no assumed payload
    if not ret.notCar:
      ret.mass = ret.mass + STD_CARGO_KG

    # Set params dependent on values set by the car interface
    ret.rotationalInertia = scale_rot_inertia(ret.mass, ret.wheelbase)
    ret.tireStiffnessFront, ret.tireStiffnessRear = scale_tire_stiffness(ret.mass, ret.wheelbase, ret.centerToFront, ret.tireStiffnessFactor)

    return ret

  @staticmethod
  @abstractmethod
<<<<<<< HEAD
  def _get_params(ret: car.CarParams, candidate: PLATFORM, fingerprint: Dict[int, Dict[int, int]],
                  car_fw: List[car.CarParams.CarFw], experimental_long: bool, docs: bool):
=======
  def _get_params(ret: car.CarParams, candidate: str, fingerprint: dict[int, dict[int, int]],
                  car_fw: list[car.CarParams.CarFw], experimental_long: bool, docs: bool):
>>>>>>> 96ce470b
    raise NotImplementedError

  @staticmethod
  def init(CP, logcan, sendcan):
    pass

  @staticmethod
  def get_steer_feedforward_default(desired_angle, v_ego):
    # Proportional to realigning tire momentum: lateral acceleration.
    return desired_angle * (v_ego**2)

  def get_steer_feedforward_function(self):
    return self.get_steer_feedforward_default

  def torque_from_lateral_accel_linear(self, latcontrol_inputs: LatControlInputs, torque_params: car.CarParams.LateralTorqueTuning,
                                       lateral_accel_error: float, lateral_accel_deadzone: float, friction_compensation: bool, gravity_adjusted: bool) -> float:
    # The default is a linear relationship between torque and lateral acceleration (accounting for road roll and steering friction)
    friction = get_friction(lateral_accel_error, lateral_accel_deadzone, FRICTION_THRESHOLD, torque_params, friction_compensation)
    return (latcontrol_inputs.lateral_acceleration / float(torque_params.latAccelFactor)) + friction

  def torque_from_lateral_accel(self) -> TorqueFromLateralAccelCallbackType:
    return self.torque_from_lateral_accel_linear

  # returns a set of default params to avoid repetition in car specific params
  @staticmethod
  def get_std_params(candidate):
    ret = car.CarParams.new_message()
    ret.carFingerprint = candidate

    # Car docs fields
    ret.maxLateralAccel = get_torque_params(candidate)['MAX_LAT_ACCEL_MEASURED']
    ret.autoResumeSng = True  # describes whether car can resume from a stop automatically

    # standard ALC params
    ret.tireStiffnessFactor = 1.0
    ret.steerControlType = car.CarParams.SteerControlType.torque
    ret.minSteerSpeed = 0.
    ret.wheelSpeedFactor = 1.0

    ret.pcmCruise = True     # openpilot's state is tied to the PCM's cruise state on most cars
    ret.minEnableSpeed = -1. # enable is done by stock ACC, so ignore this
    ret.steerRatioRear = 0.  # no rear steering, at least on the listed cars aboveA
    ret.openpilotLongitudinalControl = False
    ret.stopAccel = -2.0
    ret.stoppingDecelRate = 0.8 # brake_travel/s while trying to stop
    ret.vEgoStopping = 0.5
    ret.vEgoStarting = 0.5
    ret.stoppingControl = True
    ret.longitudinalTuning.deadzoneBP = [0.]
    ret.longitudinalTuning.deadzoneV = [0.]
    ret.longitudinalTuning.kf = 1.
    ret.longitudinalTuning.kpBP = [0.]
    ret.longitudinalTuning.kpV = [1.]
    ret.longitudinalTuning.kiBP = [0.]
    ret.longitudinalTuning.kiV = [1.]
    # TODO estimate car specific lag, use .15s for now
    ret.longitudinalActuatorDelayLowerBound = 0.15
    ret.longitudinalActuatorDelayUpperBound = 0.15
    ret.steerLimitTimer = 1.0
    return ret

  @staticmethod
  def configure_torque_tune(candidate, tune, steering_angle_deadzone_deg=0.0, use_steering_angle=True):
    params = get_torque_params(candidate)

    tune.init('torque')
    tune.torque.useSteeringAngle = use_steering_angle
    tune.torque.kp = 1.0
    tune.torque.kf = 1.0
    tune.torque.ki = 0.1
    tune.torque.friction = params['FRICTION']
    tune.torque.latAccelFactor = params['LAT_ACCEL_FACTOR']
    tune.torque.latAccelOffset = 0.0
    tune.torque.steeringAngleDeadzoneDeg = steering_angle_deadzone_deg

  @abstractmethod
  def _update(self, c: car.CarControl) -> car.CarState:
    pass

  def update(self, c: car.CarControl, can_strings: list[bytes]) -> car.CarState:
    # parse can
    for cp in self.can_parsers:
      if cp is not None:
        cp.update_strings(can_strings)

    # get CarState
    ret = self._update(c)

    ret.canValid = all(cp.can_valid for cp in self.can_parsers if cp is not None)
    ret.canTimeout = any(cp.bus_timeout for cp in self.can_parsers if cp is not None)

    if ret.vEgoCluster == 0.0 and not self.v_ego_cluster_seen:
      ret.vEgoCluster = ret.vEgo
    else:
      self.v_ego_cluster_seen = True

    # Many cars apply hysteresis to the ego dash speed
    if self.CS is not None:
      ret.vEgoCluster = apply_hysteresis(ret.vEgoCluster, self.CS.out.vEgoCluster, self.CS.cluster_speed_hyst_gap)
      if abs(ret.vEgo) < self.CS.cluster_min_speed:
        ret.vEgoCluster = 0.0

    if ret.cruiseState.speedCluster == 0:
      ret.cruiseState.speedCluster = ret.cruiseState.speed

    # copy back for next iteration
    reader = ret.as_reader()
    if self.CS is not None:
      self.CS.out = reader

    return reader

  @abstractmethod
  def apply(self, c: car.CarControl, now_nanos: int) -> tuple[car.CarControl.Actuators, list[bytes]]:
    pass

  def create_common_events(self, cs_out, extra_gears=None, pcm_enable=True, allow_enable=True,
                           enable_buttons=(ButtonType.accelCruise, ButtonType.decelCruise)):
    events = Events()

    if cs_out.doorOpen:
      events.add(EventName.doorOpen)
    if cs_out.seatbeltUnlatched:
      events.add(EventName.seatbeltNotLatched)
    if cs_out.gearShifter != GearShifter.drive and (extra_gears is None or
       cs_out.gearShifter not in extra_gears):
      events.add(EventName.wrongGear)
    if cs_out.gearShifter == GearShifter.reverse:
      events.add(EventName.reverseGear)
    if not cs_out.cruiseState.available:
      events.add(EventName.wrongCarMode)
    if cs_out.espDisabled:
      events.add(EventName.espDisabled)
    if cs_out.stockFcw:
      events.add(EventName.stockFcw)
    if cs_out.stockAeb:
      events.add(EventName.stockAeb)
    if cs_out.vEgo > MAX_CTRL_SPEED:
      events.add(EventName.speedTooHigh)
    if cs_out.cruiseState.nonAdaptive:
      events.add(EventName.wrongCruiseMode)
    if cs_out.brakeHoldActive and self.CP.openpilotLongitudinalControl:
      events.add(EventName.brakeHold)
    if cs_out.parkingBrake:
      events.add(EventName.parkBrake)
    if cs_out.accFaulted:
      events.add(EventName.accFaulted)
    if cs_out.steeringPressed:
      events.add(EventName.steerOverride)

    # Handle button presses
    for b in cs_out.buttonEvents:
      # Enable OP long on falling edge of enable buttons (defaults to accelCruise and decelCruise, overridable per-port)
      if not self.CP.pcmCruise and (b.type in enable_buttons and not b.pressed):
        events.add(EventName.buttonEnable)
      # Disable on rising and falling edge of cancel for both stock and OP long
      if b.type == ButtonType.cancel:
        events.add(EventName.buttonCancel)

    # Handle permanent and temporary steering faults
    self.steering_unpressed = 0 if cs_out.steeringPressed else self.steering_unpressed + 1
    if cs_out.steerFaultTemporary:
      if cs_out.steeringPressed and (not self.CS.out.steerFaultTemporary or self.no_steer_warning):
        self.no_steer_warning = True
      else:
        self.no_steer_warning = False

        # if the user overrode recently, show a less harsh alert
        if self.silent_steer_warning or cs_out.standstill or self.steering_unpressed < int(1.5 / DT_CTRL):
          self.silent_steer_warning = True
          events.add(EventName.steerTempUnavailableSilent)
        else:
          events.add(EventName.steerTempUnavailable)
    else:
      self.no_steer_warning = False
      self.silent_steer_warning = False
    if cs_out.steerFaultPermanent:
      events.add(EventName.steerUnavailable)

    # we engage when pcm is active (rising edge)
    # enabling can optionally be blocked by the car interface
    if pcm_enable:
      if cs_out.cruiseState.enabled and not self.CS.out.cruiseState.enabled and allow_enable:
        events.add(EventName.pcmEnable)
      elif not cs_out.cruiseState.enabled:
        events.add(EventName.pcmDisable)

    return events


class RadarInterfaceBase(ABC):
  def __init__(self, CP):
    self.rcp = None
    self.pts = {}
    self.delay = 0
    self.radar_ts = CP.radarTimeStep
    self.frame = 0
    self.no_radar_sleep = 'NO_RADAR_SLEEP' in os.environ

  def update(self, can_strings):
    self.frame += 1
    if (self.frame % int(100 * self.radar_ts)) == 0:
      return car.RadarData.new_message()
    return None


class CarStateBase(ABC):
  def __init__(self, CP):
    self.CP = CP
    self.car_fingerprint = CP.carFingerprint
    self.out = car.CarState.new_message()

    self.cruise_buttons = 0
    self.left_blinker_cnt = 0
    self.right_blinker_cnt = 0
    self.steering_pressed_cnt = 0
    self.left_blinker_prev = False
    self.right_blinker_prev = False
    self.cluster_speed_hyst_gap = 0.0
    self.cluster_min_speed = 0.0  # min speed before dropping to 0

    Q = [[0.0, 0.0], [0.0, 100.0]]
    R = 0.3
    A = [[1.0, DT_CTRL], [0.0, 1.0]]
    C = [[1.0, 0.0]]
    x0=[[0.0], [0.0]]
    K = get_kalman_gain(DT_CTRL, np.array(A), np.array(C), np.array(Q), R)
    self.v_ego_kf = KF1D(x0=x0, A=A, C=C[0], K=K)

  def update_speed_kf(self, v_ego_raw):
    if abs(v_ego_raw - self.v_ego_kf.x[0][0]) > 2.0:  # Prevent large accelerations when car starts at non zero speed
      self.v_ego_kf.set_x([[v_ego_raw], [0.0]])

    v_ego_x = self.v_ego_kf.update(v_ego_raw)
    return float(v_ego_x[0]), float(v_ego_x[1])

  def get_wheel_speeds(self, fl, fr, rl, rr, unit=CV.KPH_TO_MS):
    factor = unit * self.CP.wheelSpeedFactor

    wheelSpeeds = car.CarState.WheelSpeeds.new_message()
    wheelSpeeds.fl = fl * factor
    wheelSpeeds.fr = fr * factor
    wheelSpeeds.rl = rl * factor
    wheelSpeeds.rr = rr * factor
    return wheelSpeeds

  def update_blinker_from_lamp(self, blinker_time: int, left_blinker_lamp: bool, right_blinker_lamp: bool):
    """Update blinkers from lights. Enable output when light was seen within the last `blinker_time`
    iterations"""
    # TODO: Handle case when switching direction. Now both blinkers can be on at the same time
    self.left_blinker_cnt = blinker_time if left_blinker_lamp else max(self.left_blinker_cnt - 1, 0)
    self.right_blinker_cnt = blinker_time if right_blinker_lamp else max(self.right_blinker_cnt - 1, 0)
    return self.left_blinker_cnt > 0, self.right_blinker_cnt > 0

  def update_steering_pressed(self, steering_pressed, steering_pressed_min_count):
    """Applies filtering on steering pressed for noisy driver torque signals."""
    self.steering_pressed_cnt += 1 if steering_pressed else -1
    self.steering_pressed_cnt = clip(self.steering_pressed_cnt, 0, steering_pressed_min_count * 2)
    return self.steering_pressed_cnt > steering_pressed_min_count

  def update_blinker_from_stalk(self, blinker_time: int, left_blinker_stalk: bool, right_blinker_stalk: bool):
    """Update blinkers from stalk position. When stalk is seen the blinker will be on for at least blinker_time,
    or until the stalk is turned off, whichever is longer. If the opposite stalk direction is seen the blinker
    is forced to the other side. On a rising edge of the stalk the timeout is reset."""

    if left_blinker_stalk:
      self.right_blinker_cnt = 0
      if not self.left_blinker_prev:
        self.left_blinker_cnt = blinker_time

    if right_blinker_stalk:
      self.left_blinker_cnt = 0
      if not self.right_blinker_prev:
        self.right_blinker_cnt = blinker_time

    self.left_blinker_cnt = max(self.left_blinker_cnt - 1, 0)
    self.right_blinker_cnt = max(self.right_blinker_cnt - 1, 0)

    self.left_blinker_prev = left_blinker_stalk
    self.right_blinker_prev = right_blinker_stalk

    return bool(left_blinker_stalk or self.left_blinker_cnt > 0), bool(right_blinker_stalk or self.right_blinker_cnt > 0)

  @staticmethod
  def parse_gear_shifter(gear: str | None) -> car.CarState.GearShifter:
    if gear is None:
      return GearShifter.unknown

    d: dict[str, car.CarState.GearShifter] = {
      'P': GearShifter.park, 'PARK': GearShifter.park,
      'R': GearShifter.reverse, 'REVERSE': GearShifter.reverse,
      'N': GearShifter.neutral, 'NEUTRAL': GearShifter.neutral,
      'E': GearShifter.eco, 'ECO': GearShifter.eco,
      'T': GearShifter.manumatic, 'MANUAL': GearShifter.manumatic,
      'D': GearShifter.drive, 'DRIVE': GearShifter.drive,
      'S': GearShifter.sport, 'SPORT': GearShifter.sport,
      'L': GearShifter.low, 'LOW': GearShifter.low,
      'B': GearShifter.brake, 'BRAKE': GearShifter.brake,
    }
    return d.get(gear.upper(), GearShifter.unknown)

  @staticmethod
  def get_cam_can_parser(CP):
    return None

  @staticmethod
  def get_adas_can_parser(CP):
    return None

  @staticmethod
  def get_body_can_parser(CP):
    return None

  @staticmethod
  def get_loopback_can_parser(CP):
    return None


INTERFACE_ATTR_FILE = {
  "FINGERPRINTS": "fingerprints",
  "FW_VERSIONS": "fingerprints",
}

# interface-specific helpers

def get_interface_attr(attr: str, combine_brands: bool = False, ignore_none: bool = False) -> dict[str | StrEnum, Any]:
  # read all the folders in selfdrive/car and return a dict where:
  # - keys are all the car models or brand names
  # - values are attr values from all car folders
  result = {}
  for car_folder in sorted([x[0] for x in os.walk(BASEDIR + '/selfdrive/car')]):
    try:
      brand_name = car_folder.split('/')[-1]
      brand_values = __import__(f'openpilot.selfdrive.car.{brand_name}.{INTERFACE_ATTR_FILE.get(attr, "values")}', fromlist=[attr])
      if hasattr(brand_values, attr) or not ignore_none:
        attr_data = getattr(brand_values, attr, None)
      else:
        continue

      if combine_brands:
        if isinstance(attr_data, dict):
          for f, v in attr_data.items():
            result[f] = v
      else:
        result[brand_name] = attr_data
    except (ImportError, OSError):
      pass

  return result


class NanoFFModel:
  def __init__(self, weights_loc: str, platform: str):
    self.weights_loc = weights_loc
    self.platform = platform
    self.load_weights(platform)

  def load_weights(self, platform: str):
    with open(self.weights_loc) as fob:
      self.weights = {k: np.array(v) for k, v in json.load(fob)[platform].items()}

  def relu(self, x: np.ndarray):
    return np.maximum(0.0, x)

  def forward(self, x: np.ndarray):
    assert x.ndim == 1
    x = (x - self.weights['input_norm_mat'][:, 0]) / (self.weights['input_norm_mat'][:, 1] - self.weights['input_norm_mat'][:, 0])
    x = self.relu(np.dot(x, self.weights['w_1']) + self.weights['b_1'])
    x = self.relu(np.dot(x, self.weights['w_2']) + self.weights['b_2'])
    x = self.relu(np.dot(x, self.weights['w_3']) + self.weights['b_3'])
    x = np.dot(x, self.weights['w_4']) + self.weights['b_4']
    return x

  def predict(self, x: list[float], do_sample: bool = False):
    x = self.forward(np.array(x))
    if do_sample:
      pred = np.random.laplace(x[0], np.exp(x[1]) / self.weights['temperature'])
    else:
      pred = x[0]
    pred = pred * (self.weights['output_norm_mat'][1] - self.weights['output_norm_mat'][0]) + self.weights['output_norm_mat'][0]
    return pred<|MERGE_RESOLUTION|>--- conflicted
+++ resolved
@@ -109,11 +109,7 @@
     return cls.get_params(candidate, gen_empty_fingerprint(), list(), False, False)
 
   @classmethod
-<<<<<<< HEAD
-  def get_params(cls, candidate: PLATFORM, fingerprint: Dict[int, Dict[int, int]], car_fw: List[car.CarParams.CarFw], experimental_long: bool, docs: bool):
-=======
-  def get_params(cls, candidate: str, fingerprint: dict[int, dict[int, int]], car_fw: list[car.CarParams.CarFw], experimental_long: bool, docs: bool):
->>>>>>> 96ce470b
+  def get_params(cls, candidate: PLATFORM, fingerprint: dict[int, dict[int, int]], car_fw: list[car.CarParams.CarFw], experimental_long: bool, docs: bool):
     ret = CarInterfaceBase.get_std_params(candidate)
 
     if hasattr(candidate, "config"):
@@ -137,13 +133,8 @@
 
   @staticmethod
   @abstractmethod
-<<<<<<< HEAD
-  def _get_params(ret: car.CarParams, candidate: PLATFORM, fingerprint: Dict[int, Dict[int, int]],
-                  car_fw: List[car.CarParams.CarFw], experimental_long: bool, docs: bool):
-=======
-  def _get_params(ret: car.CarParams, candidate: str, fingerprint: dict[int, dict[int, int]],
+  def _get_params(ret: car.CarParams, candidate: PLATFORM, fingerprint: dict[int, dict[int, int]],
                   car_fw: list[car.CarParams.CarFw], experimental_long: bool, docs: bool):
->>>>>>> 96ce470b
     raise NotImplementedError
 
   @staticmethod
