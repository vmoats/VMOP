import os
import time
from abc import abstractmethod, ABC
from typing import Dict, Tuple, List

from cereal import car
from common.kalman.simple_kalman import KF1D
from common.realtime import DT_CTRL
from selfdrive.car import gen_empty_fingerprint
from common.conversions import Conversions as CV
from selfdrive.controls.lib.drive_helpers import V_CRUISE_MAX
from selfdrive.controls.lib.events import Events
from selfdrive.controls.lib.vehicle_model import VehicleModel

GearShifter = car.CarState.GearShifter
EventName = car.CarEvent.EventName

MAX_CTRL_SPEED = (V_CRUISE_MAX + 4) * CV.KPH_TO_MS
ACCEL_MAX = 2.0
ACCEL_MIN = -3.5


# generic car and radar interfaces


class CarInterfaceBase(ABC):
  def __init__(self, CP, CarController, CarState):
    self.CP = CP
    self.VM = VehicleModel(CP)

    self.frame = 0
    self.steering_unpressed = 0
    self.low_speed_alert = False
    self.silent_steer_warning = True

    if CarState is not None:
      self.CS = CarState(CP)
      self.cp = self.CS.get_can_parser(CP)
      self.cp_cam = self.CS.get_cam_can_parser(CP)
      self.cp_body = self.CS.get_body_can_parser(CP)
      self.cp_loopback = self.CS.get_loopback_can_parser(CP)

    self.CC = None
    if CarController is not None:
      self.CC = CarController(self.cp.dbc_name, CP, self.VM)

  @staticmethod
  def get_pid_accel_limits(CP, current_speed, cruise_speed):
    return ACCEL_MIN, ACCEL_MAX

  @staticmethod
  @abstractmethod
  def get_params(candidate, fingerprint=gen_empty_fingerprint(), car_fw=None, disable_radar=False):
    pass

  @staticmethod
  def init(CP, logcan, sendcan):
    pass

  @staticmethod
  def get_steer_feedforward_default(desired_angle, v_ego):
    # Proportional to realigning tire momentum: lateral acceleration.
    # TODO: something with lateralPlan.curvatureRates
    return desired_angle * (v_ego**2)

  @classmethod
  def get_steer_feedforward_function(cls):
    return cls.get_steer_feedforward_default

  # returns a set of default params to avoid repetition in car specific params
  @staticmethod
  def get_std_params(candidate, fingerprint):
    ret = car.CarParams.new_message()
    ret.carFingerprint = candidate

    # standard ALC params
    ret.steerControlType = car.CarParams.SteerControlType.torque
    ret.steerMaxBP = [0.]
    ret.steerMaxV = [1.]
    ret.minSteerSpeed = 0.
    ret.wheelSpeedFactor = 1.0

    ret.pcmCruise = True     # openpilot's state is tied to the PCM's cruise state on most cars
    ret.minEnableSpeed = -1. # enable is done by stock ACC, so ignore this
    ret.steerRatioRear = 0.  # no rear steering, at least on the listed cars aboveA
    ret.openpilotLongitudinalControl = False
    ret.stopAccel = -2.0
    ret.stoppingDecelRate = 0.8 # brake_travel/s while trying to stop
    ret.vEgoStopping = 0.5
    ret.vEgoStarting = 0.5
    ret.stoppingControl = True
    ret.longitudinalTuning.deadzoneBP = [0.]
    ret.longitudinalTuning.deadzoneV = [0.]
    ret.longitudinalTuning.kf = 1.
    ret.longitudinalTuning.kpBP = [0.]
    ret.longitudinalTuning.kpV = [1.]
    ret.longitudinalTuning.kiBP = [0.]
    ret.longitudinalTuning.kiV = [1.]
    # TODO estimate car specific lag, use .15s for now
    ret.longitudinalActuatorDelayLowerBound = 0.15
    ret.longitudinalActuatorDelayUpperBound = 0.15
    ret.steerLimitTimer = 1.0
    return ret

  @abstractmethod
  def update(self, c: car.CarControl, can_strings: List[bytes]) -> car.CarState:
    pass

  @abstractmethod
  def apply(self, c: car.CarControl) -> Tuple[car.CarControl.Actuators, List[bytes]]:
    pass

  def create_common_events(self, cs_out, extra_gears=None, pcm_enable=True):
    events = Events()

    if cs_out.doorOpen:
      events.add(EventName.doorOpen)
    if cs_out.seatbeltUnlatched:
      events.add(EventName.seatbeltNotLatched)
    if cs_out.gearShifter != GearShifter.drive and (extra_gears is None or
       cs_out.gearShifter not in extra_gears):
      events.add(EventName.wrongGear)
    if cs_out.gearShifter == GearShifter.reverse:
      events.add(EventName.reverseGear)
    if not cs_out.cruiseState.available:
      events.add(EventName.wrongCarMode)
    if cs_out.espDisabled:
      events.add(EventName.espDisabled)
    if cs_out.gasPressed:
      events.add(EventName.gasPressed)
    if cs_out.stockFcw:
      events.add(EventName.stockFcw)
    if cs_out.stockAeb:
      events.add(EventName.stockAeb)
    if cs_out.vEgo > MAX_CTRL_SPEED:
      events.add(EventName.speedTooHigh)
    if cs_out.cruiseState.nonAdaptive:
      events.add(EventName.wrongCruiseMode)
    if cs_out.brakeHoldActive and self.CP.openpilotLongitudinalControl:
      events.add(EventName.brakeHold)
    if cs_out.parkingBrake:
      events.add(EventName.parkBrake)

    # Handle permanent and temporary steering faults
    self.steering_unpressed = 0 if cs_out.steeringPressed else self.steering_unpressed + 1
    if cs_out.steerFaultTemporary:
      # if the user overrode recently, show a less harsh alert
      if self.silent_steer_warning or cs_out.standstill or self.steering_unpressed < int(1.5 / DT_CTRL):
        self.silent_steer_warning = True
        events.add(EventName.steerTempUnavailableSilent)
      else:
        events.add(EventName.steerTempUnavailable)
    else:
      self.silent_steer_warning = False
    if cs_out.steerFaultPermanent:
      events.add(EventName.steerUnavailable)

<<<<<<< HEAD
    # Disable on rising edge of gas or brake. Also disable on brake when speed > 0.
    # TODO: JJS : Fix gas press correctly (with an option)
    #if (cs_out.gasPressed and not self.CS.out.gasPressed) or \
    if (cs_out.brakePressed and (not self.CS.out.brakePressed or not cs_out.standstill)):
      events.add(EventName.pedalPressed)

=======
>>>>>>> 628eecff
    # we engage when pcm is active (rising edge)
    if pcm_enable:
      if cs_out.cruiseState.enabled and not self.CS.out.cruiseState.enabled:
        events.add(EventName.pcmEnable)
      elif not cs_out.cruiseState.enabled:
        events.add(EventName.pcmDisable)

    return events


class RadarInterfaceBase(ABC):
  def __init__(self, CP):
    self.pts = {}
    self.delay = 0
    self.radar_ts = CP.radarTimeStep
    self.no_radar_sleep = 'NO_RADAR_SLEEP' in os.environ

  def update(self, can_strings):
    ret = car.RadarData.new_message()
    if not self.no_radar_sleep:
      time.sleep(self.radar_ts)  # radard runs on RI updates
    return ret


class CarStateBase(ABC):
  def __init__(self, CP):
    self.CP = CP
    self.car_fingerprint = CP.carFingerprint
    self.out = car.CarState.new_message()

    self.cruise_buttons = 0
    self.left_blinker_cnt = 0
    self.right_blinker_cnt = 0
    self.left_blinker_prev = False
    self.right_blinker_prev = False

    # Q = np.matrix([[10.0, 0.0], [0.0, 100.0]])
    # R = 1e3
    self.v_ego_kf = KF1D(x0=[[0.0], [0.0]],
                         A=[[1.0, DT_CTRL], [0.0, 1.0]],
                         C=[1.0, 0.0],
                         K=[[0.12287673], [0.29666309]])

  def update_speed_kf(self, v_ego_raw):
    if abs(v_ego_raw - self.v_ego_kf.x[0][0]) > 2.0:  # Prevent large accelerations when car starts at non zero speed
      self.v_ego_kf.x = [[v_ego_raw], [0.0]]

    v_ego_x = self.v_ego_kf.update(v_ego_raw)
    return float(v_ego_x[0]), float(v_ego_x[1])

  def get_wheel_speeds(self, fl, fr, rl, rr, unit=CV.KPH_TO_MS):
    factor = unit * self.CP.wheelSpeedFactor

    wheelSpeeds = car.CarState.WheelSpeeds.new_message()
    wheelSpeeds.fl = fl * factor
    wheelSpeeds.fr = fr * factor
    wheelSpeeds.rl = rl * factor
    wheelSpeeds.rr = rr * factor
    return wheelSpeeds

  def update_blinker_from_lamp(self, blinker_time: int, left_blinker_lamp: bool, right_blinker_lamp: bool):
    """Update blinkers from lights. Enable output when light was seen within the last `blinker_time`
    iterations"""
    # TODO: Handle case when switching direction. Now both blinkers can be on at the same time
    self.left_blinker_cnt = blinker_time if left_blinker_lamp else max(self.left_blinker_cnt - 1, 0)
    self.right_blinker_cnt = blinker_time if right_blinker_lamp else max(self.right_blinker_cnt - 1, 0)
    return self.left_blinker_cnt > 0, self.right_blinker_cnt > 0

  def update_blinker_from_stalk(self, blinker_time: int, left_blinker_stalk: bool, right_blinker_stalk: bool):
    """Update blinkers from stalk position. When stalk is seen the blinker will be on for at least blinker_time,
    or until the stalk is turned off, whichever is longer. If the opposite stalk direction is seen the blinker
    is forced to the other side. On a rising edge of the stalk the timeout is reset."""

    if left_blinker_stalk:
      self.right_blinker_cnt = 0
      if not self.left_blinker_prev:
        self.left_blinker_cnt = blinker_time

    if right_blinker_stalk:
      self.left_blinker_cnt = 0
      if not self.right_blinker_prev:
        self.right_blinker_cnt = blinker_time

    self.left_blinker_cnt = max(self.left_blinker_cnt - 1, 0)
    self.right_blinker_cnt = max(self.right_blinker_cnt - 1, 0)

    self.left_blinker_prev = left_blinker_stalk
    self.right_blinker_prev = right_blinker_stalk

    return bool(left_blinker_stalk or self.left_blinker_cnt > 0), bool(right_blinker_stalk or self.right_blinker_cnt > 0)

  @staticmethod
  def parse_gear_shifter(gear: str) -> car.CarState.GearShifter:
    d: Dict[str, car.CarState.GearShifter] = {
        'P': GearShifter.park, 'R': GearShifter.reverse, 'N': GearShifter.neutral,
        'E': GearShifter.eco, 'T': GearShifter.manumatic, 'D': GearShifter.drive,
        'S': GearShifter.sport, 'L': GearShifter.low, 'B': GearShifter.brake
    }
    return d.get(gear, GearShifter.unknown)

  @staticmethod
  def get_cam_can_parser(CP):
    return None

  @staticmethod
  def get_body_can_parser(CP):
    return None

  @staticmethod
  def get_loopback_can_parser(CP):
    return None<|MERGE_RESOLUTION|>--- conflicted
+++ resolved
@@ -155,15 +155,6 @@
     if cs_out.steerFaultPermanent:
       events.add(EventName.steerUnavailable)
 
-<<<<<<< HEAD
-    # Disable on rising edge of gas or brake. Also disable on brake when speed > 0.
-    # TODO: JJS : Fix gas press correctly (with an option)
-    #if (cs_out.gasPressed and not self.CS.out.gasPressed) or \
-    if (cs_out.brakePressed and (not self.CS.out.brakePressed or not cs_out.standstill)):
-      events.add(EventName.pedalPressed)
-
-=======
->>>>>>> 628eecff
     # we engage when pcm is active (rising edge)
     if pcm_enable:
       if cs_out.cruiseState.enabled and not self.CS.out.cruiseState.enabled:
