import json
import os
import numpy as np
import tomllib
from abc import abstractmethod, ABC
from enum import StrEnum
from typing import Any, NamedTuple
from collections.abc import Callable
from functools import cache

from cereal import car
from openpilot.common.basedir import BASEDIR
from openpilot.common.conversions import Conversions as CV
from openpilot.common.simple_kalman import KF1D, get_kalman_gain
from openpilot.common.numpy_fast import clip
from openpilot.common.realtime import DT_CTRL
from openpilot.selfdrive.car import apply_hysteresis, gen_empty_fingerprint, scale_rot_inertia, scale_tire_stiffness, STD_CARGO_KG
from openpilot.selfdrive.car.values import PLATFORMS
from openpilot.selfdrive.controls.lib.drive_helpers import V_CRUISE_MAX, get_friction
from openpilot.selfdrive.controls.lib.events import Events
from openpilot.selfdrive.controls.lib.vehicle_model import VehicleModel

ButtonType = car.CarState.ButtonEvent.Type
GearShifter = car.CarState.GearShifter
EventName = car.CarEvent.EventName

MAX_CTRL_SPEED = (V_CRUISE_MAX + 4) * CV.KPH_TO_MS
ACCEL_MAX = 2.0
ACCEL_MIN = -3.5
FRICTION_THRESHOLD = 0.3

TORQUE_PARAMS_PATH = os.path.join(BASEDIR, 'selfdrive/car/torque_data/params.toml')
TORQUE_OVERRIDE_PATH = os.path.join(BASEDIR, 'selfdrive/car/torque_data/override.toml')
TORQUE_SUBSTITUTE_PATH = os.path.join(BASEDIR, 'selfdrive/car/torque_data/substitute.toml')

GEAR_SHIFTER_MAP: dict[str, car.CarState.GearShifter] = {
  'P': GearShifter.park, 'PARK': GearShifter.park,
  'R': GearShifter.reverse, 'REVERSE': GearShifter.reverse,
  'N': GearShifter.neutral, 'NEUTRAL': GearShifter.neutral,
  'E': GearShifter.eco, 'ECO': GearShifter.eco,
  'T': GearShifter.manumatic, 'MANUAL': GearShifter.manumatic,
  'D': GearShifter.drive, 'DRIVE': GearShifter.drive,
  'S': GearShifter.sport, 'SPORT': GearShifter.sport,
  'L': GearShifter.low, 'LOW': GearShifter.low,
  'B': GearShifter.brake, 'BRAKE': GearShifter.brake,
}


class LatControlInputs(NamedTuple):
  lateral_acceleration: float
  roll_compensation: float
  vego: float
  aego: float


TorqueFromLateralAccelCallbackType = Callable[[LatControlInputs, car.CarParams.LateralTorqueTuning, float, float, bool, bool], float]


@cache
def get_torque_params():
  with open(TORQUE_SUBSTITUTE_PATH, 'rb') as f:
    sub = tomllib.load(f)
  with open(TORQUE_PARAMS_PATH, 'rb') as f:
    params = tomllib.load(f)
  with open(TORQUE_OVERRIDE_PATH, 'rb') as f:
    override = tomllib.load(f)

  torque_params = {}
  for candidate in (sub.keys() | params.keys() | override.keys()) - {'legend'}:
    if sum([candidate in x for x in [sub, params, override]]) > 1:
      raise RuntimeError(f'{candidate} is defined twice in torque config')

    sub_candidate = sub.get(candidate, candidate)

    if sub_candidate in override:
      out = override[sub_candidate]
    elif sub_candidate in params:
      out = params[sub_candidate]
    else:
      raise NotImplementedError(f"Did not find torque params for {sub_candidate}")

    torque_params[sub_candidate] = {key: out[i] for i, key in enumerate(params['legend'])}
    if candidate in sub:
      torque_params[candidate] = torque_params[sub_candidate]

  return torque_params

# generic car and radar interfaces

class CarInterfaceBase(ABC):
  def __init__(self, CP, CarController, CarState):
    self.CP = CP
    self.VM = VehicleModel(CP)

    self.frame = 0
    self.steering_unpressed = 0
    self.low_speed_alert = False
    self.no_steer_warning = False
    self.silent_steer_warning = True
    self.v_ego_cluster_seen = False

    self.CS = CarState(CP)
    self.cp = self.CS.get_can_parser(CP)
    self.cp_cam = self.CS.get_cam_can_parser(CP)
    self.cp_adas = self.CS.get_adas_can_parser(CP)
    self.cp_body = self.CS.get_body_can_parser(CP)
    self.cp_loopback = self.CS.get_loopback_can_parser(CP)
    self.can_parsers = [self.cp, self.cp_cam, self.cp_adas, self.cp_body, self.cp_loopback]

    dbc_name = "" if self.cp is None else self.cp.dbc_name
    self.CC: CarControllerBase = CarController(dbc_name, CP, self.VM)

  def apply(self, c: car.CarControl, now_nanos: int) -> tuple[car.CarControl.Actuators, list[tuple[int, int, bytes, int]]]:
    return self.CC.update(c, self.CS, now_nanos)

  @staticmethod
  def get_pid_accel_limits(CP, current_speed, cruise_speed):
    return ACCEL_MIN, ACCEL_MAX

  @classmethod
  def get_non_essential_params(cls, candidate: str):
    """
    Parameters essential to controlling the car may be incomplete or wrong without FW versions or fingerprints.
    """
    return cls.get_params(candidate, gen_empty_fingerprint(), list(), False, False)

  @classmethod
  def get_params(cls, candidate: str, fingerprint: dict[int, dict[int, int]], car_fw: list[car.CarParams.CarFw], experimental_long: bool, docs: bool):
    ret = CarInterfaceBase.get_std_params(candidate)

<<<<<<< HEAD
    ret.mass = candidate.config.specs.mass
    ret.wheelbase = candidate.config.specs.wheelbase
    ret.steerRatio = candidate.config.specs.steerRatio
    ret.centerToFront = ret.wheelbase * candidate.config.specs.centerToFrontRatio
    ret.minEnableSpeed = candidate.config.specs.minEnableSpeed
    ret.minSteerSpeed = candidate.config.specs.minSteerSpeed
    ret.tireStiffnessFactor = candidate.config.specs.tireStiffnessFactor
    ret.steerActuatorDelay = candidate.config.specs.steerActuatorDelay
    ret.flags |= int(candidate.config.flags)
=======
    platform = PLATFORMS[candidate]
    ret.mass = platform.config.specs.mass
    ret.wheelbase = platform.config.specs.wheelbase
    ret.steerRatio = platform.config.specs.steerRatio
    ret.centerToFront = ret.wheelbase * platform.config.specs.centerToFrontRatio
    ret.minEnableSpeed = platform.config.specs.minEnableSpeed
    ret.minSteerSpeed = platform.config.specs.minSteerSpeed
    ret.tireStiffnessFactor = platform.config.specs.tireStiffnessFactor
    ret.flags |= int(platform.config.flags)
>>>>>>> 36eafc0d

    ret = cls._get_params(ret, candidate, fingerprint, car_fw, experimental_long, docs)

    # Vehicle mass is published curb weight plus assumed payload such as a human driver; notCars have no assumed payload
    if not ret.notCar:
      ret.mass = ret.mass + STD_CARGO_KG

    # Set params dependent on values set by the car interface
    ret.rotationalInertia = scale_rot_inertia(ret.mass, ret.wheelbase)
    ret.tireStiffnessFront, ret.tireStiffnessRear = scale_tire_stiffness(ret.mass, ret.wheelbase, ret.centerToFront, ret.tireStiffnessFactor)

    return ret

  @staticmethod
  @abstractmethod
  def _get_params(ret: car.CarParams, candidate, fingerprint: dict[int, dict[int, int]],
                  car_fw: list[car.CarParams.CarFw], experimental_long: bool, docs: bool):
    raise NotImplementedError

  @staticmethod
  def init(CP, logcan, sendcan):
    pass

  @staticmethod
  def get_steer_feedforward_default(desired_angle, v_ego):
    # Proportional to realigning tire momentum: lateral acceleration.
    return desired_angle * (v_ego**2)

  def get_steer_feedforward_function(self):
    return self.get_steer_feedforward_default

  def torque_from_lateral_accel_linear(self, latcontrol_inputs: LatControlInputs, torque_params: car.CarParams.LateralTorqueTuning,
                                       lateral_accel_error: float, lateral_accel_deadzone: float, friction_compensation: bool, gravity_adjusted: bool) -> float:
    # The default is a linear relationship between torque and lateral acceleration (accounting for road roll and steering friction)
    friction = get_friction(lateral_accel_error, lateral_accel_deadzone, FRICTION_THRESHOLD, torque_params, friction_compensation)
    return (latcontrol_inputs.lateral_acceleration / float(torque_params.latAccelFactor)) + friction

  def torque_from_lateral_accel(self) -> TorqueFromLateralAccelCallbackType:
    return self.torque_from_lateral_accel_linear

  # returns a set of default params to avoid repetition in car specific params
  @staticmethod
  def get_std_params(candidate):
    ret = car.CarParams.new_message()
    ret.carFingerprint = candidate

    # Car docs fields
    ret.maxLateralAccel = get_torque_params()[candidate]['MAX_LAT_ACCEL_MEASURED']
    ret.autoResumeSng = True  # describes whether car can resume from a stop automatically

    # standard ALC params
    ret.tireStiffnessFactor = 1.0
    ret.steerControlType = car.CarParams.SteerControlType.torque
    ret.minSteerSpeed = 0.
    ret.wheelSpeedFactor = 1.0

    ret.pcmCruise = True     # openpilot's state is tied to the PCM's cruise state on most cars
    ret.minEnableSpeed = -1. # enable is done by stock ACC, so ignore this
    ret.steerRatioRear = 0.  # no rear steering, at least on the listed cars aboveA
    ret.openpilotLongitudinalControl = False
    ret.stopAccel = -2.0
    ret.stoppingDecelRate = 0.8 # brake_travel/s while trying to stop
    ret.vEgoStopping = 0.5
    ret.vEgoStarting = 0.5
    ret.stoppingControl = True
    ret.longitudinalTuning.kf = 1.
    ret.longitudinalTuning.kpBP = [0.]
    ret.longitudinalTuning.kpV = [0.]
    ret.longitudinalTuning.kiBP = [0.]
    ret.longitudinalTuning.kiV = [0.]
    # TODO estimate car specific lag, use .15s for now
    ret.longitudinalActuatorDelay = 0.15
    ret.steerLimitTimer = 1.0
    return ret

  @staticmethod
  def configure_torque_tune(candidate, tune, steering_angle_deadzone_deg=0.0, use_steering_angle=True):
    params = get_torque_params()[candidate]

    tune.init('torque')
    tune.torque.useSteeringAngle = use_steering_angle
    tune.torque.kp = 1.0
    tune.torque.kf = 1.0
    tune.torque.ki = 0.1
    tune.torque.friction = params['FRICTION']
    tune.torque.latAccelFactor = params['LAT_ACCEL_FACTOR']
    tune.torque.latAccelOffset = 0.0
    tune.torque.steeringAngleDeadzoneDeg = steering_angle_deadzone_deg

  @abstractmethod
  def _update(self, c: car.CarControl) -> car.CarState:
    pass

  def update(self, c: car.CarControl, can_strings: list[bytes]) -> car.CarState:
    # parse can
    for cp in self.can_parsers:
      if cp is not None:
        cp.update_strings(can_strings)

    # get CarState
    ret = self._update(c)

    ret.canValid = all(cp.can_valid for cp in self.can_parsers if cp is not None)
    ret.canTimeout = any(cp.bus_timeout for cp in self.can_parsers if cp is not None)

    if ret.vEgoCluster == 0.0 and not self.v_ego_cluster_seen:
      ret.vEgoCluster = ret.vEgo
    else:
      self.v_ego_cluster_seen = True

    # Many cars apply hysteresis to the ego dash speed
    if self.CS is not None:
      ret.vEgoCluster = apply_hysteresis(ret.vEgoCluster, self.CS.out.vEgoCluster, self.CS.cluster_speed_hyst_gap)
      if abs(ret.vEgo) < self.CS.cluster_min_speed:
        ret.vEgoCluster = 0.0

    if ret.cruiseState.speedCluster == 0:
      ret.cruiseState.speedCluster = ret.cruiseState.speed

    # copy back for next iteration
    if self.CS is not None:
      self.CS.out = ret.as_reader()

    return ret


  def create_common_events(self, cs_out, extra_gears=None, pcm_enable=True, allow_enable=True,
                           enable_buttons=(ButtonType.accelCruise, ButtonType.decelCruise)):
    events = Events()

    if cs_out.doorOpen:
      events.add(EventName.doorOpen)
    if cs_out.seatbeltUnlatched:
      events.add(EventName.seatbeltNotLatched)
    if cs_out.gearShifter != GearShifter.drive and (extra_gears is None or
       cs_out.gearShifter not in extra_gears):
      events.add(EventName.wrongGear)
    if cs_out.gearShifter == GearShifter.reverse:
      events.add(EventName.reverseGear)
    if not cs_out.cruiseState.available:
      events.add(EventName.wrongCarMode)
    if cs_out.espDisabled:
      events.add(EventName.espDisabled)
    if cs_out.espActive:
      events.add(EventName.espActive)
    if cs_out.stockFcw:
      events.add(EventName.stockFcw)
    if cs_out.stockAeb:
      events.add(EventName.stockAeb)
    if cs_out.vEgo > MAX_CTRL_SPEED:
      events.add(EventName.speedTooHigh)
    if cs_out.cruiseState.nonAdaptive:
      events.add(EventName.wrongCruiseMode)
    if cs_out.brakeHoldActive and self.CP.openpilotLongitudinalControl:
      events.add(EventName.brakeHold)
    if cs_out.parkingBrake:
      events.add(EventName.parkBrake)
    if cs_out.accFaulted:
      events.add(EventName.accFaulted)
    if cs_out.steeringPressed:
      events.add(EventName.steerOverride)
    if cs_out.brakePressed and cs_out.standstill:
      events.add(EventName.preEnableStandstill)
    if cs_out.gasPressed:
      events.add(EventName.gasPressedOverride)

    # Handle button presses
    for b in cs_out.buttonEvents:
      # Enable OP long on falling edge of enable buttons (defaults to accelCruise and decelCruise, overridable per-port)
      if not self.CP.pcmCruise and (b.type in enable_buttons and not b.pressed):
        events.add(EventName.buttonEnable)
      # Disable on rising and falling edge of cancel for both stock and OP long
      if b.type == ButtonType.cancel:
        events.add(EventName.buttonCancel)

    # Handle permanent and temporary steering faults
    self.steering_unpressed = 0 if cs_out.steeringPressed else self.steering_unpressed + 1
    if cs_out.steerFaultTemporary:
      if cs_out.steeringPressed and (not self.CS.out.steerFaultTemporary or self.no_steer_warning):
        self.no_steer_warning = True
      else:
        self.no_steer_warning = False

        # if the user overrode recently, show a less harsh alert
        if self.silent_steer_warning or cs_out.standstill or self.steering_unpressed < int(1.5 / DT_CTRL):
          self.silent_steer_warning = True
          events.add(EventName.steerTempUnavailableSilent)
        else:
          events.add(EventName.steerTempUnavailable)
    else:
      self.no_steer_warning = False
      self.silent_steer_warning = False
    if cs_out.steerFaultPermanent:
      events.add(EventName.steerUnavailable)

    # we engage when pcm is active (rising edge)
    # enabling can optionally be blocked by the car interface
    if pcm_enable:
      if cs_out.cruiseState.enabled and not self.CS.out.cruiseState.enabled and allow_enable:
        events.add(EventName.pcmEnable)
      elif not cs_out.cruiseState.enabled:
        events.add(EventName.pcmDisable)

    return events


class RadarInterfaceBase(ABC):
  def __init__(self, CP):
    self.rcp = None
    self.pts = {}
    self.delay = 0
    self.radar_ts = CP.radarTimeStep
    self.frame = 0

  def update(self, can_strings):
    self.frame += 1
    if (self.frame % int(100 * self.radar_ts)) == 0:
      return car.RadarData.new_message()
    return None


class CarStateBase(ABC):
  def __init__(self, CP):
    self.CP = CP
    self.car_fingerprint = CP.carFingerprint
    self.out = car.CarState.new_message()

    self.cruise_buttons = 0
    self.left_blinker_cnt = 0
    self.right_blinker_cnt = 0
    self.steering_pressed_cnt = 0
    self.left_blinker_prev = False
    self.right_blinker_prev = False
    self.cluster_speed_hyst_gap = 0.0
    self.cluster_min_speed = 0.0  # min speed before dropping to 0

    Q = [[0.0, 0.0], [0.0, 100.0]]
    R = 0.3
    A = [[1.0, DT_CTRL], [0.0, 1.0]]
    C = [[1.0, 0.0]]
    x0=[[0.0], [0.0]]
    K = get_kalman_gain(DT_CTRL, np.array(A), np.array(C), np.array(Q), R)
    self.v_ego_kf = KF1D(x0=x0, A=A, C=C[0], K=K)

  def update_speed_kf(self, v_ego_raw):
    if abs(v_ego_raw - self.v_ego_kf.x[0][0]) > 2.0:  # Prevent large accelerations when car starts at non zero speed
      self.v_ego_kf.set_x([[v_ego_raw], [0.0]])

    v_ego_x = self.v_ego_kf.update(v_ego_raw)
    return float(v_ego_x[0]), float(v_ego_x[1])

  def get_wheel_speeds(self, fl, fr, rl, rr, unit=CV.KPH_TO_MS):
    factor = unit * self.CP.wheelSpeedFactor

    wheelSpeeds = car.CarState.WheelSpeeds.new_message()
    wheelSpeeds.fl = fl * factor
    wheelSpeeds.fr = fr * factor
    wheelSpeeds.rl = rl * factor
    wheelSpeeds.rr = rr * factor
    return wheelSpeeds

  def update_blinker_from_lamp(self, blinker_time: int, left_blinker_lamp: bool, right_blinker_lamp: bool):
    """Update blinkers from lights. Enable output when light was seen within the last `blinker_time`
    iterations"""
    # TODO: Handle case when switching direction. Now both blinkers can be on at the same time
    self.left_blinker_cnt = blinker_time if left_blinker_lamp else max(self.left_blinker_cnt - 1, 0)
    self.right_blinker_cnt = blinker_time if right_blinker_lamp else max(self.right_blinker_cnt - 1, 0)
    return self.left_blinker_cnt > 0, self.right_blinker_cnt > 0

  def update_steering_pressed(self, steering_pressed, steering_pressed_min_count):
    """Applies filtering on steering pressed for noisy driver torque signals."""
    self.steering_pressed_cnt += 1 if steering_pressed else -1
    self.steering_pressed_cnt = clip(self.steering_pressed_cnt, 0, steering_pressed_min_count * 2)
    return self.steering_pressed_cnt > steering_pressed_min_count

  def update_blinker_from_stalk(self, blinker_time: int, left_blinker_stalk: bool, right_blinker_stalk: bool):
    """Update blinkers from stalk position. When stalk is seen the blinker will be on for at least blinker_time,
    or until the stalk is turned off, whichever is longer. If the opposite stalk direction is seen the blinker
    is forced to the other side. On a rising edge of the stalk the timeout is reset."""

    if left_blinker_stalk:
      self.right_blinker_cnt = 0
      if not self.left_blinker_prev:
        self.left_blinker_cnt = blinker_time

    if right_blinker_stalk:
      self.left_blinker_cnt = 0
      if not self.right_blinker_prev:
        self.right_blinker_cnt = blinker_time

    self.left_blinker_cnt = max(self.left_blinker_cnt - 1, 0)
    self.right_blinker_cnt = max(self.right_blinker_cnt - 1, 0)

    self.left_blinker_prev = left_blinker_stalk
    self.right_blinker_prev = right_blinker_stalk

    return bool(left_blinker_stalk or self.left_blinker_cnt > 0), bool(right_blinker_stalk or self.right_blinker_cnt > 0)

  @staticmethod
  def parse_gear_shifter(gear: str | None) -> car.CarState.GearShifter:
    if gear is None:
      return GearShifter.unknown
    return GEAR_SHIFTER_MAP.get(gear.upper(), GearShifter.unknown)

  @staticmethod
  def get_can_parser(CP):
    return None

  @staticmethod
  def get_cam_can_parser(CP):
    return None

  @staticmethod
  def get_adas_can_parser(CP):
    return None

  @staticmethod
  def get_body_can_parser(CP):
    return None

  @staticmethod
  def get_loopback_can_parser(CP):
    return None


SendCan = tuple[int, int, bytes, int]


class CarControllerBase(ABC):
  def __init__(self, dbc_name: str, CP, VM):
    pass

  @abstractmethod
  def update(self, CC: car.CarControl.Actuators, CS: car.CarState, now_nanos: int) -> tuple[car.CarControl.Actuators, list[SendCan]]:
    pass


INTERFACE_ATTR_FILE = {
  "FINGERPRINTS": "fingerprints",
  "FW_VERSIONS": "fingerprints",
}

# interface-specific helpers

def get_interface_attr(attr: str, combine_brands: bool = False, ignore_none: bool = False) -> dict[str | StrEnum, Any]:
  # read all the folders in selfdrive/car and return a dict where:
  # - keys are all the car models or brand names
  # - values are attr values from all car folders
  result = {}
  for car_folder in sorted([x[0] for x in os.walk(BASEDIR + '/selfdrive/car')]):
    try:
      brand_name = car_folder.split('/')[-1]
      brand_values = __import__(f'openpilot.selfdrive.car.{brand_name}.{INTERFACE_ATTR_FILE.get(attr, "values")}', fromlist=[attr])
      if hasattr(brand_values, attr) or not ignore_none:
        attr_data = getattr(brand_values, attr, None)
      else:
        continue

      if combine_brands:
        if isinstance(attr_data, dict):
          for f, v in attr_data.items():
            result[f] = v
      else:
        result[brand_name] = attr_data
    except (ImportError, OSError):
      pass

  return result


class NanoFFModel:
  def __init__(self, weights_loc: str, platform: str):
    self.weights_loc = weights_loc
    self.platform = platform
    self.load_weights(platform)

  def load_weights(self, platform: str):
    with open(self.weights_loc) as fob:
      self.weights = {k: np.array(v) for k, v in json.load(fob)[platform].items()}

  def relu(self, x: np.ndarray):
    return np.maximum(0.0, x)

  def forward(self, x: np.ndarray):
    assert x.ndim == 1
    x = (x - self.weights['input_norm_mat'][:, 0]) / (self.weights['input_norm_mat'][:, 1] - self.weights['input_norm_mat'][:, 0])
    x = self.relu(np.dot(x, self.weights['w_1']) + self.weights['b_1'])
    x = self.relu(np.dot(x, self.weights['w_2']) + self.weights['b_2'])
    x = self.relu(np.dot(x, self.weights['w_3']) + self.weights['b_3'])
    x = np.dot(x, self.weights['w_4']) + self.weights['b_4']
    return x

  def predict(self, x: list[float], do_sample: bool = False):
    x = self.forward(np.array(x))
    if do_sample:
      pred = np.random.laplace(x[0], np.exp(x[1]) / self.weights['temperature'])
    else:
      pred = x[0]
    pred = pred * (self.weights['output_norm_mat'][1] - self.weights['output_norm_mat'][0]) + self.weights['output_norm_mat'][0]
    return pred<|MERGE_RESOLUTION|>--- conflicted
+++ resolved
@@ -128,17 +128,6 @@
   def get_params(cls, candidate: str, fingerprint: dict[int, dict[int, int]], car_fw: list[car.CarParams.CarFw], experimental_long: bool, docs: bool):
     ret = CarInterfaceBase.get_std_params(candidate)
 
-<<<<<<< HEAD
-    ret.mass = candidate.config.specs.mass
-    ret.wheelbase = candidate.config.specs.wheelbase
-    ret.steerRatio = candidate.config.specs.steerRatio
-    ret.centerToFront = ret.wheelbase * candidate.config.specs.centerToFrontRatio
-    ret.minEnableSpeed = candidate.config.specs.minEnableSpeed
-    ret.minSteerSpeed = candidate.config.specs.minSteerSpeed
-    ret.tireStiffnessFactor = candidate.config.specs.tireStiffnessFactor
-    ret.steerActuatorDelay = candidate.config.specs.steerActuatorDelay
-    ret.flags |= int(candidate.config.flags)
-=======
     platform = PLATFORMS[candidate]
     ret.mass = platform.config.specs.mass
     ret.wheelbase = platform.config.specs.wheelbase
@@ -147,8 +136,8 @@
     ret.minEnableSpeed = platform.config.specs.minEnableSpeed
     ret.minSteerSpeed = platform.config.specs.minSteerSpeed
     ret.tireStiffnessFactor = platform.config.specs.tireStiffnessFactor
+    ret.steerActuatorDelay = candidate.config.specs.steerActuatorDelay
     ret.flags |= int(platform.config.flags)
->>>>>>> 36eafc0d
 
     ret = cls._get_params(ret, candidate, fingerprint, car_fw, experimental_long, docs)
 
