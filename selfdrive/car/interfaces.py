--- conflicted
+++ resolved
@@ -89,11 +89,7 @@
 # generic car and radar interfaces
 
 class CarInterfaceBase(ABC):
-<<<<<<< HEAD
   def __init__(self, CP: structs.CarParams, CarController, CarState):
-=======
-  def __init__(self, CP: car.CarParams, CarController, CarState):
->>>>>>> 7ec99863
     self.CP = CP
 
     self.frame = 0
@@ -122,11 +118,7 @@
     return ACCEL_MIN, ACCEL_MAX
 
   @classmethod
-<<<<<<< HEAD
   def get_non_essential_params(cls, candidate: str) -> structs.CarParams:
-=======
-  def get_non_essential_params(cls, candidate: str) -> car.CarParams:
->>>>>>> 7ec99863
     """
     Parameters essential to controlling the car may be incomplete or wrong without FW versions or fingerprints.
     """
@@ -161,13 +153,8 @@
 
   @staticmethod
   @abstractmethod
-<<<<<<< HEAD
   def _get_params(ret: structs.CarParams, candidate, fingerprint: dict[int, dict[int, int]],
                   car_fw: list[structs.CarParams.CarFw], experimental_long: bool, docs: bool) -> structs.CarParams:
-=======
-  def _get_params(ret: car.CarParams, candidate, fingerprint: dict[int, dict[int, int]],
-                  car_fw: list[car.CarParams.CarFw], experimental_long: bool, docs: bool) -> car.CarParams:
->>>>>>> 7ec99863
     raise NotImplementedError
 
   @staticmethod
@@ -227,11 +214,7 @@
     return ret
 
   @staticmethod
-<<<<<<< HEAD
   def configure_torque_tune(candidate: str, tune: structs.CarParams.LateralTuning, steering_angle_deadzone_deg: float = 0.0, use_steering_angle: bool = True):
-=======
-  def configure_torque_tune(candidate: str, tune: car.CarParams.LateralTuning, steering_angle_deadzone_deg: float = 0.0, use_steering_angle: bool = True):
->>>>>>> 7ec99863
     params = get_torque_params()[candidate]
 
     tune.init('torque')
@@ -364,17 +347,10 @@
 
 
 class RadarInterfaceBase(ABC):
-<<<<<<< HEAD
   def __init__(self, CP: structs.CarParams):
     self.CP = CP
     self.rcp = None
     self.pts: dict[int, structs.RadarData.RadarPoint] = {}
-=======
-  def __init__(self, CP: car.CarParams):
-    self.CP = CP
-    self.rcp = None
-    self.pts: dict[int, car.RadarData.RadarPoint] = {}
->>>>>>> 7ec99863
     self.delay = 0
     self.radar_ts = CP.radarTimeStep
     self.frame = 0
@@ -387,11 +363,7 @@
 
 
 class CarStateBase(ABC):
-<<<<<<< HEAD
   def __init__(self, CP: structs.CarParams):
-=======
-  def __init__(self, CP: car.CarParams):
->>>>>>> 7ec99863
     self.CP = CP
     self.car_fingerprint = CP.carFingerprint
     self.out = structs.CarState()
@@ -414,11 +386,7 @@
     self.v_ego_kf = KF1D(x0=x0, A=A, C=C[0], K=K)
 
   @abstractmethod
-<<<<<<< HEAD
   def update(self, *args) -> structs.CarState:
-=======
-  def update(self, *args) -> car.CarState:
->>>>>>> 7ec99863
     pass
 
   def update_speed_kf(self, v_ego_raw):
@@ -503,20 +471,12 @@
 
 
 class CarControllerBase(ABC):
-<<<<<<< HEAD
   def __init__(self, dbc_name: str, CP: structs.CarParams):
-=======
-  def __init__(self, dbc_name: str, CP: car.CarParams):
->>>>>>> 7ec99863
     self.CP = CP
     self.frame = 0
 
   @abstractmethod
-<<<<<<< HEAD
   def update(self, CC: structs.CarControl, CS: CarStateBase, now_nanos: int) -> tuple[structs.CarControl.Actuators, list[CanData]]:
-=======
-  def update(self, CC: car.CarControl, CS: CarStateBase, now_nanos: int) -> tuple[car.CarControl.Actuators, list[CanData]]:
->>>>>>> 7ec99863
     pass
 
 
