import json
import os
import numpy as np
import tomllib
from abc import abstractmethod, ABC
from enum import StrEnum
from typing import Any, NamedTuple
from collections.abc import Callable
from functools import cache

from cereal import car
from openpilot.common.basedir import BASEDIR
from openpilot.selfdrive.car import DT_CTRL, apply_hysteresis, gen_empty_fingerprint, scale_rot_inertia, scale_tire_stiffness, get_friction, STD_CARGO_KG
from openpilot.selfdrive.car.can_definitions import CanData, CanRecvCallable, CanSendCallable
from openpilot.selfdrive.car.conversions import Conversions as CV
from openpilot.selfdrive.car.helpers import clip
from openpilot.selfdrive.car.values import PLATFORMS
from openpilot.selfdrive.controls.lib.events import Events

ButtonType = car.CarState.ButtonEvent.Type
GearShifter = car.CarState.GearShifter
EventName = car.CarEvent.EventName

V_CRUISE_MAX = 145
MAX_CTRL_SPEED = (V_CRUISE_MAX + 4) * CV.KPH_TO_MS
ACCEL_MAX = 2.0
ACCEL_MIN = -3.5
FRICTION_THRESHOLD = 0.3

TORQUE_PARAMS_PATH = os.path.join(BASEDIR, 'selfdrive/car/torque_data/params.toml')
TORQUE_OVERRIDE_PATH = os.path.join(BASEDIR, 'selfdrive/car/torque_data/override.toml')
TORQUE_SUBSTITUTE_PATH = os.path.join(BASEDIR, 'selfdrive/car/torque_data/substitute.toml')

GEAR_SHIFTER_MAP: dict[str, car.CarState.GearShifter] = {
  'P': GearShifter.park, 'PARK': GearShifter.park,
  'R': GearShifter.reverse, 'REVERSE': GearShifter.reverse,
  'N': GearShifter.neutral, 'NEUTRAL': GearShifter.neutral,
  'E': GearShifter.eco, 'ECO': GearShifter.eco,
  'T': GearShifter.manumatic, 'MANUAL': GearShifter.manumatic,
  'D': GearShifter.drive, 'DRIVE': GearShifter.drive,
  'S': GearShifter.sport, 'SPORT': GearShifter.sport,
  'L': GearShifter.low, 'LOW': GearShifter.low,
  'B': GearShifter.brake, 'BRAKE': GearShifter.brake,
}


class LatControlInputs(NamedTuple):
  lateral_acceleration: float
  roll_compensation: float
  vego: float
  aego: float


TorqueFromLateralAccelCallbackType = Callable[[LatControlInputs, car.CarParams.LateralTorqueTuning, float, float, bool, bool], float]


@cache
def get_torque_params():
  with open(TORQUE_SUBSTITUTE_PATH, 'rb') as f:
    sub = tomllib.load(f)
  with open(TORQUE_PARAMS_PATH, 'rb') as f:
    params = tomllib.load(f)
  with open(TORQUE_OVERRIDE_PATH, 'rb') as f:
    override = tomllib.load(f)

  torque_params = {}
  for candidate in (sub.keys() | params.keys() | override.keys()) - {'legend'}:
    if sum([candidate in x for x in [sub, params, override]]) > 1:
      raise RuntimeError(f'{candidate} is defined twice in torque config')

    sub_candidate = sub.get(candidate, candidate)

    if sub_candidate in override:
      out = override[sub_candidate]
    elif sub_candidate in params:
      out = params[sub_candidate]
    else:
      raise NotImplementedError(f"Did not find torque params for {sub_candidate}")

    torque_params[sub_candidate] = {key: out[i] for i, key in enumerate(params['legend'])}
    if candidate in sub:
      torque_params[candidate] = torque_params[sub_candidate]

  return torque_params

# generic car and radar interfaces

class CarInterfaceBase(ABC):
  def __init__(self, CP: car.CarParams, CarController, CarState):
    self.CP = CP

    self.frame = 0
    self.steering_unpressed = 0
    self.low_speed_alert = False
    self.no_steer_warning = False
    self.silent_steer_warning = True
    self.v_ego_cluster_seen = False

    self.CS: CarStateBase = CarState(CP)
    self.cp = self.CS.get_can_parser(CP)
    self.cp_cam = self.CS.get_cam_can_parser(CP)
    self.cp_adas = self.CS.get_adas_can_parser(CP)
    self.cp_body = self.CS.get_body_can_parser(CP)
    self.cp_loopback = self.CS.get_loopback_can_parser(CP)
    self.can_parsers = [self.cp, self.cp_cam, self.cp_adas, self.cp_body, self.cp_loopback]

    dbc_name = "" if self.cp is None else self.cp.dbc_name
    self.CC: CarControllerBase = CarController(dbc_name, CP)

  def apply(self, c: car.CarControl, now_nanos: int) -> tuple[car.CarControl.Actuators, list[CanData]]:
    return self.CC.update(c, self.CS, now_nanos)

  @staticmethod
  def get_pid_accel_limits(CP, current_speed, cruise_speed):
    return ACCEL_MIN, ACCEL_MAX

  @classmethod
  def get_non_essential_params(cls, candidate: str) -> car.CarParams:
    """
    Parameters essential to controlling the car may be incomplete or wrong without FW versions or fingerprints.
    """
    return cls.get_params(candidate, gen_empty_fingerprint(), list(), False, False)

  @classmethod
  def get_params(cls, candidate: str, fingerprint: dict[int, dict[int, int]], car_fw: list[car.CarParams.CarFw], experimental_long: bool, docs: bool):
    ret = CarInterfaceBase.get_std_params(candidate)

    platform = PLATFORMS[candidate]
    ret.mass = platform.config.specs.mass
    ret.wheelbase = platform.config.specs.wheelbase
    ret.steerRatio = platform.config.specs.steerRatio
    ret.centerToFront = ret.wheelbase * platform.config.specs.centerToFrontRatio
    ret.minEnableSpeed = platform.config.specs.minEnableSpeed
    ret.minSteerSpeed = platform.config.specs.minSteerSpeed
    ret.tireStiffnessFactor = platform.config.specs.tireStiffnessFactor
    ret.flags |= int(platform.config.flags)

    ret = cls._get_params(ret, candidate, fingerprint, car_fw, experimental_long, docs)

    # Vehicle mass is published curb weight plus assumed payload such as a human driver; notCars have no assumed payload
    if not ret.notCar:
      ret.mass = ret.mass + STD_CARGO_KG

    # Set params dependent on values set by the car interface
    ret.rotationalInertia = scale_rot_inertia(ret.mass, ret.wheelbase)
    ret.tireStiffnessFront, ret.tireStiffnessRear = scale_tire_stiffness(ret.mass, ret.wheelbase, ret.centerToFront, ret.tireStiffnessFactor)

    return ret

  @staticmethod
  @abstractmethod
  def _get_params(ret: car.CarParams, candidate, fingerprint: dict[int, dict[int, int]],
                  car_fw: list[car.CarParams.CarFw], experimental_long: bool, docs: bool) -> car.CarParams:
    raise NotImplementedError

  @staticmethod
  def init(CP: car.CarParams, can_recv: CanRecvCallable, can_send: CanSendCallable):
    pass

  @staticmethod
  def get_steer_feedforward_default(desired_angle, v_ego):
    # Proportional to realigning tire momentum: lateral acceleration.
    return desired_angle * (v_ego**2)

  def get_steer_feedforward_function(self):
    return self.get_steer_feedforward_default

  def torque_from_lateral_accel_linear(self, latcontrol_inputs: LatControlInputs, torque_params: car.CarParams.LateralTorqueTuning,
                                       lateral_accel_error: float, lateral_accel_deadzone: float, friction_compensation: bool, gravity_adjusted: bool) -> float:
    # The default is a linear relationship between torque and lateral acceleration (accounting for road roll and steering friction)
    friction = get_friction(lateral_accel_error, lateral_accel_deadzone, FRICTION_THRESHOLD, torque_params, friction_compensation)
    return (latcontrol_inputs.lateral_acceleration / float(torque_params.latAccelFactor)) + friction

  def torque_from_lateral_accel(self) -> TorqueFromLateralAccelCallbackType:
    return self.torque_from_lateral_accel_linear

  # returns a set of default params to avoid repetition in car specific params
  @staticmethod
  def get_std_params(candidate):
    ret = car.CarParams.new_message()
    ret.carFingerprint = candidate

    # Car docs fields
    ret.maxLateralAccel = get_torque_params()[candidate]['MAX_LAT_ACCEL_MEASURED']
    ret.autoResumeSng = True  # describes whether car can resume from a stop automatically

    # standard ALC params
    ret.tireStiffnessFactor = 1.0
    ret.steerControlType = car.CarParams.SteerControlType.torque
    ret.minSteerSpeed = 0.
    ret.wheelSpeedFactor = 1.0

    ret.pcmCruise = True     # openpilot's state is tied to the PCM's cruise state on most cars
    ret.minEnableSpeed = -1. # enable is done by stock ACC, so ignore this
    ret.steerRatioRear = 0.  # no rear steering, at least on the listed cars aboveA
    ret.openpilotLongitudinalControl = False
    ret.stopAccel = -2.0
    ret.stoppingDecelRate = 0.8 # brake_travel/s while trying to stop
    ret.vEgoStopping = 0.5
    ret.vEgoStarting = 0.5
    ret.stoppingControl = True
    ret.longitudinalTuning.kf = 1.
    ret.longitudinalTuning.kpBP = [0.]
    ret.longitudinalTuning.kpV = [0.]
    ret.longitudinalTuning.kiBP = [0.]
    ret.longitudinalTuning.kiV = [0.]
    # TODO estimate car specific lag, use .15s for now
    ret.longitudinalActuatorDelay = 0.15
    ret.steerLimitTimer = 1.0
    return ret

  @staticmethod
  def configure_torque_tune(candidate: str, tune: car.CarParams.LateralTuning, steering_angle_deadzone_deg: float = 0.0, use_steering_angle: bool = True):
    params = get_torque_params()[candidate]

    tune.init('torque')
    tune.torque.useSteeringAngle = use_steering_angle
    tune.torque.kp = 1.0
    tune.torque.kf = 1.0
    tune.torque.ki = 0.1
    tune.torque.friction = params['FRICTION']
    tune.torque.latAccelFactor = params['LAT_ACCEL_FACTOR']
    tune.torque.latAccelOffset = 0.0
    tune.torque.steeringAngleDeadzoneDeg = steering_angle_deadzone_deg

  @abstractmethod
  def _update(self, c: car.CarControl) -> car.CarState:
    pass

  def update(self, c: car.CarControl, can_packets: list[tuple[int, list[CanData]]]) -> car.CarState:
    # parse can
    for cp in self.can_parsers:
      if cp is not None:
        cp.update_strings(can_packets)

    # get CarState
    ret = self._update(c)

    ret.canValid = all(cp.can_valid for cp in self.can_parsers if cp is not None)
    ret.canTimeout = any(cp.bus_timeout for cp in self.can_parsers if cp is not None)

    if ret.vEgoCluster == 0.0 and not self.v_ego_cluster_seen:
      ret.vEgoCluster = ret.vEgo
    else:
      self.v_ego_cluster_seen = True

    # Many cars apply hysteresis to the ego dash speed
    if self.CS is not None:
      ret.vEgoCluster = apply_hysteresis(ret.vEgoCluster, self.CS.out.vEgoCluster, self.CS.cluster_speed_hyst_gap)
      if abs(ret.vEgo) < self.CS.cluster_min_speed:
        ret.vEgoCluster = 0.0

    if ret.cruiseState.speedCluster == 0:
      ret.cruiseState.speedCluster = ret.cruiseState.speed

    # copy back for next iteration
    if self.CS is not None:
      self.CS.out = ret.as_reader()

    return ret


  def create_common_events(self, cs_out, extra_gears=None, pcm_enable=True, allow_enable=True,
                           enable_buttons=(ButtonType.accelCruise, ButtonType.decelCruise)):
    events = Events()

    if cs_out.doorOpen:
      events.add(EventName.doorOpen)
    if cs_out.seatbeltUnlatched:
      events.add(EventName.seatbeltNotLatched)
    if cs_out.gearShifter != GearShifter.drive and (extra_gears is None or
       cs_out.gearShifter not in extra_gears):
      events.add(EventName.wrongGear)
    if cs_out.gearShifter == GearShifter.reverse:
      events.add(EventName.reverseGear)
    if not cs_out.cruiseState.available:
      events.add(EventName.wrongCarMode)
    if cs_out.espDisabled:
      events.add(EventName.espDisabled)
    if cs_out.espActive:
      events.add(EventName.espActive)
    if cs_out.stockFcw:
      events.add(EventName.stockFcw)
    if cs_out.stockAeb:
      events.add(EventName.stockAeb)
    if cs_out.vEgo > MAX_CTRL_SPEED:
      events.add(EventName.speedTooHigh)
    if cs_out.cruiseState.nonAdaptive:
      events.add(EventName.wrongCruiseMode)
    if cs_out.brakeHoldActive and self.CP.openpilotLongitudinalControl:
      events.add(EventName.brakeHold)
    if cs_out.parkingBrake:
      events.add(EventName.parkBrake)
    if cs_out.accFaulted:
      events.add(EventName.accFaulted)
    if cs_out.steeringPressed:
      events.add(EventName.steerOverride)
    if cs_out.brakePressed and cs_out.standstill:
      events.add(EventName.preEnableStandstill)
    if cs_out.gasPressed:
      events.add(EventName.gasPressedOverride)
    if cs_out.vehicleSensorsInvalid:
      events.add(EventName.vehicleSensorsInvalid)

    # Handle button presses
    for b in cs_out.buttonEvents:
      # Enable OP long on falling edge of enable buttons (defaults to accelCruise and decelCruise, overridable per-port)
      if not self.CP.pcmCruise and (b.type in enable_buttons and not b.pressed):
        events.add(EventName.buttonEnable)
      # Disable on rising and falling edge of cancel for both stock and OP long
      if b.type == ButtonType.cancel:
        events.add(EventName.buttonCancel)

    # Handle permanent and temporary steering faults
    self.steering_unpressed = 0 if cs_out.steeringPressed else self.steering_unpressed + 1
    if cs_out.steerFaultTemporary:
      if cs_out.steeringPressed and (not self.CS.out.steerFaultTemporary or self.no_steer_warning):
        self.no_steer_warning = True
      else:
        self.no_steer_warning = False

        # if the user overrode recently, show a less harsh alert
        if self.silent_steer_warning or cs_out.standstill or self.steering_unpressed < int(1.5 / DT_CTRL):
          self.silent_steer_warning = True
          events.add(EventName.steerTempUnavailableSilent)
        else:
          events.add(EventName.steerTempUnavailable)
    else:
      self.no_steer_warning = False
      self.silent_steer_warning = False
    if cs_out.steerFaultPermanent:
      events.add(EventName.steerUnavailable)

    # we engage when pcm is active (rising edge)
    # enabling can optionally be blocked by the car interface
    if pcm_enable:
      if cs_out.cruiseState.enabled and not self.CS.out.cruiseState.enabled and allow_enable:
        events.add(EventName.pcmEnable)
      elif not cs_out.cruiseState.enabled:
        events.add(EventName.pcmDisable)

    return events


class RadarInterfaceBase(ABC):
  def __init__(self, CP: car.CarParams):
    self.CP = CP
    self.rcp = None
    self.pts: dict[int, car.RadarData.RadarPoint] = {}
    self.delay = 0
    self.radar_ts = CP.radarTimeStep
    self.frame = 0

  def update(self, can_strings):
    self.frame += 1
    if (self.frame % int(100 * self.radar_ts)) == 0:
      return car.RadarData.new_message()
    return None


class CarStateBase(ABC):
  def __init__(self, CP: car.CarParams):
    self.CP = CP
    self.car_fingerprint = CP.carFingerprint
    self.out = car.CarState.new_message()

    self.cruise_buttons = 0
    self.left_blinker_cnt = 0
    self.right_blinker_cnt = 0
    self.steering_pressed_cnt = 0
    self.left_blinker_prev = False
    self.right_blinker_prev = False
    self.cluster_speed_hyst_gap = 0.0
    self.cluster_min_speed = 0.0  # min speed before dropping to 0

<<<<<<< HEAD
=======
    Q = [[0.0, 0.0], [0.0, 100.0]]
    R = 0.3
    A = [[1.0, DT_CTRL], [0.0, 1.0]]
    C = [[1.0, 0.0]]
    x0=[[0.0], [0.0]]
    K = get_kalman_gain(DT_CTRL, np.array(A), np.array(C), np.array(Q), R)
    self.v_ego_kf = KF1D(x0=x0, A=A, C=C[0], K=K)

  @abstractmethod
  def update(self, *args) -> car.CarState:
    pass

  def update_speed_kf(self, v_ego_raw):
    if abs(v_ego_raw - self.v_ego_kf.x[0][0]) > 2.0:  # Prevent large accelerations when car starts at non zero speed
      self.v_ego_kf.set_x([[v_ego_raw], [0.0]])

    v_ego_x = self.v_ego_kf.update(v_ego_raw)
    return float(v_ego_x[0]), float(v_ego_x[1])

>>>>>>> 7ec99863
  def get_wheel_speeds(self, fl, fr, rl, rr, unit=CV.KPH_TO_MS):
    factor = unit * self.CP.wheelSpeedFactor

    wheelSpeeds = car.CarState.WheelSpeeds.new_message()
    wheelSpeeds.fl = fl * factor
    wheelSpeeds.fr = fr * factor
    wheelSpeeds.rl = rl * factor
    wheelSpeeds.rr = rr * factor
    return wheelSpeeds

  def update_blinker_from_lamp(self, blinker_time: int, left_blinker_lamp: bool, right_blinker_lamp: bool):
    """Update blinkers from lights. Enable output when light was seen within the last `blinker_time`
    iterations"""
    # TODO: Handle case when switching direction. Now both blinkers can be on at the same time
    self.left_blinker_cnt = blinker_time if left_blinker_lamp else max(self.left_blinker_cnt - 1, 0)
    self.right_blinker_cnt = blinker_time if right_blinker_lamp else max(self.right_blinker_cnt - 1, 0)
    return self.left_blinker_cnt > 0, self.right_blinker_cnt > 0

  def update_steering_pressed(self, steering_pressed, steering_pressed_min_count):
    """Applies filtering on steering pressed for noisy driver torque signals."""
    self.steering_pressed_cnt += 1 if steering_pressed else -1
    self.steering_pressed_cnt = clip(self.steering_pressed_cnt, 0, steering_pressed_min_count * 2)
    return self.steering_pressed_cnt > steering_pressed_min_count

  def update_blinker_from_stalk(self, blinker_time: int, left_blinker_stalk: bool, right_blinker_stalk: bool):
    """Update blinkers from stalk position. When stalk is seen the blinker will be on for at least blinker_time,
    or until the stalk is turned off, whichever is longer. If the opposite stalk direction is seen the blinker
    is forced to the other side. On a rising edge of the stalk the timeout is reset."""

    if left_blinker_stalk:
      self.right_blinker_cnt = 0
      if not self.left_blinker_prev:
        self.left_blinker_cnt = blinker_time

    if right_blinker_stalk:
      self.left_blinker_cnt = 0
      if not self.right_blinker_prev:
        self.right_blinker_cnt = blinker_time

    self.left_blinker_cnt = max(self.left_blinker_cnt - 1, 0)
    self.right_blinker_cnt = max(self.right_blinker_cnt - 1, 0)

    self.left_blinker_prev = left_blinker_stalk
    self.right_blinker_prev = right_blinker_stalk

    return bool(left_blinker_stalk or self.left_blinker_cnt > 0), bool(right_blinker_stalk or self.right_blinker_cnt > 0)

  @staticmethod
  def parse_gear_shifter(gear: str | None) -> car.CarState.GearShifter:
    if gear is None:
      return GearShifter.unknown
    return GEAR_SHIFTER_MAP.get(gear.upper(), GearShifter.unknown)

  @staticmethod
  def get_can_parser(CP):
    return None

  @staticmethod
  def get_cam_can_parser(CP):
    return None

  @staticmethod
  def get_adas_can_parser(CP):
    return None

  @staticmethod
  def get_body_can_parser(CP):
    return None

  @staticmethod
  def get_loopback_can_parser(CP):
    return None


class CarControllerBase(ABC):
  def __init__(self, dbc_name: str, CP: car.CarParams):
    self.CP = CP
    self.frame = 0

  @abstractmethod
  def update(self, CC: car.CarControl, CS: CarStateBase, now_nanos: int) -> tuple[car.CarControl.Actuators, list[CanData]]:
    pass


INTERFACE_ATTR_FILE = {
  "FINGERPRINTS": "fingerprints",
  "FW_VERSIONS": "fingerprints",
}

# interface-specific helpers

def get_interface_attr(attr: str, combine_brands: bool = False, ignore_none: bool = False) -> dict[str | StrEnum, Any]:
  # read all the folders in selfdrive/car and return a dict where:
  # - keys are all the car models or brand names
  # - values are attr values from all car folders
  result = {}
  for car_folder in sorted([x[0] for x in os.walk(BASEDIR + '/selfdrive/car')]):
    try:
      brand_name = car_folder.split('/')[-1]
      brand_values = __import__(f'openpilot.selfdrive.car.{brand_name}.{INTERFACE_ATTR_FILE.get(attr, "values")}', fromlist=[attr])
      if hasattr(brand_values, attr) or not ignore_none:
        attr_data = getattr(brand_values, attr, None)
      else:
        continue

      if combine_brands:
        if isinstance(attr_data, dict):
          for f, v in attr_data.items():
            result[f] = v
      else:
        result[brand_name] = attr_data
    except (ImportError, OSError):
      pass

  return result


class NanoFFModel:
  def __init__(self, weights_loc: str, platform: str):
    self.weights_loc = weights_loc
    self.platform = platform
    self.load_weights(platform)

  def load_weights(self, platform: str):
    with open(self.weights_loc) as fob:
      self.weights = {k: np.array(v) for k, v in json.load(fob)[platform].items()}

  def relu(self, x: np.ndarray):
    return np.maximum(0.0, x)

  def forward(self, x: np.ndarray):
    assert x.ndim == 1
    x = (x - self.weights['input_norm_mat'][:, 0]) / (self.weights['input_norm_mat'][:, 1] - self.weights['input_norm_mat'][:, 0])
    x = self.relu(np.dot(x, self.weights['w_1']) + self.weights['b_1'])
    x = self.relu(np.dot(x, self.weights['w_2']) + self.weights['b_2'])
    x = self.relu(np.dot(x, self.weights['w_3']) + self.weights['b_3'])
    x = np.dot(x, self.weights['w_4']) + self.weights['b_4']
    return x

  def predict(self, x: list[float], do_sample: bool = False):
    x = self.forward(np.array(x))
    if do_sample:
      pred = np.random.laplace(x[0], np.exp(x[1]) / self.weights['temperature'])
    else:
      pred = x[0]
    pred = pred * (self.weights['output_norm_mat'][1] - self.weights['output_norm_mat'][0]) + self.weights['output_norm_mat'][0]
    return pred<|MERGE_RESOLUTION|>--- conflicted
+++ resolved
@@ -373,28 +373,10 @@
     self.cluster_speed_hyst_gap = 0.0
     self.cluster_min_speed = 0.0  # min speed before dropping to 0
 
-<<<<<<< HEAD
-=======
-    Q = [[0.0, 0.0], [0.0, 100.0]]
-    R = 0.3
-    A = [[1.0, DT_CTRL], [0.0, 1.0]]
-    C = [[1.0, 0.0]]
-    x0=[[0.0], [0.0]]
-    K = get_kalman_gain(DT_CTRL, np.array(A), np.array(C), np.array(Q), R)
-    self.v_ego_kf = KF1D(x0=x0, A=A, C=C[0], K=K)
-
   @abstractmethod
   def update(self, *args) -> car.CarState:
     pass
 
-  def update_speed_kf(self, v_ego_raw):
-    if abs(v_ego_raw - self.v_ego_kf.x[0][0]) > 2.0:  # Prevent large accelerations when car starts at non zero speed
-      self.v_ego_kf.set_x([[v_ego_raw], [0.0]])
-
-    v_ego_x = self.v_ego_kf.update(v_ego_raw)
-    return float(v_ego_x[0]), float(v_ego_x[1])
-
->>>>>>> 7ec99863
   def get_wheel_speeds(self, fl, fr, rl, rr, unit=CV.KPH_TO_MS):
     factor = unit * self.CP.wheelSpeedFactor
 
