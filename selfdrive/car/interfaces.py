import copy
import json
import os
import numpy as np
import tomllib
from abc import abstractmethod, ABC
from enum import StrEnum
from typing import Any, NamedTuple
from collections.abc import Callable
from functools import cache

from cereal import car
from openpilot.common.basedir import BASEDIR
from openpilot.common.simple_kalman import KF1D, get_kalman_gain
from openpilot.selfdrive.car import DT_CTRL, apply_hysteresis, gen_empty_fingerprint, scale_rot_inertia, scale_tire_stiffness, get_friction, STD_CARGO_KG
from openpilot.selfdrive.car import structs
from openpilot.selfdrive.car.can_definitions import CanData, CanRecvCallable, CanSendCallable
from openpilot.selfdrive.car.conversions import Conversions as CV
from openpilot.selfdrive.car.helpers import clip
from openpilot.selfdrive.car.values import PLATFORMS

<<<<<<< HEAD
ButtonType = structs.CarState.ButtonEvent.Type
GearShifter = structs.CarState.GearShifter
EventName = car.CarEvent.EventName
=======
GearShifter = car.CarState.GearShifter
>>>>>>> 7248b000

V_CRUISE_MAX = 145
MAX_CTRL_SPEED = (V_CRUISE_MAX + 4) * CV.KPH_TO_MS
ACCEL_MAX = 2.0
ACCEL_MIN = -3.5
FRICTION_THRESHOLD = 0.3

TORQUE_PARAMS_PATH = os.path.join(BASEDIR, 'selfdrive/car/torque_data/params.toml')
TORQUE_OVERRIDE_PATH = os.path.join(BASEDIR, 'selfdrive/car/torque_data/override.toml')
TORQUE_SUBSTITUTE_PATH = os.path.join(BASEDIR, 'selfdrive/car/torque_data/substitute.toml')

GEAR_SHIFTER_MAP: dict[str, structs.CarState.GearShifter] = {
  'P': GearShifter.park, 'PARK': GearShifter.park,
  'R': GearShifter.reverse, 'REVERSE': GearShifter.reverse,
  'N': GearShifter.neutral, 'NEUTRAL': GearShifter.neutral,
  'E': GearShifter.eco, 'ECO': GearShifter.eco,
  'T': GearShifter.manumatic, 'MANUAL': GearShifter.manumatic,
  'D': GearShifter.drive, 'DRIVE': GearShifter.drive,
  'S': GearShifter.sport, 'SPORT': GearShifter.sport,
  'L': GearShifter.low, 'LOW': GearShifter.low,
  'B': GearShifter.brake, 'BRAKE': GearShifter.brake,
}


class LatControlInputs(NamedTuple):
  lateral_acceleration: float
  roll_compensation: float
  vego: float
  aego: float


TorqueFromLateralAccelCallbackType = Callable[[LatControlInputs, structs.CarParams.LateralTorqueTuning, float, float, bool, bool], float]


@cache
def get_torque_params():
  with open(TORQUE_SUBSTITUTE_PATH, 'rb') as f:
    sub = tomllib.load(f)
  with open(TORQUE_PARAMS_PATH, 'rb') as f:
    params = tomllib.load(f)
  with open(TORQUE_OVERRIDE_PATH, 'rb') as f:
    override = tomllib.load(f)

  torque_params = {}
  for candidate in (sub.keys() | params.keys() | override.keys()) - {'legend'}:
    if sum([candidate in x for x in [sub, params, override]]) > 1:
      raise RuntimeError(f'{candidate} is defined twice in torque config')

    sub_candidate = sub.get(candidate, candidate)

    if sub_candidate in override:
      out = override[sub_candidate]
    elif sub_candidate in params:
      out = params[sub_candidate]
    else:
      raise NotImplementedError(f"Did not find torque params for {sub_candidate}")

    torque_params[sub_candidate] = {key: out[i] for i, key in enumerate(params['legend'])}
    if candidate in sub:
      torque_params[candidate] = torque_params[sub_candidate]

  return torque_params

# generic car and radar interfaces

class CarInterfaceBase(ABC):
  def __init__(self, CP: structs.CarParams, CarController, CarState):
    self.CP = CP

    self.frame = 0
    self.v_ego_cluster_seen = False

    self.CS: CarStateBase = CarState(CP)
    self.cp = self.CS.get_can_parser(CP)
    self.cp_cam = self.CS.get_cam_can_parser(CP)
    self.cp_adas = self.CS.get_adas_can_parser(CP)
    self.cp_body = self.CS.get_body_can_parser(CP)
    self.cp_loopback = self.CS.get_loopback_can_parser(CP)
    self.can_parsers = (self.cp, self.cp_cam, self.cp_adas, self.cp_body, self.cp_loopback)

    dbc_name = "" if self.cp is None else self.cp.dbc_name
    self.CC: CarControllerBase = CarController(dbc_name, CP)

  def apply(self, c: structs.CarControl, now_nanos: int) -> tuple[structs.CarControl.Actuators, list[CanData]]:
    return self.CC.update(c, self.CS, now_nanos)

  @staticmethod
  def get_pid_accel_limits(CP, current_speed, cruise_speed):
    return ACCEL_MIN, ACCEL_MAX

  @classmethod
  def get_non_essential_params(cls, candidate: str) -> structs.CarParams:
    """
    Parameters essential to controlling the car may be incomplete or wrong without FW versions or fingerprints.
    """
    return cls.get_params(candidate, gen_empty_fingerprint(), list(), False, False)

  @classmethod
  def get_params(cls, candidate: str, fingerprint: dict[int, dict[int, int]], car_fw: list[structs.CarParams.CarFw],
                 experimental_long: bool, docs: bool) -> structs.CarParams:
    ret = CarInterfaceBase.get_std_params(candidate)

    platform = PLATFORMS[candidate]
    ret.mass = platform.config.specs.mass
    ret.wheelbase = platform.config.specs.wheelbase
    ret.steerRatio = platform.config.specs.steerRatio
    ret.centerToFront = ret.wheelbase * platform.config.specs.centerToFrontRatio
    ret.minEnableSpeed = platform.config.specs.minEnableSpeed
    ret.minSteerSpeed = platform.config.specs.minSteerSpeed
    ret.tireStiffnessFactor = platform.config.specs.tireStiffnessFactor
    ret.flags |= int(platform.config.flags)

    ret = cls._get_params(ret, candidate, fingerprint, car_fw, experimental_long, docs)

    # Vehicle mass is published curb weight plus assumed payload such as a human driver; notCars have no assumed payload
    if not ret.notCar:
      ret.mass = ret.mass + STD_CARGO_KG

    # Set params dependent on values set by the car interface
    ret.rotationalInertia = scale_rot_inertia(ret.mass, ret.wheelbase)
    ret.tireStiffnessFront, ret.tireStiffnessRear = scale_tire_stiffness(ret.mass, ret.wheelbase, ret.centerToFront, ret.tireStiffnessFactor)

    return ret

  @staticmethod
  @abstractmethod
  def _get_params(ret: structs.CarParams, candidate, fingerprint: dict[int, dict[int, int]],
                  car_fw: list[structs.CarParams.CarFw], experimental_long: bool, docs: bool) -> structs.CarParams:
    raise NotImplementedError

  @staticmethod
  def init(CP: structs.CarParams, can_recv: CanRecvCallable, can_send: CanSendCallable):
    pass

  @staticmethod
  def get_steer_feedforward_default(desired_angle, v_ego):
    # Proportional to realigning tire momentum: lateral acceleration.
    return desired_angle * (v_ego**2)

  def get_steer_feedforward_function(self):
    return self.get_steer_feedforward_default

  def torque_from_lateral_accel_linear(self, latcontrol_inputs: LatControlInputs, torque_params: structs.CarParams.LateralTorqueTuning,
                                       lateral_accel_error: float, lateral_accel_deadzone: float, friction_compensation: bool, gravity_adjusted: bool) -> float:
    # The default is a linear relationship between torque and lateral acceleration (accounting for road roll and steering friction)
    friction = get_friction(lateral_accel_error, lateral_accel_deadzone, FRICTION_THRESHOLD, torque_params, friction_compensation)
    return (latcontrol_inputs.lateral_acceleration / float(torque_params.latAccelFactor)) + friction

  def torque_from_lateral_accel(self) -> TorqueFromLateralAccelCallbackType:
    return self.torque_from_lateral_accel_linear

  # returns a set of default params to avoid repetition in car specific params
  @staticmethod
  def get_std_params(candidate: str) -> structs.CarParams:
    ret = structs.CarParams()
    ret.carFingerprint = candidate

    # Car docs fields
    ret.maxLateralAccel = get_torque_params()[candidate]['MAX_LAT_ACCEL_MEASURED']
    ret.autoResumeSng = True  # describes whether car can resume from a stop automatically

    # standard ALC params
    ret.tireStiffnessFactor = 1.0
    ret.steerControlType = structs.CarParams.SteerControlType.torque
    ret.minSteerSpeed = 0.
    ret.wheelSpeedFactor = 1.0

    ret.pcmCruise = True     # openpilot's state is tied to the PCM's cruise state on most cars
    ret.minEnableSpeed = -1. # enable is done by stock ACC, so ignore this
    ret.steerRatioRear = 0.  # no rear steering, at least on the listed cars aboveA
    ret.openpilotLongitudinalControl = False
    ret.stopAccel = -2.0
    ret.stoppingDecelRate = 0.8 # brake_travel/s while trying to stop
    ret.vEgoStopping = 0.5
    ret.vEgoStarting = 0.5
    ret.stoppingControl = True
    ret.longitudinalTuning.kf = 1.
    ret.longitudinalTuning.kpBP = [0.]
    ret.longitudinalTuning.kpV = [0.]
    ret.longitudinalTuning.kiBP = [0.]
    ret.longitudinalTuning.kiV = [0.]
    # TODO estimate car specific lag, use .15s for now
    ret.longitudinalActuatorDelay = 0.15
    ret.steerLimitTimer = 1.0
    return ret

  @staticmethod
  def configure_torque_tune(candidate: str, tune: structs.CarParams.LateralTuning, steering_angle_deadzone_deg: float = 0.0, use_steering_angle: bool = True):
    params = get_torque_params()[candidate]

    tune.init('torque')
    tune.torque.useSteeringAngle = use_steering_angle
    tune.torque.kp = 1.0
    tune.torque.kf = 1.0
    tune.torque.ki = 0.1
    tune.torque.friction = params['FRICTION']
    tune.torque.latAccelFactor = params['LAT_ACCEL_FACTOR']
    tune.torque.latAccelOffset = 0.0
    tune.torque.steeringAngleDeadzoneDeg = steering_angle_deadzone_deg

<<<<<<< HEAD
  @abstractmethod
  def _update(self, c: structs.CarControl) -> structs.CarState:
    pass

  def update(self, c: structs.CarControl, can_packets: list[tuple[int, list[CanData]]]) -> structs.CarState:
=======
  def _update(self) -> car.CarState:
    return self.CS.update(*self.can_parsers)

  def update(self, can_packets: list[tuple[int, list[CanData]]]) -> car.CarState:
>>>>>>> 7248b000
    # parse can
    for cp in self.can_parsers:
      if cp is not None:
        cp.update_strings(can_packets)

    # get CarState
    ret = self._update()

    ret.canValid = all(cp.can_valid for cp in self.can_parsers if cp is not None)
    ret.canTimeout = any(cp.bus_timeout for cp in self.can_parsers if cp is not None)

    if ret.vEgoCluster == 0.0 and not self.v_ego_cluster_seen:
      ret.vEgoCluster = ret.vEgo
    else:
      self.v_ego_cluster_seen = True

    # Many cars apply hysteresis to the ego dash speed
    ret.vEgoCluster = apply_hysteresis(ret.vEgoCluster, self.CS.out.vEgoCluster, self.CS.cluster_speed_hyst_gap)
    if abs(ret.vEgo) < self.CS.cluster_min_speed:
      ret.vEgoCluster = 0.0

    if ret.cruiseState.speedCluster == 0:
      ret.cruiseState.speedCluster = ret.cruiseState.speed

    # copy back for next iteration
<<<<<<< HEAD
    if self.CS is not None:
      self.CS.out = copy.deepcopy(ret)
=======
    self.CS.out = ret.as_reader()
>>>>>>> 7248b000

    return ret


class RadarInterfaceBase(ABC):
  def __init__(self, CP: structs.CarParams):
    self.CP = CP
    self.rcp = None
    self.pts: dict[int, structs.RadarData.RadarPoint] = {}
    self.delay = 0
    self.radar_ts = CP.radarTimeStep
    self.frame = 0

  def update(self, can_strings) -> structs.RadarData | None:
    self.frame += 1
    if (self.frame % int(100 * self.radar_ts)) == 0:
      return structs.RadarData()
    return None


class CarStateBase(ABC):
  def __init__(self, CP: structs.CarParams):
    self.CP = CP
    self.car_fingerprint = CP.carFingerprint
    self.out = structs.CarState()

    self.cruise_buttons = 0
    self.left_blinker_cnt = 0
    self.right_blinker_cnt = 0
    self.steering_pressed_cnt = 0
    self.left_blinker_prev = False
    self.right_blinker_prev = False
    self.cluster_speed_hyst_gap = 0.0
    self.cluster_min_speed = 0.0  # min speed before dropping to 0

    Q = [[0.0, 0.0], [0.0, 100.0]]
    R = 0.3
    A = [[1.0, DT_CTRL], [0.0, 1.0]]
    C = [[1.0, 0.0]]
    x0=[[0.0], [0.0]]
    K = get_kalman_gain(DT_CTRL, np.array(A), np.array(C), np.array(Q), R)
    self.v_ego_kf = KF1D(x0=x0, A=A, C=C[0], K=K)

  @abstractmethod
<<<<<<< HEAD
  def update(self, *args) -> structs.CarState:
=======
  def update(self, cp, cp_cam, cp_adas, cp_body, cp_loopback) -> car.CarState:
>>>>>>> 7248b000
    pass

  def update_speed_kf(self, v_ego_raw):
    if abs(v_ego_raw - self.v_ego_kf.x[0][0]) > 2.0:  # Prevent large accelerations when car starts at non zero speed
      self.v_ego_kf.set_x([[v_ego_raw], [0.0]])

    v_ego_x = self.v_ego_kf.update(v_ego_raw)
    return float(v_ego_x[0]), float(v_ego_x[1])

  def get_wheel_speeds(self, fl, fr, rl, rr, unit=CV.KPH_TO_MS):
    factor = unit * self.CP.wheelSpeedFactor

    wheelSpeeds = structs.CarState.WheelSpeeds()
    wheelSpeeds.fl = fl * factor
    wheelSpeeds.fr = fr * factor
    wheelSpeeds.rl = rl * factor
    wheelSpeeds.rr = rr * factor
    return wheelSpeeds

  def update_blinker_from_lamp(self, blinker_time: int, left_blinker_lamp: bool, right_blinker_lamp: bool):
    """Update blinkers from lights. Enable output when light was seen within the last `blinker_time`
    iterations"""
    # TODO: Handle case when switching direction. Now both blinkers can be on at the same time
    self.left_blinker_cnt = blinker_time if left_blinker_lamp else max(self.left_blinker_cnt - 1, 0)
    self.right_blinker_cnt = blinker_time if right_blinker_lamp else max(self.right_blinker_cnt - 1, 0)
    return self.left_blinker_cnt > 0, self.right_blinker_cnt > 0

  def update_steering_pressed(self, steering_pressed, steering_pressed_min_count):
    """Applies filtering on steering pressed for noisy driver torque signals."""
    self.steering_pressed_cnt += 1 if steering_pressed else -1
    self.steering_pressed_cnt = clip(self.steering_pressed_cnt, 0, steering_pressed_min_count * 2)
    return self.steering_pressed_cnt > steering_pressed_min_count

  def update_blinker_from_stalk(self, blinker_time: int, left_blinker_stalk: bool, right_blinker_stalk: bool):
    """Update blinkers from stalk position. When stalk is seen the blinker will be on for at least blinker_time,
    or until the stalk is turned off, whichever is longer. If the opposite stalk direction is seen the blinker
    is forced to the other side. On a rising edge of the stalk the timeout is reset."""

    if left_blinker_stalk:
      self.right_blinker_cnt = 0
      if not self.left_blinker_prev:
        self.left_blinker_cnt = blinker_time

    if right_blinker_stalk:
      self.left_blinker_cnt = 0
      if not self.right_blinker_prev:
        self.right_blinker_cnt = blinker_time

    self.left_blinker_cnt = max(self.left_blinker_cnt - 1, 0)
    self.right_blinker_cnt = max(self.right_blinker_cnt - 1, 0)

    self.left_blinker_prev = left_blinker_stalk
    self.right_blinker_prev = right_blinker_stalk

    return bool(left_blinker_stalk or self.left_blinker_cnt > 0), bool(right_blinker_stalk or self.right_blinker_cnt > 0)

  @staticmethod
  def parse_gear_shifter(gear: str | None) -> structs.CarState.GearShifter:
    if gear is None:
      return GearShifter.unknown
    return GEAR_SHIFTER_MAP.get(gear.upper(), GearShifter.unknown)

  @staticmethod
  def get_can_parser(CP):
    return None

  @staticmethod
  def get_cam_can_parser(CP):
    return None

  @staticmethod
  def get_adas_can_parser(CP):
    return None

  @staticmethod
  def get_body_can_parser(CP):
    return None

  @staticmethod
  def get_loopback_can_parser(CP):
    return None


class CarControllerBase(ABC):
  def __init__(self, dbc_name: str, CP: structs.CarParams):
    self.CP = CP
    self.frame = 0

  @abstractmethod
  def update(self, CC: structs.CarControl, CS: CarStateBase, now_nanos: int) -> tuple[structs.CarControl.Actuators, list[CanData]]:
    pass


INTERFACE_ATTR_FILE = {
  "FINGERPRINTS": "fingerprints",
  "FW_VERSIONS": "fingerprints",
}

# interface-specific helpers

def get_interface_attr(attr: str, combine_brands: bool = False, ignore_none: bool = False) -> dict[str | StrEnum, Any]:
  # read all the folders in selfdrive/car and return a dict where:
  # - keys are all the car models or brand names
  # - values are attr values from all car folders
  result = {}
  for car_folder in sorted([x[0] for x in os.walk(BASEDIR + '/selfdrive/car')]):
    try:
      brand_name = car_folder.split('/')[-1]
      brand_values = __import__(f'openpilot.selfdrive.car.{brand_name}.{INTERFACE_ATTR_FILE.get(attr, "values")}', fromlist=[attr])
      if hasattr(brand_values, attr) or not ignore_none:
        attr_data = getattr(brand_values, attr, None)
      else:
        continue

      if combine_brands:
        if isinstance(attr_data, dict):
          for f, v in attr_data.items():
            result[f] = v
      else:
        result[brand_name] = attr_data
    except (ImportError, OSError):
      pass

  return result


class NanoFFModel:
  def __init__(self, weights_loc: str, platform: str):
    self.weights_loc = weights_loc
    self.platform = platform
    self.load_weights(platform)

  def load_weights(self, platform: str):
    with open(self.weights_loc) as fob:
      self.weights = {k: np.array(v) for k, v in json.load(fob)[platform].items()}

  def relu(self, x: np.ndarray):
    return np.maximum(0.0, x)

  def forward(self, x: np.ndarray):
    assert x.ndim == 1
    x = (x - self.weights['input_norm_mat'][:, 0]) / (self.weights['input_norm_mat'][:, 1] - self.weights['input_norm_mat'][:, 0])
    x = self.relu(np.dot(x, self.weights['w_1']) + self.weights['b_1'])
    x = self.relu(np.dot(x, self.weights['w_2']) + self.weights['b_2'])
    x = self.relu(np.dot(x, self.weights['w_3']) + self.weights['b_3'])
    x = np.dot(x, self.weights['w_4']) + self.weights['b_4']
    return x

  def predict(self, x: list[float], do_sample: bool = False):
    x = self.forward(np.array(x))
    if do_sample:
      pred = np.random.laplace(x[0], np.exp(x[1]) / self.weights['temperature'])
    else:
      pred = x[0]
    pred = pred * (self.weights['output_norm_mat'][1] - self.weights['output_norm_mat'][0]) + self.weights['output_norm_mat'][0]
    return pred<|MERGE_RESOLUTION|>--- conflicted
+++ resolved
@@ -19,13 +19,7 @@
 from openpilot.selfdrive.car.helpers import clip
 from openpilot.selfdrive.car.values import PLATFORMS
 
-<<<<<<< HEAD
-ButtonType = structs.CarState.ButtonEvent.Type
 GearShifter = structs.CarState.GearShifter
-EventName = car.CarEvent.EventName
-=======
-GearShifter = car.CarState.GearShifter
->>>>>>> 7248b000
 
 V_CRUISE_MAX = 145
 MAX_CTRL_SPEED = (V_CRUISE_MAX + 4) * CV.KPH_TO_MS
@@ -226,18 +220,10 @@
     tune.torque.latAccelOffset = 0.0
     tune.torque.steeringAngleDeadzoneDeg = steering_angle_deadzone_deg
 
-<<<<<<< HEAD
-  @abstractmethod
-  def _update(self, c: structs.CarControl) -> structs.CarState:
-    pass
-
-  def update(self, c: structs.CarControl, can_packets: list[tuple[int, list[CanData]]]) -> structs.CarState:
-=======
-  def _update(self) -> car.CarState:
+  def _update(self) -> structs.CarState:
     return self.CS.update(*self.can_parsers)
 
   def update(self, can_packets: list[tuple[int, list[CanData]]]) -> car.CarState:
->>>>>>> 7248b000
     # parse can
     for cp in self.can_parsers:
       if cp is not None:
@@ -263,12 +249,8 @@
       ret.cruiseState.speedCluster = ret.cruiseState.speed
 
     # copy back for next iteration
-<<<<<<< HEAD
-    if self.CS is not None:
-      self.CS.out = copy.deepcopy(ret)
-=======
-    self.CS.out = ret.as_reader()
->>>>>>> 7248b000
+    # TODO: do we need to deepcopy?
+    self.CS.out = copy.deepcopy(ret)
 
     return ret
 
@@ -313,11 +295,7 @@
     self.v_ego_kf = KF1D(x0=x0, A=A, C=C[0], K=K)
 
   @abstractmethod
-<<<<<<< HEAD
-  def update(self, *args) -> structs.CarState:
-=======
-  def update(self, cp, cp_cam, cp_adas, cp_body, cp_loopback) -> car.CarState:
->>>>>>> 7248b000
+  def update(self, cp, cp_cam, cp_adas, cp_body, cp_loopback) -> structs.CarState:
     pass
 
   def update_speed_kf(self, v_ego_raw):
