--- conflicted
+++ resolved
@@ -112,20 +112,9 @@
     return ret
 
   @staticmethod
-<<<<<<< HEAD
-  def get_params(candidate, fingerprint=gen_empty_fingerprint(), car_fw=None, experimental_long=False):
-    ret = CarInterfaceBase._get_params(candidate, fingerprint, car_fw, experimental_long)
-    return ret
-
-  @staticmethod
-  @abstractmethod
-  def _get_params(candidate, fingerprint=gen_empty_fingerprint(), car_fw=None, experimental_long=False):
-    pass
-=======
   @abstractmethod
   def _get_params(ret: car.CarParams, candidate: str, fingerprint: Dict[int, Dict[int, int]], car_fw: List[car.CarParams.CarFw], experimental_long: bool):
     raise NotImplementedError
->>>>>>> dbe512d1
 
   @staticmethod
   def init(CP, logcan, sendcan):
