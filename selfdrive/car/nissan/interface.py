--- conflicted
+++ resolved
@@ -24,16 +24,4 @@
       # Altima has EPS on C-CAN unlike the others that have it on V-CAN
       ret.safetyConfigs[0].safetyParam |= Panda.FLAG_NISSAN_ALT_EPS_BUS
 
-    return ret
-
-  # returns a car.CarState
-  def _update(self):
-<<<<<<< HEAD
-    ret = super()._update()
-
-    ret.buttonEvents = create_button_events(self.CS.distance_button, self.CS.prev_distance_button, {1: ButtonType.gapAdjustCruise})
-
-    return ret
-=======
-    return self.CS.update(self.cp, self.cp_adas, self.cp_cam)
->>>>>>> 9f14c447
+    return ret