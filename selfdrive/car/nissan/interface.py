--- conflicted
+++ resolved
@@ -1,19 +1,9 @@
-from cereal import car
 from panda import Panda
-<<<<<<< HEAD
-from openpilot.selfdrive.car import create_button_events, get_safety_config, structs
-=======
-from openpilot.selfdrive.car import get_safety_config
->>>>>>> 7248b000
+from openpilot.selfdrive.car import get_safety_config, structs
 from openpilot.selfdrive.car.interfaces import CarInterfaceBase
 from openpilot.selfdrive.car.nissan.carstate import CarState
 from openpilot.selfdrive.car.nissan.values import CAR
 
-<<<<<<< HEAD
-ButtonType = structs.CarState.ButtonEvent.Type
-
-=======
->>>>>>> 7248b000
 
 class CarInterface(CarInterfaceBase):
   CS: CarState
@@ -35,22 +25,4 @@
       # Altima has EPS on C-CAN unlike the others that have it on V-CAN
       ret.safetyConfigs[0].safetyParam |= Panda.FLAG_NISSAN_ALT_EPS_BUS
 
-<<<<<<< HEAD
-    return ret
-
-  # returns a car.CarState
-  def _update(self, c) -> structs.CarState:
-    ret = self.CS.update(self.cp, self.cp_adas, self.cp_cam)
-
-    ret.buttonEvents = create_button_events(self.CS.distance_button, self.CS.prev_distance_button, {1: ButtonType.gapAdjustCruise})
-
-    events = self.create_common_events(ret, extra_gears=[structs.CarState.GearShifter.brake])
-
-    if self.CS.lkas_enabled:
-      events.add(car.CarEvent.EventName.invalidLkasSetting)
-
-    # ret.events = events.to_msg()
-
-=======
->>>>>>> 7248b000
     return ret