from dataclasses import dataclass, field

from cereal import car
from panda.python import uds
from openpilot.selfdrive.car import AngleRateLimit, CarSpecs, DbcDict, PlatformConfig, Platforms, dbc_dict
from openpilot.selfdrive.car.docs_definitions import CarDocs, CarHarness, CarParts
from openpilot.selfdrive.car.fw_query_definitions import FwQueryConfig, Request, StdQueries

Ecu = car.CarParams.Ecu


class CarControllerParams:
  ANGLE_RATE_LIMIT_UP = AngleRateLimit(speed_bp=[0., 5., 15.], angle_v=[5., .8, .15])
  ANGLE_RATE_LIMIT_DOWN = AngleRateLimit(speed_bp=[0., 5., 15.], angle_v=[5., 3.5, 0.4])
  LKAS_MAX_TORQUE = 1               # A value of 1 is easy to overpower
  STEER_THRESHOLD = 1.0

  def __init__(self, CP):
    pass


@dataclass
class NissanCarDocs(CarDocs):
  package: str = "ProPILOT Assist"
  car_parts: CarParts = field(default_factory=CarParts.common([CarHarness.nissan_a]))


@dataclass(frozen=True)
class NissanCarSpecs(CarSpecs):
  centerToFrontRatio: float = 0.44
  steerRatio: float = 17.


@dataclass
class NissanPlaformConfig(PlatformConfig):
  dbc_dict: DbcDict = field(default_factory=lambda: dbc_dict('nissan_x_trail_2017_generated', None))


class CAR(Platforms):
  XTRAIL = NissanPlaformConfig(
<<<<<<< HEAD
    NissanCarInfo("Nissan X-Trail 2017"),
    NissanCarSpecs(mass=1610, wheelbase=2.705)
  )
  LEAF = NissanPlaformConfig(
    NissanCarInfo("Nissan Leaf 2018-23", video_link="https://youtu.be/vaMbtAh_0cY"),
=======
    "NISSAN X-TRAIL 2017",
    [NissanCarDocs("Nissan X-Trail 2017")],
    NissanCarSpecs(mass=1610, wheelbase=2.705)
  )
  LEAF = NissanPlaformConfig(
    "NISSAN LEAF 2018",
    [NissanCarDocs("Nissan Leaf 2018-23", video_link="https://youtu.be/vaMbtAh_0cY")],
>>>>>>> 1cb49ae4
    NissanCarSpecs(mass=1610, wheelbase=2.705),
    dbc_dict('nissan_leaf_2018_generated', None),
  )
  # Leaf with ADAS ECU found behind instrument cluster instead of glovebox
  # Currently the only known difference between them is the inverted seatbelt signal.
<<<<<<< HEAD
  LEAF_IC = LEAF.override(car_info=None)
  ROGUE = NissanPlaformConfig(
    NissanCarInfo("Nissan Rogue 2018-20"),
    NissanCarSpecs(mass=1610, wheelbase=2.705)
  )
  ALTIMA = NissanPlaformConfig(
    NissanCarInfo("Nissan Altima 2019-20", car_parts=CarParts.common([CarHarness.nissan_b])),
=======
  LEAF_IC = LEAF.override(platform_str="NISSAN LEAF 2018 Instrument Cluster", car_info=[])
  ROGUE = NissanPlaformConfig(
    "NISSAN ROGUE 2019",
    [NissanCarDocs("Nissan Rogue 2018-20")],
    NissanCarSpecs(mass=1610, wheelbase=2.705)
  )
  ALTIMA = NissanPlaformConfig(
    "NISSAN ALTIMA 2020",
    [NissanCarDocs("Nissan Altima 2019-20", car_parts=CarParts.common([CarHarness.nissan_b]))],
>>>>>>> 1cb49ae4
    NissanCarSpecs(mass=1492, wheelbase=2.824)
  )


DBC = CAR.create_dbc_map()

# Default diagnostic session
NISSAN_DIAGNOSTIC_REQUEST_KWP = bytes([uds.SERVICE_TYPE.DIAGNOSTIC_SESSION_CONTROL, 0x81])
NISSAN_DIAGNOSTIC_RESPONSE_KWP = bytes([uds.SERVICE_TYPE.DIAGNOSTIC_SESSION_CONTROL + 0x40, 0x81])

# Manufacturer specific
NISSAN_DIAGNOSTIC_REQUEST_KWP_2 = bytes([uds.SERVICE_TYPE.DIAGNOSTIC_SESSION_CONTROL, 0xda])
NISSAN_DIAGNOSTIC_RESPONSE_KWP_2 = bytes([uds.SERVICE_TYPE.DIAGNOSTIC_SESSION_CONTROL + 0x40, 0xda])

NISSAN_VERSION_REQUEST_KWP = b'\x21\x83'
NISSAN_VERSION_RESPONSE_KWP = b'\x61\x83'

NISSAN_RX_OFFSET = 0x20

FW_QUERY_CONFIG = FwQueryConfig(
  requests=[request for bus, logging in ((0, False), (1, True)) for request in [
    Request(
      [NISSAN_DIAGNOSTIC_REQUEST_KWP, NISSAN_VERSION_REQUEST_KWP],
      [NISSAN_DIAGNOSTIC_RESPONSE_KWP, NISSAN_VERSION_RESPONSE_KWP],
      bus=bus,
      logging=logging,
    ),
    Request(
      [NISSAN_DIAGNOSTIC_REQUEST_KWP, NISSAN_VERSION_REQUEST_KWP],
      [NISSAN_DIAGNOSTIC_RESPONSE_KWP, NISSAN_VERSION_RESPONSE_KWP],
      rx_offset=NISSAN_RX_OFFSET,
      bus=bus,
      logging=logging,
    ),
    # Rogue's engine solely responds to this
    Request(
      [NISSAN_DIAGNOSTIC_REQUEST_KWP_2, NISSAN_VERSION_REQUEST_KWP],
      [NISSAN_DIAGNOSTIC_RESPONSE_KWP_2, NISSAN_VERSION_RESPONSE_KWP],
      bus=bus,
      logging=logging,
    ),
    Request(
      [StdQueries.MANUFACTURER_SOFTWARE_VERSION_REQUEST],
      [StdQueries.MANUFACTURER_SOFTWARE_VERSION_RESPONSE],
      rx_offset=NISSAN_RX_OFFSET,
      bus=bus,
      logging=logging,
    ),
  ]],
)<|MERGE_RESOLUTION|>--- conflicted
+++ resolved
@@ -38,45 +38,23 @@
 
 class CAR(Platforms):
   XTRAIL = NissanPlaformConfig(
-<<<<<<< HEAD
-    NissanCarInfo("Nissan X-Trail 2017"),
-    NissanCarSpecs(mass=1610, wheelbase=2.705)
-  )
-  LEAF = NissanPlaformConfig(
-    NissanCarInfo("Nissan Leaf 2018-23", video_link="https://youtu.be/vaMbtAh_0cY"),
-=======
-    "NISSAN X-TRAIL 2017",
     [NissanCarDocs("Nissan X-Trail 2017")],
     NissanCarSpecs(mass=1610, wheelbase=2.705)
   )
   LEAF = NissanPlaformConfig(
-    "NISSAN LEAF 2018",
     [NissanCarDocs("Nissan Leaf 2018-23", video_link="https://youtu.be/vaMbtAh_0cY")],
->>>>>>> 1cb49ae4
     NissanCarSpecs(mass=1610, wheelbase=2.705),
     dbc_dict('nissan_leaf_2018_generated', None),
   )
   # Leaf with ADAS ECU found behind instrument cluster instead of glovebox
   # Currently the only known difference between them is the inverted seatbelt signal.
-<<<<<<< HEAD
-  LEAF_IC = LEAF.override(car_info=None)
-  ROGUE = NissanPlaformConfig(
-    NissanCarInfo("Nissan Rogue 2018-20"),
-    NissanCarSpecs(mass=1610, wheelbase=2.705)
-  )
-  ALTIMA = NissanPlaformConfig(
-    NissanCarInfo("Nissan Altima 2019-20", car_parts=CarParts.common([CarHarness.nissan_b])),
-=======
   LEAF_IC = LEAF.override(platform_str="NISSAN LEAF 2018 Instrument Cluster", car_info=[])
   ROGUE = NissanPlaformConfig(
-    "NISSAN ROGUE 2019",
     [NissanCarDocs("Nissan Rogue 2018-20")],
     NissanCarSpecs(mass=1610, wheelbase=2.705)
   )
   ALTIMA = NissanPlaformConfig(
-    "NISSAN ALTIMA 2020",
     [NissanCarDocs("Nissan Altima 2019-20", car_parts=CarParts.common([CarHarness.nissan_b]))],
->>>>>>> 1cb49ae4
     NissanCarSpecs(mass=1492, wheelbase=2.824)
   )
 
