legend = ["LAT_ACCEL_FACTOR", "MAX_LAT_ACCEL_MEASURED", "FRICTION"]
"MAZDA_3" = "MAZDA_CX9_2021"
"MAZDA_6" = "MAZDA_CX9_2021"
"MAZDA_CX5" = "MAZDA_CX9_2021"
"MAZDA_CX5_2022" = "MAZDA_CX9_2021"
"MAZDA_CX9" = "MAZDA_CX9_2021"

"DODGE_DURANGO" = "CHRYSLER_PACIFICA_2020"

"TOYOTA_ALPHARD_TSS2" = "TOYOTA_SIENNA"
"TOYOTA_PRIUS_V" = "TOYOTA_PRIUS"
"LEXUS_IS" = "LEXUS_NX"
"LEXUS_CTH" = "LEXUS_NX"
"LEXUS_ES" = "TOYOTA_CAMRY"
"LEXUS_RC" = "LEXUS_NX_TSS2"
"LEXUS_LC_TSS2" = "LEXUS_NX_TSS2"

"KIA_OPTIMA_G4" = "HYUNDAI_SONATA"
"KIA_OPTIMA_G4_FL" = "HYUNDAI_SONATA"
"KIA_OPTIMA_H" = "HYUNDAI_SONATA"
"KIA_OPTIMA_H_G4_FL" = "HYUNDAI_SONATA"
"KIA_FORTE" = "HYUNDAI_SONATA"
"KIA_CEED" = "HYUNDAI_SONATA"
"KIA_SELTOS" = "HYUNDAI_SONATA"
"KIA_NIRO_PHEV" = "KIA_NIRO_EV"
"KIA_NIRO_PHEV_2022" = "KIA_NIRO_EV"
"KIA_NIRO_HEV_2021" = "KIA_NIRO_EV"
"HYUNDAI_VELOSTER" = "HYUNDAI_SONATA_LF"
"HYUNDAI_KONA" = "HYUNDAI_KONA_EV"
"HYUNDAI_KONA_HEV" = "HYUNDAI_KONA_EV"
"HYUNDAI_KONA_EV_2022" = "HYUNDAI_KONA_EV"
"HYUNDAI_IONIQ" = "HYUNDAI_IONIQ_PHEV_2019"
"HYUNDAI_IONIQ_HEV_2022" = "HYUNDAI_IONIQ_PHEV_2019"
"HYUNDAI_IONIQ_EV_2020" = "HYUNDAI_IONIQ_PHEV_2019"
"HYUNDAI_ELANTRA" = "HYUNDAI_SONATA_LF"
"HYUNDAI_ELANTRA_GT_I30" = "HYUNDAI_SONATA_LF"
"HYUNDAI_ELANTRA_HEV_2021" = "HYUNDAI_SONATA"
"HYUNDAI_TUCSON" = "HYUNDAI_SANTA_FE"
"HYUNDAI_SANTA_FE_2022" = "HYUNDAI_SANTA_FE_HEV_2022"
"KIA_K5_HEV_2020" = "KIA_K5_2021"
"KIA_STINGER_2022" = "KIA_STINGER"
"GENESIS_G90" = "GENESIS_G70"
"GENESIS_G80" = "GENESIS_G70"
"GENESIS_G70_2020" = "HYUNDAI_SONATA"

<<<<<<< HEAD
"HONDA FREED 2020" = "HONDA ODYSSEY 2018"
"HONDA CR-V EU 2016" = "HONDA CR-V 2016"
"HONDA CIVIC SEDAN 1.6 DIESEL 2019" = "HONDA CIVIC (BOSCH) 2019"
"HONDA E 2020" = "HONDA CIVIC (BOSCH) 2019"
"HONDA ODYSSEY CHN 2019" = "HONDA ODYSSEY 2018"
"HONDA PILOT 2023" = "HONDA PILOT 2017"
=======
"HONDA_FREED" = "HONDA_ODYSSEY"
"HONDA_CRV_EU" = "HONDA_CRV"
"HONDA_CIVIC_BOSCH_DIESEL" = "HONDA_CIVIC_BOSCH"
"HONDA_E" = "HONDA_CIVIC_BOSCH"
"HONDA_ODYSSEY_CHN" = "HONDA_ODYSSEY"
>>>>>>> 90a59de1

"BUICK_LACROSSE" = "CHEVROLET_VOLT"
"BUICK_REGAL" = "CHEVROLET_VOLT"
"CADILLAC_ESCALADE_ESV" = "CHEVROLET_VOLT"
"CADILLAC_ATS" = "CHEVROLET_VOLT"
"CHEVROLET_MALIBU" = "CHEVROLET_VOLT"
"HOLDEN_ASTRA" = "CHEVROLET_VOLT"

"SKODA_FABIA_MK4" = "VOLKSWAGEN_GOLF_MK7"
"SKODA_OCTAVIA_MK3" = "SKODA_SUPERB_MK3"
"SKODA_SCALA_MK1" = "SKODA_SUPERB_MK3"
"SKODA_KODIAQ_MK1" = "SKODA_SUPERB_MK3"
"SKODA_KAROQ_MK1" = "SKODA_SUPERB_MK3"
"SKODA_KAMIQ_MK1" = "SKODA_SUPERB_MK3"
"VOLKSWAGEN_CRAFTER_MK2" = "VOLKSWAGEN_TIGUAN_MK2"
"VOLKSWAGEN_TROC_MK1" = "VOLKSWAGEN_TIGUAN_MK2"
"VOLKSWAGEN_TCROSS_MK1" = "VOLKSWAGEN_TIGUAN_MK2"
"VOLKSWAGEN_TOURAN_MK2" = "VOLKSWAGEN_TIGUAN_MK2"
"VOLKSWAGEN_TRANSPORTER_T61" = "VOLKSWAGEN_TIGUAN_MK2"
"AUDI_Q2_MK1" = "VOLKSWAGEN_TIGUAN_MK2"
"VOLKSWAGEN_TAOS_MK1" = "VOLKSWAGEN_TIGUAN_MK2"
"VOLKSWAGEN_POLO_MK6" = "VOLKSWAGEN_GOLF_MK7"
"SEAT_LEON_MK3" = "VOLKSWAGEN_GOLF_MK7"
"SEAT_ATECA_MK1" = "VOLKSWAGEN_GOLF_MK7"

"SUBARU_CROSSTREK_HYBRID" = "SUBARU_IMPREZA_2020"
"SUBARU_FORESTER_HYBRID" = "SUBARU_IMPREZA_2020"
"SUBARU_LEGACY" = "SUBARU_OUTBACK"

# Old subarus don't have much data guessing it's like low torque impreza"
"SUBARU_OUTBACK_PREGLOBAL_2018" = "SUBARU_IMPREZA"
"SUBARU_OUTBACK_PREGLOBAL" = "SUBARU_IMPREZA"
"SUBARU_FORESTER_PREGLOBAL" = "SUBARU_IMPREZA"
"SUBARU_LEGACY_PREGLOBAL" = "SUBARU_IMPREZA"
"SUBARU_ASCENT" = "SUBARU_FORESTER"<|MERGE_RESOLUTION|>--- conflicted
+++ resolved
@@ -43,20 +43,12 @@
 "GENESIS_G80" = "GENESIS_G70"
 "GENESIS_G70_2020" = "HYUNDAI_SONATA"
 
-<<<<<<< HEAD
-"HONDA FREED 2020" = "HONDA ODYSSEY 2018"
-"HONDA CR-V EU 2016" = "HONDA CR-V 2016"
-"HONDA CIVIC SEDAN 1.6 DIESEL 2019" = "HONDA CIVIC (BOSCH) 2019"
-"HONDA E 2020" = "HONDA CIVIC (BOSCH) 2019"
-"HONDA ODYSSEY CHN 2019" = "HONDA ODYSSEY 2018"
-"HONDA PILOT 2023" = "HONDA PILOT 2017"
-=======
 "HONDA_FREED" = "HONDA_ODYSSEY"
 "HONDA_CRV_EU" = "HONDA_CRV"
 "HONDA_CIVIC_BOSCH_DIESEL" = "HONDA_CIVIC_BOSCH"
 "HONDA_E" = "HONDA_CIVIC_BOSCH"
 "HONDA_ODYSSEY_CHN" = "HONDA_ODYSSEY"
->>>>>>> 90a59de1
+"HONDA_PILOT_4G" = "HONDA_PILOT"
 
 "BUICK_LACROSSE" = "CHEVROLET_VOLT"
 "BUICK_REGAL" = "CHEVROLET_VOLT"
