--- conflicted
+++ resolved
@@ -26,13 +26,10 @@
 RAM HD 5TH GEN: [1.4, 1.4, 0.0]
 SUBARU OUTBACK 6TH GEN: [2.3, 2.3, 0.11]
 CHEVROLET BOLT EUV 2022: [2.0, 2.0, 0.05]
-<<<<<<< HEAD
+CHEVROLET SILVERADO 1500 2020: [1.9, 1.9, 0.112]
 CHEVROLET EQUINOX 2018: [2.0, 2.0, 0.05]
-=======
-CHEVROLET SILVERADO 1500 2020: [1.9, 1.9, 0.112]
 VOLKSWAGEN PASSAT NMS: [2.5, 2.5, 0.1]
 HYUNDAI TUCSON HYBRID 4TH GEN: [2.5, 2.5, 0.0]
->>>>>>> ae87665e
 
 # Dashcam or fallback configured as ideal car
 mock: [10.0, 10, 0.0]
