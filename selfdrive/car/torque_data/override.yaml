--- conflicted
+++ resolved
@@ -32,11 +32,8 @@
 VOLKSWAGEN PASSAT NMS: [2.5, 2.5, 0.1]
 VOLKSWAGEN SHARAN 2ND GEN: [2.5, 2.5, 0.1]
 HYUNDAI TUCSON HYBRID 4TH GEN: [2.5, 2.5, 0.0]
-<<<<<<< HEAD
+KIA SPORTAGE HYBRID 5TH GEN: [2.5, 2.5, 0.0]
 HONGQI HS5 1ST GEN: [1.5, 1.5, 0.1]
-=======
-KIA SPORTAGE HYBRID 5TH GEN: [2.5, 2.5, 0.0]
->>>>>>> 3af2c1b3
 
 # Dashcam or fallback configured as ideal car
 mock: [10.0, 10, 0.0]
