--- conflicted
+++ resolved
@@ -56,12 +56,9 @@
 HYUNDAI KONA ELECTRIC 2ND GEN: [2.5, 2.5, 0.1]
 HYUNDAI IONIQ 6 2023: [2.5, 2.5, 0.1]
 HYUNDAI AZERA 6TH GEN: [1.8, 1.8, 0.1]
-<<<<<<< HEAD
+KIA K8 HYBRID 1ST GEN: [2.5, 2.5, 0.1]
 TOYOTA RAV4 2023: [2.0, 2.0, 0.05]
 TOYOTA RAV4 HYBRID 2023: [2.0, 2.0, 0.05]
-=======
-KIA K8 HYBRID 1ST GEN: [2.5, 2.5, 0.1]
->>>>>>> 66664136
 
 # Dashcam or fallback configured as ideal car
 mock: [10.0, 10, 0.0]
