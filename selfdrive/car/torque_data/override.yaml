legend: [LAT_ACCEL_FACTOR, MAX_LAT_ACCEL_MEASURED, FRICTION]
### angle control
# Nissan appears to have torque
NISSAN X-TRAIL 2017: [.nan, 1.5, .nan]
NISSAN ALTIMA 2020: [.nan, 1.5, .nan]
NISSAN LEAF 2018 Instrument Cluster: [.nan, 1.5, .nan]
NISSAN LEAF 2018: [.nan, 1.5, .nan]
NISSAN ROGUE 2019: [.nan, 1.5, .nan]

# New subarus angle based controllers
SUBARU FORESTER 2022: [.nan, 3.0, .nan]
SUBARU OUTBACK 7TH GEN: [.nan, 3.0, .nan]
SUBARU ASCENT 2023: [.nan, 3.0, .nan]

# Toyota LTA also has torque
TOYOTA RAV4 2023: [.nan, 3.0, .nan]
TOYOTA RAV4 HYBRID 2023: [.nan, 3.0, .nan]

# Tesla has high torque
TESLA AP1 MODEL S: [.nan, 2.5, .nan]
TESLA AP2 MODEL S: [.nan, 2.5, .nan]

# Guess
FORD BRONCO SPORT 1ST GEN: [.nan, 1.5, .nan]
FORD ESCAPE 4TH GEN: [.nan, 1.5, .nan]
FORD EXPLORER 6TH GEN: [.nan, 1.5, .nan]
FORD F-150 14TH GEN: [.nan, 1.5, .nan]
FORD FOCUS 4TH GEN: [.nan, 1.5, .nan]
FORD MAVERICK 1ST GEN: [.nan, 1.5, .nan]
###

# No steering wheel
COMMA BODY: [.nan, 1000, .nan]

# Totally new cars
RAM 1500 5TH GEN: [2.0, 2.0, 0.05]
RAM HD 5TH GEN: [1.4, 1.4, 0.05]
SUBARU OUTBACK 6TH GEN: [2.0, 2.0, 0.2]
CADILLAC ESCALADE 2017: [1.899999976158142, 1.842270016670227, 0.1120000034570694]
CHEVROLET BOLT EUV 2022: [2.0, 2.0, 0.05]
CHEVROLET SILVERADO 1500 2020: [1.9, 1.9, 0.112]
CHEVROLET TRAILBLAZER 2021: [1.33, 1.9, 0.16]
CHEVROLET EQUINOX 2019: [2.0, 2.0, 0.05]
VOLKSWAGEN PASSAT NMS: [2.5, 2.5, 0.1]
VOLKSWAGEN SHARAN 2ND GEN: [2.5, 2.5, 0.1]
HYUNDAI SANTA CRUZ 1ST GEN: [2.7, 2.7, 0.1]
KIA SPORTAGE 5TH GEN: [2.7, 2.7, 0.1]
KIA SPORTAGE HYBRID 5TH GEN: [2.5, 2.5, 0.1]
GENESIS GV70 1ST GEN: [2.42, 2.42, 0.1]
KIA SORENTO PLUG-IN HYBRID 4TH GEN: [2.5, 2.5, 0.1]
GENESIS GV60 ELECTRIC 1ST GEN: [2.5, 2.5, 0.1]
KIA SORENTO 4TH GEN: [2.5, 2.5, 0.1]
KIA NIRO HYBRID 2ND GEN: [2.42, 2.5, 0.12]
KIA NIRO EV 2ND GEN: [2.05, 2.5, 0.14]
GENESIS GV80 2023: [2.5, 2.5, 0.1]
KIA CARNIVAL 4TH GEN: [1.75, 1.75, 0.15]
GMC ACADIA DENALI 2018: [1.6, 1.6, 0.2]
LEXUS IS 2023: [2.0, 2.0, 0.1]
<<<<<<< HEAD
HYUNDAI PALISADE 2023: [3.0, 2.5, 0.05]
=======
KIA SORENTO HYBRID 4TH GEN: [2.5, 2.5, 0.1]
>>>>>>> 57ad4f02

# Dashcam or fallback configured as ideal car
mock: [10.0, 10, 0.0]

# Manually checked
HONDA CIVIC 2022: [2.5, 1.2, 0.15]
HONDA HR-V 2023: [2.5, 1.2, 0.2]<|MERGE_RESOLUTION|>--- conflicted
+++ resolved
@@ -56,11 +56,8 @@
 KIA CARNIVAL 4TH GEN: [1.75, 1.75, 0.15]
 GMC ACADIA DENALI 2018: [1.6, 1.6, 0.2]
 LEXUS IS 2023: [2.0, 2.0, 0.1]
-<<<<<<< HEAD
+KIA SORENTO HYBRID 4TH GEN: [2.5, 2.5, 0.1]
 HYUNDAI PALISADE 2023: [3.0, 2.5, 0.05]
-=======
-KIA SORENTO HYBRID 4TH GEN: [2.5, 2.5, 0.1]
->>>>>>> 57ad4f02
 
 # Dashcam or fallback configured as ideal car
 mock: [10.0, 10, 0.0]
