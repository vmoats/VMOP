from cereal import car
from common.conversions import Conversions as CV
from common.numpy_fast import interp
from common.realtime import DT_CTRL
from opendbc.can.packer import CANPacker
from selfdrive.car import apply_std_steer_torque_limits
from selfdrive.car.gm import gmcan
from selfdrive.car.gm.values import DBC, CanBus, CarControllerParams, CruiseButtons

VisualAlert = car.CarControl.HUDControl.VisualAlert
NetworkLocation = car.CarParams.NetworkLocation
LongCtrlState = car.CarControl.Actuators.LongControlState

# Camera cancels up to 0.1s after brake is pressed, ECM allows 0.5s
CAMERA_CANCEL_DELAY_FRAMES = 10
# Enforce a minimum interval between steering messages to avoid a fault
MIN_STEER_MSG_INTERVAL_MS = 15


class CarController:
  def __init__(self, dbc_name, CP, VM):
    self.CP = CP
    self.start_time = 0.
    self.apply_steer_last = 0
    self.apply_gas = 0
    self.apply_brake = 0
    self.frame = 0
    self.last_steer_frame = 0
    self.last_button_frame = 0
    self.cancel_counter = 0

    self.lka_steering_cmd_counter = 0
    self.sent_lka_steering_cmd = False
    self.lka_icon_status_last = (False, False)

    self.params = CarControllerParams(self.CP)

    self.packer_pt = CANPacker(DBC[self.CP.carFingerprint]['pt'])
    self.packer_obj = CANPacker(DBC[self.CP.carFingerprint]['radar'])
    self.packer_ch = CANPacker(DBC[self.CP.carFingerprint]['chassis'])

  def update(self, CC, CS, now_nanos):
    actuators = CC.actuators
    hud_control = CC.hudControl
    hud_alert = hud_control.visualAlert
    hud_v_cruise = hud_control.setSpeed
    if hud_v_cruise > 70:
      hud_v_cruise = 0

    # Send CAN commands.
    can_sends = []

    # Steering (Active: 50Hz, inactive: 10Hz)
    steer_step = self.params.STEER_STEP if CC.latActive else self.params.INACTIVE_STEER_STEP

    if self.CP.networkLocation == NetworkLocation.fwdCamera:
      # Also send at 50Hz:
      # - on startup, first few msgs are blocked
      # - until we're in sync with camera so counters align when relay closes, preventing a fault.
      #   openpilot can subtly drift, so this is activated throughout a drive to stay synced
      out_of_sync = self.lka_steering_cmd_counter % 4 != (CS.cam_lka_steering_cmd_counter + 1) % 4
      if not self.sent_lka_steering_cmd or out_of_sync:
        steer_step = self.params.STEER_STEP

    if CS.loopback_lka_steering_cmd_updated:
      self.lka_steering_cmd_counter += 1
      self.sent_lka_steering_cmd = True

    # Avoid GM EPS faults when transmitting messages too close together: skip this transmit if we
    # received the ASCMLKASteeringCmd loopback confirmation too recently
    last_lka_steer_msg_ms = (now_nanos - CS.loopback_lka_steering_cmd_ts_nanos) * 1e-6
    if (self.frame - self.last_steer_frame) >= steer_step and last_lka_steer_msg_ms > MIN_STEER_MSG_INTERVAL_MS:
      # Initialize ASCMLKASteeringCmd counter using the camera until we get a msg on the bus
      if not self.sent_lka_steering_cmd:
        self.lka_steering_cmd_counter = CS.pt_lka_steering_cmd_counter + 1

      if CC.latActive:
        new_steer = int(round(actuators.steer * self.params.STEER_MAX))
        apply_steer = apply_std_steer_torque_limits(new_steer, self.apply_steer_last, CS.out.steeringTorque, self.params)
      else:
        apply_steer = 0

      self.last_steer_frame = self.frame
      self.apply_steer_last = apply_steer
      idx = self.lka_steering_cmd_counter % 4
      can_sends.append(gmcan.create_steering_control(self.packer_pt, CanBus.POWERTRAIN, apply_steer, idx, CC.latActive))

    if self.CP.openpilotLongitudinalControl:
      # Gas/regen, brakes, and UI commands - all at 25Hz
      if self.frame % 4 == 0:
        if not CC.longActive:
          # ASCM sends max regen when not enabled
          self.apply_gas = self.params.INACTIVE_REGEN
          self.apply_brake = 0
        else:
<<<<<<< HEAD
          if self.CP.carFingerprint in EV_CAR:
            self.params.update_ev_gas_brake_threshold(CS.out.vEgo)
            self.apply_gas = int(round(interp(actuators.accel, self.params.EV_GAS_LOOKUP_BP, self.params.GAS_LOOKUP_V)))
            self.apply_brake = int(round(interp(actuators.accel, self.params.EV_BRAKE_LOOKUP_BP, self.params.BRAKE_LOOKUP_V)))
          else:
            self.apply_gas = int(round(interp(actuators.accel, self.params.GAS_LOOKUP_BP, self.params.GAS_LOOKUP_V)))
            self.apply_brake = int(round(interp(actuators.accel, self.params.BRAKE_LOOKUP_BP, self.params.BRAKE_LOOKUP_V)))
=======
          self.apply_gas = int(round(interp(actuators.accel, self.params.GAS_LOOKUP_BP, self.params.GAS_LOOKUP_V)))
          self.apply_brake = int(round(interp(actuators.accel, self.params.BRAKE_LOOKUP_BP, self.params.BRAKE_LOOKUP_V)))
>>>>>>> 2769b110

        idx = (self.frame // 4) % 4

        at_full_stop = CC.longActive and CS.out.standstill
        near_stop = CC.longActive and (CS.out.vEgo < self.params.NEAR_STOP_BRAKE_PHASE)
        friction_brake_bus = CanBus.CHASSIS
        # GM Camera exceptions
        # TODO: can we always check the longControlState?
        if self.CP.networkLocation == NetworkLocation.fwdCamera:
          at_full_stop = at_full_stop and actuators.longControlState == LongCtrlState.stopping
          friction_brake_bus = CanBus.POWERTRAIN

        # GasRegenCmdActive needs to be 1 to avoid cruise faults. It describes the ACC state, not actuation
        can_sends.append(gmcan.create_gas_regen_command(self.packer_pt, CanBus.POWERTRAIN, self.apply_gas, idx, CC.enabled, at_full_stop))
        can_sends.append(gmcan.create_friction_brake_command(self.packer_ch, friction_brake_bus, self.apply_brake, idx, CC.enabled, near_stop, at_full_stop, self.CP))

        # Send dashboard UI commands (ACC status)
        send_fcw = hud_alert == VisualAlert.fcw
        can_sends.append(gmcan.create_acc_dashboard_command(self.packer_pt, CanBus.POWERTRAIN, CC.enabled,
                                                            hud_v_cruise * CV.MS_TO_KPH, hud_control.leadVisible, send_fcw))

      # Radar needs to know current speed and yaw rate (50hz),
      # and that ADAS is alive (10hz)
      if not self.CP.radarUnavailable:
        tt = self.frame * DT_CTRL
        time_and_headlights_step = 10
        if self.frame % time_and_headlights_step == 0:
          idx = (self.frame // time_and_headlights_step) % 4
          can_sends.append(gmcan.create_adas_time_status(CanBus.OBSTACLE, int((tt - self.start_time) * 60), idx))
          can_sends.append(gmcan.create_adas_headlights_status(self.packer_obj, CanBus.OBSTACLE))

        speed_and_accelerometer_step = 2
        if self.frame % speed_and_accelerometer_step == 0:
          idx = (self.frame // speed_and_accelerometer_step) % 4
          can_sends.append(gmcan.create_adas_steering_status(CanBus.OBSTACLE, idx))
          can_sends.append(gmcan.create_adas_accelerometer_speed_status(CanBus.OBSTACLE, CS.out.vEgo, idx))

      if self.CP.networkLocation == NetworkLocation.gateway and self.frame % self.params.ADAS_KEEPALIVE_STEP == 0:
        can_sends += gmcan.create_adas_keepalive(CanBus.POWERTRAIN)

    else:
      # While car is braking, cancel button causes ECM to enter a soft disable state with a fault status.
      # A delayed cancellation allows camera to cancel and avoids a fault when user depresses brake quickly
      self.cancel_counter = self.cancel_counter + 1 if CC.cruiseControl.cancel else 0

      # Stock longitudinal, integrated at camera
      if (self.frame - self.last_button_frame) * DT_CTRL > 0.04:
        if self.cancel_counter > CAMERA_CANCEL_DELAY_FRAMES:
          self.last_button_frame = self.frame
          can_sends.append(gmcan.create_buttons(self.packer_pt, CanBus.CAMERA, CS.buttons_counter, CruiseButtons.CANCEL))

    if self.CP.networkLocation == NetworkLocation.fwdCamera:
      # Silence "Take Steering" alert sent by camera, forward PSCMStatus with HandsOffSWlDetectionStatus=1
      if self.frame % 10 == 0:
        can_sends.append(gmcan.create_pscm_status(self.packer_pt, CanBus.CAMERA, CS.pscm_status))

    # Show green icon when LKA torque is applied, and
    # alarming orange icon when approaching torque limit.
    # If not sent again, LKA icon disappears in about 5 seconds.
    # Conveniently, sending camera message periodically also works as a keepalive.
    lka_active = CS.lkas_status == 1
    lka_critical = lka_active and abs(actuators.steer) > 0.9
    lka_icon_status = (lka_active, lka_critical)

    # SW_GMLAN not yet on cam harness, no HUD alerts
    if self.CP.networkLocation != NetworkLocation.fwdCamera and (self.frame % self.params.CAMERA_KEEPALIVE_STEP == 0 or lka_icon_status != self.lka_icon_status_last):
      steer_alert = hud_alert in (VisualAlert.steerRequired, VisualAlert.ldw)
      can_sends.append(gmcan.create_lka_icon_command(CanBus.SW_GMLAN, lka_active, lka_critical, steer_alert))
      self.lka_icon_status_last = lka_icon_status

    new_actuators = actuators.copy()
    new_actuators.steer = self.apply_steer_last / self.params.STEER_MAX
    new_actuators.steerOutputCan = self.apply_steer_last
    new_actuators.gas = self.apply_gas
    new_actuators.brake = self.apply_brake

    self.frame += 1
    return new_actuators, can_sends<|MERGE_RESOLUTION|>--- conflicted
+++ resolved
@@ -93,18 +93,9 @@
           self.apply_gas = self.params.INACTIVE_REGEN
           self.apply_brake = 0
         else:
-<<<<<<< HEAD
-          if self.CP.carFingerprint in EV_CAR:
-            self.params.update_ev_gas_brake_threshold(CS.out.vEgo)
-            self.apply_gas = int(round(interp(actuators.accel, self.params.EV_GAS_LOOKUP_BP, self.params.GAS_LOOKUP_V)))
-            self.apply_brake = int(round(interp(actuators.accel, self.params.EV_BRAKE_LOOKUP_BP, self.params.BRAKE_LOOKUP_V)))
-          else:
-            self.apply_gas = int(round(interp(actuators.accel, self.params.GAS_LOOKUP_BP, self.params.GAS_LOOKUP_V)))
-            self.apply_brake = int(round(interp(actuators.accel, self.params.BRAKE_LOOKUP_BP, self.params.BRAKE_LOOKUP_V)))
-=======
+          self.params.update_ev_gas_brake_threshold(CS.out.vEgo)
           self.apply_gas = int(round(interp(actuators.accel, self.params.GAS_LOOKUP_BP, self.params.GAS_LOOKUP_V)))
           self.apply_brake = int(round(interp(actuators.accel, self.params.BRAKE_LOOKUP_BP, self.params.BRAKE_LOOKUP_V)))
->>>>>>> 2769b110
 
         idx = (self.frame // 4) % 4
 
