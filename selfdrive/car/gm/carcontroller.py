from cereal import car
from common.conversions import Conversions as CV
from common.realtime import DT_CTRL
from common.numpy_fast import interp, clip
from opendbc.can.packer import CANPacker
from selfdrive.car import apply_std_steer_torque_limits, create_gas_interceptor_command
from selfdrive.car.gm import gmcan
from selfdrive.car.gm.values import DBC, NO_ASCM, CanBus, CarControllerParams

VisualAlert = car.CarControl.HUDControl.VisualAlert
GearShifter = car.CarState.GearShifter


class CarController:
  def __init__(self, dbc_name, CP, VM):
    self.start_time = 0.
    self.apply_steer_last = 0
    self.apply_gas = 0
    self.apply_brake = 0
    self.frame = 0

    self.lka_steering_cmd_counter_last = -1
    self.lka_icon_status_last = (False, False)
    self.steer_rate_limited = False

    self.params = CarControllerParams(CP)

    self.packer_pt = CANPacker(DBC[CP.carFingerprint]['pt'])
    self.packer_obj = CANPacker(DBC[CP.carFingerprint]['radar'])
    self.packer_ch = CANPacker(DBC[CP.carFingerprint]['chassis'])
    self.packer_body = CANPacker(DBC[CP.carFingerprint]['body'])

  def update(self, CC, CS):
    actuators = CC.actuators
    hud_control = CC.hudControl
    hud_alert = hud_control.visualAlert
    hud_v_cruise = hud_control.setSpeed
    if hud_v_cruise > 70:
      hud_v_cruise = 0

    # Send CAN commands.
    can_sends = []

    # Steering (50Hz)
    # Avoid GM EPS faults when transmitting messages too close together: skip this transmit if we just received the
    # next Panda loopback confirmation in the current CS frame.
    if CS.lka_steering_cmd_counter != self.lka_steering_cmd_counter_last:
      self.lka_steering_cmd_counter_last = CS.lka_steering_cmd_counter
    elif (self.frame % self.params.STEER_STEP) == 0:
      lkas_enabled = CC.latActive and CS.out.vEgo > self.params.MIN_STEER_SPEED
      if lkas_enabled:
        new_steer = int(round(actuators.steer * self.params.STEER_MAX))
        apply_steer = apply_std_steer_torque_limits(new_steer, self.apply_steer_last, CS.out.steeringTorque, self.params)
        self.steer_rate_limited = new_steer != apply_steer
      else:
        apply_steer = 0

      self.apply_steer_last = apply_steer
      # GM EPS faults on any gap in received message counters. To handle transient OP/Panda safety sync issues at the
      # moment of disengaging, increment the counter based on the last message known to pass Panda safety checks.
      idx = (CS.lka_steering_cmd_counter + 1) % 4
      
      can_sends.append(gmcan.create_steering_control(self.packer_pt, CanBus.POWERTRAIN, apply_steer, idx, lkas_enabled))

<<<<<<< HEAD
    # TODO: All three conditions should not be required - really only last two?
    if CS.CP.carFingerprint not in NO_ASCM and CS.CP.openpilotLongitudinalControl and not CS.CP.pcmCruise:
      # Gas/regen and brakes - all at 25Hz
      if (frame % 4) == 0:
        if not c.longActive:
          # Stock ECU sends max regen when not enabled.
          self.apply_gas = P.MAX_ACC_REGEN
          self.apply_brake = 0
        else:
          self.apply_gas = int(round(interp(actuators.accel, P.GAS_LOOKUP_BP, P.GAS_LOOKUP_V)))
          self.apply_brake = int(round(interp(actuators.accel, P.BRAKE_LOOKUP_BP, P.BRAKE_LOOKUP_V)))

        idx = (frame // 4) % 4
        at_full_stop = c.longActive and CS.out.standstill
        near_stop = c.longActive and (CS.out.vEgo < P.NEAR_STOP_BRAKE_PHASE)
        can_sends.append(gmcan.create_friction_brake_command(self.packer_ch, CanBus.CHASSIS, self.apply_brake, idx, near_stop, at_full_stop))
        can_sends.append(gmcan.create_gas_regen_command(self.packer_pt, CanBus.POWERTRAIN, self.apply_gas, idx, c.longActive, at_full_stop))

      # Send dashboard UI commands (ACC status), 25hz
      if (frame % 4) == 0:
        send_fcw = hud_alert == VisualAlert.fcw
        can_sends.append(gmcan.create_acc_dashboard_command(self.packer_pt, CanBus.POWERTRAIN, c.longActive, hud_v_cruise * CV.MS_TO_KPH, hud_show_car, send_fcw))

      # Radar needs to know current speed and yaw rate (50hz),
      # and that ADAS is alive (10hz)
      time_and_headlights_step = 10
      tt = frame * DT_CTRL

      if frame % time_and_headlights_step == 0:
        idx = (frame // time_and_headlights_step) % 4
        can_sends.append(gmcan.create_adas_time_status(CanBus.OBSTACLE, int((tt - self.start_time) * 60), idx))
        can_sends.append(gmcan.create_adas_headlights_status(self.packer_obj, CanBus.OBSTACLE))

      speed_and_accelerometer_step = 2
      if frame % speed_and_accelerometer_step == 0:
        idx = (frame // speed_and_accelerometer_step) % 4
        can_sends.append(gmcan.create_adas_steering_status(CanBus.OBSTACLE, idx))
        can_sends.append(gmcan.create_adas_accelerometer_speed_status(CanBus.OBSTACLE, CS.out.vEgo, idx))

      if frame % P.ADAS_KEEPALIVE_STEP == 0:
        can_sends += gmcan.create_adas_keepalive(CanBus.POWERTRAIN)
    elif CS.CP.openpilotLongitudinalControl:
      # Gas/regen and brakes - all at 25Hz
      if (frame % 4) == 0:
        if not c.longActive:
          # Stock ECU sends max regen when not enabled.
          self.apply_gas = P.MAX_ACC_REGEN
          self.apply_brake = 0
        else:
          self.apply_gas = int(round(interp(actuators.accel, P.GAS_LOOKUP_BP, P.GAS_LOOKUP_V)))
          self.apply_brake = int(round(interp(actuators.accel, P.BRAKE_LOOKUP_BP, P.BRAKE_LOOKUP_V)))

        idx = (frame // 4) % 4

        at_full_stop = c.longActive and CS.out.standstill
        # near_stop = enabled and (CS.out.vEgo < P.NEAR_STOP_BRAKE_PHASE)
        # VOACC based cars have brakes on PT bus - OP won't be doing VOACC for a while
        # can_sends.append(gmcan.create_friction_brake_command(self.packer_pt, CanBus.POWERTRAIN, self.apply_brake, idx, near_stop, at_full_stop))
        
        if CS.CP.enableGasInterceptor:
          # # TODO: JJS Unsure if low is single pedal mode in any non-electric cars
          # singlePedalMode = CS.out.gearShifter == GearShifter.low and CS.CP.carFingerprint in EV_CAR
          # # TODO: JJS Detect saturated battery and fallback to D mode (until regen is available
          # if singlePedalMode:
          #   # In L Mode, Pedal applies regen at a fixed coast-point (TODO: max regen in L mode may be different per car)
          #   # This will apply to EVs in L mode.
          #   # accel values below zero down to a cutoff point 
          #   #  that approximates the percentage of braking regen can handle should be scaled between 0 and the coast-point
          #   # accell values below this point will need to be add-on future hijacked AEB
          #   # TODO: Determine (or guess) at regen precentage

          #   # From Felger's Bolt Bort
          #   #It seems in L mode, accel / decel point is around 1/5
          #   #-1-------AEB------0----regen---0.15-------accel----------+1
          #   # Shrink gas request to 0.85, have it start at 0.2
          #   # Shrink brake request to 0.85, first 0.15 gives regen, rest gives AEB
            
          #   zero = 40/256
            
          #   if (actuators.accel > 0.):
          #     pedal_gas = clip(((1-zero) * actuators.accel + zero), 0., 1.)
          #   else:
          #     pedal_gas = clip(actuators.accel, 0., zero) # Make brake the same size as gas, but clip to regen
          #     # aeb = actuators.brake*(1-zero)-regen # For use later, braking more than regen
          # else:
          #   # In D Mode, Pedal is close to coast at 0, 100% at 1.
          #   # This will apply to non-EVs and EVs in D mode.
          #   # accel values below zero will need to be handled by future hijacked AEB
          #   # TODO: Determine if this clipping is correct
          #   pedal_gas = clip(actuators.accel, 0., 1.)
          #TODO: Add alert when not in L mode
          pedal_gas = clip(actuators.accel, 0., 1.)
          can_sends.append(create_gas_interceptor_command(self.packer_pt, pedal_gas, idx))
        else:
          can_sends.append(gmcan.create_gas_regen_command(self.packer_pt, CanBus.POWERTRAIN, self.apply_gas, idx, c.longActive, at_full_stop))

              
=======
    # Gas/regen and brakes - all at 25Hz
    if (self.frame % 4) == 0:
      if not CC.longActive:
        # Stock ECU sends max regen when not enabled
        self.apply_gas = self.params.MAX_ACC_REGEN
        self.apply_brake = 0
      else:
        self.apply_gas = int(round(interp(actuators.accel, self.params.GAS_LOOKUP_BP, self.params.GAS_LOOKUP_V)))
        self.apply_brake = int(round(interp(actuators.accel, self.params.BRAKE_LOOKUP_BP, self.params.BRAKE_LOOKUP_V)))

      idx = (self.frame // 4) % 4

      at_full_stop = CC.longActive and CS.out.standstill
      near_stop = CC.longActive and (CS.out.vEgo < self.params.NEAR_STOP_BRAKE_PHASE)
      # GasRegenCmdActive needs to be 1 to avoid cruise faults. It describes the ACC state, not actuation
      can_sends.append(gmcan.create_gas_regen_command(self.packer_pt, CanBus.POWERTRAIN, self.apply_gas, idx, CC.enabled, at_full_stop))
      can_sends.append(gmcan.create_friction_brake_command(self.packer_ch, CanBus.CHASSIS, self.apply_brake, idx, near_stop, at_full_stop))

    # Send dashboard UI commands (ACC status), 25hz
    if (self.frame % 4) == 0:
      send_fcw = hud_alert == VisualAlert.fcw
      can_sends.append(gmcan.create_acc_dashboard_command(self.packer_pt, CanBus.POWERTRAIN, CC.enabled,
                                                          hud_v_cruise * CV.MS_TO_KPH, hud_control.leadVisible, send_fcw))

    # Radar needs to know current speed and yaw rate (50hz),
    # and that ADAS is alive (10hz)
    time_and_headlights_step = 10
    tt = self.frame * DT_CTRL

    if self.frame % time_and_headlights_step == 0:
      idx = (self.frame // time_and_headlights_step) % 4
      can_sends.append(gmcan.create_adas_time_status(CanBus.OBSTACLE, int((tt - self.start_time) * 60), idx))
      can_sends.append(gmcan.create_adas_headlights_status(self.packer_obj, CanBus.OBSTACLE))

    speed_and_accelerometer_step = 2
    if self.frame % speed_and_accelerometer_step == 0:
      idx = (self.frame // speed_and_accelerometer_step) % 4
      can_sends.append(gmcan.create_adas_steering_status(CanBus.OBSTACLE, idx))
      can_sends.append(gmcan.create_adas_accelerometer_speed_status(CanBus.OBSTACLE, CS.out.vEgo, idx))

    if self.frame % self.params.ADAS_KEEPALIVE_STEP == 0:
      can_sends += gmcan.create_adas_keepalive(CanBus.POWERTRAIN)

>>>>>>> 1a5ddfae
    # Show green icon when LKA torque is applied, and
    # alarming orange icon when approaching torque limit.
    # If not sent again, LKA icon disappears in about 5 seconds.
    # Conveniently, sending camera message periodically also works as a keepalive.
    lka_active = CS.lkas_status == 1
    lka_critical = lka_active and abs(actuators.steer) > 0.9
    lka_icon_status = (lka_active, lka_critical)
    if self.frame % self.params.CAMERA_KEEPALIVE_STEP == 0 or lka_icon_status != self.lka_icon_status_last:
      steer_alert = hud_alert in (VisualAlert.steerRequired, VisualAlert.ldw)
      can_sends.append(gmcan.create_lka_icon_command(CanBus.SW_GMLAN, lka_active, lka_critical, steer_alert))
      self.lka_icon_status_last = lka_icon_status

    new_actuators = actuators.copy()
    new_actuators.steer = self.apply_steer_last / self.params.STEER_MAX
    new_actuators.gas = self.apply_gas
    new_actuators.brake = self.apply_brake

    self.frame += 1
    return new_actuators, can_sends<|MERGE_RESOLUTION|>--- conflicted
+++ resolved
@@ -62,62 +62,63 @@
       
       can_sends.append(gmcan.create_steering_control(self.packer_pt, CanBus.POWERTRAIN, apply_steer, idx, lkas_enabled))
 
-<<<<<<< HEAD
     # TODO: All three conditions should not be required - really only last two?
     if CS.CP.carFingerprint not in NO_ASCM and CS.CP.openpilotLongitudinalControl and not CS.CP.pcmCruise:
       # Gas/regen and brakes - all at 25Hz
-      if (frame % 4) == 0:
-        if not c.longActive:
+      if (self.frame % 4) == 0:
+        if not CC.longActive:
           # Stock ECU sends max regen when not enabled.
-          self.apply_gas = P.MAX_ACC_REGEN
+          self.apply_gas = self.params.MAX_ACC_REGEN
           self.apply_brake = 0
         else:
-          self.apply_gas = int(round(interp(actuators.accel, P.GAS_LOOKUP_BP, P.GAS_LOOKUP_V)))
-          self.apply_brake = int(round(interp(actuators.accel, P.BRAKE_LOOKUP_BP, P.BRAKE_LOOKUP_V)))
+          self.apply_gas = int(round(interp(actuators.accel, self.params.GAS_LOOKUP_BP, self.params.GAS_LOOKUP_V)))
+          self.apply_brake = int(round(interp(actuators.accel, self.params.BRAKE_LOOKUP_BP, self.params.BRAKE_LOOKUP_V)))
 
-        idx = (frame // 4) % 4
-        at_full_stop = c.longActive and CS.out.standstill
-        near_stop = c.longActive and (CS.out.vEgo < P.NEAR_STOP_BRAKE_PHASE)
+        idx = (self.frame // 4) % 4
+        at_full_stop = CC.longActive and CS.out.standstill
+        near_stop = CC.longActive and (CS.out.vEgo < self.params.NEAR_STOP_BRAKE_PHASE)
+        # GasRegenCmdActive needs to be 1 to avoid cruise faults. It describes the ACC state, not actuation
+        can_sends.append(gmcan.create_gas_regen_command(self.packer_pt, CanBus.POWERTRAIN, self.apply_gas, idx, CC.enabled, at_full_stop))
         can_sends.append(gmcan.create_friction_brake_command(self.packer_ch, CanBus.CHASSIS, self.apply_brake, idx, near_stop, at_full_stop))
-        can_sends.append(gmcan.create_gas_regen_command(self.packer_pt, CanBus.POWERTRAIN, self.apply_gas, idx, c.longActive, at_full_stop))
 
       # Send dashboard UI commands (ACC status), 25hz
-      if (frame % 4) == 0:
+      if (self.frame % 4) == 0:
         send_fcw = hud_alert == VisualAlert.fcw
-        can_sends.append(gmcan.create_acc_dashboard_command(self.packer_pt, CanBus.POWERTRAIN, c.longActive, hud_v_cruise * CV.MS_TO_KPH, hud_show_car, send_fcw))
+        can_sends.append(gmcan.create_acc_dashboard_command(self.packer_pt, CanBus.POWERTRAIN, CC.enabled,
+                                                            hud_v_cruise * CV.MS_TO_KPH, hud_control.leadVisible, send_fcw))
 
       # Radar needs to know current speed and yaw rate (50hz),
       # and that ADAS is alive (10hz)
       time_and_headlights_step = 10
-      tt = frame * DT_CTRL
+      tt = self.frame * DT_CTRL
 
-      if frame % time_and_headlights_step == 0:
-        idx = (frame // time_and_headlights_step) % 4
+      if self.frame % time_and_headlights_step == 0:
+        idx = (self.frame // time_and_headlights_step) % 4
         can_sends.append(gmcan.create_adas_time_status(CanBus.OBSTACLE, int((tt - self.start_time) * 60), idx))
         can_sends.append(gmcan.create_adas_headlights_status(self.packer_obj, CanBus.OBSTACLE))
 
       speed_and_accelerometer_step = 2
-      if frame % speed_and_accelerometer_step == 0:
-        idx = (frame // speed_and_accelerometer_step) % 4
+      if self.frame % speed_and_accelerometer_step == 0:
+        idx = (self.frame // speed_and_accelerometer_step) % 4
         can_sends.append(gmcan.create_adas_steering_status(CanBus.OBSTACLE, idx))
         can_sends.append(gmcan.create_adas_accelerometer_speed_status(CanBus.OBSTACLE, CS.out.vEgo, idx))
 
-      if frame % P.ADAS_KEEPALIVE_STEP == 0:
+      if self.frame % self.params.ADAS_KEEPALIVE_STEP == 0:
         can_sends += gmcan.create_adas_keepalive(CanBus.POWERTRAIN)
     elif CS.CP.openpilotLongitudinalControl:
       # Gas/regen and brakes - all at 25Hz
-      if (frame % 4) == 0:
-        if not c.longActive:
+      if (self.frame % 4) == 0:
+        if not CC.longActive:
           # Stock ECU sends max regen when not enabled.
-          self.apply_gas = P.MAX_ACC_REGEN
+          self.apply_gas = self.params.MAX_ACC_REGEN
           self.apply_brake = 0
         else:
-          self.apply_gas = int(round(interp(actuators.accel, P.GAS_LOOKUP_BP, P.GAS_LOOKUP_V)))
-          self.apply_brake = int(round(interp(actuators.accel, P.BRAKE_LOOKUP_BP, P.BRAKE_LOOKUP_V)))
+          self.apply_gas = int(round(interp(actuators.accel, self.params.GAS_LOOKUP_BP, self.params.GAS_LOOKUP_V)))
+          self.apply_brake = int(round(interp(actuators.accel, self.params.BRAKE_LOOKUP_BP, self.params.BRAKE_LOOKUP_V)))
 
-        idx = (frame // 4) % 4
+        idx = (self.frame // 4) % 4
 
-        at_full_stop = c.longActive and CS.out.standstill
+        at_full_stop = CC.longActive and CS.out.standstill
         # near_stop = enabled and (CS.out.vEgo < P.NEAR_STOP_BRAKE_PHASE)
         # VOACC based cars have brakes on PT bus - OP won't be doing VOACC for a while
         # can_sends.append(gmcan.create_friction_brake_command(self.packer_pt, CanBus.POWERTRAIN, self.apply_brake, idx, near_stop, at_full_stop))
@@ -157,54 +158,9 @@
           pedal_gas = clip(actuators.accel, 0., 1.)
           can_sends.append(create_gas_interceptor_command(self.packer_pt, pedal_gas, idx))
         else:
-          can_sends.append(gmcan.create_gas_regen_command(self.packer_pt, CanBus.POWERTRAIN, self.apply_gas, idx, c.longActive, at_full_stop))
+          can_sends.append(gmcan.create_gas_regen_command(self.packer_pt, CanBus.POWERTRAIN, self.apply_gas, idx, CC.enabled, at_full_stop))
 
               
-=======
-    # Gas/regen and brakes - all at 25Hz
-    if (self.frame % 4) == 0:
-      if not CC.longActive:
-        # Stock ECU sends max regen when not enabled
-        self.apply_gas = self.params.MAX_ACC_REGEN
-        self.apply_brake = 0
-      else:
-        self.apply_gas = int(round(interp(actuators.accel, self.params.GAS_LOOKUP_BP, self.params.GAS_LOOKUP_V)))
-        self.apply_brake = int(round(interp(actuators.accel, self.params.BRAKE_LOOKUP_BP, self.params.BRAKE_LOOKUP_V)))
-
-      idx = (self.frame // 4) % 4
-
-      at_full_stop = CC.longActive and CS.out.standstill
-      near_stop = CC.longActive and (CS.out.vEgo < self.params.NEAR_STOP_BRAKE_PHASE)
-      # GasRegenCmdActive needs to be 1 to avoid cruise faults. It describes the ACC state, not actuation
-      can_sends.append(gmcan.create_gas_regen_command(self.packer_pt, CanBus.POWERTRAIN, self.apply_gas, idx, CC.enabled, at_full_stop))
-      can_sends.append(gmcan.create_friction_brake_command(self.packer_ch, CanBus.CHASSIS, self.apply_brake, idx, near_stop, at_full_stop))
-
-    # Send dashboard UI commands (ACC status), 25hz
-    if (self.frame % 4) == 0:
-      send_fcw = hud_alert == VisualAlert.fcw
-      can_sends.append(gmcan.create_acc_dashboard_command(self.packer_pt, CanBus.POWERTRAIN, CC.enabled,
-                                                          hud_v_cruise * CV.MS_TO_KPH, hud_control.leadVisible, send_fcw))
-
-    # Radar needs to know current speed and yaw rate (50hz),
-    # and that ADAS is alive (10hz)
-    time_and_headlights_step = 10
-    tt = self.frame * DT_CTRL
-
-    if self.frame % time_and_headlights_step == 0:
-      idx = (self.frame // time_and_headlights_step) % 4
-      can_sends.append(gmcan.create_adas_time_status(CanBus.OBSTACLE, int((tt - self.start_time) * 60), idx))
-      can_sends.append(gmcan.create_adas_headlights_status(self.packer_obj, CanBus.OBSTACLE))
-
-    speed_and_accelerometer_step = 2
-    if self.frame % speed_and_accelerometer_step == 0:
-      idx = (self.frame // speed_and_accelerometer_step) % 4
-      can_sends.append(gmcan.create_adas_steering_status(CanBus.OBSTACLE, idx))
-      can_sends.append(gmcan.create_adas_accelerometer_speed_status(CanBus.OBSTACLE, CS.out.vEgo, idx))
-
-    if self.frame % self.params.ADAS_KEEPALIVE_STEP == 0:
-      can_sends += gmcan.create_adas_keepalive(CanBus.POWERTRAIN)
-
->>>>>>> 1a5ddfae
     # Show green icon when LKA torque is applied, and
     # alarming orange icon when approaching torque limit.
     # If not sent again, LKA icon disappears in about 5 seconds.
