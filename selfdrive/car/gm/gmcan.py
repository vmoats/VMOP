def create_steering_control(packer, bus, apply_steer, idx, lkas_active):

  values = {
    "LKASteeringCmdActive": lkas_active,
    "LKASteeringCmd": apply_steer,
    "RollingCounter": idx,
    "LKASteeringCmdChecksum": 0x1000 - (lkas_active << 11) - (apply_steer & 0x7ff) - idx
  }

  return packer.make_can_msg("ASCMLKASteeringCmd", bus, values)

def create_steering_control_ct6(packer, canbus, apply_steer, v_ego, idx, enabled):

  values = {
    "LKASteeringCmdActive": 1 if enabled else 0,
    "LKASteeringCmd": apply_steer,
    "RollingCounter": idx,
    "SetMe1": 1,
    "LKASVehicleSpeed": abs(v_ego * 3.6),
    "LKASMode": 2 if enabled else 0,
    "LKASteeringCmdChecksum": 0  # assume zero and then manually compute it
  }

  dat = packer.make_can_msg("ASCMLKASteeringCmd", 0, values)[2]
  # the checksum logic is weird
  values['LKASteeringCmdChecksum'] = (0x2a +
                                      sum([ord(i) for i in dat][:4]) +
                                      values['LKASMode']) & 0x3ff
  # pack again with checksum
  dat = packer.make_can_msg("ASCMLKASteeringCmd", 0, values)[2]

  return [0x152, 0, dat, canbus.powertrain], \
         [0x154, 0, dat, canbus.powertrain], \
         [0x151, 0, dat, canbus.chassis], \
         [0x153, 0, dat, canbus.chassis]


def create_adas_keepalive(bus):
  dat = "\x00\x00\x00\x00\x00\x00\x00"
  return [[0x409, 0, dat, bus], [0x40a, 0, dat, bus]]

def create_gas_regen_command(packer, bus, throttle, idx, acc_engaged, at_full_stop):
  values = {
    "GasRegenCmdActive": acc_engaged,
    "RollingCounter": idx,
    "GasRegenCmdActiveInv": 1 - acc_engaged,
    "GasRegenCmd": throttle,
    "GasRegenFullStopActive": at_full_stop,
    "GasRegenAlwaysOne": 1,
    "GasRegenAlwaysOne2": 1,
    "GasRegenAlwaysOne3": 1,
  }

  dat = packer.make_can_msg("ASCMGasRegenCmd", bus, values)[2]
  values["GasRegenChecksum"] = (((0xff - ord(dat[1])) & 0xff) << 16) | \
                               (((0xff - ord(dat[2])) & 0xff) << 8) | \
                               ((0x100 - ord(dat[3]) - idx) & 0xff)

  return packer.make_can_msg("ASCMGasRegenCmd", bus, values)

def create_friction_brake_command(packer, bus, apply_brake, idx, near_stop, at_full_stop):

  if apply_brake == 0:
    mode = 0x1
  else:
    mode = 0xa

    if at_full_stop:
      mode = 0xd
    # TODO: this is to have GM bringing the car to complete stop,
    # but currently it conflicts with OP controls, so turned off.
    #elif near_stop:
    #  mode = 0xb

  brake = (0x1000 - apply_brake) & 0xfff
  checksum = (0x10000 - (mode << 12) - brake - idx) & 0xffff

  values = {
    "RollingCounter" : idx,
    "FrictionBrakeMode" : mode,
    "FrictionBrakeChecksum": checksum,
    "FrictionBrakeCmd" : -apply_brake
  }

  return packer.make_can_msg("EBCMFrictionBrakeCmd", bus, values)

def create_acc_dashboard_command(packer, bus, acc_engaged, target_speed_kph, lead_car_in_sight):
  # Not a bit shift, dash can round up based on low 4 bits.
  target_speed = int(target_speed_kph * 16) & 0xfff

  values = {
    "ACCAlwaysOne" : 1,
    "ACCResumeButton" : 0,
    "ACCSpeedSetpoint" : target_speed,
    "ACCGapLevel" : 3 * acc_engaged, # 3 "far", 0 "inactive"
    "ACCCmdActive" : acc_engaged,
    "ACCAlwaysOne2" : 1,
    "ACCLeadCar" : lead_car_in_sight
  }

  return packer.make_can_msg("ASCMActiveCruiseControlStatus", bus, values)

def create_adas_time_status(bus, tt, idx):
  dat = [(tt >> 20) & 0xff, (tt >> 12) & 0xff, (tt >> 4) & 0xff,
    ((tt & 0xf) << 4) + (idx << 2)]
  chksum = 0x1000 - dat[0] - dat[1] - dat[2] - dat[3]
  chksum = chksum & 0xfff
  dat += [0x40 + (chksum >> 8), chksum & 0xff, 0x12]
  return [0xa1, 0, "".join(map(chr, dat)), bus]

def create_adas_steering_status(bus, idx):
  dat = [idx << 6, 0xf0, 0x20, 0, 0, 0]
  chksum = 0x60 + sum(dat)
  dat += [chksum >> 8, chksum & 0xff]
  return [0x306, 0, "".join(map(chr, dat)), bus]

def create_adas_accelerometer_speed_status(bus, speed_ms, idx):
  spd = int(speed_ms * 16) & 0xfff
  accel = 0 & 0xfff
  # 0 if in park/neutral, 0x10 if in reverse, 0x08 for D/L
  #stick = 0x08
  near_range_cutoff = 0x27
  near_range_mode = 1 if spd <= near_range_cutoff else 0
  far_range_mode = 1 - near_range_mode
  dat = [0x08, spd >> 4, ((spd & 0xf) << 4) | (accel >> 8), accel & 0xff, 0]
  chksum = 0x62 + far_range_mode + (idx << 2) + dat[0] + dat[1] + dat[2] + dat[3] + dat[4]
  dat += [(idx << 5) + (far_range_mode << 4) + (near_range_mode << 3) + (chksum >> 8), chksum & 0xff]
  return [0x308, 0, "".join(map(chr, dat)), bus]

def create_adas_headlights_status(bus):
  return [0x310, 0, "\x42\x04", bus]

<<<<<<< HEAD
def create_chime_command(bus, chime_type, duration, repeat_cnt):
  dat = [chime_type, duration, repeat_cnt, 0xff, 0]
  return [0x10400060, 0, "".join(map(chr, dat)), bus]

=======
>>>>>>> da42760e
def create_lka_icon_command(bus, active, critical, steer):
  if active and steer == 1:
    if critical:
      dat = "\x50\xc0\x14"
    else:
      dat = "\x50\x40\x18"
  elif active:
    if critical:
      dat = "\x40\xc0\x14"
    else:
      dat = "\x40\x40\x18"
  else:
    dat = "\x00\x00\x00"
  return [0x104c006c, 0, dat, bus]

# TODO: WIP
'''
def create_friction_brake_command_ct6(packer, bus, apply_brake, idx, near_stop, at_full_stop):

  # counters loops across [0, 29, 42, 55] but checksum only considers 0, 1, 2, 3
  cntrs = [0, 29, 42, 55]
  if apply_brake == 0:
    mode = 0x1
  else:
    mode = 0xa

    if at_full_stop:
      mode = 0xd
    elif near_stop:
      mode = 0xb

  brake = (0x1000 - apply_brake) & 0xfff
  checksum = (0x10000 - (mode << 12) - brake - idx) & 0xffff

  values = {
    "RollingCounter" : cntrs[idx],
    "FrictionBrakeMode" : mode,
    "FrictionBrakeChecksum": checksum,
    "FrictionBrakeCmd" : -apply_brake
  }

  dat = packer.make_can_msg("EBCMFrictionBrakeCmd", 0, values)[2]
  # msg is 0x315 but we are doing the panda forwarding
  return [0x314, 0, dat, 2]

def create_gas_regen_command_ct6(bus, throttle, idx, acc_engaged, at_full_stop):
  cntrs = [0, 7, 10, 13]
  eng_bit = 1 if acc_engaged else 0
  gas_high = (throttle >> 8) | 0x80
  gas_low = (throttle) & 0xff
  full_stop = 0x20 if at_full_stop else 0

  chk1 = (0x100 - gas_high - 1) & 0xff
  chk2 = (0x100 - gas_low - idx) & 0xff
  dat = [(idx << 6) | eng_bit, 0xc2 | full_stop, gas_high, gas_low,
         (1 - eng_bit) | (cntrs[idx] << 1), 0x5d - full_stop, chk1, chk2]
  return [0x2cb, 0, "".join(map(chr, dat)), bus]

'''<|MERGE_RESOLUTION|>--- conflicted
+++ resolved
@@ -130,13 +130,6 @@
 def create_adas_headlights_status(bus):
   return [0x310, 0, "\x42\x04", bus]
 
-<<<<<<< HEAD
-def create_chime_command(bus, chime_type, duration, repeat_cnt):
-  dat = [chime_type, duration, repeat_cnt, 0xff, 0]
-  return [0x10400060, 0, "".join(map(chr, dat)), bus]
-
-=======
->>>>>>> da42760e
 def create_lka_icon_command(bus, active, critical, steer):
   if active and steer == 1:
     if critical:
