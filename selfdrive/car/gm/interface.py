--- conflicted
+++ resolved
@@ -1,35 +1,19 @@
 #!/usr/bin/env python3
 import os
 from typing import cast
-from cereal import car
 from math import fabs, exp
 from panda import Panda
 
 from openpilot.common.basedir import BASEDIR
-<<<<<<< HEAD
-from openpilot.selfdrive.car import create_button_events, get_safety_config, get_friction, structs
-=======
-from openpilot.selfdrive.car import get_safety_config, get_friction
->>>>>>> 7248b000
+from openpilot.selfdrive.car import get_safety_config, get_friction, structs
 from openpilot.selfdrive.car.conversions import Conversions as CV
 from openpilot.selfdrive.car.gm.carstate import CarState
 from openpilot.selfdrive.car.gm.radar_interface import RADAR_HEADER_MSG
 from openpilot.selfdrive.car.gm.values import CAR, CarControllerParams, EV_CAR, CAMERA_ACC_CAR, CanBus
 from openpilot.selfdrive.car.interfaces import CarInterfaceBase, TorqueFromLateralAccelCallbackType, FRICTION_THRESHOLD, LatControlInputs, NanoFFModel
 
-<<<<<<< HEAD
-ButtonType = structs.CarState.ButtonEvent.Type
-EventName = car.CarEvent.EventName
-GearShifter = structs.CarState.GearShifter
 TransmissionType = structs.CarParams.TransmissionType
 NetworkLocation = structs.CarParams.NetworkLocation
-BUTTONS_DICT = {CruiseButtons.RES_ACCEL: ButtonType.accelCruise, CruiseButtons.DECEL_SET: ButtonType.decelCruise,
-                CruiseButtons.MAIN: ButtonType.altButton3, CruiseButtons.CANCEL: ButtonType.cancel}
-
-=======
-TransmissionType = car.CarParams.TransmissionType
-NetworkLocation = car.CarParams.NetworkLocation
->>>>>>> 7248b000
 
 NON_LINEAR_TORQUE_PARAMS = {
   CAR.CHEVROLET_BOLT_EUV: [2.6531724862969748, 1.0, 0.1919764879840985, 0.009054123646805178],
@@ -211,43 +195,4 @@
       ret.steerActuatorDelay = 0.2
       CarInterfaceBase.configure_torque_tune(candidate, ret.lateralTuning)
 
-<<<<<<< HEAD
-    return ret
-
-  # returns a car.CarState
-  def _update(self, c) -> structs.CarState:
-    ret = self.CS.update(self.cp, self.cp_cam, self.cp_loopback)
-
-    # Don't add event if transitioning from INIT, unless it's to an actual button
-    if self.CS.cruise_buttons != CruiseButtons.UNPRESS or self.CS.prev_cruise_buttons != CruiseButtons.INIT:
-      ret.buttonEvents = [
-        *create_button_events(self.CS.cruise_buttons, self.CS.prev_cruise_buttons, BUTTONS_DICT,
-                              unpressed_btn=CruiseButtons.UNPRESS),
-        *create_button_events(self.CS.distance_button, self.CS.prev_distance_button,
-                              {1: ButtonType.gapAdjustCruise})
-      ]
-
-    # The ECM allows enabling on falling edge of set, but only rising edge of resume
-    events = self.create_common_events(ret, extra_gears=[GearShifter.sport, GearShifter.low,
-                                                         GearShifter.eco, GearShifter.manumatic],
-                                       pcm_enable=self.CP.pcmCruise, enable_buttons=(ButtonType.decelCruise,))
-    if not self.CP.pcmCruise:
-      if any(b.type == ButtonType.accelCruise and b.pressed for b in ret.buttonEvents):
-        events.add(EventName.buttonEnable)
-
-    # Enabling at a standstill with brake is allowed
-    # TODO: verify 17 Volt can enable for the first time at a stop and allow for all GMs
-    below_min_enable_speed = ret.vEgo < self.CP.minEnableSpeed or self.CS.moving_backward
-    if below_min_enable_speed and not (ret.standstill and ret.brake >= 20 and
-                                       self.CP.networkLocation == NetworkLocation.fwdCamera):
-      events.add(EventName.belowEngageSpeed)
-    if ret.cruiseState.standstill:
-      events.add(EventName.resumeRequired)
-    if ret.vEgo < self.CP.minSteerSpeed:
-      events.add(EventName.belowSteerSpeed)
-
-    # ret.events = events.to_msg()
-
-=======
->>>>>>> 7248b000
     return ret