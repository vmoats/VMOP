#!/usr/bin/env python3
from cereal import car
from math import fabs

from common.conversions import Conversions as CV
from selfdrive.car import STD_CARGO_KG, scale_rot_inertia, scale_tire_stiffness, gen_empty_fingerprint, get_safety_config
from selfdrive.car.gm.values import CAR, CruiseButtons, \
                                    AccState, CarControllerParams, NO_ASCM
from selfdrive.car.interfaces import CarInterfaceBase

ButtonType = car.CarState.ButtonEvent.Type
EventName = car.CarEvent.EventName
GearShifter = car.CarState.GearShifter

class CarInterface(CarInterfaceBase):
  @staticmethod
  def get_pid_accel_limits(CP, current_speed, cruise_speed):
    params = CarControllerParams(CP)
    return params.ACCEL_MIN, params.ACCEL_MAX

  # Determined by iteratively plotting and minimizing error for f(angle, speed) = steer.
  @staticmethod
  def get_steer_feedforward_volt(desired_angle, v_ego):
    desired_angle *= 0.02904609
    sigmoid = desired_angle / (1 + fabs(desired_angle))
    return 0.10006696 * sigmoid * (v_ego + 3.12485927)

  @staticmethod
  def get_steer_feedforward_acadia(desired_angle, v_ego):
    desired_angle *= 0.09760208
    sigmoid = desired_angle / (1 + fabs(desired_angle))
    return 0.04689655 * sigmoid * (v_ego + 10.028217)

  def get_steer_feedforward_function(self):
    if self.CP.carFingerprint == CAR.VOLT:
      return self.get_steer_feedforward_volt
    elif self.CP.carFingerprint == CAR.ACADIA:
      return self.get_steer_feedforward_acadia
    else:
      return CarInterfaceBase.get_steer_feedforward_default

  @staticmethod
  def get_params(candidate, fingerprint=gen_empty_fingerprint(), car_fw=None, disable_radar=False):
    ret = CarInterfaceBase.get_std_params(candidate, fingerprint)
    ret.carName = "gm"
    ret.safetyConfigs = [get_safety_config(car.CarParams.SafetyModel.gm)]
    ret.alternativeExperience = 1 # UNSAFE_DISABLE_DISENGAGE_ON_GAS
    ret.pcmCruise = False  # stock cruise control is kept off
    ret.openpilotLongitudinalControl = True # ASCM vehicles use OP for long
    ret.radarOffCan = False # ASCM vehicles (typically) have radar

    # These cars have been put into dashcam only due to both a lack of users and test coverage.
    # These cars likely still work fine. Once a user confirms each car works and a test route is
    # added to selfdrive/car/tests/routes.py, we can remove it from this list.
    ret.dashcamOnly = candidate in {CAR.CADILLAC_ATS, CAR.HOLDEN_ASTRA, CAR.MALIBU, CAR.BUICK_REGAL}

    # TODO: safety param should be a bitmask so we can pass info about ACC type?
    
    # Default to normal torque limits
    ret.safetyConfigs[0].safetyParam = 0
    
    # Presence of a camera on the object bus is ok.
    # Have to go to read_only if ASCM is online (ACC-enabled cars),
    # or camera is on powertrain bus (LKA cars without ACC).
    
    
    # LKAS only - no radar, no long 
    if candidate in NO_ASCM:
      ret.openpilotLongitudinalControl = False
      ret.radarOffCan = True
    
    # TODO: How Do we detect vehicles using stock cam-based ACC?
      #ret.pcmCruise = True
      
    tire_stiffness_factor = 0.444  # not optimized yet

    # Start with a baseline lateral tuning for all GM vehicles. Override tuning as needed in each model section below.
    ret.minSteerSpeed = 7 * CV.MPH_TO_MS
    ret.lateralTuning.pid.kiBP, ret.lateralTuning.pid.kpBP = [[0.], [0.]]
    ret.lateralTuning.pid.kpV, ret.lateralTuning.pid.kiV = [[0.2], [0.00]]
    ret.lateralTuning.pid.kf = 0.00004   # full torque for 20 deg at 80mph means 0.00007818594
    ret.steerRateCost = 0.5
    ret.steerActuatorDelay = 0.1  # Default delay, not measured yet
    ret.enableGasInterceptor = 0x201 in fingerprint[0]
    # # Check for Electronic Parking Brake
    # TODO: JJS: Add param to cereal
    # ret.hasEPB = 0x230 in fingerprint[0]
    
    # baseline longitudinal tune
    ret.longitudinalTuning.kpBP = [5., 35.]
    ret.longitudinalTuning.kpV = [2.4, 1.5]
    ret.longitudinalTuning.kiBP = [0.]
    ret.longitudinalTuning.kiV = [0.36]

    ret.steerLimitTimer = 0.4
    ret.radarTimeStep = 0.0667  # GM radar runs at 15Hz instead of standard 20Hz
    
    
    
    if ret.enableGasInterceptor:
      ret.openpilotLongitudinalControl = True

    if candidate == CAR.VOLT or candidate == CAR.VOLT_NR:
      # supports stop and go, but initial engage must be above 18mph (which include conservatism)
      ret.minEnableSpeed = 18 * CV.MPH_TO_MS
      ret.mass = 1607. + STD_CARGO_KG
      ret.wheelbase = 2.69
      ret.steerRatio = 17.7  # Stock 15.7, LiveParameters
      tire_stiffness_factor = 0.469 # Stock Michelin Energy Saver A/S, LiveParameters
      ret.steerRatioRear = 0.
      ret.centerToFront = ret.wheelbase * 0.45 # Volt Gen 1, TODO corner weigh

      ret.lateralTuning.pid.kpBP = [0., 40.]
      ret.lateralTuning.pid.kpV = [0., 0.17]
      ret.lateralTuning.pid.kiBP = [0.]
      ret.lateralTuning.pid.kiV = [0.]
      ret.lateralTuning.pid.kf = 1. # get_steer_feedforward_volt()
      ret.steerActuatorDelay = 0.2

    elif candidate == CAR.MALIBU or candidate == CAR.MALIBU_NR:
      # supports stop and go, but initial engage must be above 18mph (which include conservatism)
      ret.minEnableSpeed = 18 * CV.MPH_TO_MS
      ret.mass = 1496. + STD_CARGO_KG
      ret.wheelbase = 2.83
      ret.steerRatio = 15.8
      ret.steerRatioRear = 0.
      ret.centerToFront = ret.wheelbase * 0.4  # wild guess

    elif candidate == CAR.HOLDEN_ASTRA:
      ret.mass = 1363. + STD_CARGO_KG
      ret.wheelbase = 2.662
      # Remaining parameters copied from Volt for now
      ret.centerToFront = ret.wheelbase * 0.4
      ret.minEnableSpeed = 18 * CV.MPH_TO_MS
      ret.steerRatio = 15.7
      ret.steerRatioRear = 0.

    elif candidate == CAR.ACADIA or candidate == CAR.ACADIA_NR:
      ret.minEnableSpeed = -1.  # engage speed is decided by pcm
      ret.mass = 4353. * CV.LB_TO_KG + STD_CARGO_KG
      ret.wheelbase = 2.86
      ret.steerRatio = 14.4  # end to end is 13.46
      ret.steerRatioRear = 0.
      ret.centerToFront = ret.wheelbase * 0.4
      ret.lateralTuning.pid.kf = 1. # get_steer_feedforward_acadia()
      ret.steerMaxBP = [10., 25.]
      ret.steerMaxV = [1., 1.05]

    elif candidate == CAR.BUICK_REGAL:
      ret.minEnableSpeed = 18 * CV.MPH_TO_MS
      ret.mass = 3779. * CV.LB_TO_KG + STD_CARGO_KG  # (3849+3708)/2
      ret.wheelbase = 2.83  # 111.4 inches in meters
      ret.steerRatio = 14.4  # guess for tourx
      ret.steerRatioRear = 0.
      ret.centerToFront = ret.wheelbase * 0.4  # guess for tourx

    elif candidate == CAR.CADILLAC_ATS:
      ret.minEnableSpeed = 18 * CV.MPH_TO_MS
      ret.mass = 1601. + STD_CARGO_KG
      ret.wheelbase = 2.78
      ret.steerRatio = 15.3
      ret.steerRatioRear = 0.
      ret.centerToFront = ret.wheelbase * 0.49

    elif candidate == CAR.ESCALADE_ESV:
      ret.minEnableSpeed = -1.  # engage speed is decided by pcm
      ret.mass = 2739. + STD_CARGO_KG
      ret.wheelbase = 3.302
      ret.steerRatio = 17.3
      ret.centerToFront = ret.wheelbase * 0.49
      ret.lateralTuning.pid.kiBP, ret.lateralTuning.pid.kpBP = [[10., 41.0], [10., 41.0]]
      ret.lateralTuning.pid.kpV, ret.lateralTuning.pid.kiV = [[0.13, 0.24], [0.01, 0.02]]
      ret.lateralTuning.pid.kf = 0.000045
      tire_stiffness_factor = 1.0

    elif candidate == CAR.BOLT_NR:
      ret.minEnableSpeed = -1
      ret.minSteerSpeed = 5 * CV.MPH_TO_MS
      ret.mass = 1616. + STD_CARGO_KG
      ret.wheelbase = 2.60096
      ret.steerRatio = 16.8
      ret.steerRatioRear = 0.
      ret.centerToFront = 2.0828 #ret.wheelbase * 0.4 # wild guess
      tire_stiffness_factor = 1.0
      # TODO: Improve stability in turns 
      # still working on improving lateral
      
      # TODO: Should steerRateCost and ActuatorDelay be converted to BPV arrays?
      # TODO: Check if the actuator delay changes based on vehicle speed
      ret.steerRateCost = 0.5
      ret.steerActuatorDelay = 0.
      ret.lateralTuning.pid.kpBP, ret.lateralTuning.pid.kiBP = [[10., 41.0], [10., 41.0]]
      ret.lateralTuning.pid.kpV, ret.lateralTuning.pid.kiV = [[0.18, 0.275], [0.01, 0.021]]
      ret.lateralTuning.pid.kf = 0.0002
      ret.steerMaxBP = [10., 25.]
      ret.steerMaxV = [1., 1.2]
      
      # TODO: Needs refinement for stop and go, doesn't fully stop
      # Assumes the Bolt is using L-Mode for regen braking
      ret.longitudinalTuning.kpBP = [0., 35]
      ret.longitudinalTuning.kpV = [0.21, 0.46] 
      ret.longitudinalTuning.kiBP = [0., 35.] 
      ret.longitudinalTuning.kiV = [0.22, 0.33]
      ret.stoppingDecelRate = 0.17  # reach stopping target smoothly, brake_travel/s while trying to stop
      ret.stopAccel = 0. # Required acceleraton to keep vehicle stationary
      ret.vEgoStopping = 0.6  # Speed at which the car goes into stopping state, when car starts requesting stopping accel
      ret.vEgoStarting = 0.6  # Speed at which the car goes into starting state, when car starts requesting starting accel,
      # vEgoStarting needs to be > or == vEgoStopping to avoid state transition oscillation
      ret.stoppingControl = True
      ret.longitudinalTuning.deadzoneBP = [0.]
      ret.longitudinalTuning.deadzoneV = [0.]
      
      
    elif candidate == CAR.EQUINOX_NR:
      ret.minEnableSpeed = 18 * CV.MPH_TO_MS
      ret.mass = 3500. * CV.LB_TO_KG + STD_CARGO_KG # (3849+3708)/2
      ret.wheelbase = 2.72 #107.3 inches in meters
      ret.steerRatio = 14.4 # guess for tourx
      ret.steerRatioRear = 0. # unknown online
      ret.centerToFront = ret.wheelbase * 0.4 # wild guess

    elif candidate == CAR.TAHOE_NR:
      ret.minEnableSpeed = -1. # engage speed is decided by pcmFalse
      ret.minSteerSpeed = -1 * CV.MPH_TO_MS
      ret.mass = 5602. * CV.LB_TO_KG + STD_CARGO_KG # (3849+3708)/2
      ret.wheelbase = 2.95 #116 inches in meters
      ret.steerRatio = 16.3 # guess for tourx
      ret.steerRatioRear = 0. # unknown online
      ret.centerToFront = 2.59  # ret.wheelbase * 0.4 # wild guess
      ret.steerActuatorDelay = 0.075
      ret.pcmCruise = True # TODO: see if this resolves cruiseMismatch
      ret.openpilotLongitudinalControl = False # ASCM vehicles use OP for long
      ret.radarOffCan = True # ASCM vehicles (typically) have radar

    elif candidate == CAR.SILVERADO_NR:
      ret.minEnableSpeed = -1. # engage speed is decided by pcm
      ret.minSteerSpeed = -1 * CV.MPH_TO_MS
      ret.mass = 2241. + STD_CARGO_KG
      ret.wheelbase = 3.745
      ret.steerRatio = 16.3 # Determined by skip # 16.3 # From a 2019 SILVERADO
      ret.centerToFront = ret.wheelbase * 0.49
      ret.steerActuatorDelay = 0.11 # Determined by skip # 0.075
      ret.pcmCruise = True # TODO: see if this resolves cruiseMismatch

    elif candidate == CAR.SUBURBAN:
      ret.minEnableSpeed = -1. # engage speed is decided by pcmFalse
      ret.minSteerSpeed = -1 * CV.MPH_TO_MS
      ret.mass = 2731. + STD_CARGO_KG
      ret.wheelbase = 3.302
      ret.steerRatio = 17.3 # COPIED FROM SILVERADO
      ret.centerToFront = ret.wheelbase * 0.49
      ret.steerActuatorDelay = 0.075
      ret.pcmCruise = True # TODO: see if this resolves cruiseMismatch
      ret.openpilotLongitudinalControl = False # ASCM vehicles use OP for long
      ret.radarOffCan = True # ASCM vehicles (typically) have radar
    

         
    # TODO: get actual value, for now starting with reasonable value for
    # civic and scaling by mass and wheelbase
    ret.rotationalInertia = scale_rot_inertia(ret.mass, ret.wheelbase)

    # TODO: start from empirically derived lateral slip stiffness for the civic and scale by
    # mass and CG position, so all cars will have approximately similar dyn behaviors
    ret.tireStiffnessFront, ret.tireStiffnessRear = scale_tire_stiffness(ret.mass, ret.wheelbase, ret.centerToFront,
                                                                         tire_stiffness_factor=tire_stiffness_factor)

    return ret

  # returns a car.CarState
<<<<<<< HEAD
  def update(self, c, can_strings):
    self.cp.update_strings(can_strings)
    self.cp_loopback.update_strings(can_strings)
    self.cp_body.update_strings(can_strings)

    ret = self.CS.update(self.cp, self.cp_loopback, self.cp_body)
    #Intentionally not checking canvalid for body / SW
    ret.canValid = self.cp.can_valid and self.cp_loopback.can_valid
=======
  def _update(self, c):
    ret = self.CS.update(self.cp, self.cp_loopback)

>>>>>>> 1a5ddfae
    ret.steeringRateLimited = self.CC.steer_rate_limited if self.CC is not None else False

    buttonEvents = []

    if self.CS.cruise_buttons != self.CS.prev_cruise_buttons and self.CS.prev_cruise_buttons != CruiseButtons.INIT:
      be = car.CarState.ButtonEvent.new_message()
      be.type = ButtonType.unknown
      if self.CS.cruise_buttons != CruiseButtons.UNPRESS:
        be.pressed = True
        but = self.CS.cruise_buttons
      else:
        be.pressed = False
        but = self.CS.prev_cruise_buttons
      if but == CruiseButtons.RES_ACCEL:
        if not (ret.cruiseState.enabled and ret.standstill):
          be.type = ButtonType.accelCruise  # Suppress resume button if we're resuming from stop so we don't adjust speed.
      elif but == CruiseButtons.DECEL_SET:
        be.type = ButtonType.decelCruise
      elif but == CruiseButtons.CANCEL:
        be.type = ButtonType.cancel
      elif but == CruiseButtons.MAIN:
        be.type = ButtonType.altButton3
      buttonEvents.append(be)

    ret.buttonEvents = buttonEvents
    # TODO: JJS Move this to appropriate place (check other brands)
    EXTRA_GEARS = [GearShifter.sport, GearShifter.low, GearShifter.eco, GearShifter.manumatic]
    events = self.create_common_events(ret, extra_gears = EXTRA_GEARS, pcm_enable=self.CS.CP.pcmCruise)

    if ret.vEgo < self.CP.minEnableSpeed:
      events.add(EventName.belowEngageSpeed)
    if ret.cruiseState.standstill:
      events.add(EventName.resumeRequired)
    if (self.CS.CP.carFingerprint not in NO_ASCM) and self.CS.pcm_acc_status == AccState.FAULTED:
      events.add(EventName.accFaulted)
    if ret.vEgo < self.CP.minSteerSpeed:
      events.add(car.CarEvent.EventName.belowSteerSpeed)

    # handle button presses
    for b in ret.buttonEvents:
      # do enable on both accel and decel buttons
      if b.type in (ButtonType.accelCruise, ButtonType.decelCruise) and not b.pressed:
        events.add(EventName.buttonEnable)
      # do disable on button down
      if b.type == ButtonType.cancel and b.pressed:
        events.add(EventName.buttonCancel)

    ret.events = events.to_msg()

    return ret

  def apply(self, c):
    ret = self.CC.update(c, self.CS)
    return ret<|MERGE_RESOLUTION|>--- conflicted
+++ resolved
@@ -268,20 +268,9 @@
     return ret
 
   # returns a car.CarState
-<<<<<<< HEAD
-  def update(self, c, can_strings):
-    self.cp.update_strings(can_strings)
-    self.cp_loopback.update_strings(can_strings)
-    self.cp_body.update_strings(can_strings)
-
+  def _update(self, c):
     ret = self.CS.update(self.cp, self.cp_loopback, self.cp_body)
-    #Intentionally not checking canvalid for body / SW
-    ret.canValid = self.cp.can_valid and self.cp_loopback.can_valid
-=======
-  def _update(self, c):
-    ret = self.CS.update(self.cp, self.cp_loopback)
-
->>>>>>> 1a5ddfae
+
     ret.steeringRateLimited = self.CC.steer_rate_limited if self.CC is not None else False
 
     buttonEvents = []
