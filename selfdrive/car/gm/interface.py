--- conflicted
+++ resolved
@@ -376,36 +376,9 @@
 
       ret.buttonEvents = [be]
 
-<<<<<<< HEAD
-    # # From Honda
-    # if self.CP.pcmCruise:
-    #   # we engage when pcm is active (rising edge)
-    #   if ret.cruiseState.enabled and not self.CS.out.cruiseState.enabled:
-    #     events.add(EventName.pcmEnable)
-    ## above handled in create_common_events
-    #   elif not ret.cruiseState.enabled and (c.actuators.accel >= 0. or not self.CP.openpilotLongitudinalControl):
-    #     # it can happen that car cruise disables while comma system is enabled: need to
-    #     # keep braking if needed or if the speed is very low
-    #     if ret.vEgo < self.CP.minEnableSpeed + 2.:
-    #       # non loud alert if cruise disables below 25mph as expected (+ a little margin)
-    #       events.add(EventName.speedTooLow)
-    #     else:
-    #       events.add(EventName.cruiseDisabled)
-    # if self.CS.CP.minEnableSpeed > 0 and ret.vEgo < 0.001:
-    #   events.add(EventName.manualRestart)
-  
-    # TODO: pcmEnable means use stock ACC
-    # TODO: We should ignore buttons and use stock ACC state
-    # TODO: create_common_events and create_button_enable_events appear to now handle this
-    # TODO: Honda has the above extra code - this may explain scott's strange alerts!
-    # Note: this update changes behavior - have steve / scott / uncle tone test / Bolt EUV test
-    events = self.create_common_events(ret, extra_gears = [GearShifter.sport, GearShifter.low,
-                                                           GearShifter.eco, GearShifter.manumatic], pcm_enable=self.CP.pcmCruise)
-=======
     events = self.create_common_events(ret, extra_gears=[GearShifter.sport, GearShifter.low,
                                                          GearShifter.eco, GearShifter.manumatic],
                                        pcm_enable=self.CP.pcmCruise)
->>>>>>> 4fb318c5
 
     if ret.vEgo < self.CP.minEnableSpeed:
       events.add(EventName.belowEngageSpeed)
