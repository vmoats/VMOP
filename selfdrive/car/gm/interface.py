--- conflicted
+++ resolved
@@ -134,52 +134,19 @@
     ret.radarTimeStep = 0.0667  # GM radar runs at 15Hz instead of standard 20Hz
     ret.longitudinalActuatorDelay = 0.5  # large delay to initially start braking
 
-<<<<<<< HEAD
-    if candidate == CAR.VOLT:
+    if candidate == CAR.CHEVROLET_VOLT:
       ret.lateralTuning.init('pid')
-=======
-    if candidate == CAR.CHEVROLET_VOLT:
->>>>>>> 36eafc0d
       ret.lateralTuning.pid.kpBP = [0., 40.]
       ret.lateralTuning.pid.kpV = [0., 0.17]
       ret.lateralTuning.pid.kiBP = [0.]
       ret.lateralTuning.pid.kiV = [0.]
       ret.lateralTuning.pid.kf = 1.  # get_steer_feedforward_volt()
 
-<<<<<<< HEAD
-    elif candidate == CAR.ESCALADE_ESV:
+    elif candidate == CAR.CADILLAC_ESCALADE_ESV:
       ret.lateralTuning.init('pid')
       ret.lateralTuning.pid.kiBP, ret.lateralTuning.pid.kpBP = [[10., 41.0], [10., 41.0]]
       ret.lateralTuning.pid.kpV, ret.lateralTuning.pid.kiV = [[0.13, 0.24], [0.01, 0.02]]
       ret.lateralTuning.pid.kf = 0.000045
-=======
-    elif candidate == CAR.GMC_ACADIA:
-      ret.minEnableSpeed = -1.  # engage speed is decided by pcm
-      ret.steerActuatorDelay = 0.2
-      CarInterfaceBase.configure_torque_tune(candidate, ret.lateralTuning)
-
-    elif candidate == CAR.BUICK_LACROSSE:
-      CarInterfaceBase.configure_torque_tune(candidate, ret.lateralTuning)
-
-    elif candidate == CAR.CADILLAC_ESCALADE:
-      ret.minEnableSpeed = -1.  # engage speed is decided by pcm
-      CarInterfaceBase.configure_torque_tune(candidate, ret.lateralTuning)
-
-    elif candidate in (CAR.CADILLAC_ESCALADE_ESV, CAR.CADILLAC_ESCALADE_ESV_2019):
-      ret.minEnableSpeed = -1.  # engage speed is decided by pcm
-
-      if candidate == CAR.CADILLAC_ESCALADE_ESV:
-        ret.lateralTuning.pid.kiBP, ret.lateralTuning.pid.kpBP = [[10., 41.0], [10., 41.0]]
-        ret.lateralTuning.pid.kpV, ret.lateralTuning.pid.kiV = [[0.13, 0.24], [0.01, 0.02]]
-        ret.lateralTuning.pid.kf = 0.000045
-      else:
-        ret.steerActuatorDelay = 0.2
-        CarInterfaceBase.configure_torque_tune(candidate, ret.lateralTuning)
-
-    elif candidate == CAR.CHEVROLET_BOLT_EUV:
-      ret.steerActuatorDelay = 0.2
-      CarInterfaceBase.configure_torque_tune(candidate, ret.lateralTuning)
->>>>>>> 36eafc0d
 
     elif candidate == CAR.CHEVROLET_SILVERADO:
       # On the Bolt, the ECM and camera independently check that you are either above 5 kph or at a stop
@@ -187,8 +154,6 @@
       # TODO: check if this is split by EV/ICE with more platforms in the future
       if ret.openpilotLongitudinalControl:
         ret.minEnableSpeed = -1.
-<<<<<<< HEAD
-=======
       CarInterfaceBase.configure_torque_tune(candidate, ret.lateralTuning)
 
     elif candidate == CAR.CHEVROLET_EQUINOX:
@@ -197,7 +162,6 @@
     elif candidate == CAR.CHEVROLET_TRAILBLAZER:
       ret.steerActuatorDelay = 0.2
       CarInterfaceBase.configure_torque_tune(candidate, ret.lateralTuning)
->>>>>>> 36eafc0d
 
     return ret
 
