--- conflicted
+++ resolved
@@ -6,10 +6,6 @@
                                     AccState, CarControllerParams, NO_ASCM
 from selfdrive.car import STD_CARGO_KG, scale_rot_inertia, scale_tire_stiffness, gen_empty_fingerprint, get_safety_config
 from selfdrive.car.interfaces import CarInterfaceBase
-<<<<<<< HEAD
-#from selfdrive.swaglog import cloudlog
-=======
->>>>>>> b8707f42
 
 ButtonType = car.CarState.ButtonEvent.Type
 EventName = car.CarEvent.EventName
