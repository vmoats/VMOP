#!/usr/bin/env python3
from cereal import car
from math import fabs
from panda import Panda

from common.conversions import Conversions as CV
from selfdrive.car import STD_CARGO_KG, create_button_event, scale_rot_inertia, scale_tire_stiffness, gen_empty_fingerprint, get_safety_config
from selfdrive.car.gm.values import CAR, CruiseButtons, CarControllerParams, EV_CAR, CAMERA_ACC_CAR
from selfdrive.car.interfaces import CarInterfaceBase

ButtonType = car.CarState.ButtonEvent.Type
EventName = car.CarEvent.EventName
GearShifter = car.CarState.GearShifter
TransmissionType = car.CarParams.TransmissionType
NetworkLocation = car.CarParams.NetworkLocation
BUTTONS_DICT = {CruiseButtons.RES_ACCEL: ButtonType.accelCruise, CruiseButtons.DECEL_SET: ButtonType.decelCruise,
                CruiseButtons.MAIN: ButtonType.altButton3, CruiseButtons.CANCEL: ButtonType.cancel}


class CarInterface(CarInterfaceBase):
  @staticmethod
  def get_pid_accel_limits(CP, current_speed, cruise_speed):
    params = CarControllerParams()
    return params.ACCEL_MIN, params.ACCEL_MAX

  # Determined by iteratively plotting and minimizing error for f(angle, speed) = steer.
  @staticmethod
  def get_steer_feedforward_volt(desired_angle, v_ego):
    desired_angle *= 0.02904609
    sigmoid = desired_angle / (1 + fabs(desired_angle))
    return 0.10006696 * sigmoid * (v_ego + 3.12485927)

  @staticmethod
  def get_steer_feedforward_acadia(desired_angle, v_ego):
    desired_angle *= 0.09760208
    sigmoid = desired_angle / (1 + fabs(desired_angle))
    return 0.04689655 * sigmoid * (v_ego + 10.028217)

  def get_steer_feedforward_function(self):
    if self.CP.carFingerprint == CAR.VOLT:
      return self.get_steer_feedforward_volt
    elif self.CP.carFingerprint == CAR.ACADIA:
      return self.get_steer_feedforward_acadia
    else:
      return CarInterfaceBase.get_steer_feedforward_default

  @staticmethod
  def get_params(candidate, fingerprint=gen_empty_fingerprint(), car_fw=None, experimental_long=False):
    ret = CarInterfaceBase.get_std_params(candidate, fingerprint)
    ret.carName = "gm"
    ret.safetyConfigs = [get_safety_config(car.CarParams.SafetyModel.gm)]
    ret.autoResumeSng = False

    if candidate in EV_CAR:
      ret.transmissionType = TransmissionType.direct
    else:
      ret.transmissionType = TransmissionType.automatic

    if candidate in CAMERA_ACC_CAR:
      ret.openpilotLongitudinalControl = False
      ret.networkLocation = NetworkLocation.fwdCamera
      ret.radarOffCan = True  # no radar
      ret.pcmCruise = True
      ret.safetyConfigs[0].safetyParam |= Panda.FLAG_GM_HW_CAM
    else:  # ASCM, OBD-II harness
      ret.openpilotLongitudinalControl = True
      ret.networkLocation = NetworkLocation.gateway
      ret.radarOffCan = False
      ret.pcmCruise = False  # stock non-adaptive cruise control is kept off

    # These cars have been put into dashcam only due to both a lack of users and test coverage.
    # These cars likely still work fine. Once a user confirms each car works and a test route is
    # added to selfdrive/car/tests/routes.py, we can remove it from this list.
    ret.dashcamOnly = candidate in {CAR.CADILLAC_ATS, CAR.HOLDEN_ASTRA, CAR.MALIBU, CAR.BUICK_REGAL}

    # Start with a baseline tuning for all GM vehicles. Override tuning as needed in each model section below.
    ret.minSteerSpeed = 10 * CV.KPH_TO_MS
    ret.lateralTuning.pid.kiBP, ret.lateralTuning.pid.kpBP = [[0.], [0.]]
    ret.lateralTuning.pid.kpV, ret.lateralTuning.pid.kiV = [[0.2], [0.00]]
    ret.lateralTuning.pid.kf = 0.00004   # full torque for 20 deg at 80mph means 0.00007818594
    ret.steerActuatorDelay = 0.1  # Default delay, not measured yet
    tire_stiffness_factor = 0.444  # not optimized yet

    ret.longitudinalTuning.kpBP = [5., 35.]
    ret.longitudinalTuning.kpV = [2.4, 1.5]
    ret.longitudinalTuning.kiBP = [0.]
    ret.longitudinalTuning.kiV = [0.36]

    ret.steerLimitTimer = 0.4
    ret.radarTimeStep = 0.0667  # GM radar runs at 15Hz instead of standard 20Hz

    # supports stop and go, but initial engage must (conservatively) be above 18mph
    ret.minEnableSpeed = 18 * CV.MPH_TO_MS

    if candidate == CAR.VOLT:
      ret.mass = 1607. + STD_CARGO_KG
      ret.wheelbase = 2.69
      ret.steerRatio = 17.7  # Stock 15.7, LiveParameters
      tire_stiffness_factor = 0.469  # Stock Michelin Energy Saver A/S, LiveParameters
      ret.centerToFront = ret.wheelbase * 0.45  # Volt Gen 1, TODO corner weigh

      ret.lateralTuning.pid.kpBP = [0., 40.]
      ret.lateralTuning.pid.kpV = [0., 0.17]
      ret.lateralTuning.pid.kiBP = [0.]
      ret.lateralTuning.pid.kiV = [0.]
      ret.lateralTuning.pid.kf = 1.  # get_steer_feedforward_volt()
      ret.steerActuatorDelay = 0.2

    elif candidate == CAR.MALIBU:
      ret.mass = 1496. + STD_CARGO_KG
      ret.wheelbase = 2.83
      ret.steerRatio = 15.8
      ret.centerToFront = ret.wheelbase * 0.4  # wild guess

    elif candidate == CAR.HOLDEN_ASTRA:
      ret.mass = 1363. + STD_CARGO_KG
      ret.wheelbase = 2.662
      # Remaining parameters copied from Volt for now
      ret.centerToFront = ret.wheelbase * 0.4
      ret.steerRatio = 15.7

    elif candidate == CAR.ACADIA:
      ret.minEnableSpeed = -1.  # engage speed is decided by pcm
      ret.mass = 4353. * CV.LB_TO_KG + STD_CARGO_KG
      ret.wheelbase = 2.86
      ret.steerRatio = 14.4  # end to end is 13.46
      ret.centerToFront = ret.wheelbase * 0.4
      ret.lateralTuning.pid.kf = 1.  # get_steer_feedforward_acadia()
      ret.longitudinalActuatorDelayUpperBound = 0.5  # large delay to initially start braking

    elif candidate == CAR.BUICK_REGAL:
      ret.mass = 3779. * CV.LB_TO_KG + STD_CARGO_KG  # (3849+3708)/2
      ret.wheelbase = 2.83  # 111.4 inches in meters
      ret.steerRatio = 14.4  # guess for tourx
      ret.centerToFront = ret.wheelbase * 0.4  # guess for tourx

    elif candidate == CAR.CADILLAC_ATS:
      ret.mass = 1601. + STD_CARGO_KG
      ret.wheelbase = 2.78
      ret.steerRatio = 15.3
      ret.centerToFront = ret.wheelbase * 0.49

    elif candidate == CAR.ESCALADE_ESV:
      ret.minEnableSpeed = -1.  # engage speed is decided by pcm
      ret.mass = 2739. + STD_CARGO_KG
      ret.wheelbase = 3.302
      ret.steerRatio = 17.3
      ret.centerToFront = ret.wheelbase * 0.49
      ret.lateralTuning.pid.kiBP, ret.lateralTuning.pid.kpBP = [[10., 41.0], [10., 41.0]]
      ret.lateralTuning.pid.kpV, ret.lateralTuning.pid.kiV = [[0.13, 0.24], [0.01, 0.02]]
      ret.lateralTuning.pid.kf = 0.000045
      tire_stiffness_factor = 1.0

    elif candidate == CAR.BOLT_EUV:
      ret.minEnableSpeed = -1
      ret.mass = 1669. + STD_CARGO_KG
      ret.wheelbase = 2.675
      ret.steerRatio = 16.8
      ret.centerToFront = ret.wheelbase * 0.4
      tire_stiffness_factor = 1.0
      ret.steerActuatorDelay = 0.2
      CarInterfaceBase.configure_torque_tune(candidate, ret.lateralTuning)

<<<<<<< HEAD
    elif candidate == CAR.EQUINOX:
      ret.minEnableSpeed = -1
      ret.mass = 3500. * CV.LB_TO_KG + STD_CARGO_KG # (3849+3708)/2
      ret.wheelbase = 2.72 #107.3 inches in meters
      ret.steerRatio = 14.4 # guess for tourx
      ret.centerToFront = ret.wheelbase * 0.4 # wild guess
=======
    elif candidate == CAR.SILVERADO:
      ret.minEnableSpeed = -1
      ret.mass = 2200. + STD_CARGO_KG
      ret.wheelbase = 3.75
      ret.steerRatio = 16.3
      ret.centerToFront = ret.wheelbase * 0.5
      tire_stiffness_factor = 1.0
>>>>>>> ae87665e
      CarInterfaceBase.configure_torque_tune(candidate, ret.lateralTuning)

    # TODO: get actual value, for now starting with reasonable value for
    # civic and scaling by mass and wheelbase
    ret.rotationalInertia = scale_rot_inertia(ret.mass, ret.wheelbase)

    # TODO: start from empirically derived lateral slip stiffness for the civic and scale by
    # mass and CG position, so all cars will have approximately similar dyn behaviors
    ret.tireStiffnessFront, ret.tireStiffnessRear = scale_tire_stiffness(ret.mass, ret.wheelbase, ret.centerToFront,
                                                                         tire_stiffness_factor=tire_stiffness_factor)

    return ret

  # returns a car.CarState
  def _update(self, c):
    ret = self.CS.update(self.cp, self.cp_cam, self.cp_loopback)

    if self.CS.cruise_buttons != self.CS.prev_cruise_buttons and self.CS.prev_cruise_buttons != CruiseButtons.INIT:
      be = create_button_event(self.CS.cruise_buttons, self.CS.prev_cruise_buttons, BUTTONS_DICT, CruiseButtons.UNPRESS)

      # Suppress resume button if we're resuming from stop so we don't adjust speed.
      if be.type == ButtonType.accelCruise and (ret.cruiseState.enabled and ret.standstill):
        be.type = ButtonType.unknown

      ret.buttonEvents = [be]

    events = self.create_common_events(ret, extra_gears=[GearShifter.sport, GearShifter.low,
                                                         GearShifter.eco, GearShifter.manumatic],
                                       pcm_enable=self.CP.pcmCruise)

    if ret.vEgo < self.CP.minEnableSpeed:
      events.add(EventName.belowEngageSpeed)
    if ret.cruiseState.standstill:
      events.add(EventName.resumeRequired)
    if ret.vEgo < self.CP.minSteerSpeed:
      events.add(car.CarEvent.EventName.belowSteerSpeed)

    ret.events = events.to_msg()

    return ret

  def apply(self, c):
    return self.CC.update(c, self.CS)<|MERGE_RESOLUTION|>--- conflicted
+++ resolved
@@ -161,14 +161,6 @@
       ret.steerActuatorDelay = 0.2
       CarInterfaceBase.configure_torque_tune(candidate, ret.lateralTuning)
 
-<<<<<<< HEAD
-    elif candidate == CAR.EQUINOX:
-      ret.minEnableSpeed = -1
-      ret.mass = 3500. * CV.LB_TO_KG + STD_CARGO_KG # (3849+3708)/2
-      ret.wheelbase = 2.72 #107.3 inches in meters
-      ret.steerRatio = 14.4 # guess for tourx
-      ret.centerToFront = ret.wheelbase * 0.4 # wild guess
-=======
     elif candidate == CAR.SILVERADO:
       ret.minEnableSpeed = -1
       ret.mass = 2200. + STD_CARGO_KG
@@ -176,7 +168,14 @@
       ret.steerRatio = 16.3
       ret.centerToFront = ret.wheelbase * 0.5
       tire_stiffness_factor = 1.0
->>>>>>> ae87665e
+      CarInterfaceBase.configure_torque_tune(candidate, ret.lateralTuning)
+
+    elif candidate == CAR.EQUINOX:
+      ret.minEnableSpeed = -1
+      ret.mass = 3500. * CV.LB_TO_KG + STD_CARGO_KG # (3849+3708)/2
+      ret.wheelbase = 2.72 #107.3 inches in meters
+      ret.steerRatio = 14.4 # guess for tourx
+      ret.centerToFront = ret.wheelbase * 0.4 # wild guess
       CarInterfaceBase.configure_torque_tune(candidate, ret.lateralTuning)
 
     # TODO: get actual value, for now starting with reasonable value for
