--- conflicted
+++ resolved
@@ -50,6 +50,12 @@
     ret.safetyConfigs = [get_safety_config(car.CarParams.SafetyModel.gm)]
     ret.autoResumeSng = False
     use_off_car_defaults = len(fingerprint[0]) == 0  # Pick sensible carParams during offline doc generation/CI jobs
+
+    # These cars have been put into dashcam only due to both a lack of users and test coverage.
+    # These cars likely still work fine. Once a user confirms each car works and a test route is
+    # added to selfdrive/car/tests/routes.py, we can remove it from this list.
+    ret.dashcamOnly = candidate in {CAR.CADILLAC_ATS, CAR.HOLDEN_ASTRA, CAR.MALIBU, CAR.BUICK_REGAL, CAR.EQUINOX} or \
+                      (ret.networkLocation == NetworkLocation.gateway and ret.radarUnavailable)
 
     # These cars have been put into dashcam only due to both a lack of users and test coverage.
     # These cars likely still work fine. Once a user confirms each car works and a test route is
@@ -101,18 +107,6 @@
       # Tuning
       ret.longitudinalTuning.kpV = [2.4, 1.5]
       ret.longitudinalTuning.kiV = [0.36]
-
-<<<<<<< HEAD
-    # Longitudinal delay: ICE or cars without regen have a large delay to initially start braking
-    if ret.networkLocation == NetworkLocation.fwdCamera or ret.transmissionType == TransmissionType.automatic:
-      ret.longitudinalActuatorDelayUpperBound = 0.5
-=======
-    # These cars have been put into dashcam only due to both a lack of users and test coverage.
-    # These cars likely still work fine. Once a user confirms each car works and a test route is
-    # added to selfdrive/car/tests/routes.py, we can remove it from this list.
-    ret.dashcamOnly = candidate in {CAR.CADILLAC_ATS, CAR.HOLDEN_ASTRA, CAR.MALIBU, CAR.BUICK_REGAL, CAR.EQUINOX} or \
-                      (ret.networkLocation == NetworkLocation.gateway and ret.radarUnavailable)
->>>>>>> aeb905a2
 
     # Start with a baseline tuning for all GM vehicles. Override tuning as needed in each model section below.
     ret.lateralTuning.pid.kiBP, ret.lateralTuning.pid.kpBP = [[0.], [0.]]
