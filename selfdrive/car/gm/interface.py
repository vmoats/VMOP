--- conflicted
+++ resolved
@@ -138,39 +138,29 @@
       ret.mass = 1601. + STD_CARGO_KG
       ret.wheelbase = 2.78
       ret.steerRatio = 15.3
-      ret.centerToFront = ret.wheelbase * 0.49
+      ret.centerToFront = ret.wheelbase * 0.5
 
     elif candidate == CAR.ESCALADE_ESV:
       ret.minEnableSpeed = -1.  # engage speed is decided by pcm
       ret.mass = 2739. + STD_CARGO_KG
       ret.wheelbase = 3.302
       ret.steerRatio = 17.3
-      ret.centerToFront = ret.wheelbase * 0.49
+      ret.centerToFront = ret.wheelbase * 0.5
       ret.lateralTuning.pid.kiBP, ret.lateralTuning.pid.kpBP = [[10., 41.0], [10., 41.0]]
       ret.lateralTuning.pid.kpV, ret.lateralTuning.pid.kiV = [[0.13, 0.24], [0.01, 0.02]]
       ret.lateralTuning.pid.kf = 0.000045
       tire_stiffness_factor = 1.0
 
-    elif candidate == CAR.BOLT_EUV:
+    elif candidate in (CAR.BOLT_EV, CAR.BOLT_EUV):
       ret.minEnableSpeed = -1
       ret.mass = 1669. + STD_CARGO_KG
-      ret.wheelbase = 2.675
+      ret.wheelbase = 2.63779
       ret.steerRatio = 16.8
-      ret.centerToFront = ret.wheelbase * 0.4
+      ret.centerToFront = ret.wheelbase * 0.5
       tire_stiffness_factor = 1.0
       ret.steerActuatorDelay = 0.2
       CarInterfaceBase.configure_torque_tune(candidate, ret.lateralTuning)
 
-<<<<<<< HEAD
-    elif candidate == CAR.BOLT_EV:
-      ret.minEnableSpeed = -1
-      ret.mass = 1669. + STD_CARGO_KG
-      ret.wheelbase = 2.601
-      ret.steerRatio = 16.8
-      ret.centerToFront = 2.0828 # Measured
-      tire_stiffness_factor = 1.0
-      ret.steerActuatorDelay = 0.2
-=======
     elif candidate == CAR.SILVERADO:
       ret.minEnableSpeed = -1
       ret.mass = 2200. + STD_CARGO_KG
@@ -186,7 +176,6 @@
       ret.wheelbase = 2.72
       ret.steerRatio = 14.4
       ret.centerToFront = ret.wheelbase * 0.4
->>>>>>> 1aa8c052
       CarInterfaceBase.configure_torque_tune(candidate, ret.lateralTuning)
 
     # TODO: get actual value, for now starting with reasonable value for
