#!/usr/bin/env python3
from cereal import car
from math import fabs

from common.conversions import Conversions as CV
from selfdrive.car import STD_CARGO_KG, create_button_enable_events, create_button_event, scale_rot_inertia, scale_tire_stiffness, gen_empty_fingerprint, get_safety_config
from selfdrive.car.gm.values import CAR, CruiseButtons, CarControllerParams, NO_ASCM
from selfdrive.car.interfaces import CarInterfaceBase

ButtonType = car.CarState.ButtonEvent.Type
EventName = car.CarEvent.EventName
<<<<<<< HEAD
GearShifter = car.CarState.GearShifter
=======
TransmissionType = car.CarParams.TransmissionType
NetworkLocation = car.CarParams.NetworkLocation
>>>>>>> 8d6799d9
BUTTONS_DICT = {CruiseButtons.RES_ACCEL: ButtonType.accelCruise, CruiseButtons.DECEL_SET: ButtonType.decelCruise,
                CruiseButtons.MAIN: ButtonType.altButton3, CruiseButtons.CANCEL: ButtonType.cancel}


class CarInterface(CarInterfaceBase):  
  @staticmethod
  def get_pid_accel_limits(CP, current_speed, cruise_speed):
    params = CarControllerParams()
    return params.ACCEL_MIN, params.ACCEL_MAX

  # Determined by iteratively plotting and minimizing error for f(angle, speed) = steer.
  @staticmethod
  def get_steer_feedforward_volt(desired_angle, v_ego):
    desired_angle *= 0.02904609
    sigmoid = desired_angle / (1 + fabs(desired_angle))
    return 0.10006696 * sigmoid * (v_ego + 3.12485927)

  @staticmethod
  def get_steer_feedforward_acadia(desired_angle, v_ego):
    desired_angle *= 0.09760208
    sigmoid = desired_angle / (1 + fabs(desired_angle))
    return 0.04689655 * sigmoid * (v_ego + 10.028217)

  def get_steer_feedforward_function(self):
    if self.CP.carFingerprint == CAR.VOLT:
      return self.get_steer_feedforward_volt
    elif self.CP.carFingerprint == CAR.ACADIA:
      return self.get_steer_feedforward_acadia
    else:
      return CarInterfaceBase.get_steer_feedforward_default

  @staticmethod
  def get_params(candidate, fingerprint=gen_empty_fingerprint(), car_fw=None, disable_radar=False):
    ret = CarInterfaceBase.get_std_params(candidate, fingerprint)
    ret.carName = "gm"
    ret.safetyConfigs = [get_safety_config(car.CarParams.SafetyModel.gm)]
<<<<<<< HEAD
    ret.alternativeExperience = 1 # UNSAFE_DISABLE_DISENGAGE_ON_GAS
    ret.pcmCruise = False  # stock cruise control is kept off
    ret.openpilotLongitudinalControl = True # ASCM vehicles use OP for long
    ret.radarOffCan = False # ASCM vehicles (typically) have radar
=======
    ret.pcmCruise = False  # For ASCM, stock non-adaptive cruise control is kept off
    ret.radarOffCan = False  # For ASCM, radar exists
    ret.transmissionType = TransmissionType.automatic
    # NetworkLocation.gateway: OBD-II harness (typically ASCM), NetworkLocation.fwdCamera: non-ASCM
    ret.networkLocation = NetworkLocation.gateway
>>>>>>> 8d6799d9

    # These cars have been put into dashcam only due to both a lack of users and test coverage.
    # These cars likely still work fine. Once a user confirms each car works and a test route is
    # added to selfdrive/car/tests/routes.py, we can remove it from this list.
    ret.dashcamOnly = candidate in {CAR.CADILLAC_ATS, CAR.HOLDEN_ASTRA, CAR.MALIBU, CAR.BUICK_REGAL}

    # Presence of a camera on the object bus is ok.
    # Have to go to read_only if ASCM is online (ACC-enabled cars),
    # or camera is on powertrain bus (LKA cars without ACC).
    
    # Saving this for a rainy day...
    # # Dynamically replace the DBC used based on the magic toggle value
    # params = Params()
    # new_pedal_transform = params.get_bool("GMNewPedalTransform")
    # if (new_pedal_transform):
    #   for c in DBC.keys():
    #     v = DBC[c]
    #     DBC[c] = dbc_dict('gm_global_a_powertrain_bolt_generated', v["radar"], v["chassis"], v["body"])
    # CarInterface.using_new_pedal_transform = new_pedal_transform
    
    # LKAS only - no radar, no long 
    if candidate in NO_ASCM:
      ret.openpilotLongitudinalControl = False
      ret.radarOffCan = True
    
    # TODO: How Do we detect vehicles using stock cam-based ACC?
      #ret.pcmCruise = True
      
    tire_stiffness_factor = 0.444  # not optimized yet

    # Start with a baseline tuning for all GM vehicles. Override tuning as needed in each model section below.
    ret.minSteerSpeed = 7 * CV.MPH_TO_MS
    ret.lateralTuning.pid.kiBP, ret.lateralTuning.pid.kpBP = [[0.], [0.]]
    ret.lateralTuning.pid.kpV, ret.lateralTuning.pid.kiV = [[0.2], [0.00]]
    ret.lateralTuning.pid.kf = 0.00004   # full torque for 20 deg at 80mph means 0.00007818594
    ret.steerActuatorDelay = 0.1  # Default delay, not measured yet
    ret.enableGasInterceptor = 0x201 in fingerprint[0]
    # # Check for Electronic Parking Brake
    # TODO: JJS: Add param to cereal
    # ret.hasEPB = 0x230 in fingerprint[0]
    
    # baseline longitudinal tune
    ret.longitudinalTuning.kpBP = [5., 35.]
    ret.longitudinalTuning.kpV = [2.4, 1.5]
    ret.longitudinalTuning.kiBP = [0.]
    ret.longitudinalTuning.kiV = [0.36]

    ret.steerLimitTimer = 0.4
    ret.radarTimeStep = 0.0667  # GM radar runs at 15Hz instead of standard 20Hz
    
    
    
    if ret.enableGasInterceptor:
      ret.openpilotLongitudinalControl = True

    ret.longitudinalTuning.kpBP = [5., 35.]
    ret.longitudinalTuning.kpV = [2.4, 1.5]
    ret.longitudinalTuning.kiBP = [0.]
    ret.longitudinalTuning.kiV = [0.36]

    ret.steerLimitTimer = 0.4
    ret.radarTimeStep = 0.0667  # GM radar runs at 15Hz instead of standard 20Hz

    # supports stop and go, but initial engage must (conservatively) be above 18mph
    ret.minEnableSpeed = 18 * CV.MPH_TO_MS

<<<<<<< HEAD
    if candidate == CAR.VOLT or candidate == CAR.VOLT_NR:
=======
    if candidate == CAR.VOLT:
      ret.transmissionType = TransmissionType.direct
>>>>>>> 8d6799d9
      ret.mass = 1607. + STD_CARGO_KG
      ret.wheelbase = 2.69
      ret.steerRatio = 17.7  # Stock 15.7, LiveParameters
      tire_stiffness_factor = 0.469  # Stock Michelin Energy Saver A/S, LiveParameters
      ret.centerToFront = ret.wheelbase * 0.45  # Volt Gen 1, TODO corner weigh

      ret.lateralTuning.pid.kpBP = [0., 40.]
      ret.lateralTuning.pid.kpV = [0., 0.17]
      ret.lateralTuning.pid.kiBP = [0.]
      ret.lateralTuning.pid.kiV = [0.]
      ret.lateralTuning.pid.kf = 1.  # get_steer_feedforward_volt()
      ret.steerActuatorDelay = 0.2

      if ret.enableGasInterceptor:
        ret.minEnableSpeed = -1
        #Note: Low speed, stop and go not tested. Should be fairly smooth on highway
        ret.longitudinalTuning.kpBP = [0., 35.0]
        ret.longitudinalTuning.kpV = [0.4, 0.06] 
        ret.longitudinalTuning.kiBP = [0., 35.0] 
        ret.longitudinalTuning.kiV = [0.0, 0.04]
        ret.longitudinalTuning.kf = 0.25
        ret.stoppingDecelRate = 0.8  # reach stopping target smoothly, brake_travel/s while trying to stop
        ret.stopAccel = 0. # Required acceleraton to keep vehicle stationary
        ret.vEgoStopping = 0.5  # Speed at which the car goes into stopping state, when car starts requesting stopping accel
        ret.vEgoStarting = 0.5  # Speed at which the car goes into starting state, when car starts requesting starting accel,
        # vEgoStarting needs to be > or == vEgoStopping to avoid state transition oscillation
        ret.stoppingControl = True

    elif candidate == CAR.MALIBU or candidate == CAR.MALIBU_NR:
      ret.mass = 1496. + STD_CARGO_KG
      ret.wheelbase = 2.83
      ret.steerRatio = 15.8
      ret.centerToFront = ret.wheelbase * 0.4  # wild guess

    elif candidate == CAR.HOLDEN_ASTRA:
      ret.mass = 1363. + STD_CARGO_KG
      ret.wheelbase = 2.662
      # Remaining parameters copied from Volt for now
      ret.centerToFront = ret.wheelbase * 0.4
      ret.steerRatio = 15.7

    elif candidate == CAR.ACADIA or candidate == CAR.ACADIA_NR:
      ret.minEnableSpeed = -1.  # engage speed is decided by pcm
      ret.mass = 4353. * CV.LB_TO_KG + STD_CARGO_KG
      ret.wheelbase = 2.86
      ret.steerRatio = 14.4  # end to end is 13.46
      ret.centerToFront = ret.wheelbase * 0.4
      ret.lateralTuning.pid.kf = 1.  # get_steer_feedforward_acadia()

    elif candidate == CAR.BUICK_REGAL:
      ret.mass = 3779. * CV.LB_TO_KG + STD_CARGO_KG  # (3849+3708)/2
      ret.wheelbase = 2.83  # 111.4 inches in meters
      ret.steerRatio = 14.4  # guess for tourx
      ret.centerToFront = ret.wheelbase * 0.4  # guess for tourx

    elif candidate == CAR.CADILLAC_ATS:
      ret.mass = 1601. + STD_CARGO_KG
      ret.wheelbase = 2.78
      ret.steerRatio = 15.3
      ret.centerToFront = ret.wheelbase * 0.49

    elif candidate == CAR.ESCALADE_ESV:
      ret.minEnableSpeed = -1.  # engage speed is decided by pcm
      ret.mass = 2739. + STD_CARGO_KG
      ret.wheelbase = 3.302
      ret.steerRatio = 17.3
      ret.centerToFront = ret.wheelbase * 0.49
      ret.lateralTuning.pid.kiBP, ret.lateralTuning.pid.kpBP = [[10., 41.0], [10., 41.0]]
      ret.lateralTuning.pid.kpV, ret.lateralTuning.pid.kiV = [[0.13, 0.24], [0.01, 0.02]]
      ret.lateralTuning.pid.kf = 0.000045
      tire_stiffness_factor = 1.0

    elif candidate == CAR.BOLT_NR:
      ret.minEnableSpeed = -1
      ret.minSteerSpeed = 5 * CV.MPH_TO_MS
      ret.mass = 1616. + STD_CARGO_KG
      ret.wheelbase = 2.60096
      ret.steerRatio = 16.8
      ret.steerRatioRear = 0.
      ret.centerToFront = 2.0828 #ret.wheelbase * 0.4 # wild guess
      tire_stiffness_factor = 1.0
      # TODO: Improve stability in turns 
      # still working on improving lateral
      
      # TODO: Should ActuatorDelay be converted to BPV arrays?
      # TODO: Check if the actuator delay changes based on vehicle speed
      ret.steerActuatorDelay = 0.
      ret.lateralTuning.pid.kpBP, ret.lateralTuning.pid.kiBP = [[10., 41.0], [10., 41.0]]
      ret.lateralTuning.pid.kpV, ret.lateralTuning.pid.kiV = [[0.18, 0.275], [0.01, 0.021]]
      ret.lateralTuning.pid.kf = 0.0002
      
      
      if ret.enableGasInterceptor:
        #Note: Low speed, stop and go not tested. Should be fairly smooth on highway
        ret.longitudinalTuning.kpBP = [0., 35.0]
        ret.longitudinalTuning.kpV = [0.4, 0.06] 
        ret.longitudinalTuning.kiBP = [0., 35.0] 
        ret.longitudinalTuning.kiV = [0.0, 0.04]
        ret.longitudinalTuning.kf = 0.25
        ret.stoppingDecelRate = 0.8  # reach stopping target smoothly, brake_travel/s while trying to stop
        ret.stopAccel = 0. # Required acceleraton to keep vehicle stationary
        ret.vEgoStopping = 0.5  # Speed at which the car goes into stopping state, when car starts requesting stopping accel
        ret.vEgoStarting = 0.5  # Speed at which the car goes into starting state, when car starts requesting starting accel,
        # vEgoStarting needs to be > or == vEgoStopping to avoid state transition oscillation
        ret.stoppingControl = True

        # You can see how big the changes are with the new approach

        # darknight11's tuning efforts using old pedal transform
        # ret.longitudinalTuning.kpBP = [0., 35]
        # ret.longitudinalTuning.kpV = [0.21, 0.46] 
        # ret.longitudinalTuning.kiBP = [0., 35.] 
        # ret.longitudinalTuning.kiV = [0.22, 0.33]
        # ret.stoppingDecelRate = 0.17  # reach stopping target smoothly, brake_travel/s while trying to stop
        # ret.stopAccel = 0. # Required acceleraton to keep vehicle stationary
        # ret.vEgoStopping = 0.6  # Speed at which the car goes into stopping state, when car starts requesting stopping accel
        # ret.vEgoStarting = 0.6  # Speed at which the car goes into starting state, when car starts requesting starting accel,

    elif candidate == CAR.EQUINOX_NR:
      ret.minEnableSpeed = 18 * CV.MPH_TO_MS
      ret.mass = 3500. * CV.LB_TO_KG + STD_CARGO_KG # (3849+3708)/2
      ret.wheelbase = 2.72 #107.3 inches in meters
      ret.steerRatio = 14.4 # guess for tourx
      ret.steerRatioRear = 0. # unknown online
      ret.centerToFront = ret.wheelbase * 0.4 # wild guess

    elif candidate == CAR.TAHOE_NR:
      ret.minEnableSpeed = -1. # engage speed is decided by pcmFalse
      ret.minSteerSpeed = -1 * CV.MPH_TO_MS
      ret.mass = 5602. * CV.LB_TO_KG + STD_CARGO_KG # (3849+3708)/2
      ret.wheelbase = 2.95 #116 inches in meters
      ret.steerRatio = 16.3 # guess for tourx
      ret.steerRatioRear = 0. # unknown online
      ret.centerToFront = 2.59  # ret.wheelbase * 0.4 # wild guess
      ret.steerActuatorDelay = 0.2
      ret.pcmCruise = True # TODO: see if this resolves cruiseMismatch
      ret.openpilotLongitudinalControl = False # ASCM vehicles use OP for long
      ret.radarOffCan = True # ASCM vehicles (typically) have radar

      # According to JYoung, decrease MAX_LAT_ACCEL if it is understeering
      # friction may need to be increased slowly as well
      # I'm not sure what to do about centering / wandering
      MAX_LAT_ACCEL = 2.5
      ret.lateralTuning.init('torque')
      ret.lateralTuning.torque.useSteeringAngle = True
      ret.lateralTuning.torque.kp = 2.0 / MAX_LAT_ACCEL
      ret.lateralTuning.torque.kf = 1.0 / MAX_LAT_ACCEL
      ret.lateralTuning.torque.ki = 0.50 / MAX_LAT_ACCEL
      ret.lateralTuning.torque.friction = 0.1

    elif candidate == CAR.SILVERADO_NR:
      # Thanks skip for the tune!
      ret.minEnableSpeed = -1.
      ret.minSteerSpeed = -1 * CV.MPH_TO_MS
      ret.mass = 2400. + STD_CARGO_KG
      ret.wheelbase = 3.745
      ret.steerRatio = 16.3
      ret.pcmCruise = True # TODO: see if this resolves cruiseMismatch
      ret.centerToFront = ret.wheelbase * .49
      ret.steerActuatorDelay = 0.11
      # ret.lateralTuning.pid.kpBP = [i * CV.MPH_TO_MS for i in [15., 80.]]
      # ret.lateralTuning.pid.kpV = [0.13, 0.23]

      # According to JYoung, decrease MAX_LAT_ACCEL if it is understeering
      # friction may need to be increased slowly as well
      # I'm not sure what to do about centering / wandering
      MAX_LAT_ACCEL = 2.5
      ret.lateralTuning.init('torque')
      ret.lateralTuning.torque.useSteeringAngle = True
      ret.lateralTuning.torque.kp = 2.0 / MAX_LAT_ACCEL
      ret.lateralTuning.torque.kf = 1.0 / MAX_LAT_ACCEL
      ret.lateralTuning.torque.ki = 0.50 / MAX_LAT_ACCEL
      ret.lateralTuning.torque.friction = 0.1

      # JJS: just saving previous values for posterity
      # ret.minEnableSpeed = -1. # engage speed is decided by pcm
      # ret.minSteerSpeed = -1 * CV.MPH_TO_MS
      # ret.mass = 2241. + STD_CARGO_KG
      # ret.wheelbase = 3.745
      # ret.steerRatio = 16.3 # Determined by skip # 16.3 # From a 2019 SILVERADO
      # ret.centerToFront = ret.wheelbase * 0.49
      # ret.steerActuatorDelay = 0.11 # Determined by skip # 0.075
      # ret.pcmCruise = True # TODO: see if this resolves cruiseMismatch

    elif candidate == CAR.SUBURBAN:
      ret.minEnableSpeed = -1. # engage speed is decided by pcmFalse
      ret.minSteerSpeed = -1 * CV.MPH_TO_MS
      ret.mass = 2731. + STD_CARGO_KG
      ret.wheelbase = 3.302
      ret.steerRatio = 17.3 # COPIED FROM SILVERADO
      ret.centerToFront = ret.wheelbase * 0.49
      ret.steerActuatorDelay = 0.075
      ret.pcmCruise = True # TODO: see if this resolves cruiseMismatch
      ret.openpilotLongitudinalControl = False # ASCM vehicles use OP for long
      ret.radarOffCan = True # ASCM vehicles (typically) have radar

      # According to JYoung, decrease MAX_LAT_ACCEL if it is understeering
      # friction may need to be increased slowly as well
      # I'm not sure what to do about centering / wandering
      MAX_LAT_ACCEL = 2.0
      ret.lateralTuning.init('torque')
      ret.lateralTuning.torque.useSteeringAngle = True
      ret.lateralTuning.torque.kp = 2.0 / MAX_LAT_ACCEL
      ret.lateralTuning.torque.kf = 1.0 / MAX_LAT_ACCEL
      ret.lateralTuning.torque.ki = 0.50 / MAX_LAT_ACCEL
      ret.lateralTuning.torque.friction = 0.12

    elif candidate == CAR.BOLT_EUV:
      ret.minEnableSpeed = -1
      ret.minSteerSpeed = 5 * CV.MPH_TO_MS
      ret.mass = 1616. + STD_CARGO_KG
      ret.wheelbase = 2.60096
      ret.steerRatio = 16.8
      ret.steerRatioRear = 0.
      ret.centerToFront = 2.0828 #ret.wheelbase * 0.4 # wild guess
      tire_stiffness_factor = 1.0
      # TODO: Improve stability in turns 
      # still working on improving lateral
      ret.steerActuatorDelay = 0.
      ret.lateralTuning.pid.kpBP, ret.lateralTuning.pid.kiBP = [[10., 41.0], [10., 41.0]]
      ret.lateralTuning.pid.kpV, ret.lateralTuning.pid.kiV = [[0.18, 0.275], [0.01, 0.021]]
      ret.lateralTuning.pid.kf = 0.0002
      # ret.steerMaxBP = [10., 25.]
      # ret.steerMaxV = [1., 1.2]
      ret.pcmCruise = True # TODO: see if this resolves cruiseMismatch
      ret.openpilotLongitudinalControl = False # Using Stock ACC
      ret.radarOffCan = True # No Radar
      # Note: No Long tuning as we are using stock long
    

         
    # TODO: get actual value, for now starting with reasonable value for
    # civic and scaling by mass and wheelbase
    ret.rotationalInertia = scale_rot_inertia(ret.mass, ret.wheelbase)

    # TODO: start from empirically derived lateral slip stiffness for the civic and scale by
    # mass and CG position, so all cars will have approximately similar dyn behaviors
    ret.tireStiffnessFront, ret.tireStiffnessRear = scale_tire_stiffness(ret.mass, ret.wheelbase, ret.centerToFront,
                                                                         tire_stiffness_factor=tire_stiffness_factor)

    return ret

  # returns a car.CarState
  def _update(self, c):
    ret = self.CS.update(self.cp, self.cp_loopback, self.cp_body)

    ret.steeringRateLimited = self.CC.steer_rate_limited if self.CC is not None else False

    if self.CS.cruise_buttons != self.CS.prev_cruise_buttons and self.CS.prev_cruise_buttons != CruiseButtons.INIT:
      be = create_button_event(self.CS.cruise_buttons, self.CS.prev_cruise_buttons, BUTTONS_DICT, CruiseButtons.UNPRESS)

      # Suppress resume button if we're resuming from stop so we don't adjust speed.
      if be.type == ButtonType.accelCruise and (ret.cruiseState.enabled and ret.standstill):
        be.type = ButtonType.unknown

      ret.buttonEvents = [be]

<<<<<<< HEAD
    # # From Honda
    # if self.CP.pcmCruise:
    #   # we engage when pcm is active (rising edge)
    #   if ret.cruiseState.enabled and not self.CS.out.cruiseState.enabled:
    #     events.add(EventName.pcmEnable)
    ## above handled in create_common_events
    #   elif not ret.cruiseState.enabled and (c.actuators.accel >= 0. or not self.CP.openpilotLongitudinalControl):
    #     # it can happen that car cruise disables while comma system is enabled: need to
    #     # keep braking if needed or if the speed is very low
    #     if ret.vEgo < self.CP.minEnableSpeed + 2.:
    #       # non loud alert if cruise disables below 25mph as expected (+ a little margin)
    #       events.add(EventName.speedTooLow)
    #     else:
    #       events.add(EventName.cruiseDisabled)
    # if self.CS.CP.minEnableSpeed > 0 and ret.vEgo < 0.001:
    #   events.add(EventName.manualRestart)
  
    # TODO: pcmEnable means use stock ACC
    # TODO: We should ignore buttons and use stock ACC state
    # TODO: create_common_events and create_button_enable_events appear to now handle this
    # TODO: Honda has the above extra code - this may explain scott's strange alerts!
    # Note: this update changes behavior - have steve / scott / uncle tone test / Bolt EUV test
    events = self.create_common_events(ret, extra_gears = [GearShifter.sport, GearShifter.low,
                                                           GearShifter.eco, GearShifter.manumatic], pcm_enable=self.CP.pcmCruise)
=======
    events = self.create_common_events(ret, pcm_enable=self.CP.pcmCruise)
>>>>>>> 8d6799d9

    if ret.vEgo < self.CP.minEnableSpeed:
      events.add(EventName.belowEngageSpeed)
    if ret.cruiseState.standstill:
      events.add(EventName.resumeRequired)
    if ret.vEgo < self.CP.minSteerSpeed:
      events.add(car.CarEvent.EventName.belowSteerSpeed)

    # handle button presses
    events.events.extend(create_button_enable_events(ret.buttonEvents, pcm_cruise=self.CP.pcmCruise))

    ret.events = events.to_msg()

    return ret

  def apply(self, c):
    return self.CC.update(c, self.CS)<|MERGE_RESOLUTION|>--- conflicted
+++ resolved
@@ -9,12 +9,9 @@
 
 ButtonType = car.CarState.ButtonEvent.Type
 EventName = car.CarEvent.EventName
-<<<<<<< HEAD
 GearShifter = car.CarState.GearShifter
-=======
 TransmissionType = car.CarParams.TransmissionType
 NetworkLocation = car.CarParams.NetworkLocation
->>>>>>> 8d6799d9
 BUTTONS_DICT = {CruiseButtons.RES_ACCEL: ButtonType.accelCruise, CruiseButtons.DECEL_SET: ButtonType.decelCruise,
                 CruiseButtons.MAIN: ButtonType.altButton3, CruiseButtons.CANCEL: ButtonType.cancel}
 
@@ -51,18 +48,11 @@
     ret = CarInterfaceBase.get_std_params(candidate, fingerprint)
     ret.carName = "gm"
     ret.safetyConfigs = [get_safety_config(car.CarParams.SafetyModel.gm)]
-<<<<<<< HEAD
-    ret.alternativeExperience = 1 # UNSAFE_DISABLE_DISENGAGE_ON_GAS
-    ret.pcmCruise = False  # stock cruise control is kept off
-    ret.openpilotLongitudinalControl = True # ASCM vehicles use OP for long
-    ret.radarOffCan = False # ASCM vehicles (typically) have radar
-=======
     ret.pcmCruise = False  # For ASCM, stock non-adaptive cruise control is kept off
     ret.radarOffCan = False  # For ASCM, radar exists
     ret.transmissionType = TransmissionType.automatic
     # NetworkLocation.gateway: OBD-II harness (typically ASCM), NetworkLocation.fwdCamera: non-ASCM
     ret.networkLocation = NetworkLocation.gateway
->>>>>>> 8d6799d9
 
     # These cars have been put into dashcam only due to both a lack of users and test coverage.
     # These cars likely still work fine. Once a user confirms each car works and a test route is
@@ -129,12 +119,8 @@
     # supports stop and go, but initial engage must (conservatively) be above 18mph
     ret.minEnableSpeed = 18 * CV.MPH_TO_MS
 
-<<<<<<< HEAD
     if candidate == CAR.VOLT or candidate == CAR.VOLT_NR:
-=======
-    if candidate == CAR.VOLT:
       ret.transmissionType = TransmissionType.direct
->>>>>>> 8d6799d9
       ret.mass = 1607. + STD_CARGO_KG
       ret.wheelbase = 2.69
       ret.steerRatio = 17.7  # Stock 15.7, LiveParameters
@@ -392,7 +378,6 @@
 
       ret.buttonEvents = [be]
 
-<<<<<<< HEAD
     # # From Honda
     # if self.CP.pcmCruise:
     #   # we engage when pcm is active (rising edge)
@@ -417,9 +402,6 @@
     # Note: this update changes behavior - have steve / scott / uncle tone test / Bolt EUV test
     events = self.create_common_events(ret, extra_gears = [GearShifter.sport, GearShifter.low,
                                                            GearShifter.eco, GearShifter.manumatic], pcm_enable=self.CP.pcmCruise)
-=======
-    events = self.create_common_events(ret, pcm_enable=self.CP.pcmCruise)
->>>>>>> 8d6799d9
 
     if ret.vEgo < self.CP.minEnableSpeed:
       events.add(EventName.belowEngageSpeed)
