#!/usr/bin/env python3
import os
from cereal import car
from math import fabs, exp
from panda import Panda

from openpilot.common.basedir import BASEDIR
from openpilot.selfdrive.car import create_button_events, get_safety_config, get_friction
from openpilot.selfdrive.car.conversions import Conversions as CV
from openpilot.selfdrive.car.gm.radar_interface import RADAR_HEADER_MSG
from openpilot.selfdrive.car.gm.values import CAR, CruiseButtons, CarControllerParams, EV_CAR, CAMERA_ACC_CAR, CanBus
from openpilot.selfdrive.car.interfaces import CarInterfaceBase, TorqueFromLateralAccelCallbackType, FRICTION_THRESHOLD, LatControlInputs, NanoFFModel

ButtonType = car.CarState.ButtonEvent.Type
TransmissionType = car.CarParams.TransmissionType
NetworkLocation = car.CarParams.NetworkLocation
BUTTONS_DICT = {CruiseButtons.RES_ACCEL: ButtonType.accelCruise, CruiseButtons.DECEL_SET: ButtonType.decelCruise,
                CruiseButtons.MAIN: ButtonType.altButton3, CruiseButtons.CANCEL: ButtonType.cancel}


NON_LINEAR_TORQUE_PARAMS = {
  CAR.CHEVROLET_BOLT_EUV: [2.6531724862969748, 1.0, 0.1919764879840985, 0.009054123646805178],
  CAR.GMC_ACADIA: [4.78003305, 1.0, 0.3122, 0.05591772],
  CAR.CHEVROLET_SILVERADO: [3.29974374, 1.0, 0.25571356, 0.0465122]
}

NEURAL_PARAMS_PATH = os.path.join(BASEDIR, 'selfdrive/car/torque_data/neural_ff_weights.json')


class CarInterface(CarInterfaceBase):
  @staticmethod
  def get_pid_accel_limits(CP, current_speed, cruise_speed):
    return CarControllerParams.ACCEL_MIN, CarControllerParams.ACCEL_MAX

  # Determined by iteratively plotting and minimizing error for f(angle, speed) = steer.
  @staticmethod
  def get_steer_feedforward_volt(desired_angle, v_ego):
    desired_angle *= 0.02904609
    sigmoid = desired_angle / (1 + fabs(desired_angle))
    return 0.10006696 * sigmoid * (v_ego + 3.12485927)

  def get_steer_feedforward_function(self):
    if self.CP.carFingerprint == CAR.CHEVROLET_VOLT:
      return self.get_steer_feedforward_volt
    else:
      return CarInterfaceBase.get_steer_feedforward_default

  def torque_from_lateral_accel_siglin(self, latcontrol_inputs: LatControlInputs, torque_params: car.CarParams.LateralTorqueTuning, lateral_accel_error: float,
                                       lateral_accel_deadzone: float, friction_compensation: bool, gravity_adjusted: bool) -> float:
    friction = get_friction(lateral_accel_error, lateral_accel_deadzone, FRICTION_THRESHOLD, torque_params, friction_compensation)

    def sig(val):
      # https://timvieira.github.io/blog/post/2014/02/11/exp-normalize-trick
      if val >= 0:
        return 1 / (1 + exp(-val)) - 0.5
      else:
        z = exp(val)
        return z / (1 + z) - 0.5

    # The "lat_accel vs torque" relationship is assumed to be the sum of "sigmoid + linear" curves
    # An important thing to consider is that the slope at 0 should be > 0 (ideally >1)
    # This has big effect on the stability about 0 (noise when going straight)
    # ToDo: To generalize to other GMs, explore tanh function as the nonlinear
    non_linear_torque_params = NON_LINEAR_TORQUE_PARAMS.get(self.CP.carFingerprint)
    assert non_linear_torque_params, "The params are not defined"
    a, b, c, _ = non_linear_torque_params
    steer_torque = (sig(latcontrol_inputs.lateral_acceleration * a) * b) + (latcontrol_inputs.lateral_acceleration * c)
    return float(steer_torque) + friction

  def torque_from_lateral_accel_neural(self, latcontrol_inputs: LatControlInputs, torque_params: car.CarParams.LateralTorqueTuning, lateral_accel_error: float,
                                       lateral_accel_deadzone: float, friction_compensation: bool, gravity_adjusted: bool) -> float:
    friction = get_friction(lateral_accel_error, lateral_accel_deadzone, FRICTION_THRESHOLD, torque_params, friction_compensation)
    inputs = list(latcontrol_inputs)
    if gravity_adjusted:
      inputs[0] += inputs[1]
    return float(self.neural_ff_model.predict(inputs)) + friction

  def torque_from_lateral_accel(self) -> TorqueFromLateralAccelCallbackType:
    if self.CP.carFingerprint == CAR.CHEVROLET_BOLT_EUV:
      self.neural_ff_model = NanoFFModel(NEURAL_PARAMS_PATH, self.CP.carFingerprint)
      return self.torque_from_lateral_accel_neural
    elif self.CP.carFingerprint in NON_LINEAR_TORQUE_PARAMS:
      return self.torque_from_lateral_accel_siglin
    else:
      return self.torque_from_lateral_accel_linear

  @staticmethod
  def _get_params(ret, candidate, fingerprint, car_fw, experimental_long, docs):
    ret.carName = "gm"
    ret.safetyConfigs = [get_safety_config(car.CarParams.SafetyModel.gm)]
    ret.autoResumeSng = False
    ret.enableBsm = 0x142 in fingerprint[CanBus.POWERTRAIN]

    if candidate in EV_CAR:
      ret.transmissionType = TransmissionType.direct
    else:
      ret.transmissionType = TransmissionType.automatic

    ret.longitudinalTuning.kiBP = [5., 35.]

    if candidate in CAMERA_ACC_CAR:
      ret.experimentalLongitudinalAvailable = True
      ret.networkLocation = NetworkLocation.fwdCamera
      ret.radarUnavailable = True  # no radar
      ret.pcmCruise = True
      ret.safetyConfigs[0].safetyParam |= Panda.FLAG_GM_HW_CAM
      ret.minEnableSpeed = 5 * CV.KPH_TO_MS
      ret.minSteerSpeed = 10 * CV.KPH_TO_MS

      # Tuning for experimental long
      ret.longitudinalTuning.kiV = [2.0, 1.5]
      ret.stoppingDecelRate = 2.0  # reach brake quickly after enabling
      ret.vEgoStopping = 0.25
      ret.vEgoStarting = 0.25

      if experimental_long:
        ret.pcmCruise = False
        ret.openpilotLongitudinalControl = True
        ret.safetyConfigs[0].safetyParam |= Panda.FLAG_GM_HW_CAM_LONG

    else:  # ASCM, OBD-II harness
      ret.openpilotLongitudinalControl = True
      ret.networkLocation = NetworkLocation.gateway
      ret.radarUnavailable = RADAR_HEADER_MSG not in fingerprint[CanBus.OBSTACLE] and not docs
      ret.pcmCruise = False  # stock non-adaptive cruise control is kept off
      # supports stop and go, but initial engage must (conservatively) be above 18mph
      ret.minEnableSpeed = 18 * CV.MPH_TO_MS
      ret.minSteerSpeed = 7 * CV.MPH_TO_MS

      # Tuning
      ret.longitudinalTuning.kiV = [2.4, 1.5]

    # These cars have been put into dashcam only due to both a lack of users and test coverage.
    # These cars likely still work fine. Once a user confirms each car works and a test route is
    # added to selfdrive/car/tests/routes.py, we can remove it from this list.
    ret.dashcamOnly = candidate in {CAR.CADILLAC_ATS, CAR.HOLDEN_ASTRA, CAR.CHEVROLET_MALIBU, CAR.BUICK_REGAL} or \
                      (ret.networkLocation == NetworkLocation.gateway and ret.radarUnavailable)

    # Start with a baseline tuning for all GM vehicles. Override tuning as needed in each model section below.
    ret.lateralTuning.pid.kiBP, ret.lateralTuning.pid.kpBP = [[0.], [0.]]
    ret.lateralTuning.pid.kpV, ret.lateralTuning.pid.kiV = [[0.2], [0.00]]
    ret.lateralTuning.pid.kf = 0.00004   # full torque for 20 deg at 80mph means 0.00007818594
    ret.steerActuatorDelay = 0.1  # Default delay, not measured yet

    ret.steerLimitTimer = 0.4
    ret.radarTimeStep = 0.0667  # GM radar runs at 15Hz instead of standard 20Hz
    ret.longitudinalActuatorDelay = 0.5  # large delay to initially start braking

    if candidate == CAR.CHEVROLET_VOLT:
      ret.lateralTuning.pid.kpBP = [0., 40.]
      ret.lateralTuning.pid.kpV = [0., 0.17]
      ret.lateralTuning.pid.kiBP = [0.]
      ret.lateralTuning.pid.kiV = [0.]
      ret.lateralTuning.pid.kf = 1.  # get_steer_feedforward_volt()
      ret.steerActuatorDelay = 0.2

    elif candidate == CAR.GMC_ACADIA:
      ret.minEnableSpeed = -1.  # engage speed is decided by pcm
      ret.steerActuatorDelay = 0.2
      CarInterfaceBase.configure_torque_tune(candidate, ret.lateralTuning)

    elif candidate == CAR.BUICK_LACROSSE:
      CarInterfaceBase.configure_torque_tune(candidate, ret.lateralTuning)

    elif candidate == CAR.CADILLAC_ESCALADE:
      ret.minEnableSpeed = -1.  # engage speed is decided by pcm
      CarInterfaceBase.configure_torque_tune(candidate, ret.lateralTuning)

    elif candidate in (CAR.CADILLAC_ESCALADE_ESV, CAR.CADILLAC_ESCALADE_ESV_2019):
      ret.minEnableSpeed = -1.  # engage speed is decided by pcm

      if candidate == CAR.CADILLAC_ESCALADE_ESV:
        ret.lateralTuning.pid.kiBP, ret.lateralTuning.pid.kpBP = [[10., 41.0], [10., 41.0]]
        ret.lateralTuning.pid.kpV, ret.lateralTuning.pid.kiV = [[0.13, 0.24], [0.01, 0.02]]
        ret.lateralTuning.pid.kf = 0.000045
      else:
        ret.steerActuatorDelay = 0.2
        CarInterfaceBase.configure_torque_tune(candidate, ret.lateralTuning)

    elif candidate == CAR.CHEVROLET_BOLT_EUV:
      ret.steerActuatorDelay = 0.2
      CarInterfaceBase.configure_torque_tune(candidate, ret.lateralTuning)

    elif candidate == CAR.CHEVROLET_SILVERADO:
      # On the Bolt, the ECM and camera independently check that you are either above 5 kph or at a stop
      # with foot on brake to allow engagement, but this platform only has that check in the camera.
      # TODO: check if this is split by EV/ICE with more platforms in the future
      if ret.openpilotLongitudinalControl:
        ret.minEnableSpeed = -1.
      CarInterfaceBase.configure_torque_tune(candidate, ret.lateralTuning)

    elif candidate == CAR.CHEVROLET_EQUINOX:
      CarInterfaceBase.configure_torque_tune(candidate, ret.lateralTuning)

    elif candidate == CAR.CHEVROLET_TRAILBLAZER:
      ret.steerActuatorDelay = 0.2
      CarInterfaceBase.configure_torque_tune(candidate, ret.lateralTuning)

    return ret

  # returns a car.CarState
  def _update(self):
<<<<<<< HEAD
    ret = super()._update()
=======
>>>>>>> 65fccbf7
    ret = self.CS.update(self.cp, self.cp_cam, self.cp_loopback)

    # Don't add event if transitioning from INIT, unless it's to an actual button
    if self.CS.cruise_buttons != CruiseButtons.UNPRESS or self.CS.prev_cruise_buttons != CruiseButtons.INIT:
      ret.buttonEvents = [
        *create_button_events(self.CS.cruise_buttons, self.CS.prev_cruise_buttons, BUTTONS_DICT,
                              unpressed_btn=CruiseButtons.UNPRESS),
        *create_button_events(self.CS.distance_button, self.CS.prev_distance_button,
                              {1: ButtonType.gapAdjustCruise})
      ]

    return ret<|MERGE_RESOLUTION|>--- conflicted
+++ resolved
@@ -200,10 +200,7 @@
 
   # returns a car.CarState
   def _update(self):
-<<<<<<< HEAD
     ret = super()._update()
-=======
->>>>>>> 65fccbf7
     ret = self.CS.update(self.cp, self.cp_cam, self.cp_loopback)
 
     # Don't add event if transitioning from INIT, unless it's to an actual button
