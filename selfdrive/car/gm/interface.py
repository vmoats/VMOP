#!/usr/bin/env python3
from cereal import car
from math import fabs

from common.conversions import Conversions as CV
from selfdrive.car import STD_CARGO_KG, scale_rot_inertia, scale_tire_stiffness, gen_empty_fingerprint, get_safety_config
<<<<<<< HEAD
from selfdrive.car.gm.values import CAR, CruiseButtons, \
                                    AccState, CarControllerParams, NO_ASCM
=======
from selfdrive.car.gm.values import CAR, CruiseButtons, CarControllerParams
>>>>>>> 0771addd
from selfdrive.car.interfaces import CarInterfaceBase

ButtonType = car.CarState.ButtonEvent.Type
EventName = car.CarEvent.EventName
GearShifter = car.CarState.GearShifter

class CarInterface(CarInterfaceBase):
  @staticmethod
  def get_pid_accel_limits(CP, current_speed, cruise_speed):
    params = CarControllerParams()
    return params.ACCEL_MIN, params.ACCEL_MAX

  # Determined by iteratively plotting and minimizing error for f(angle, speed) = steer.
  @staticmethod
  def get_steer_feedforward_volt(desired_angle, v_ego):
    desired_angle *= 0.02904609
    sigmoid = desired_angle / (1 + fabs(desired_angle))
    return 0.10006696 * sigmoid * (v_ego + 3.12485927)

  @staticmethod
  def get_steer_feedforward_acadia(desired_angle, v_ego):
    desired_angle *= 0.09760208
    sigmoid = desired_angle / (1 + fabs(desired_angle))
    return 0.04689655 * sigmoid * (v_ego + 10.028217)

  def get_steer_feedforward_function(self):
    if self.CP.carFingerprint == CAR.VOLT:
      return self.get_steer_feedforward_volt
    elif self.CP.carFingerprint == CAR.ACADIA:
      return self.get_steer_feedforward_acadia
    else:
      return CarInterfaceBase.get_steer_feedforward_default

  @staticmethod
  def get_params(candidate, fingerprint=gen_empty_fingerprint(), car_fw=None, disable_radar=False):
    ret = CarInterfaceBase.get_std_params(candidate, fingerprint)
    ret.carName = "gm"
    ret.safetyConfigs = [get_safety_config(car.CarParams.SafetyModel.gm)]
    ret.alternativeExperience = 1 # UNSAFE_DISABLE_DISENGAGE_ON_GAS
    ret.pcmCruise = False  # stock cruise control is kept off
    ret.openpilotLongitudinalControl = True # ASCM vehicles use OP for long
    ret.radarOffCan = False # ASCM vehicles (typically) have radar

    # These cars have been put into dashcam only due to both a lack of users and test coverage.
    # These cars likely still work fine. Once a user confirms each car works and a test route is
    # added to selfdrive/car/tests/routes.py, we can remove it from this list.
    ret.dashcamOnly = candidate in {CAR.CADILLAC_ATS, CAR.HOLDEN_ASTRA, CAR.MALIBU, CAR.BUICK_REGAL}

    # TODO: safety param should be a bitmask so we can pass info about ACC type?
    
    # Default to normal torque limits
    ret.safetyConfigs[0].safetyParam = 0
    
    # Presence of a camera on the object bus is ok.
    # Have to go to read_only if ASCM is online (ACC-enabled cars),
    # or camera is on powertrain bus (LKA cars without ACC).
    
    
    # LKAS only - no radar, no long 
    if candidate in NO_ASCM:
      ret.openpilotLongitudinalControl = False
      ret.radarOffCan = True
    
    # TODO: How Do we detect vehicles using stock cam-based ACC?
      #ret.pcmCruise = True
      
    tire_stiffness_factor = 0.444  # not optimized yet

    # Start with a baseline lateral tuning for all GM vehicles. Override tuning as needed in each model section below.
    ret.minSteerSpeed = 7 * CV.MPH_TO_MS
    ret.lateralTuning.pid.kiBP, ret.lateralTuning.pid.kpBP = [[0.], [0.]]
    ret.lateralTuning.pid.kpV, ret.lateralTuning.pid.kiV = [[0.2], [0.00]]
    ret.lateralTuning.pid.kf = 0.00004   # full torque for 20 deg at 80mph means 0.00007818594
    ret.steerRateCost = 0.5
    ret.steerActuatorDelay = 0.1  # Default delay, not measured yet
    ret.enableGasInterceptor = 0x201 in fingerprint[0]
    # # Check for Electronic Parking Brake
    # TODO: JJS: Add param to cereal
    # ret.hasEPB = 0x230 in fingerprint[0]
    
    # baseline longitudinal tune
    ret.longitudinalTuning.kpBP = [5., 35.]
    ret.longitudinalTuning.kpV = [2.4, 1.5]
    ret.longitudinalTuning.kiBP = [0.]
    ret.longitudinalTuning.kiV = [0.36]

    ret.steerLimitTimer = 0.4
    ret.radarTimeStep = 0.0667  # GM radar runs at 15Hz instead of standard 20Hz
    
    
    
    if ret.enableGasInterceptor:
      ret.openpilotLongitudinalControl = True

    if candidate == CAR.VOLT or candidate == CAR.VOLT_NR:
      # supports stop and go, but initial engage must be above 18mph (which include conservatism)
      ret.minEnableSpeed = 18 * CV.MPH_TO_MS
      ret.mass = 1607. + STD_CARGO_KG
      ret.wheelbase = 2.69
      ret.steerRatio = 17.7  # Stock 15.7, LiveParameters
      tire_stiffness_factor = 0.469 # Stock Michelin Energy Saver A/S, LiveParameters
      ret.steerRatioRear = 0.
      ret.centerToFront = ret.wheelbase * 0.45 # Volt Gen 1, TODO corner weigh

      ret.lateralTuning.pid.kpBP = [0., 40.]
      ret.lateralTuning.pid.kpV = [0., 0.17]
      ret.lateralTuning.pid.kiBP = [0.]
      ret.lateralTuning.pid.kiV = [0.]
      ret.lateralTuning.pid.kf = 1. # get_steer_feedforward_volt()
      ret.steerActuatorDelay = 0.2

    elif candidate == CAR.MALIBU or candidate == CAR.MALIBU_NR:
      # supports stop and go, but initial engage must be above 18mph (which include conservatism)
      ret.minEnableSpeed = 18 * CV.MPH_TO_MS
      ret.mass = 1496. + STD_CARGO_KG
      ret.wheelbase = 2.83
      ret.steerRatio = 15.8
      ret.steerRatioRear = 0.
      ret.centerToFront = ret.wheelbase * 0.4  # wild guess

    elif candidate == CAR.HOLDEN_ASTRA:
      ret.mass = 1363. + STD_CARGO_KG
      ret.wheelbase = 2.662
      # Remaining parameters copied from Volt for now
      ret.centerToFront = ret.wheelbase * 0.4
      ret.minEnableSpeed = 18 * CV.MPH_TO_MS
      ret.steerRatio = 15.7
      ret.steerRatioRear = 0.

    elif candidate == CAR.ACADIA or candidate == CAR.ACADIA_NR:
      ret.minEnableSpeed = -1.  # engage speed is decided by pcm
      ret.mass = 4353. * CV.LB_TO_KG + STD_CARGO_KG
      ret.wheelbase = 2.86
      ret.steerRatio = 14.4  # end to end is 13.46
      ret.steerRatioRear = 0.
      ret.centerToFront = ret.wheelbase * 0.4
      ret.lateralTuning.pid.kf = 1. # get_steer_feedforward_acadia()
      #ret.steerMaxBP = [10., 25.]
      #ret.steerMaxV = [1., 1.05]

    elif candidate == CAR.BUICK_REGAL:
      ret.minEnableSpeed = 18 * CV.MPH_TO_MS
      ret.mass = 3779. * CV.LB_TO_KG + STD_CARGO_KG  # (3849+3708)/2
      ret.wheelbase = 2.83  # 111.4 inches in meters
      ret.steerRatio = 14.4  # guess for tourx
      ret.steerRatioRear = 0.
      ret.centerToFront = ret.wheelbase * 0.4  # guess for tourx

    elif candidate == CAR.CADILLAC_ATS:
      ret.minEnableSpeed = 18 * CV.MPH_TO_MS
      ret.mass = 1601. + STD_CARGO_KG
      ret.wheelbase = 2.78
      ret.steerRatio = 15.3
      ret.steerRatioRear = 0.
      ret.centerToFront = ret.wheelbase * 0.49

    elif candidate == CAR.ESCALADE_ESV:
      ret.minEnableSpeed = -1.  # engage speed is decided by pcm
      ret.mass = 2739. + STD_CARGO_KG
      ret.wheelbase = 3.302
      ret.steerRatio = 17.3
      ret.centerToFront = ret.wheelbase * 0.49
      ret.lateralTuning.pid.kiBP, ret.lateralTuning.pid.kpBP = [[10., 41.0], [10., 41.0]]
      ret.lateralTuning.pid.kpV, ret.lateralTuning.pid.kiV = [[0.13, 0.24], [0.01, 0.02]]
      ret.lateralTuning.pid.kf = 0.000045
      tire_stiffness_factor = 1.0

    elif candidate == CAR.BOLT_NR:
      ret.minEnableSpeed = -1
      ret.minSteerSpeed = 5 * CV.MPH_TO_MS
      ret.mass = 1616. + STD_CARGO_KG
      ret.wheelbase = 2.60096
      ret.steerRatio = 16.8
      ret.steerRatioRear = 0.
      ret.centerToFront = 2.0828 #ret.wheelbase * 0.4 # wild guess
      tire_stiffness_factor = 1.0
      # TODO: Improve stability in turns 
      # still working on improving lateral
      
      # TODO: Should steerRateCost and ActuatorDelay be converted to BPV arrays?
      # TODO: Check if the actuator delay changes based on vehicle speed
      ret.steerRateCost = 0.5
      ret.steerActuatorDelay = 0.
      ret.lateralTuning.pid.kpBP, ret.lateralTuning.pid.kiBP = [[10., 41.0], [10., 41.0]]
      ret.lateralTuning.pid.kpV, ret.lateralTuning.pid.kiV = [[0.18, 0.275], [0.01, 0.021]]
      ret.lateralTuning.pid.kf = 0.0002
      #Deprecated
      #ret.steerMaxBP = [10., 25.]
      #ret.steerMaxV = [1., 1.2]
      
      # TODO: Needs refinement for stop and go, doesn't fully stop
      # Assumes the Bolt is using L-Mode for regen braking
      ret.longitudinalTuning.kpBP = [0., 35]
      ret.longitudinalTuning.kpV = [0.21, 0.46] 
      ret.longitudinalTuning.kiBP = [0., 35.] 
      ret.longitudinalTuning.kiV = [0.22, 0.33]
      ret.stoppingDecelRate = 0.17  # reach stopping target smoothly, brake_travel/s while trying to stop
      ret.stopAccel = 0. # Required acceleraton to keep vehicle stationary
      ret.vEgoStopping = 0.6  # Speed at which the car goes into stopping state, when car starts requesting stopping accel
      ret.vEgoStarting = 0.6  # Speed at which the car goes into starting state, when car starts requesting starting accel,
      # vEgoStarting needs to be > or == vEgoStopping to avoid state transition oscillation
      ret.stoppingControl = True
      ret.longitudinalTuning.deadzoneBP = [0.]
      ret.longitudinalTuning.deadzoneV = [0.]
      
      
    elif candidate == CAR.EQUINOX_NR:
      ret.minEnableSpeed = 18 * CV.MPH_TO_MS
      ret.mass = 3500. * CV.LB_TO_KG + STD_CARGO_KG # (3849+3708)/2
      ret.wheelbase = 2.72 #107.3 inches in meters
      ret.steerRatio = 14.4 # guess for tourx
      ret.steerRatioRear = 0. # unknown online
      ret.centerToFront = ret.wheelbase * 0.4 # wild guess

    elif candidate == CAR.TAHOE_NR:
      ret.minEnableSpeed = -1. # engage speed is decided by pcmFalse
      ret.minSteerSpeed = -1 * CV.MPH_TO_MS
      ret.mass = 5602. * CV.LB_TO_KG + STD_CARGO_KG # (3849+3708)/2
      ret.wheelbase = 2.95 #116 inches in meters
      ret.steerRatio = 16.3 # guess for tourx
      ret.steerRatioRear = 0. # unknown online
      ret.centerToFront = 2.59  # ret.wheelbase * 0.4 # wild guess
      ret.steerActuatorDelay = 0.075
      ret.pcmCruise = True # TODO: see if this resolves cruiseMismatch
      ret.openpilotLongitudinalControl = False # ASCM vehicles use OP for long
      ret.radarOffCan = True # ASCM vehicles (typically) have radar

    elif candidate == CAR.SILVERADO_NR:
      ret.minEnableSpeed = -1. # engage speed is decided by pcm
      ret.minSteerSpeed = -1 * CV.MPH_TO_MS
      ret.mass = 2241. + STD_CARGO_KG
      ret.wheelbase = 3.745
      ret.steerRatio = 16.3 # Determined by skip # 16.3 # From a 2019 SILVERADO
      ret.centerToFront = ret.wheelbase * 0.49
      ret.steerActuatorDelay = 0.11 # Determined by skip # 0.075
      ret.pcmCruise = True # TODO: see if this resolves cruiseMismatch

    elif candidate == CAR.SUBURBAN:
      ret.minEnableSpeed = -1. # engage speed is decided by pcmFalse
      ret.minSteerSpeed = -1 * CV.MPH_TO_MS
      ret.mass = 2731. + STD_CARGO_KG
      ret.wheelbase = 3.302
      ret.steerRatio = 17.3 # COPIED FROM SILVERADO
      ret.centerToFront = ret.wheelbase * 0.49
      ret.steerActuatorDelay = 0.075
      ret.pcmCruise = True # TODO: see if this resolves cruiseMismatch
      ret.openpilotLongitudinalControl = False # ASCM vehicles use OP for long
      ret.radarOffCan = True # ASCM vehicles (typically) have radar
    

         
    # TODO: get actual value, for now starting with reasonable value for
    # civic and scaling by mass and wheelbase
    ret.rotationalInertia = scale_rot_inertia(ret.mass, ret.wheelbase)

    # TODO: start from empirically derived lateral slip stiffness for the civic and scale by
    # mass and CG position, so all cars will have approximately similar dyn behaviors
    ret.tireStiffnessFront, ret.tireStiffnessRear = scale_tire_stiffness(ret.mass, ret.wheelbase, ret.centerToFront,
                                                                         tire_stiffness_factor=tire_stiffness_factor)

    return ret

  # returns a car.CarState
  def _update(self, c):
    ret = self.CS.update(self.cp, self.cp_loopback, self.cp_body)

    ret.steeringRateLimited = self.CC.steer_rate_limited if self.CC is not None else False

    buttonEvents = []

    if self.CS.cruise_buttons != self.CS.prev_cruise_buttons and self.CS.prev_cruise_buttons != CruiseButtons.INIT:
      be = car.CarState.ButtonEvent.new_message()
      be.type = ButtonType.unknown
      if self.CS.cruise_buttons != CruiseButtons.UNPRESS:
        be.pressed = True
        but = self.CS.cruise_buttons
      else:
        be.pressed = False
        but = self.CS.prev_cruise_buttons
      if but == CruiseButtons.RES_ACCEL:
        if not (ret.cruiseState.enabled and ret.standstill):
          be.type = ButtonType.accelCruise  # Suppress resume button if we're resuming from stop so we don't adjust speed.
      elif but == CruiseButtons.DECEL_SET:
        be.type = ButtonType.decelCruise
      elif but == CruiseButtons.CANCEL:
        be.type = ButtonType.cancel
      elif but == CruiseButtons.MAIN:
        be.type = ButtonType.altButton3
      buttonEvents.append(be)

    ret.buttonEvents = buttonEvents
    # TODO: JJS Move this to appropriate place (check other brands)
    EXTRA_GEARS = [GearShifter.sport, GearShifter.low, GearShifter.eco, GearShifter.manumatic]
    events = self.create_common_events(ret, extra_gears = EXTRA_GEARS, pcm_enable=self.CS.CP.pcmCruise)

    if ret.vEgo < self.CP.minEnableSpeed:
      events.add(EventName.belowEngageSpeed)
    if ret.cruiseState.standstill:
      events.add(EventName.resumeRequired)
<<<<<<< HEAD
    if (self.CS.CP.carFingerprint not in NO_ASCM) and self.CS.pcm_acc_status == AccState.FAULTED:
      events.add(EventName.accFaulted)
=======
>>>>>>> 0771addd
    if ret.vEgo < self.CP.minSteerSpeed:
      events.add(car.CarEvent.EventName.belowSteerSpeed)

    # handle button presses
    for b in ret.buttonEvents:
      # do enable on both accel and decel buttons
      if b.type in (ButtonType.accelCruise, ButtonType.decelCruise) and not b.pressed:
        events.add(EventName.buttonEnable)
      # do disable on button down
      if b.type == ButtonType.cancel and b.pressed:
        events.add(EventName.buttonCancel)

    ret.events = events.to_msg()

    return ret

  def apply(self, c):
    ret = self.CC.update(c, self.CS)
    return ret<|MERGE_RESOLUTION|>--- conflicted
+++ resolved
@@ -4,12 +4,8 @@
 
 from common.conversions import Conversions as CV
 from selfdrive.car import STD_CARGO_KG, scale_rot_inertia, scale_tire_stiffness, gen_empty_fingerprint, get_safety_config
-<<<<<<< HEAD
 from selfdrive.car.gm.values import CAR, CruiseButtons, \
-                                    AccState, CarControllerParams, NO_ASCM
-=======
-from selfdrive.car.gm.values import CAR, CruiseButtons, CarControllerParams
->>>>>>> 0771addd
+                                     CarControllerParams, NO_ASCM
 from selfdrive.car.interfaces import CarInterfaceBase
 
 ButtonType = car.CarState.ButtonEvent.Type
@@ -309,11 +305,6 @@
       events.add(EventName.belowEngageSpeed)
     if ret.cruiseState.standstill:
       events.add(EventName.resumeRequired)
-<<<<<<< HEAD
-    if (self.CS.CP.carFingerprint not in NO_ASCM) and self.CS.pcm_acc_status == AccState.FAULTED:
-      events.add(EventName.accFaulted)
-=======
->>>>>>> 0771addd
     if ret.vEgo < self.CP.minSteerSpeed:
       events.add(car.CarEvent.EventName.belowSteerSpeed)
 
