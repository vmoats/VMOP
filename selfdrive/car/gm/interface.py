--- conflicted
+++ resolved
@@ -9,12 +9,9 @@
 
 ButtonType = car.CarState.ButtonEvent.Type
 EventName = car.CarEvent.EventName
-<<<<<<< HEAD
 GearShifter = car.CarState.GearShifter
-=======
 TransmissionType = car.CarParams.TransmissionType
 NetworkLocation = car.CarParams.NetworkLocation
->>>>>>> 8d6799d9
 BUTTONS_DICT = {CruiseButtons.RES_ACCEL: ButtonType.accelCruise, CruiseButtons.DECEL_SET: ButtonType.decelCruise,
                 CruiseButtons.MAIN: ButtonType.altButton3, CruiseButtons.CANCEL: ButtonType.cancel}
 
@@ -171,12 +168,9 @@
 
       ret.buttonEvents = [be]
 
-<<<<<<< HEAD
     events = self.create_common_events(ret, extra_gears = [GearShifter.sport, GearShifter.low,
-                                                           GearShifter.eco, GearShifter.manumatic], pcm_enable=False)
-=======
-    events = self.create_common_events(ret, pcm_enable=self.CP.pcmCruise)
->>>>>>> 8d6799d9
+                                                           GearShifter.eco, GearShifter.manumatic],
+                                       pcm_enable=self.CP.pcmCruise)
 
     if ret.vEgo < self.CP.minEnableSpeed:
       events.add(EventName.belowEngageSpeed)
