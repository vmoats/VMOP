from dataclasses import dataclass
from enum import Enum
from typing import Dict, List, Union

from cereal import car
from selfdrive.car import dbc_dict
from selfdrive.car.docs_definitions import CarFootnote, CarInfo, Column, Harness
Ecu = car.CarParams.Ecu

class CarControllerParams:
  STEER_MAX = 300  # Safety limit, not LKA max. Trucks use 600.
  STEER_STEP = 2  # control frames per command
  STEER_DELTA_UP = 7
  STEER_DELTA_DOWN = 17
  MIN_STEER_SPEED = 3.  # m/s
  STEER_DRIVER_ALLOWANCE = 50
  STEER_DRIVER_MULTIPLIER = 4
  STEER_DRIVER_FACTOR = 100
  NEAR_STOP_BRAKE_PHASE = 0.5  # m/s

  # Heartbeat for dash "Service Adaptive Cruise" and "Service Front Camera"
  ADAS_KEEPALIVE_STEP = 100
  CAMERA_KEEPALIVE_STEP = 100

  # Volt gasbrake lookups
  MAX_GAS = 3072 # Safety limit, not ACC max. Stock ACC >4096 from standstill.
  ZERO_GAS = 2048 # Coasting
  MAX_BRAKE = 350 # ~ -3.5 m/s^2 with regen

  # Allow small margin below -3.5 m/s^2 from ISO 15622:2018 since we
  # perform the closed loop control, and might need some
  # to apply some more braking if we're on a downhill slope.
  # Our controller should still keep the 2 second average above
  # -3.5 m/s^2 as per planner limits
  ACCEL_MAX = 2. # m/s^2
  ACCEL_MIN = -4. # m/s^2

  MAX_ACC_REGEN = 1404  # Max ACC regen is slightly less than max paddle regen
  GAS_LOOKUP_BP = [-1., 0., ACCEL_MAX]
  GAS_LOOKUP_V = [MAX_ACC_REGEN, ZERO_GAS, MAX_GAS]
  BRAKE_LOOKUP_BP = [ACCEL_MIN, -1.]
  BRAKE_LOOKUP_V = [MAX_BRAKE, 0.]

STEER_THRESHOLD = 1.0


class CAR:
  HOLDEN_ASTRA = "HOLDEN ASTRA RS-V BK 2017"
  VOLT = "CHEVROLET VOLT PREMIER 2017"
  CADILLAC_ATS = "CADILLAC ATS Premium Performance 2018"
  MALIBU = "CHEVROLET MALIBU PREMIER 2017"
  ACADIA = "GMC ACADIA DENALI 2018"
  BUICK_REGAL = "BUICK REGAL ESSENCE 2018"
  # Separate car def is required when there is no ASCM
  # (for now) unless there is a way to detect it when it has been unplugged...
  VOLT_NR = "CHEVROLET VOLT NO RADAR"
  MALIBU_NR = "CHEVROLET MALIBU NO RADAR"
  ACADIA_NR = "GMC ACADIA DENALI NO RADAR"
  BOLT_NR = "CHEVROLET BOLT EV NO RADAR"
  EQUINOX_NR = "CHEVROLET EQUINOX NO RADAR"
  TAHOE_NR = "CHEVROLET TAHOE NO RADAR"
  ESCALADE_ESV = "CADILLAC ESCALADE ESV 2016"
  SILVERADO_NR = "CHEVROLET SILVERADO NO RADAR"
  SUBURBAN = "CHEVROLET SUBURBAN PREMIER 2019"
  BOLT_EUV = "CHEVROLET BOLT EUV 2022"


class Footnote(Enum):
  OBD_II = CarFootnote(
    'Requires an <a href="https://comma.ai/shop/products/comma-car-harness">OBD-II car harness</a> and ' +
    '<a href="https://github.com/commaai/openpilot/wiki/GM#hardware">community built ASCM harness</a>. ' +
    '<b><i>NOTE: disconnecting the ASCM disables Automatic Emergency Braking (AEB).</i></b>',
    Column.MODEL),
  PEDAL = CarFootnote(
    "Requires a [Pedal Interceptor](https://comma.ai/shop/products/comma-car-harness) car harness and [community built ASCM harness]" +
    "(https://github.com/commaai/openpilot/wiki/GM#hardware). NOTE: disconnecting the ASCM disables Automatic Emergency Braking (AEB).",
    Column.MODEL),
  CAM_HARNESS = CarFootnote(
    "Currently Requires a [harness box](https://comma.ai/shop/products/harness-box) and [community built camera harness]" +
    "(https://github.com/commaai/openpilot/wiki/GMCamHarness)",
    Column.MODEL),
  STOCK_ACC = CarFootnote(
    "Supported configuration uses stock ACC",
    Column.MODEL)


<<<<<<< HEAD
CAR_INFO: Dict[str, Union[CarInfo, List[CarInfo]]] = {
  CAR.HOLDEN_ASTRA: CarInfo("Holden Astra 2017", "Adaptive Cruise"),
  CAR.VOLT: CarInfo("Chevrolet Volt 2017-18", "Adaptive Cruise", footnotes=[Footnote.OBD_II], min_enable_speed=0),
  CAR.CADILLAC_ATS: CarInfo("Cadillac ATS Premium Performance 2018", "Adaptive Cruise"),
  CAR.MALIBU: CarInfo("Chevrolet Malibu Premier 2017", "Adaptive Cruise"),
  CAR.ACADIA: CarInfo("GMC Acadia 2018", "Adaptive Cruise", video_link="https://www.youtube.com/watch?v=0ZN6DdsBUZo", footnotes=[Footnote.OBD_II]),
  CAR.BUICK_REGAL: CarInfo("Buick Regal Essence 2018", "Adaptive Cruise"),
  CAR.ESCALADE_ESV: CarInfo("Cadillac Escalade ESV 2016", "ACC + LKAS", footnotes=[Footnote.OBD_II]),
  #TODO: Confirm everything and cleanup. maybe note about missing fingerprints
  #TODO: Entry for bolt with acc
  CAR.VOLT_NR: CarInfo("Chevrolet Volt 2016-2019", "LKAS, no ACC", footnotes=[Footnote.CAM_HARNESS, Footnote.PEDAL]),
  CAR.MALIBU_NR: CarInfo("Chevrolet Malibu 2016-2019", "LKAS, no ACC", footnotes=[Footnote.CAM_HARNESS, Footnote.PEDAL]),
  CAR.ACADIA_NR: CarInfo("Chevrolet Acadia Denali 2016-2020", "LKAS, no ACC", footnotes=[Footnote.CAM_HARNESS, Footnote.PEDAL]),
  CAR.BOLT_NR: CarInfo("Chevrolet Bolt EV 2016-2021", "LKAS, no ACC", footnotes=[Footnote.CAM_HARNESS, Footnote.PEDAL]),
  CAR.EQUINOX_NR: CarInfo("Chevrolet Equinox 2016-2020", "LKAS, no ACC", footnotes=[Footnote.CAM_HARNESS, Footnote.PEDAL]),
  CAR.TAHOE_NR: CarInfo("Chevrolet Tahoe 2016-2020", "LKAS, Basic ACC", footnotes=[Footnote.CAM_HARNESS, Footnote.STOCK_ACC]),
  CAR.SILVERADO_NR: CarInfo("Chevrolet Silverado 2016-2019", "LKAS, Camera-based ACC", footnotes=[Footnote.CAM_HARNESS, Footnote.STOCK_ACC]),
  CAR.SUBURBAN: CarInfo("Chevrolet Suburban 2016-2019", "LKAS, Basic ACC", footnotes=[Footnote.CAM_HARNESS, Footnote.STOCK_ACC]),
  CAR.BOLT_EUV: CarInfo("Chevrolet BOLT EUV 2022", "LKAS, Camera-based ACC", footnotes=[Footnote.CAM_HARNESS, Footnote.STOCK_ACC])
=======
@dataclass
class GMCarInfo(CarInfo):
  package: str = "Adaptive Cruise"
  harness: Enum = Harness.none


CAR_INFO: Dict[str, Union[GMCarInfo, List[GMCarInfo]]] = {
  CAR.HOLDEN_ASTRA: GMCarInfo("Holden Astra 2017", harness=Harness.custom),
  CAR.VOLT: GMCarInfo("Chevrolet Volt 2017-18", footnotes=[Footnote.OBD_II], min_enable_speed=0, harness=Harness.custom),
  CAR.CADILLAC_ATS: GMCarInfo("Cadillac ATS Premium Performance 2018"),
  CAR.MALIBU: GMCarInfo("Chevrolet Malibu Premier 2017", harness=Harness.custom),
  CAR.ACADIA: GMCarInfo("GMC Acadia 2018", video_link="https://www.youtube.com/watch?v=0ZN6DdsBUZo", footnotes=[Footnote.OBD_II]),
  CAR.BUICK_REGAL: GMCarInfo("Buick Regal Essence 2018"),
  CAR.ESCALADE_ESV: GMCarInfo("Cadillac Escalade ESV 2016", "ACC + LKAS", footnotes=[Footnote.OBD_II]),
>>>>>>> 912973e7
}


class CruiseButtons:
  INIT = 0
  UNPRESS = 1
  RES_ACCEL = 2
  DECEL_SET = 3
  MAIN = 5
  CANCEL = 6

class AccState:
  OFF = 0
  ACTIVE = 1
  FAULTED = 3
  STANDSTILL = 4

# TODO: update these values for Direct OBD w ASCM and without, Universal harness w and wo ascm, cam harness
class CanBus:
  POWERTRAIN = 0
  OBSTACLE = 1
  CHASSIS = 2
  SW_GMLAN = 3
  LOOPBACK = 128

FINGERPRINTS = {
  # Astra BK MY17, ASCM unplugged
  CAR.HOLDEN_ASTRA: [{
    190: 8, 193: 8, 197: 8, 199: 4, 201: 8, 209: 7, 211: 8, 241: 6, 249: 8, 288: 5, 298: 8, 304: 1, 309: 8, 311: 8, 313: 8, 320: 3, 328: 1, 352: 5, 381: 6, 384: 4, 386: 8, 388: 8, 393: 8, 398: 8, 401: 8, 413: 8, 417: 8, 419: 8, 422: 1, 426: 7, 431: 8, 442: 8, 451: 8, 452: 8, 453: 8, 455: 7, 456: 8, 458: 5, 479: 8, 481: 7, 485: 8, 489: 8, 497: 8, 499: 3, 500: 8, 501: 8, 508: 8, 528: 5, 532: 6, 554: 3, 560: 8, 562: 8, 563: 5, 564: 5, 565: 5, 567: 5, 647: 5, 707: 8, 715: 8, 723: 8, 753: 5, 761: 7, 806: 1, 810: 8, 840: 5, 842: 5, 844: 8, 866: 4, 961: 8, 969: 8, 977: 8, 979: 8, 985: 5, 1001: 8, 1009: 8, 1011: 6, 1017: 8, 1019: 3, 1020: 8, 1105: 6, 1217: 8, 1221: 5, 1225: 8, 1233: 8, 1249: 8, 1257: 6, 1259: 8, 1261: 7, 1263: 4, 1265: 8, 1267: 8, 1280: 4, 1300: 8, 1328: 4, 1417: 8, 1906: 7, 1907: 7, 1908: 7, 1912: 7, 1919: 7,
  }],
  CAR.VOLT: [
  # Volt Premier w/ ACC 2017
  {
    170: 8, 171: 8, 189: 7, 190: 6, 193: 8, 197: 8, 199: 4, 201: 8, 209: 7, 211: 2, 241: 6, 288: 5, 289: 8, 298: 8, 304: 1, 308: 4, 309: 8, 311: 8, 313: 8, 320: 3, 328: 1, 352: 5, 381: 6, 384: 4, 386: 8, 388: 8, 389: 2, 390: 7, 417: 7, 419: 1, 426: 7, 451: 8, 452: 8, 453: 6, 454: 8, 456: 8, 479: 3, 481: 7, 485: 8, 489: 8, 493: 8, 495: 4, 497: 8, 499: 3, 500: 6, 501: 8, 508: 8, 528: 4, 532: 6, 546: 7, 550: 8, 554: 3, 558: 8, 560: 8, 562: 8, 563: 5, 564: 5, 565: 5, 566: 5, 567: 3, 568: 1, 573: 1, 577: 8, 647: 3, 707: 8, 711: 6, 715: 8, 761: 7, 810: 8, 840: 5, 842: 5, 844: 8, 866: 4, 961: 8, 969: 8, 977: 8, 979: 7, 988: 6, 989: 8, 995: 7, 1001: 8, 1005: 6, 1009: 8, 1017: 8, 1019: 2, 1020: 8, 1105: 6, 1187: 4, 1217: 8, 1221: 5, 1223: 3, 1225: 7, 1227: 4, 1233: 8, 1249: 8, 1257: 6, 1265: 8, 1267: 1, 1273: 3, 1275: 3, 1280: 4, 1300: 8, 1322: 6, 1323: 4, 1328: 4, 1417: 8, 1601: 8, 1905: 7, 1906: 7, 1907: 7, 1910: 7, 1912: 7, 1922: 7, 1927: 7, 1928: 7, 2016: 8, 2020: 8, 2024: 8, 2028: 8
  },
  # Volt Premier w/ ACC 2018
  {
    170: 8, 171: 8, 189: 7, 190: 6, 193: 8, 197: 8, 199: 4, 201: 8, 209: 7, 211: 2, 241: 6, 288: 5, 298: 8, 304: 1, 308: 4, 309: 8, 311: 8, 313: 8, 320: 3, 328: 1, 352: 5, 381: 6, 384: 4, 386: 8, 388: 8, 389: 2, 390: 7, 417: 7, 419: 1, 426: 7, 451: 8, 452: 8, 453: 6, 454: 8, 456: 8, 479: 3, 481: 7, 485: 8, 489: 8, 493: 8, 495: 4, 497: 8, 499: 3, 500: 6, 501: 8, 508: 8, 528: 4, 532: 6, 546: 7, 550: 8, 554: 3, 558: 8, 560: 8, 562: 8, 563: 5, 564: 5, 565: 5, 566: 5, 567: 3, 568: 1, 573: 1, 577: 8, 578: 8, 608: 8, 609: 6, 610: 6, 611: 6, 612: 8, 613: 8, 647: 3, 707: 8, 711: 6, 715: 8, 717: 5, 761: 7, 810: 8, 840: 5, 842: 5, 844: 8, 866: 4, 869: 4, 880: 6, 961: 8, 967: 4, 969: 8, 977: 8, 979: 7, 988: 6, 989: 8, 995: 7, 1001: 8, 1005: 6, 1009: 8, 1017: 8, 1019: 2, 1020: 8, 1033: 7, 1034: 7, 1105: 6, 1187: 4, 1217: 8, 1221: 5, 1223: 3, 1225: 7, 1227: 4, 1233: 8, 1249: 8, 1257: 6, 1265: 8, 1267: 1, 1273: 3, 1275: 3, 1280: 4, 1296: 4, 1300: 8, 1322: 6, 1323: 4, 1328: 4, 1417: 8, 1516: 8, 1601: 8, 1618: 8, 1905: 7, 1906: 7, 1907: 7, 1910: 7, 1912: 7, 1922: 7, 1927: 7, 1930: 7, 2016: 8, 2018: 8, 2020: 8, 2024: 8, 2028: 8
  }],
  CAR.BUICK_REGAL : [
  # Regal TourX Essence w/ ACC 2018
  {
    190: 8, 193: 8, 197: 8, 199: 4, 201: 8, 209: 7, 211: 8, 241: 6, 249: 8, 288: 5, 298: 8, 304: 1, 309: 8, 311: 8, 313: 8, 320: 3, 322: 7, 328: 1, 352: 5, 381: 6, 384: 4, 386: 8, 388: 8, 393: 7, 398: 8, 407: 7, 413: 8, 417: 8, 419: 8, 422: 4, 426: 8, 431: 8, 442: 8, 451: 8, 452: 8, 453: 8, 455: 7, 456: 8, 463: 3, 479: 8, 481: 7, 485: 8, 487: 8, 489: 8, 495: 8, 497: 8, 499: 3, 500: 8, 501: 8, 508: 8, 528: 5, 532: 6, 554: 3, 560: 8, 562: 8, 563: 5, 564: 5, 565: 5, 567: 5, 569: 3, 573: 1, 577: 8, 578: 8, 579: 8, 587: 8, 608: 8, 609: 6, 610: 6, 611: 6, 612: 8, 613: 8, 647: 3, 707: 8, 715: 8, 717: 5, 753: 5, 761: 7, 810: 8, 840: 5, 842: 5, 844: 8, 866: 4, 869: 4, 880: 6, 882: 8, 884: 8, 890: 1, 892: 2, 893: 2, 894: 1, 961: 8, 967: 8, 969: 8, 977: 8, 979: 8, 985: 8, 1001: 8, 1005: 6, 1009: 8, 1011: 8, 1013: 3, 1017: 8, 1020: 8, 1024: 8, 1025: 8, 1026: 8, 1027: 8, 1028: 8, 1029: 8, 1030: 8, 1031: 8, 1032: 2, 1033: 7, 1034: 7, 1105: 6, 1217: 8, 1221: 5, 1223: 8, 1225: 7, 1233: 8, 1249: 8, 1257: 6, 1259: 8, 1261: 8, 1263: 8, 1265: 8, 1267: 8, 1271: 8, 1280: 4, 1296: 4, 1300: 8, 1322: 6, 1328: 4, 1417: 8, 1601: 8, 1602: 8, 1603: 7, 1611: 8, 1618: 8, 1906: 8, 1907: 7, 1912: 7, 1914: 7, 1916: 7, 1919: 7, 1930: 7, 2016: 8, 2018: 8, 2019: 8, 2024: 8, 2026: 8
  }],
  CAR.CADILLAC_ATS: [
  # Cadillac ATS Coupe Premium Performance 3.6L RWD w/ ACC 2018
  {
    190: 6, 193: 8, 197: 8, 199: 4, 201: 8, 209: 7, 211: 2, 241: 6, 249: 8, 288: 5, 298: 8, 304: 1, 309: 8, 311: 8, 313: 8, 320: 3, 322: 7, 328: 1, 352: 5, 368: 3, 381: 6, 384: 4, 386: 8, 388: 8, 393: 7, 398: 8, 401: 8, 407: 7, 413: 8, 417: 7, 419: 1, 422: 4, 426: 7, 431: 8, 442: 8, 451: 8, 452: 8, 453: 6, 455: 7, 456: 8, 462: 4, 479: 3, 481: 7, 485: 8, 487: 8, 489: 8, 491: 2, 493: 8, 497: 8, 499: 3, 500: 6, 501: 8, 508: 8, 510: 8, 528: 5, 532: 6, 534: 2, 554: 3, 560: 8, 562: 8, 563: 5, 564: 5, 565: 5, 567: 5, 573: 1, 577: 8, 608: 8, 609: 6, 610: 6, 611: 6, 612: 8, 613: 8, 647: 6, 707: 8, 715: 8, 717: 5, 719: 5, 723: 2, 753: 5, 761: 7, 801: 8, 804: 3, 810: 8, 840: 5, 842: 5, 844: 8, 866: 4, 869: 4, 880: 6, 882: 8, 890: 1, 892: 2, 893: 2, 894: 1, 961: 8, 967: 4, 969: 8, 977: 8, 979: 8, 985: 5, 1001: 8, 1005: 6, 1009: 8, 1011: 6, 1013: 3, 1017: 8, 1019: 2, 1020: 8, 1033: 7, 1034: 7, 1105: 6, 1217: 8, 1221: 5, 1223: 3, 1225: 7, 1233: 8, 1241: 3, 1249: 8, 1257: 6, 1259: 8, 1261: 7, 1263: 4, 1265: 8, 1267: 1, 1271: 8, 1280: 4, 1296: 4, 1300: 8, 1322: 6, 1323: 4, 1328: 4, 1417: 8, 1601: 8, 1904: 7, 1906: 7, 1907: 7, 1912: 7, 1916: 7, 1917: 7, 1918: 7, 1919: 7, 1920: 7, 1930: 7, 2016: 8, 2024: 8
  }],
  CAR.MALIBU: [
  # Malibu Premier w/ ACC 2017
  {
    190: 6, 193: 8, 197: 8, 199: 4, 201: 8, 209: 7, 211: 2, 241: 6, 249: 8, 288: 5, 298: 8, 304: 1, 309: 8, 311: 8, 313: 8, 320: 3, 328: 1, 352: 5, 381: 6, 384: 4, 386: 8, 388: 8, 393: 7, 398: 8, 407: 7, 413: 8, 417: 7, 419: 1, 422: 4, 426: 7, 431: 8, 442: 8, 451: 8, 452: 8, 453: 6, 455: 7, 456: 8, 479: 3, 481: 7, 485: 8, 487: 8, 489: 8, 495: 4, 497: 8, 499: 3, 500: 6, 501: 8, 508: 8, 510: 8, 528: 5, 532: 6, 554: 3, 560: 8, 562: 8, 563: 5, 564: 5, 565: 5, 567: 5, 573: 1, 577: 8, 608: 8, 609: 6, 610: 6, 611: 6, 612: 8, 613: 8, 647: 6, 707: 8, 715: 8, 717: 5, 753: 5, 761: 7, 810: 8, 840: 5, 842: 5, 844: 8, 866: 4, 869: 4, 880: 6, 961: 8, 969: 8, 977: 8, 979: 8, 985: 5, 1001: 8, 1005: 6, 1009: 8, 1013: 3, 1017: 8, 1019: 2, 1020: 8, 1033: 7, 1034: 7, 1105: 6, 1217: 8, 1221: 5, 1223: 2, 1225: 7, 1233: 8, 1249: 8, 1257: 6, 1265: 8, 1267: 1, 1280: 4, 1296: 4, 1300: 8, 1322: 6, 1323: 4, 1328: 4, 1417: 8, 1601: 8, 1906: 7, 1907: 7, 1912: 7, 1919: 7, 1930: 7, 2016: 8, 2024: 8,
  }],
  CAR.ACADIA: [
  # Acadia Denali w/ACC 2018
  {
    190: 6, 192: 5, 193: 8, 197: 8, 199: 4, 201: 6, 208: 8, 209: 7, 211: 2, 241: 6, 249: 8, 288: 5, 289: 1, 290: 1, 298: 8, 304: 8, 309: 8, 313: 8, 320: 8, 322: 7, 328: 1, 352: 7, 368: 8, 381: 8, 384: 8, 386: 8, 388: 8, 393: 8, 398: 8, 413: 8, 417: 7, 419: 1, 422: 4, 426: 7, 431: 8, 442: 8, 451: 8, 452: 8, 453: 6, 454: 8, 455: 7, 458: 8, 460: 4, 462: 4, 463: 3, 479: 3, 481: 7, 485: 8, 489: 5, 497: 8, 499: 3, 500: 6, 501: 8, 508: 8, 510: 8, 512: 3, 530: 8, 532: 6, 534: 2, 554: 3, 560: 8, 562: 8, 563: 5, 564: 5, 567: 5, 568: 2, 573: 1, 608: 8, 609: 6, 610: 6, 611: 6, 612: 8, 613: 8, 647: 6, 707: 8, 715: 8, 717: 5, 753: 5, 761: 7, 789: 5, 800: 6, 801: 8, 803: 8, 804: 3, 805: 8, 832: 8, 840: 5, 842: 5, 844: 8, 866: 4, 869: 4, 880: 6, 961: 8, 969: 8, 977: 8, 979: 8, 985: 5, 1001: 8, 1003: 5, 1005: 6, 1009: 8, 1017: 8, 1020: 8, 1033: 7, 1034: 7, 1105: 6, 1217: 8, 1221: 5, 1225: 8, 1233: 8, 1249: 8, 1257: 6, 1265: 8, 1267: 1, 1280: 4, 1296: 4, 1300: 8, 1322: 6, 1328: 4, 1417: 8, 1906: 7, 1907: 7, 1912: 7, 1914: 7, 1918: 7, 1919: 7, 1920: 7, 1930: 7
  },
  # Acadia Denali w/ /ACC 2018
  {
    190: 6, 193: 8, 197: 8, 199: 4, 201: 8, 208: 8, 209: 7, 211: 2, 241: 6, 249: 8, 288: 5, 289: 8, 298: 8, 304: 1, 309: 8, 313: 8, 320: 3, 322: 7, 328: 1, 338: 6, 340: 6, 352: 5, 381: 8, 384: 4, 386: 8, 388: 8, 393: 8, 398: 8, 413: 8, 417: 7, 419: 1, 422: 4, 426: 7, 431: 8, 442: 8, 451: 8, 452: 8, 453: 6, 454: 8, 455: 7, 462: 4, 463: 3, 479: 3, 481: 7, 485: 8, 489: 8, 497: 8, 499: 3, 500: 6, 501: 8, 508: 8, 510: 8, 532: 6, 554: 3, 560: 8, 562: 8, 563: 5, 564: 5, 567: 5, 573: 1, 577: 8, 608: 8, 609: 6, 610: 6, 611: 6, 612: 8, 613: 8, 647: 6, 707: 8, 715: 8, 717: 5, 753: 5, 761: 7, 840: 5, 842: 5, 844: 8, 866: 4, 869: 4, 880: 6, 961: 8, 969: 8, 977: 8, 979: 8, 985: 5, 1001: 8, 1005: 6, 1009: 8, 1017: 8, 1020: 8, 1033: 7, 1034: 7, 1105: 6, 1217: 8, 1221: 5, 1225: 8, 1233: 8, 1249: 8, 1257: 6, 1265: 8, 1267: 1, 1280: 4, 1296: 4, 1300: 8, 1322: 6, 1328: 4, 1417: 8, 1601: 8, 1906: 7, 1907: 7, 1912: 7, 1914: 7, 1919: 7, 1920: 7, 1930: 7, 2016: 8, 2024: 8
  }],
  CAR.BOLT_NR: [
  # Bolt Premier w/o ACC 2017
  {
    170: 8, 188: 8, 189: 7, 190: 6, 192: 5, 193: 8, 197: 8, 201: 6, 209: 7, 211: 2, 241: 6, 289: 1, 290: 1, 298: 8, 304: 8, 309: 8, 311: 8, 313: 8, 320: 8, 322: 7, 328: 1, 352: 5, 353: 3, 368: 8, 381: 6, 384: 8, 386: 8, 388: 8, 390: 7, 407: 7, 417: 7, 419: 1, 451: 8, 452: 8, 453: 6, 454: 8, 456: 8, 458: 8, 463: 3, 479: 3, 481: 7, 485: 8, 489: 5, 493: 8, 495: 4, 497: 8, 499: 3, 500: 6, 501: 8, 503: 1, 508: 8, 512: 3, 514: 2, 516: 4, 519: 2, 521: 3, 528: 5, 530: 8, 532: 7, 537: 5, 539: 8, 542: 7, 546: 7, 550: 8, 554: 3, 558: 8, 560: 6, 562: 4, 563: 5, 564: 5, 565: 8, 566: 6, 567: 5, 568: 1, 569: 3, 573: 1, 577: 8, 608: 8, 609: 6, 610: 6, 611: 6, 612: 8, 613: 8, 647: 3, 707: 8, 711: 6, 717: 5, 753: 5, 761: 7, 800: 6, 810: 8, 832: 8, 840: 6, 842: 6, 844: 8, 866: 4, 869: 4, 872: 1, 961: 8, 967: 4, 969: 8, 977: 8, 979: 7, 985: 5, 988: 6, 989: 8, 995: 7, 1001: 5, 1003: 5, 1005: 6, 1009: 8, 1013: 3, 1017: 8, 1019: 2, 1020: 8, 1022: 1, 1105: 6, 1187: 4, 1217: 8, 1221: 5, 1223: 3, 1225: 7, 1227: 4, 1233: 8, 1243: 3, 1249: 8, 1257: 6, 1265: 8, 1275: 3, 1280: 4, 1300: 8, 1322: 6, 1328: 4, 1601: 8, 1904: 7, 1905: 7, 1906: 7, 1907: 7, 1912: 7, 1913: 7, 1927: 7, 2016: 8, 2020: 8, 2024: 8, 2028: 8
  },
  # Bolt Premier no ACC 2019 + Pedal
  {
    170: 8, 188: 8, 189: 7, 190: 6, 193: 8, 197: 8, 201: 8, 209: 7, 211: 2, 241: 6, 288: 5, 298: 8, 304: 1, 309: 8, 311: 8, 313: 8, 320: 3, 322: 7, 328: 1, 352: 5, 353: 3, 381: 8, 384: 4, 386: 8, 388: 8, 390: 7, 407: 7, 417: 7, 419: 1, 451: 8, 452: 8, 453: 6, 454: 8, 456: 8, 463: 3, 479: 3, 481: 7, 485: 8, 489: 8, 493: 8, 495: 4, 497: 8, 499: 3, 500: 6, 501: 8, 503: 2, 508: 8, 512: 6, 513: 6, 528: 5, 532: 6, 546: 7, 550: 8, 554: 3, 558: 8, 560: 8, 562: 8, 563: 5, 564: 5, 565: 5, 566: 7, 567: 5, 568: 2, 569: 3, 573: 1, 608: 8, 609: 6, 610: 6, 611: 6, 612: 8, 613: 8, 647: 3, 707: 8, 711: 6, 717: 5, 753: 5, 761: 7, 800: 6, 810: 8, 840: 5, 842: 5, 844: 8, 848: 4, 866: 4, 869: 4, 872: 1, 961: 8, 967: 4, 969: 8, 975: 2, 977: 8, 979: 7, 985: 5, 988: 6, 989: 8, 995: 7, 1001: 8, 1005: 6, 1009: 8, 1013: 3, 1017: 8, 1019: 2, 1020: 8, 1022: 1, 1037: 5, 1105: 5, 1187: 4, 1217: 8, 1221: 5, 1223: 3, 1225: 7, 1227: 4, 1233: 8, 1236: 8, 1243: 3, 1249: 8, 1257: 6, 1265: 8, 1268: 2, 1275: 3, 1279: 4, 1280: 4, 1300: 8, 1322: 6, 1323: 4, 1328: 4, 1904: 7, 1905: 7, 1906: 7, 1907: 7, 1912: 7, 1913: 7, 1927: 7, 2016: 8, 2024: 8
  },
  # Bolt Premier no ACC 2020
  {
    170: 8, 188: 8, 189: 7, 190: 6, 193: 8, 197: 8, 201: 8, 209: 7, 211: 2, 241: 6, 288: 5, 298: 8, 304: 1, 309: 8, 311: 8, 313: 8, 320: 3, 322: 7, 328: 1, 352: 5, 353: 3, 381: 8, 384: 4, 386: 8, 388: 8, 390: 7, 407: 7, 417: 7, 419: 1, 451: 8, 452: 8, 453: 6, 454: 8, 456: 8, 463: 3, 479: 3, 481: 7, 485: 8, 489: 8, 493: 8, 495: 4, 497: 8, 499: 3, 500: 6, 501: 8, 503: 2, 508: 8, 528: 5, 532: 6, 546: 7, 550: 8, 554: 3, 558: 8, 560: 8, 562: 8, 563: 5, 564: 5, 565: 5, 566: 7, 567: 5, 568: 2, 569: 3, 573: 1, 608: 8, 609: 6, 610: 6, 611: 6, 612: 8, 613: 8, 647: 3, 707: 8, 711: 6, 717: 5, 753: 5, 761: 7, 800: 6, 810: 8, 840: 5, 842: 5, 844: 8, 848: 4, 866: 4, 869: 4, 872: 1, 961: 8, 967: 4, 969: 8, 975: 2, 977: 8, 979: 7, 985: 5, 988: 6, 989: 8, 995: 7, 1001: 8, 1005: 6, 1009: 8, 1013: 3, 1017: 8, 1019: 2, 1020: 8, 1022: 1, 1037: 5, 1105: 5, 1187: 4, 1217: 8, 1221: 5, 1223: 3, 1225: 7, 1227: 4, 1233: 8, 1236: 8, 1243: 3, 1249: 8, 1257: 6, 1265: 8, 1268: 2, 1275: 3, 1279: 4, 1280: 4, 1300: 8, 1322: 6, 1323: 4, 1328: 4, 1904: 7, 1905: 7, 1906: 7, 1907: 7, 1912: 7, 1913: 7, 1927: 7, 2016: 8, 2024: 8
  },
  # Bolt Premier no ACC 2020 2
  {
    170: 8, 188: 8, 189: 7, 190: 6, 193: 8, 197: 8, 201: 8, 209: 7, 211: 2, 241: 6, 288: 5, 298: 8, 304: 1, 308: 4, 309: 8, 311: 8, 313: 8, 320: 3, 322: 7, 328: 1, 352: 5, 353: 3, 368: 3, 381: 8, 386: 8, 388: 8, 390: 7, 407: 7, 417: 7, 419: 1, 451: 8, 452: 8, 453: 6, 454: 8, 456: 8, 463: 3, 479: 3, 481: 7, 485: 8, 489: 8, 493: 8, 495: 4, 497: 8, 499: 3, 500: 6, 501: 8, 503: 2, 508: 8, 528: 5, 532: 6, 546: 7, 550: 8, 554: 3, 558: 8, 560: 8, 562: 8, 563: 5, 564: 5, 565: 5, 566: 7, 567: 5, 568: 2, 569: 3, 573: 1, 608: 8, 609: 6, 610: 6, 611: 6, 612: 8, 613: 8, 647: 3, 707: 8, 711: 6, 753: 5, 761: 7, 810: 8, 840: 5, 842: 5, 844: 8, 848: 4, 866: 4, 872: 1, 961: 8, 967: 4, 969: 8, 975: 2, 977: 8, 979: 7, 985: 5, 988: 6, 989: 8, 995: 7, 1001: 8, 1005: 6, 1009: 8, 1013: 3, 1017: 8, 1019: 2, 1020: 8, 1022: 1, 1037: 5, 1105: 5, 1187: 4, 1217: 8, 1221: 5, 1223: 3, 1225: 7, 1227: 4, 1233: 8, 1236: 8, 1243: 3, 1249: 8, 1257: 6, 1265: 8, 1275: 3, 1279: 4, 1280: 4, 1300: 8, 1322: 6, 1323: 4, 1328: 4, 1904: 7, 1905: 7, 1906: 7, 1907: 7, 1912: 7, 1913: 7, 1922: 7, 1927: 7
  },
  # Bolt Premier no ACC 2020 w pedal
  {
    170: 8, 188: 8, 189: 7, 190: 6, 193: 8, 197: 8, 201: 8, 209: 7, 211: 2, 241: 6, 288: 5, 298: 8, 304: 1, 308: 4, 309: 8, 311: 8, 313: 8, 320: 3, 322: 7, 328: 1, 352: 5, 353: 3, 368: 3, 381: 8, 386: 8, 388: 8, 390: 7, 407: 7, 417: 7, 419: 1, 451: 8, 452: 8, 453: 6, 454: 8, 456: 8, 463: 3, 479: 3, 481: 7, 485: 8, 489: 8, 493: 8, 495: 4, 497: 8, 499: 3, 500: 6, 501: 8, 503: 2, 508: 8, 512: 6, 513: 6, 528: 5, 532: 6, 546: 7, 550: 8, 554: 3, 558: 8, 560: 8, 562: 8, 563: 5, 564: 5, 565: 5, 566: 7, 567: 5, 568: 2, 569: 3, 573: 1, 608: 8, 609: 6, 610: 6, 611: 6, 612: 8, 613: 8, 647: 3, 707: 8, 711: 6, 753: 5, 761: 7, 810: 8, 840: 5, 842: 5, 844: 8, 848: 4, 866: 4, 872: 1, 961: 8, 967: 4, 969: 8, 975: 2, 977: 8, 979: 7, 985: 5, 988: 6, 989: 8, 995: 7, 1001: 8, 1005: 6, 1009: 8, 1013: 3, 1017: 8, 1019: 2, 1020: 8, 1022: 1, 1037: 5, 1105: 5, 1187: 4, 1217: 8, 1221: 5, 1223: 3, 1225: 7, 1227: 4, 1233: 8, 1236: 8, 1243: 3, 1249: 8, 1257: 6, 1265: 8, 1275: 3, 1279: 4, 1280: 4, 1300: 8, 1322: 6, 1323: 4, 1328: 4, 1904: 7, 1905: 7, 1906: 7, 1907: 7, 1912: 7, 1913: 7, 1922: 7, 1927: 7
  },
  # Bolt EV Premier 2017
  {
    170: 8, 188: 8, 189: 7, 190: 6, 192: 5, 193: 8, 197: 8, 201: 6, 209: 7, 211: 2, 241: 6, 289: 1, 290: 1, 298: 8, 304: 8, 309: 8, 311: 8, 313: 8, 320: 8, 322: 7, 328: 1, 352: 5, 353: 3, 368: 8, 381: 6, 384: 8, 386: 8, 388: 8, 390: 7, 407: 7, 417: 7, 419: 1, 451: 8, 452: 8, 453: 6, 454: 8, 456: 8, 458: 8, 463: 3, 479: 3, 481: 7, 485: 8, 489: 5, 493: 8, 495: 4, 497: 8, 499: 3, 500: 6, 501: 8, 503: 1, 508: 8, 512: 3, 514: 2, 516: 4, 519: 2, 521: 3, 528: 5, 530: 8, 532: 7, 537: 5, 539: 8, 542: 7, 546: 7, 550: 8, 554: 3, 558: 8, 560: 6, 562: 4, 563: 5, 564: 5, 565: 8, 566: 6, 567: 5, 568: 1, 569: 3, 573: 1, 577: 8, 608: 8, 609: 6, 610: 6, 611: 6, 612: 8, 613: 8, 647: 3, 707: 8, 711: 6, 717: 5, 753: 5, 761: 7, 800: 6, 810: 8, 832: 8, 840: 6, 842: 6, 844: 8, 866: 4, 869: 4, 872: 1, 961: 8, 967: 4, 969: 8, 977: 8, 979: 7, 985: 5, 988: 6, 989: 8, 995: 7, 1001: 5, 1003: 5, 1005: 6, 1009: 8, 1013: 3, 1017: 8, 1019: 2, 1020: 8, 1022: 1, 1105: 6, 1187: 4, 1217: 8, 1221: 5, 1223: 3, 1225: 7, 1227: 4, 1233: 8, 1243: 3, 1249: 8, 1257: 6, 1265: 8, 1275: 3, 1280: 4, 1300: 8, 1322: 6, 1328: 4, 1601: 8, 1904: 7, 1905: 7, 1906: 7, 1907: 7, 1912: 7, 1913: 7, 1927: 7, 2016: 8, 2020: 8, 2024: 8, 2028: 8
  },
  # Bolt EV Premier 2017 w Pedal
  { # pylint: disable=duplicate-key
    170: 8, 188: 8, 189: 7, 190: 6, 192: 5, 193: 8, 197: 8, 201: 6, 209: 7, 211: 2, 241: 6, 289: 1, 290: 1, 298: 8, 304: 8, 309: 8, 311: 8, 313: 8, 320: 8, 322: 7, 328: 1, 352: 5, 353: 3, 368: 8, 381: 6, 384: 8, 386: 8, 388: 8, 390: 7, 407: 7, 417: 7, 419: 1, 451: 8, 452: 8, 453: 6, 454: 8, 456: 8, 458: 8, 463: 3, 479: 3, 481: 7, 485: 8, 489: 5, 493: 8, 495: 4, 497: 8, 499: 3, 500: 6, 501: 8, 503: 1, 508: 8, 512: 3, 512: 6, 513: 6, 514: 2, 516: 4, 519: 2, 521: 3, 528: 5, 530: 8, 532: 7, 537: 5, 539: 8, 542: 7, 546: 7, 550: 8, 554: 3, 558: 8, 560: 6, 562: 4, 563: 5, 564: 5, 565: 8, 566: 6, 567: 5, 568: 1, 569: 3, 573: 1, 577: 8, 608: 8, 609: 6, 610: 6, 611: 6, 612: 8, 613: 8, 647: 3, 707: 8, 711: 6, 717: 5, 753: 5, 761: 7, 800: 6, 810: 8, 832: 8, 840: 6, 842: 6, 844: 8, 866: 4, 869: 4, 872: 1, 961: 8, 967: 4, 969: 8, 977: 8, 979: 7, 985: 5, 988: 6, 989: 8, 995: 7, 1001: 5, 1003: 5, 1005: 6, 1009: 8, 1013: 3, 1017: 8, 1019: 2, 1020: 8, 1022: 1, 1105: 6, 1187: 4, 1217: 8, 1221: 5, 1223: 3, 1225: 7, 1227: 4, 1233: 8, 1243: 3, 1249: 8, 1257: 6, 1265: 8, 1275: 3, 1280: 4, 1300: 8, 1322: 6, 1328: 4, 1601: 8, 1904: 7, 1905: 7, 1906: 7, 1907: 7, 1912: 7, 1913: 7, 1927: 7, 2016: 8, 2020: 8, 2024: 8, 2028: 8 # pylint: disable=duplicate-key # noqa: F601
  },
  # Bolt EV Premier 2017 2 w Pedal
  {
    170: 8, 188: 8, 189: 7, 190: 6, 193: 8, 197: 8, 201: 8, 209: 7, 211: 2, 241: 6, 298: 8, 304: 1, 308: 4, 309: 8, 311: 8, 313: 8, 320: 3, 322: 7, 328: 1, 352: 5, 353: 3, 381: 6, 384: 4, 386: 8, 388: 8, 390: 7, 407: 7, 417: 7, 419: 1, 451: 8, 452: 8, 453: 6, 454: 8, 456: 8, 463: 3, 479: 3, 481: 7, 485: 8, 489: 8, 493: 8, 495: 4, 497: 8, 499: 3, 500: 6, 501: 8, 503: 1, 508: 8, 513: 6, 528: 5, 532: 6, 546: 7, 550: 8, 554: 3, 558: 8, 560: 8, 562: 8, 563: 5, 564: 5, 565: 5, 566: 6, 567: 5, 568: 1, 573: 1, 608: 8, 609: 6, 610: 6, 611: 6, 612: 8, 613: 8, 647: 3, 707: 8, 711: 6, 717: 5, 753: 5, 761: 7, 800: 6, 810: 8, 840: 5, 842: 5, 844: 8, 866: 4, 869: 4, 872: 1, 961: 8, 967: 4, 969: 8, 977: 8, 979: 7, 985: 5, 988: 6, 989: 8, 995: 7, 1001: 8, 1005: 6, 1009: 8, 1013: 3, 1017: 8, 1019: 2, 1020: 8, 1022: 1, 1105: 6, 1187: 4, 1217: 8, 1221: 5, 1223: 3, 1225: 7, 1227: 4, 1233: 8, 1243: 3, 1249: 8, 1257: 6, 1265: 8, 1275: 3, 1280: 4, 1300: 8, 1322: 6, 1328: 4, 1904: 7, 1905: 7, 1906: 7, 1907: 7, 1912: 7, 1913: 7, 1922: 7, 1927: 7
  }],
  CAR.MALIBU_NR: [
  # Malibu Premier w/o ACC 2016
  {
    190: 6, 192: 5, 193: 8, 197: 8, 199: 4, 201: 6, 209: 7, 211: 2, 241: 6, 249: 8, 288: 5, 289: 1, 290: 1, 298: 2, 304: 8, 309: 8, 311: 8, 313: 8, 320: 8, 328: 1, 352: 5, 368: 8, 369: 8, 381: 6, 384: 8, 386: 8,388: 8, 389: 2, 393: 8, 398: 8, 413: 8, 417: 7, 419: 1, 422: 4, 426: 7, 431: 8, 442: 8, 451: 8, 452: 8, 453: 6, 455: 7, 456: 8, 458: 8, 479: 3, 481: 7, 485: 8, 487:8, 489: 5, 495: 4, 497: 8, 499: 3, 500: 6, 501: 8, 508: 8, 512: 3, 528: 4, 530: 8, 532: 6, 554: 3, 560: 8, 562: 8, 563: 5, 564: 5, 565: 5, 567: 3, 568: 2, 647: 6, 707: 8, 717: 5, 753: 5, 761: 7, 800: 6, 810: 8, 821: 4, 823: 7, 832: 8, 840: 5, 842: 5, 844: 8, 866: 4, 869: 4,961: 8, 969: 8, 977: 8, 979: 8, 985: 5, 1001: 5, 1003:5, 1009: 8, 1011: 6, 1017: 8, 1019: 2, 1020: 8, 1105: 6, 1217: 8, 1221: 5, 1223: 2, 1225: 8, 1233: 8, 1249: 8, 1257: 6, 1259: 8, 1261: 7, 1263: 4, 1265: 8, 1267: 1,1280: 4, 1300: 8, 1322: 6, 1323: 4, 1328: 4, 1417: 8, 1906: 7, 1907: 7, 1912: 7, 1919: 7, 1928: 7
  },
  # Malibu Premier w/o ACC 2016 w pedal
  {
    190: 6, 193: 8, 197: 8, 199: 4, 201: 8, 209: 7, 211: 2, 241: 6, 249: 8, 288: 5, 289: 8, 298: 8, 304: 1, 309: 8, 311: 8, 313: 8, 320: 3, 328: 1, 352: 5, 381: 6, 386: 8, 388: 8, 389: 2, 393: 8, 398: 8, 413: 8, 417: 7, 419: 1, 422: 4, 426: 7, 431: 8, 442: 8, 451: 8, 452: 8, 453: 6, 455: 7, 456: 8, 479: 3, 481: 7, 485: 8, 487: 8, 489: 8, 495: 4, 497: 8, 499: 3, 500: 6, 501: 8, 508: 8, 513: 6, 528: 4, 532: 6, 554: 3, 560: 8, 562: 8, 563: 5, 564: 5, 565: 5, 567: 3, 647: 6, 707: 8, 753: 5, 761: 7, 810: 8, 840: 5, 842: 5, 844: 8, 866: 4, 961: 8, 969: 8, 977: 8, 979: 8, 985: 5, 1001: 8, 1009: 8, 1011: 6, 1017: 8, 1019: 2, 1020: 8, 1105: 6, 1217: 8, 1221: 5, 1223: 2, 1225: 8, 1233: 8, 1249: 8, 1257: 6, 1259: 8, 1261: 7, 1263: 4, 1265: 8, 1267: 1, 1280: 4, 1300: 8, 1322: 6, 1323: 4, 1328: 4, 1417: 8, 1906: 7, 1907: 7, 1912: 7, 1919: 7, 1928: 7
  },
  # Malibu Premier w/ ACC 2017
  {
    190: 6, 193: 8, 197: 8, 199: 4, 201: 8, 209: 7, 211: 2, 241: 6, 249: 8, 288: 5, 298: 8, 304: 1, 309: 8, 311: 8, 313: 8, 320: 3, 328: 1, 352: 5, 381: 6, 384: 4, 386: 8, 388: 8, 393: 7, 398: 8, 407: 7, 413: 8, 417: 7, 419: 1, 422: 4, 426: 7, 431: 8, 442: 8, 451: 8, 452: 8, 453: 6, 455: 7, 456: 8, 479: 3, 481: 7, 485: 8, 487: 8, 489: 8, 495: 4, 497: 8, 499: 3, 500: 6, 501: 8, 508: 8, 510: 8, 528: 5, 532: 6, 554: 3, 560: 8, 562: 8, 563: 5, 564: 5, 565: 5, 567: 5, 573: 1, 577: 8, 608: 8, 609: 6, 610: 6, 611: 6, 612: 8, 613: 8, 647: 6, 707: 8, 715: 8, 717: 5, 753: 5, 761: 7, 810: 8, 840: 5, 842: 5, 844: 8, 866: 4, 869: 4, 880: 6, 961: 8, 969: 8, 977: 8, 979: 8, 985: 5, 1001: 8, 1005: 6, 1009: 8, 1013: 3, 1017: 8, 1019: 2, 1020: 8, 1033: 7, 1034: 7, 1105: 6, 1217: 8, 1221: 5, 1223: 2, 1225: 7, 1233: 8, 1249: 8, 1257: 6, 1265: 8, 1267: 1, 1280: 4, 1296: 4, 1300: 8, 1322: 6, 1323: 4, 1328: 4, 1417: 8, 1601: 8, 1906: 7, 1907: 7, 1912: 7, 1919: 7, 1930: 7, 2016: 8, 2024: 8,
  }],
  CAR.ACADIA_NR: [
  # Acadia Denali No ACC 2018
  {
    190: 6, 192: 5, 193: 8, 197: 8, 199: 4, 201: 6, 208: 8, 209: 7, 211: 2, 241: 6, 249: 8, 288: 5, 289: 1, 290: 1, 298: 8, 304: 8, 309: 8, 313: 8, 320: 8, 322: 7, 328: 1, 352: 7, 368: 8, 381: 8, 384: 8, 386: 8, 388: 8, 393: 8, 398: 8, 413: 8, 417: 7, 419: 1, 422: 4, 426: 7, 431: 8, 442: 8, 451: 8, 452: 8, 453: 6, 454: 8, 455: 7, 458: 8, 460: 4, 462: 4, 463: 3, 479: 3, 481: 7, 485: 8, 489: 5, 497: 8, 499: 3, 500: 6, 501: 8, 508: 8, 510: 8, 512: 3, 530: 8, 532: 6, 534: 2, 554: 3, 560: 8, 562: 8, 563: 5, 564: 5, 567: 5, 568: 2, 573: 1, 608: 8, 609: 6, 610: 6, 611: 6, 612: 8, 613: 8, 647: 6, 707: 8, 715: 8, 717: 5, 753: 5, 761: 7, 789: 5, 800: 6, 801: 8, 803: 8, 804: 3, 805: 8, 832: 8, 840: 5, 842: 5, 844: 8, 866: 4, 869: 4, 880: 6, 961: 8, 969: 8, 977: 8, 979: 8, 985: 5, 1001: 8, 1003: 5, 1005: 6, 1009: 8, 1017: 8, 1020: 8, 1033: 7, 1034: 7, 1105: 6, 1217: 8, 1221: 5, 1225: 8, 1233: 8, 1249: 8, 1257: 6, 1265: 8, 1267: 1, 1280: 4, 1296: 4, 1300: 8, 1322: 6, 1328: 4, 1417: 8, 1906: 7, 1907: 7, 1912: 7, 1914: 7, 1918: 7, 1919: 7, 1920: 7, 1930: 7
  }],
  CAR.TAHOE_NR: [
  # Chevy Tahoe LT Z71 Premier, 5.3 L w/o ACC 2020
  {
    170: 8, 190: 6, 192: 5, 193: 8, 197: 8, 199: 4, 201: 8, 208: 8, 209: 7, 211: 2, 241: 6, 249: 8, 288: 5, 289: 1, 290: 1, 298: 8, 304: 8, 309: 8, 311: 8, 313: 8, 320: 8, 328: 1, 352: 5, 368: 8, 381: 8, 386: 8, 388: 8, 393: 8, 398: 8, 413: 8, 417: 7, 419: 1, 422: 4, 426: 7, 431: 8, 442: 8, 451: 8, 452: 8, 453: 6, 454: 8, 455: 7, 460: 5, 462: 4, 463: 3, 479: 3, 481: 7, 485: 8, 487: 8, 489: 5, 493: 8, 497: 8, 499: 3, 500: 6, 501: 8, 508: 8, 510: 8, 512: 3, 528: 5, 530: 8, 532: 6, 562: 8, 563: 5, 564: 5, 573: 1, 577: 8, 608: 8, 609: 6, 610: 6, 611: 6, 612: 8, 613: 8, 647: 6, 707: 8, 761: 7, 801: 8, 804: 3, 810: 8, 832: 8, 840: 5, 842: 5, 844: 8, 848: 4, 866: 4, 961: 8, 967: 4, 969: 8, 977: 8, 979: 8, 985: 5, 1001: 8, 1005: 6, 1009: 8, 1017: 8, 1019: 2, 1020: 8, 1105: 5, 1217: 8, 1221: 5, 1223: 2, 1225: 8, 1233: 8, 1249: 8, 1257: 6, 1265: 8, 1267: 1, 1279: 4, 1280: 4, 1300: 8, 1322: 6, 1323: 4, 1328: 4, 1417: 8, 1601: 8, 1906: 7, 1907: 7, 1912: 7, 1914: 7, 1919: 7, 1920: 7, 1925: 7, 2016: 8, 2024: 8
  },
  # 2017 Chevrolet Tahoe 4WD 4dr Premier w/o ASCM, non-cam magic ACC
  # 288: 5 sometimes missing from FP...
  {
    193: 8, 197: 8, 201: 8, 208: 8, 209: 7, 211: 2, 241: 6, 249: 8, 288: 5, 298: 8, 304: 1, 309: 8, 311: 8, 313: 8, 320: 3, 322: 7, 328: 1, 352: 5, 381: 6, 384: 4, 386: 8, 388: 8, 413: 8, 451: 8, 452: 8, 453: 6, 455: 7, 460: 5, 463: 3, 479: 3, 481: 7, 485: 8, 489: 8, 493: 8, 497: 8, 500: 6, 501: 8, 510: 8, 528: 5, 532: 6, 534: 2, 562: 8, 563: 5, 608: 8, 609: 6, 610: 6, 611: 6, 612: 8, 613: 8, 707: 8, 761: 7, 800: 6, 801: 8, 810: 8, 840: 5, 842: 5, 844: 8, 848: 4, 977: 8, 1001: 8, 1017: 8, 1020: 8, 1217: 8, 1221: 5, 1233: 8, 1249: 8, 1265: 8, 1267: 1, 1280: 4, 1300: 8
  }],
  CAR.EQUINOX_NR: [
  # Equinox w/o ACC 2020
  {
    190: 6, 193: 8, 197: 8, 199: 4, 201: 8, 209: 7, 211: 2, 241: 6, 249: 8, 288: 5, 289: 8, 298: 8, 304: 1, 309: 8, 311: 8, 313: 8, 320: 3, 322: 7, 328: 1, 352: 5, 381: 8, 384: 4, 386: 8, 388: 8, 393: 8,398: 8, 401: 8, 413: 8, 417: 7, 419: 1, 422: 4, 426:7, 431: 8, 442: 8, 444: 7, 451: 8, 452: 8, 453: 6, 455: 7, 456: 8, 463: 3, 479: 3, 481: 7, 485: 8, 489: 8, 497: 8, 499: 3, 500: 6, 501: 8, 508: 8, 510: 8, 528: 5, 532: 6, 554: 3, 560: 8, 562: 8, 563: 5, 564: 5, 565: 5, 567: 5, 569: 3, 573: 1, 647: 6, 707: 8, 715: 8, 717: 5, 753: 5, 761: 7, 789: 5, 800: 6, 810: 8, 840: 5, 842: 5, 844: 8, 866: 4, 869: 4, 880: 6, 882: 8,890: 1, 892: 2, 893: 2, 894: 1, 961: 8, 969: 8, 977:8, 979: 8, 985: 5, 1001: 8, 1009: 8, 1017: 8, 1020: 8, 1033: 7, 1034: 7, 1105: 6, 1217: 8, 1221: 5, 1223:2, 1225: 8, 1233: 8, 1249: 8, 1257: 6, 1265: 8, 1267: 1, 1273: 3, 1280: 4, 1296: 4, 1300: 8, 1322: 6, 1328: 4, 1417: 8, 1906: 7, 1907: 7, 1912: 7, 1914: 7, 1916: 7, 1919: 7, 1920: 7, 1930: 7
  },
  # Equinox w/ ACC 2020
  {
    190: 6, 193: 8, 197: 8, 201: 8, 209: 7, 211: 2, 241: 6, 249: 8, 257: 8, 288: 5, 289: 8, 298: 8, 304: 1, 309: 8, 311: 8, 313: 8, 320: 3, 328: 1, 352: 5, 381: 8, 384: 4, 386: 8, 388: 8, 413: 8, 451: 8, 452: 8, 453: 6, 455: 7, 463: 3, 479: 3, 481: 7, 485: 8, 489: 8, 497: 8, 500: 6, 501: 8, 510: 8, 528: 5, 532: 6, 560: 8, 562: 8, 563: 5, 565: 5, 608: 8, 609: 6, 610: 6, 611: 6, 612: 8, 613: 8, 707: 8, 715: 8, 717: 5, 753: 5, 761: 7, 789: 5, 800: 6, 810: 8, 840: 5, 842: 5, 844: 8, 869: 4, 880: 6, 977: 8, 1001: 8, 1011: 6, 1017: 8, 1020: 8, 1033: 7, 1034: 7, 1217: 8, 1221: 5, 1233: 8, 1249: 8, 1259: 8, 1261: 7, 1263: 4, 1265: 8, 1267: 1, 1271: 8, 1280: 4, 1296: 4, 1300: 8, 1930: 7
  }],
  CAR.ESCALADE_ESV: [
  # Escalade
  {
    170: 8, 190: 6, 192: 5, 193: 8, 197: 8, 199: 4, 201: 8, 208: 8, 209: 7, 211: 2, 241: 6, 249: 8, 288: 5, 289: 1, 290: 1, 298: 8, 300: 1, 304: 8, 309: 8, 311: 8, 313: 8, 320: 8, 328: 1, 352: 5, 368: 8, 369: 8, 381: 5, 384: 4, 386: 5, 388: 8, 393: 7, 398: 8, 407: 7, 413: 8, 417: 7, 419: 1, 422: 4, 426: 7, 431: 8, 442: 8, 451: 8, 452: 8, 453: 6, 454: 8, 455: 7, 463: 3, 479: 3, 481: 7, 485: 8, 487: 8, 489: 8, 497: 8, 499: 3, 500: 6, 501: 8, 508: 8, 510: 8, 512: 3, 530: 8, 532: 6, 534: 2, 554: 3, 560: 8, 562: 8, 563: 5, 564: 5, 573: 1, 577: 8, 578: 8, 579: 8, 587: 8, 608: 8, 609: 6, 610: 6, 611: 6, 612: 8, 613: 8, 647: 6, 707: 8, 715: 8, 717: 5, 719: 5, 761: 7, 789: 5, 800: 6, 801: 5, 803: 8, 804: 3, 805: 8, 810: 8, 821: 4, 823: 7, 832: 8, 840: 5, 842: 5, 844: 8, 866: 4, 869: 4, 880: 6, 961: 8, 967: 4, 969: 8, 977: 8, 979: 8, 985: 5, 1001: 8, 1005: 6, 1009: 8, 1013: 3, 1017: 8, 1019: 2, 1020: 8, 1033: 7, 1034: 7, 1105: 6, 1217: 8, 1221: 5, 1223: 2, 1225: 7, 1233: 8, 1249: 8, 1257: 6, 1265: 8, 1267: 1, 1280: 4, 1296: 4, 1300: 8, 1322: 6, 1323: 4, 1328: 4, 1417: 8, 1601: 8, 1602: 8, 1603: 7, 1611: 8, 1618: 8, 1906: 7, 1907: 7, 1912: 7, 1917: 7, 1918: 7, 1919: 7, 1920: 7, 1930: 7, 2016: 8, 2018: 8, 2019: 8, 2024: 8, 2026: 8
  },
  {
    309: 1, 848: 8, 849: 8, 850: 8, 851: 8, 852: 8, 853: 8, 854: 3, 1056: 6, 1057: 8, 1058: 8, 1059: 8, 1060: 8, 1061: 8, 1062: 8, 1063: 8, 1064: 8, 1065: 8, 1066: 8, 1067: 8, 1068: 8, 1120: 8, 1121: 8, 1122: 8, 1123: 8, 1124: 8, 1125: 8, 1126: 8, 1127: 8, 1128: 8, 1129: 8, 1130: 8, 1131: 8, 1132: 8, 1133: 8, 1134: 8, 1135: 8, 1136: 8, 1137: 8, 1138: 8, 1139: 8, 1140: 8, 1141: 8, 1142: 8, 1143: 8, 1146: 8, 1147: 8, 1148: 8, 1149: 8, 1150: 8, 1151: 8, 1216: 8, 1217: 8, 1218: 8, 1219: 8, 1220: 8, 1221: 8, 1222: 8, 1223: 8, 1224: 8, 1225: 8, 1226: 8, 1232: 8, 1233: 8, 1234: 8, 1235: 8, 1236: 8, 1237: 8, 1238: 8, 1239: 8, 1240: 8, 1241: 8, 1242: 8, 1787: 8, 1788: 8
  }],
  CAR.SILVERADO_NR: [
  {
    190: 6, 193: 8, 197: 8, 201: 8, 208: 8, 209: 7, 211: 2, 241: 6, 249: 8, 257: 8, 288: 5, 289: 8, 298: 8, 304: 3, 309: 8, 311: 8, 313: 8, 320: 4, 322: 7, 328: 1, 352: 5, 381: 8, 384: 4, 386: 8, 388: 8, 413: 8, 451: 8, 452: 8, 453: 6, 455: 7, 460: 5, 463: 3, 479: 3, 481: 7, 485: 8, 489: 8, 497: 8, 500: 6, 501: 8, 528: 5, 532: 6, 560: 8, 562: 8, 563: 5, 565: 5, 608: 8, 609: 6, 610: 6, 611: 6, 612: 8, 613: 8, 707: 8, 715: 8, 717: 5, 761: 7, 789: 5, 800: 6, 810: 8, 840: 5, 842: 5, 844: 8, 848: 4, 869: 4, 880: 6, 977: 8, 1001: 8, 1011: 6, 1017: 8, 1020: 8, 1033: 7, 1034: 7, 1217: 8, 1221: 5, 1233: 8, 1249: 8, 1259: 8, 1261: 7, 1263: 4, 1265: 8, 1267: 1, 1271: 8, 1280: 4, 1296: 4, 1300: 8, 1930: 7
  }],
  CAR.SUBURBAN: [
  # Chevy Suburban Premier 2019 w Stock ACC no camera
  {
    190: 6, 193: 8, 197: 8, 201: 8, 208: 8, 209: 7, 211: 2, 241: 6, 249: 8, 288: 5, 289: 8, 298: 8, 304: 1, 309: 8, 311: 8, 313: 8, 320: 3, 328: 1, 352: 5, 381: 8, 386: 8, 388: 8, 413: 8, 451: 8, 452: 8, 453: 6, 455: 7, 460: 5, 463: 3, 479: 3, 481: 7, 485: 8, 489: 8, 497: 8, 500: 6, 501: 8, 510: 8, 528: 5, 532: 6, 534: 2, 562: 8, 563: 5, 608: 8, 609: 6, 610: 6, 611: 6, 612: 8, 613: 8, 707: 8, 761: 7, 801: 8, 810: 8, 840: 5, 842: 5, 844: 8, 848: 4, 977: 8, 1001: 8, 1017: 8, 1020: 8, 1217: 8, 1221: 5, 1233: 8, 1249: 8, 1265: 8, 1267: 1, 1280: 4, 1300: 8
  },
  # Chevy Suburban Premier 2019 w Stock ACC (72 ver)
  {
    190: 6, 193: 8, 197: 8, 201: 8, 208: 8, 209: 7, 211: 2, 241: 6, 249: 8, 288: 5, 289: 8, 298: 8, 304: 1, 309: 8, 311: 8, 313: 8, 320: 3, 328: 1, 352: 5, 381: 8, 384: 4, 386: 8, 388: 8, 413: 8, 451: 8, 452: 8, 453: 6, 455: 7, 460: 5, 463: 3, 479: 3, 481: 7, 485: 8, 489: 8, 497: 8, 500: 6, 501: 8, 510: 8, 528: 5, 532: 6, 534: 2, 562: 8, 563: 5, 587: 8, 608: 8, 609: 6, 610: 6, 611: 6, 612: 8, 613: 8, 707: 8, 761: 7, 800: 6, 801: 8, 810: 8, 840: 5, 842: 5, 844: 8, 848: 4, 977: 8, 1001: 8, 1017: 8, 1020: 8, 1217: 8, 1221: 5, 1233: 8, 1249: 8, 1265: 8, 1267: 1, 1280: 4, 1300: 8, 1355: 8
  },
  # Chevy Suburban Premier 2019 w Stock ACC (70 ver)
  {
    190: 6, 193: 8, 197: 8, 201: 8, 208: 8, 209: 7, 211: 2, 241: 6, 249: 8, 288: 5, 289: 8, 298: 8, 304: 1, 309: 8, 311: 8, 313: 8, 320: 3, 328: 1, 352: 5, 381: 8, 384: 4, 386: 8, 388: 8, 413: 8, 451: 8, 452: 8, 453: 6, 455: 7, 460: 5, 463: 3, 479: 3, 481: 7, 485: 8, 489: 8, 497: 8, 500: 6, 501: 8, 510: 8, 528: 5, 532: 6, 534: 2, 562: 8, 563: 5, 608: 8, 609: 6, 610: 6, 611: 6, 612: 8, 613: 8, 707: 8, 761: 7, 800: 6, 801: 8, 810: 8, 840: 5, 842: 5, 844: 8, 848: 4, 977: 8, 1001: 8, 1017: 8, 1020: 8, 1217: 8, 1221: 5, 1233: 8, 1249: 8, 1265: 8, 1267: 1, 1280: 4, 1300: 8
  }],
  CAR.BOLT_EUV: [
  # Chevy Bolt EUV 2019 (Stock VOACC, LKAS)
  {
    189: 7, 190: 7, 193: 8, 197: 8, 201: 8, 209: 7, 211: 3, 241: 6, 257: 8, 288: 5, 289: 8, 298: 8, 304: 3, 309: 8, 311: 8, 313: 8, 320: 4, 322: 7, 328: 1, 352: 5, 381: 8, 384: 4, 386: 8, 388: 8, 451: 8, 452:8, 453: 6, 458: 5, 463: 3, 479: 3, 481: 7, 485: 8, 489: 8, 497: 8, 500: 6, 501: 8, 528: 5, 532: 6, 560: 8, 562: 8, 563: 5, 565: 5, 566: 8, 608: 8, 609: 6, 610: 6, 611: 6, 612: 8, 613: 8, 707: 8, 715: 8, 717: 5, 753: 5, 761: 7, 789: 5, 800: 6, 810: 8, 840: 5, 842: 5, 844: 8, 848: 4, 869: 4, 880: 6, 977: 8, 1001: 8, 1017: 8, 1020: 8, 1217: 8, 1221: 5, 1233: 8, 1249: 8, 1265: 8, 1280: 4, 1296: 4, 1300: 8, 1930: 7
  }],
}

EV_CAR = set([CAR.BOLT_NR, CAR.VOLT, CAR.VOLT_NR, CAR.BOLT_EUV])
NO_ASCM = set([CAR.VOLT_NR, CAR.MALIBU_NR, CAR.ACADIA_NR, CAR.BOLT_NR, CAR.EQUINOX_NR, CAR.TAHOE_NR, CAR.SILVERADO_NR, CAR.SUBURBAN, CAR.BOLT_EUV])

DBC = {
  CAR.HOLDEN_ASTRA: dbc_dict('gm_global_a_powertrain_generated', 'gm_global_a_object', chassis_dbc='gm_global_a_chassis', body_dbc='gm_global_a_lowspeed_1818125'),
  CAR.VOLT: dbc_dict('gm_global_a_powertrain_generated', 'gm_global_a_object', chassis_dbc='gm_global_a_chassis', body_dbc='gm_global_a_lowspeed_1818125'),
  CAR.MALIBU: dbc_dict('gm_global_a_powertrain_generated', 'gm_global_a_object', chassis_dbc='gm_global_a_chassis', body_dbc='gm_global_a_lowspeed_1818125'),
  CAR.ACADIA: dbc_dict('gm_global_a_powertrain_generated', 'gm_global_a_object', chassis_dbc='gm_global_a_chassis', body_dbc='gm_global_a_lowspeed_1818125'),
  CAR.CADILLAC_ATS: dbc_dict('gm_global_a_powertrain_generated', 'gm_global_a_object', chassis_dbc='gm_global_a_chassis', body_dbc='gm_global_a_lowspeed_1818125'),
  CAR.BUICK_REGAL: dbc_dict('gm_global_a_powertrain_generated', 'gm_global_a_object', chassis_dbc='gm_global_a_chassis', body_dbc='gm_global_a_lowspeed_1818125'),
  CAR.ESCALADE_ESV: dbc_dict('gm_global_a_powertrain_generated', 'gm_global_a_object', chassis_dbc='gm_global_a_chassis', body_dbc='gm_global_a_lowspeed_1818125'),
  # No Radar varieties (Non ASCM)
  CAR.VOLT_NR: dbc_dict('gm_global_a_powertrain_generated', 'gm_global_a_object', chassis_dbc='gm_global_a_chassis', body_dbc='gm_global_a_lowspeed_1818125'),
  CAR.MALIBU_NR: dbc_dict('gm_global_a_powertrain_generated', 'gm_global_a_object', chassis_dbc='gm_global_a_chassis', body_dbc='gm_global_a_lowspeed_1818125'),
  CAR.ACADIA_NR: dbc_dict('gm_global_a_powertrain_generated', 'gm_global_a_object', chassis_dbc='gm_global_a_chassis', body_dbc='gm_global_a_lowspeed_1818125'),
  CAR.BOLT_NR: dbc_dict('gm_global_a_powertrain_generated', 'gm_global_a_object', chassis_dbc='gm_global_a_chassis', body_dbc='gm_global_a_lowspeed_1818125'),
  CAR.EQUINOX_NR: dbc_dict('gm_global_a_powertrain_generated', 'gm_global_a_object', chassis_dbc='gm_global_a_chassis', body_dbc='gm_global_a_lowspeed_1818125'),
  CAR.TAHOE_NR: dbc_dict('gm_global_a_powertrain_generated', 'gm_global_a_object', chassis_dbc='gm_global_a_chassis', body_dbc='gm_global_a_lowspeed_1818125'),
  CAR.SILVERADO_NR: dbc_dict('gm_global_a_powertrain_generated', 'gm_global_a_object', chassis_dbc='gm_global_a_chassis', body_dbc='gm_global_a_lowspeed_1818125'),
  CAR.SUBURBAN: dbc_dict('gm_global_a_powertrain_generated', 'gm_global_a_object', chassis_dbc='gm_global_a_chassis', body_dbc='gm_global_a_lowspeed_1818125'),
  CAR.BOLT_EUV: dbc_dict('gm_global_a_powertrain_generated', 'gm_global_a_object', chassis_dbc='gm_global_a_chassis', body_dbc='gm_global_a_lowspeed_1818125'),
}<|MERGE_RESOLUTION|>--- conflicted
+++ resolved
@@ -70,41 +70,20 @@
     'Requires an <a href="https://comma.ai/shop/products/comma-car-harness">OBD-II car harness</a> and ' +
     '<a href="https://github.com/commaai/openpilot/wiki/GM#hardware">community built ASCM harness</a>. ' +
     '<b><i>NOTE: disconnecting the ASCM disables Automatic Emergency Braking (AEB).</i></b>',
-    Column.MODEL),
+    Column.MODEL)
   PEDAL = CarFootnote(
     "Requires a [Pedal Interceptor](https://comma.ai/shop/products/comma-car-harness) car harness and [community built ASCM harness]" +
     "(https://github.com/commaai/openpilot/wiki/GM#hardware). NOTE: disconnecting the ASCM disables Automatic Emergency Braking (AEB).",
-    Column.MODEL),
+    Column.LONGITUDINAL)
   CAM_HARNESS = CarFootnote(
     "Currently Requires a [harness box](https://comma.ai/shop/products/harness-box) and [community built camera harness]" +
     "(https://github.com/commaai/openpilot/wiki/GMCamHarness)",
-    Column.MODEL),
+    Column.MODEL)
   STOCK_ACC = CarFootnote(
     "Supported configuration uses stock ACC",
     Column.MODEL)
 
 
-<<<<<<< HEAD
-CAR_INFO: Dict[str, Union[CarInfo, List[CarInfo]]] = {
-  CAR.HOLDEN_ASTRA: CarInfo("Holden Astra 2017", "Adaptive Cruise"),
-  CAR.VOLT: CarInfo("Chevrolet Volt 2017-18", "Adaptive Cruise", footnotes=[Footnote.OBD_II], min_enable_speed=0),
-  CAR.CADILLAC_ATS: CarInfo("Cadillac ATS Premium Performance 2018", "Adaptive Cruise"),
-  CAR.MALIBU: CarInfo("Chevrolet Malibu Premier 2017", "Adaptive Cruise"),
-  CAR.ACADIA: CarInfo("GMC Acadia 2018", "Adaptive Cruise", video_link="https://www.youtube.com/watch?v=0ZN6DdsBUZo", footnotes=[Footnote.OBD_II]),
-  CAR.BUICK_REGAL: CarInfo("Buick Regal Essence 2018", "Adaptive Cruise"),
-  CAR.ESCALADE_ESV: CarInfo("Cadillac Escalade ESV 2016", "ACC + LKAS", footnotes=[Footnote.OBD_II]),
-  #TODO: Confirm everything and cleanup. maybe note about missing fingerprints
-  #TODO: Entry for bolt with acc
-  CAR.VOLT_NR: CarInfo("Chevrolet Volt 2016-2019", "LKAS, no ACC", footnotes=[Footnote.CAM_HARNESS, Footnote.PEDAL]),
-  CAR.MALIBU_NR: CarInfo("Chevrolet Malibu 2016-2019", "LKAS, no ACC", footnotes=[Footnote.CAM_HARNESS, Footnote.PEDAL]),
-  CAR.ACADIA_NR: CarInfo("Chevrolet Acadia Denali 2016-2020", "LKAS, no ACC", footnotes=[Footnote.CAM_HARNESS, Footnote.PEDAL]),
-  CAR.BOLT_NR: CarInfo("Chevrolet Bolt EV 2016-2021", "LKAS, no ACC", footnotes=[Footnote.CAM_HARNESS, Footnote.PEDAL]),
-  CAR.EQUINOX_NR: CarInfo("Chevrolet Equinox 2016-2020", "LKAS, no ACC", footnotes=[Footnote.CAM_HARNESS, Footnote.PEDAL]),
-  CAR.TAHOE_NR: CarInfo("Chevrolet Tahoe 2016-2020", "LKAS, Basic ACC", footnotes=[Footnote.CAM_HARNESS, Footnote.STOCK_ACC]),
-  CAR.SILVERADO_NR: CarInfo("Chevrolet Silverado 2016-2019", "LKAS, Camera-based ACC", footnotes=[Footnote.CAM_HARNESS, Footnote.STOCK_ACC]),
-  CAR.SUBURBAN: CarInfo("Chevrolet Suburban 2016-2019", "LKAS, Basic ACC", footnotes=[Footnote.CAM_HARNESS, Footnote.STOCK_ACC]),
-  CAR.BOLT_EUV: CarInfo("Chevrolet BOLT EUV 2022", "LKAS, Camera-based ACC", footnotes=[Footnote.CAM_HARNESS, Footnote.STOCK_ACC])
-=======
 @dataclass
 class GMCarInfo(CarInfo):
   package: str = "Adaptive Cruise"
@@ -119,7 +98,17 @@
   CAR.ACADIA: GMCarInfo("GMC Acadia 2018", video_link="https://www.youtube.com/watch?v=0ZN6DdsBUZo", footnotes=[Footnote.OBD_II]),
   CAR.BUICK_REGAL: GMCarInfo("Buick Regal Essence 2018"),
   CAR.ESCALADE_ESV: GMCarInfo("Cadillac Escalade ESV 2016", "ACC + LKAS", footnotes=[Footnote.OBD_II]),
->>>>>>> 912973e7
+  #TODO: Confirm everything and cleanup. maybe note about missing fingerprints
+  #TODO: Entry for bolt with acc
+  CAR.VOLT_NR: GMCarInfo("Chevrolet Volt 2016-2019", "LKAS, no ACC", footnotes=[Footnote.CAM_HARNESS, Footnote.PEDAL]),
+  CAR.MALIBU_NR: GMCarInfo("Chevrolet Malibu 2016-2019", "LKAS, no ACC", footnotes=[Footnote.CAM_HARNESS, Footnote.PEDAL]),
+  CAR.ACADIA_NR: GMCarInfo("Chevrolet Acadia Denali 2016-2020", "LKAS, no ACC", footnotes=[Footnote.CAM_HARNESS, Footnote.PEDAL]),
+  CAR.BOLT_NR: GMCarInfo("Chevrolet Bolt EV 2016-2021", "LKAS, no ACC", footnotes=[Footnote.CAM_HARNESS, Footnote.PEDAL]),
+  CAR.EQUINOX_NR: GMCarInfo("Chevrolet Equinox 2016-2020", "LKAS, no ACC", footnotes=[Footnote.CAM_HARNESS, Footnote.PEDAL]),
+  CAR.TAHOE_NR: GMCarInfo("Chevrolet Tahoe 2016-2020", "LKAS, Basic ACC", footnotes=[Footnote.CAM_HARNESS, Footnote.STOCK_ACC]),
+  CAR.SILVERADO_NR: GMCarInfo("Chevrolet Silverado 2016-2019", "LKAS, Camera-based ACC", footnotes=[Footnote.CAM_HARNESS, Footnote.STOCK_ACC]),
+  CAR.SUBURBAN: GMCarInfo("Chevrolet Suburban 2016-2019", "LKAS, Basic ACC", footnotes=[Footnote.CAM_HARNESS, Footnote.STOCK_ACC]),
+  CAR.BOLT_EUV: GMCarInfo("Chevrolet BOLT EUV 2022", "LKAS, Camera-based ACC", footnotes=[Footnote.CAM_HARNESS, Footnote.STOCK_ACC])
 }
 
 
