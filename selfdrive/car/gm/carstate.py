--- conflicted
+++ resolved
@@ -50,18 +50,13 @@
     # that the brake is being intermittently pressed without user interaction.
     # To avoid a cruise fault we need to match the ECM's brake pressed signal and threshold
     # https://static.nhtsa.gov/odi/tsbs/2017/MC-10137629-9999.pdf
-<<<<<<< HEAD
-    ret.brake = pt_cp.vl["ECMAcceleratorPos"]["BrakePedalPos"] / 0xd0
-    ret.brakePressed = self.brake_pressed = pt_cp.vl["ECMAcceleratorPos"]["BrakePedalPos"] >= 8
-=======
     ret.brake = pt_cp.vl["ECMAcceleratorPos"]["BrakePedalPos"]
     if self.CP.networkLocation != NetworkLocation.fwdCamera:
       ret.brakePressed = ret.brake >= 8
     else:
       # While car is braking, cancel button causes ECM to enter a soft disable state with a fault status.
       # Match ECM threshold at a standstill to allow the camera to cancel earlier
-      ret.brakePressed = ret.brake >= 20
->>>>>>> 4e82f68d
+      ret.brakePressed = self.brake_pressed = ret.brake >= 20
 
     # Regen braking is braking
     if self.CP.transmissionType == TransmissionType.direct:
