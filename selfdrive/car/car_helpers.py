import os
from common.params import Params
from common.basedir import BASEDIR
<<<<<<< HEAD
from selfdrive.version import comma_remote, tested_branch, smiskol_remote
=======
from selfdrive.version import get_comma_remote, get_tested_branch
>>>>>>> 46fd5892
from selfdrive.car.fingerprints import eliminate_incompatible_cars, all_legacy_fingerprint_cars
from selfdrive.car.vin import get_vin, VIN_UNKNOWN
from selfdrive.car.fw_versions import get_fw_versions, match_fw_to_car
from selfdrive.swaglog import cloudlog
import cereal.messaging as messaging
from selfdrive.car import gen_empty_fingerprint

from cereal import car
EventName = car.CarEvent.EventName


<<<<<<< HEAD
def get_startup_event(car_recognized, controller_available, fw_seen, CP):
  if (comma_remote or smiskol_remote) and tested_branch:
    event = EventName.startupZss if CP.hasZss else EventName.startup
=======
def get_startup_event(car_recognized, controller_available, fw_seen):
  if get_comma_remote() and get_tested_branch():
    event = EventName.startup
>>>>>>> 46fd5892
  else:
    event = EventName.startupMaster

  if not car_recognized:
    if fw_seen:
      event = EventName.startupNoCar
    else:
      event = EventName.startupNoFw
  elif car_recognized and not controller_available:
    event = EventName.startupNoControl
  return event


def get_one_can(logcan):
  while True:
    can = messaging.recv_one_retry(logcan)
    if len(can.can) > 0:
      return can


def load_interfaces(brand_names):
  ret = {}
  for brand_name in brand_names:
    path = ('selfdrive.car.%s' % brand_name)
    CarInterface = __import__(path + '.interface', fromlist=['CarInterface']).CarInterface

    if os.path.exists(BASEDIR + '/' + path.replace('.', '/') + '/carstate.py'):
      CarState = __import__(path + '.carstate', fromlist=['CarState']).CarState
    else:
      CarState = None

    if os.path.exists(BASEDIR + '/' + path.replace('.', '/') + '/carcontroller.py'):
      CarController = __import__(path + '.carcontroller', fromlist=['CarController']).CarController
    else:
      CarController = None

    for model_name in brand_names[brand_name]:
      ret[model_name] = (CarInterface, CarController, CarState)
  return ret


def _get_interface_names():
  # read all the folders in selfdrive/car and return a dict where:
  # - keys are all the car names that which we have an interface for
  # - values are lists of spefic car models for a given car
  brand_names = {}
  for car_folder in [x[0] for x in os.walk(BASEDIR + '/selfdrive/car')]:
    try:
      brand_name = car_folder.split('/')[-1]
      model_names = __import__('selfdrive.car.%s.values' % brand_name, fromlist=['CAR']).CAR
      model_names = [getattr(model_names, c) for c in model_names.__dict__.keys() if not c.startswith("__")]
      brand_names[brand_name] = model_names
    except (ImportError, IOError):
      pass

  return brand_names


# imports from directory selfdrive/car/<name>/
interface_names = _get_interface_names()
interfaces = load_interfaces(interface_names)


# **** for use live only ****
def fingerprint(logcan, sendcan):
  fixed_fingerprint = os.environ.get('FINGERPRINT', "")
  skip_fw_query = os.environ.get('SKIP_FW_QUERY', False)

  if not fixed_fingerprint and not skip_fw_query:
    # Vin query only reliably works thorugh OBDII
    bus = 1

    cached_params = Params().get("CarParamsCache")
    if cached_params is not None:
      cached_params = car.CarParams.from_bytes(cached_params)
      if cached_params.carName == "mock":
        cached_params = None

    if cached_params is not None and len(cached_params.carFw) > 0 and cached_params.carVin is not VIN_UNKNOWN:
      cloudlog.warning("Using cached CarParams")
      vin = cached_params.carVin
      car_fw = list(cached_params.carFw)
    else:
      cloudlog.warning("Getting VIN & FW versions")
      _, vin = get_vin(logcan, sendcan, bus)
      car_fw = get_fw_versions(logcan, sendcan, bus)

    exact_fw_match, fw_candidates = match_fw_to_car(car_fw)
  else:
    vin = VIN_UNKNOWN
    exact_fw_match, fw_candidates, car_fw = True, set(), []

  cloudlog.warning("VIN %s", vin)
  Params().put("CarVin", vin)

  finger = gen_empty_fingerprint()
  candidate_cars = {i: all_legacy_fingerprint_cars() for i in [0, 1]}  # attempt fingerprint on both bus 0 and 1
  frame = 0
  frame_fingerprint = 10  # 0.1s
  car_fingerprint = None
  done = False

  while not done:
    a = get_one_can(logcan)

    for can in a.can:
      # The fingerprint dict is generated for all buses, this way the car interface
      # can use it to detect a (valid) multipanda setup and initialize accordingly
      if can.src < 128:
        if can.src not in finger.keys():
          finger[can.src] = {}
        finger[can.src][can.address] = len(can.dat)

      for b in candidate_cars:
        # Ignore extended messages and VIN query response.
        if can.src == b and can.address < 0x800 and can.address not in [0x7df, 0x7e0, 0x7e8]:
          candidate_cars[b] = eliminate_incompatible_cars(can, candidate_cars[b])

    # if we only have one car choice and the time since we got our first
    # message has elapsed, exit
    for b in candidate_cars:
      if len(candidate_cars[b]) == 1 and frame > frame_fingerprint:
        # fingerprint done
        car_fingerprint = candidate_cars[b][0]

    # bail if no cars left or we've been waiting for more than 2s
    failed = (all(len(cc) == 0 for cc in candidate_cars.values()) and frame > frame_fingerprint) or frame > 200
    succeeded = car_fingerprint is not None
    done = failed or succeeded

    frame += 1

  exact_match = True
  source = car.CarParams.FingerprintSource.can

  # If FW query returns exactly 1 candidate, use it
  if len(fw_candidates) == 1:
    car_fingerprint = list(fw_candidates)[0]
    source = car.CarParams.FingerprintSource.fw
    exact_match = exact_fw_match

  if fixed_fingerprint:
    car_fingerprint = fixed_fingerprint
    source = car.CarParams.FingerprintSource.fixed

  cloudlog.event("fingerprinted", car_fingerprint=car_fingerprint,
                 source=source, fuzzy=not exact_match, fw_count=len(car_fw))
  return car_fingerprint, finger, vin, car_fw, source, exact_match


def get_car(logcan, sendcan):
  candidate, fingerprints, vin, car_fw, source, exact_match = fingerprint(logcan, sendcan)

  if candidate is None:
    cloudlog.warning("car doesn't match any fingerprints: %r", fingerprints)
    candidate = "mock"

  CarInterface, CarController, CarState = interfaces[candidate]
  car_params = CarInterface.get_params(candidate, fingerprints, car_fw)
  car_params.carVin = vin
  car_params.carFw = car_fw
  car_params.fingerprintSource = source
  car_params.fuzzyFingerprint = not exact_match

  return CarInterface(car_params, CarController, CarState), car_params, candidate<|MERGE_RESOLUTION|>--- conflicted
+++ resolved
@@ -1,11 +1,7 @@
 import os
 from common.params import Params
 from common.basedir import BASEDIR
-<<<<<<< HEAD
-from selfdrive.version import comma_remote, tested_branch, smiskol_remote
-=======
-from selfdrive.version import get_comma_remote, get_tested_branch
->>>>>>> 46fd5892
+from selfdrive.version import get_comma_remote, get_tested_branch, get_fork_tested_branch, get_fork_remote
 from selfdrive.car.fingerprints import eliminate_incompatible_cars, all_legacy_fingerprint_cars
 from selfdrive.car.vin import get_vin, VIN_UNKNOWN
 from selfdrive.car.fw_versions import get_fw_versions, match_fw_to_car
@@ -17,15 +13,9 @@
 EventName = car.CarEvent.EventName
 
 
-<<<<<<< HEAD
 def get_startup_event(car_recognized, controller_available, fw_seen, CP):
-  if (comma_remote or smiskol_remote) and tested_branch:
+  if (get_comma_remote() or get_fork_remote()) and (get_tested_branch() or get_fork_tested_branch()):
     event = EventName.startupZss if CP.hasZss else EventName.startup
-=======
-def get_startup_event(car_recognized, controller_available, fw_seen):
-  if get_comma_remote() and get_tested_branch():
-    event = EventName.startup
->>>>>>> 46fd5892
   else:
     event = EventName.startupMaster
 
