--- conflicted
+++ resolved
@@ -56,38 +56,12 @@
 
   value |= LSM6DS3_GYRO_INT1_DRDY_G;
   ret = set_register(LSM6DS3_GYRO_I2C_REG_INT1_CTRL, value);
-<<<<<<< HEAD
-
-fail:
-  return ret;
-}
-
-int LSM6DS3_Gyro::shutdown() {
-  int ret = 0;
-
-  // disable data ready interrupt for accel on INT1
-  uint8_t value = 0;
-  ret = read_register(LSM6DS3_GYRO_I2C_REG_INT1_CTRL, &value, 1);
-  if (ret < 0) {
-    goto fail;
-  }
-
-  value &= ~(LSM6DS3_GYRO_INT1_DRDY_G);
-  ret = set_register(LSM6DS3_GYRO_I2C_REG_INT1_CTRL, value);
-  if (ret < 0) {
-    goto fail;
-  }
-  return ret;
-=======
->>>>>>> bae94a00
 
 fail:
   LOGE("Could not disable lsm6ds3 gyroscope interrupt!")
   return ret;
 }
 
-<<<<<<< HEAD
-=======
 int LSM6DS3_Gyro::shutdown() {
   int ret = 0;
 
@@ -123,7 +97,6 @@
   return ret;
 }
 
->>>>>>> bae94a00
 bool LSM6DS3_Gyro::get_event(cereal::SensorEventData::Builder &event) {
 
   if (has_interrupt_enabled()) {
