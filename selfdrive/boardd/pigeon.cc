#include <cassert>
#include <unistd.h>
#include <fcntl.h>
#include <errno.h>
#include <termios.h>

#include "common/swaglog.h"
#include "common/gpio.h"
#include "common/util.h"

#include "pigeon.h"

// Termios on macos doesn't define all baud rate constants
#ifndef B460800
#define   B460800 0010004
#endif

using namespace std::string_literals;


Pigeon * Pigeon::connect(Panda * p){
  PandaPigeon * pigeon = new PandaPigeon();
  pigeon->connect(p);

  return pigeon;
}

Pigeon * Pigeon::connect(const char * tty){
  TTYPigeon * pigeon = new TTYPigeon();
  pigeon->connect(tty);

  return pigeon;
}

void Pigeon::init() {
  util::sleep_for(1000);
  LOGW("panda GPS start");

  // power off pigeon
  set_power(false);
  util::sleep_for(100);

  // 9600 baud at init
  set_baud(9600);

  // power on pigeon
  set_power(true);
  util::sleep_for(500);

  // baud rate upping
  send("\x24\x50\x55\x42\x58\x2C\x34\x31\x2C\x31\x2C\x30\x30\x30\x37\x2C\x30\x30\x30\x33\x2C\x34\x36\x30\x38\x30\x30\x2C\x30\x2A\x31\x35\x0D\x0A"s);
  util::sleep_for(100);

  // set baud rate to 460800
  set_baud(460800);
  util::sleep_for(100);

  // init from ubloxd
  // To generate this data, run test/ubloxd.py with the print statements enabled in the write function in panda/python/serial.py
  send("\xB5\x62\x06\x00\x14\x00\x03\xFF\x00\x00\x00\x00\x00\x00\x00\x00\x00\x00\x01\x00\x01\x00\x00\x00\x00\x00\x1E\x7F"s);
  send("\xB5\x62\x06\x3E\x00\x00\x44\xD2"s);
  send("\xB5\x62\x06\x00\x14\x00\x00\xFF\x00\x00\x00\x00\x00\x00\x00\x00\x00\x00\x00\x00\x00\x00\x00\x00\x00\x00\x19\x35"s);
  send("\xB5\x62\x06\x00\x14\x00\x01\x00\x00\x00\xC0\x08\x00\x00\x00\x08\x07\x00\x01\x00\x01\x00\x00\x00\x00\x00\xF4\x80"s);
  send("\xB5\x62\x06\x00\x14\x00\x04\xFF\x00\x00\x00\x00\x00\x00\x00\x00\x00\x00\x00\x00\x00\x00\x00\x00\x00\x00\x1D\x85"s);
  send("\xB5\x62\x06\x00\x00\x00\x06\x18"s);
  send("\xB5\x62\x06\x00\x01\x00\x01\x08\x22"s);
  send("\xB5\x62\x06\x00\x01\x00\x02\x09\x23"s);
  send("\xB5\x62\x06\x00\x01\x00\x03\x0A\x24"s);
  send("\xB5\x62\x06\x08\x06\x00\x64\x00\x01\x00\x00\x00\x79\x10"s);
  send("\xB5\x62\x06\x24\x24\x00\x05\x00\x04\x03\x00\x00\x00\x00\x00\x00\x00\x00\x00\x00\x00\x00\x00\x00\x00\x00\x00\x00\x00\x00\x00\x00\x00\x00\x00\x00\x00\x00\x00\x00\x00\x00\x5A\x63"s);
  send("\xB5\x62\x06\x1E\x14\x00\x00\x00\x00\x00\x01\x03\x00\x00\x00\x00\x00\x00\x00\x00\x00\x00\x00\x00\x00\x00\x3C\x37"s);
  send("\xB5\x62\x06\x24\x00\x00\x2A\x84"s);
  send("\xB5\x62\x06\x23\x00\x00\x29\x81"s);
  send("\xB5\x62\x06\x1E\x00\x00\x24\x72"s);
  send("\xB5\x62\x06\x01\x03\x00\x01\x07\x01\x13\x51"s);
  send("\xB5\x62\x06\x01\x03\x00\x02\x15\x01\x22\x70"s);
  send("\xB5\x62\x06\x01\x03\x00\x02\x13\x01\x20\x6C"s);
  send("\xB5\x62\x06\x01\x03\x00\x0A\x09\x01\x1E\x70"s);

  LOGW("panda GPS on");
}

void PandaPigeon::connect(Panda * p) {
  panda = p;
}

void PandaPigeon::set_baud(int baud) {
  panda->usb_write(0xe2, 1, 0);
  panda->usb_write(0xe4, 1, baud/300);
}

void PandaPigeon::send(const std::string &s) {
  int len = s.length();
  const char * dat = s.data();

  unsigned char a[0x20+1];
  a[0] = 1;
  for (int i=0; i<len; i+=0x20) {
    int ll = std::min(0x20, len-i);
    memcpy(&a[1], &dat[i], ll);

    panda->usb_bulk_write(2, a, ll+1);
  }
}

std::string PandaPigeon::receive() {
  std::string r;

  while (true){
    unsigned char dat[0x40];
    int len = panda->usb_read(0xe0, 1, 0, dat, sizeof(dat));
    if (len <= 0 || r.length() > 0x1000) break;
    r.append((char*)dat, len);
  }

  return r;
}

void PandaPigeon::set_power(bool power) {
  panda->usb_write(0xd9, power, 0);
}

PandaPigeon::~PandaPigeon(){
}

void handle_tty_issue(int err, const char func[]) {
  LOGE_100("tty error %d \"%s\" in %s", err, strerror(err), func);
}

void TTYPigeon::connect(const char * tty) {
  pigeon_tty_fd = open(tty, O_RDWR);
  if (pigeon_tty_fd < 0){
    handle_tty_issue(errno, __func__);
    assert(pigeon_tty_fd >= 0);
  }
  assert(tcgetattr(pigeon_tty_fd, &pigeon_tty) == 0);

  // configure tty
  pigeon_tty.c_cflag &= ~PARENB;                                            // disable parity
  pigeon_tty.c_cflag &= ~CSTOPB;                                            // single stop bit
  pigeon_tty.c_cflag |= CS8;                                                // 8 bits per byte
  pigeon_tty.c_cflag &= ~CRTSCTS;                                           // no RTS/CTS flow control
  pigeon_tty.c_cflag |= CREAD | CLOCAL;                                     // turn on READ & ignore ctrl lines
  pigeon_tty.c_lflag &= ~ICANON;                                            // disable canonical mode
  pigeon_tty.c_lflag &= ~ISIG;                                              // disable interpretation of INTR, QUIT and SUSP
  pigeon_tty.c_iflag &= ~(IXON | IXOFF | IXANY);                            // turn off software flow ctrl
  pigeon_tty.c_iflag &= ~(IGNBRK|BRKINT|PARMRK|ISTRIP|INLCR|IGNCR|ICRNL);   // disable any special handling of received bytes
  pigeon_tty.c_oflag &= ~OPOST;                                             // prevent special interpretation of output bytes
  pigeon_tty.c_oflag &= ~ONLCR;                                             // prevent conversion of newline to carriage return/line feed

  // configure blocking behavior
  pigeon_tty.c_cc[VMIN] = 0;  // min amount of characters returned
  pigeon_tty.c_cc[VTIME] = 0; // max blocking time in s/10 (0=inf)

  assert(tcsetattr(pigeon_tty_fd, TCSANOW, &pigeon_tty) == 0);
}

void TTYPigeon::set_baud(int baud){
  speed_t baud_const = 0;
  switch(baud){
  case 9600:
    baud_const = B9600;
    break;
  case 460800:
    baud_const = B460800;
    break;
  default:
    assert(false);
  }

  // make sure everything is tx'ed before changing baud
  assert(tcdrain(pigeon_tty_fd) == 0);

  // change baud
  assert(tcgetattr(pigeon_tty_fd, &pigeon_tty) == 0);
  assert(cfsetspeed(&pigeon_tty, baud_const) == 0);
  assert(tcsetattr(pigeon_tty_fd, TCSANOW, &pigeon_tty) == 0);

  // flush
  assert(tcflush(pigeon_tty_fd, TCIOFLUSH) == 0);
}

<<<<<<< HEAD
void TTYPigeon::send(std::string s) {
  int err = write(pigeon_tty_fd, s.data(), s.length());
=======
void TTYPigeon::send(const std::string &s) {
  int len = s.length();
  const char * dat = s.data();

  int err = write(pigeon_tty_fd, dat, len);
>>>>>>> 5c58a261
  if(err < 0) { handle_tty_issue(err, __func__); }
  err = tcdrain(pigeon_tty_fd);
  if(err < 0) { handle_tty_issue(err, __func__); }
}

std::string TTYPigeon::receive() {
  std::string r;

  while (true){
    char dat[0x40];
    int len = read(pigeon_tty_fd, dat, sizeof(dat));
    if(len < 0) {
      handle_tty_issue(len, __func__);
    } else if (len == 0 || r.length() > 0x1000){
      break;
    } else {
      r.append(dat, len);
    }

  }
  return r;
}

void TTYPigeon::set_power(bool power){
#ifdef QCOM2
  int err = 0;
  err += gpio_init(GPIO_UBLOX_RST_N, true);
  err += gpio_init(GPIO_UBLOX_SAFEBOOT_N, true);
  err += gpio_init(GPIO_UBLOX_PWR_EN, true);

  err += gpio_set(GPIO_UBLOX_RST_N, power);
  err += gpio_set(GPIO_UBLOX_SAFEBOOT_N, power);
  err += gpio_set(GPIO_UBLOX_PWR_EN, power);
  assert(err == 0);
#endif
}

TTYPigeon::~TTYPigeon(){
  close(pigeon_tty_fd);
}<|MERGE_RESOLUTION|>--- conflicted
+++ resolved
@@ -180,16 +180,9 @@
   assert(tcflush(pigeon_tty_fd, TCIOFLUSH) == 0);
 }
 
-<<<<<<< HEAD
-void TTYPigeon::send(std::string s) {
+void TTYPigeon::send(const std::string &s) {
   int err = write(pigeon_tty_fd, s.data(), s.length());
-=======
-void TTYPigeon::send(const std::string &s) {
-  int len = s.length();
-  const char * dat = s.data();
-
-  int err = write(pigeon_tty_fd, dat, len);
->>>>>>> 5c58a261
+
   if(err < 0) { handle_tty_issue(err, __func__); }
   err = tcdrain(pigeon_tty_fd);
   if(err < 0) { handle_tty_issue(err, __func__); }
