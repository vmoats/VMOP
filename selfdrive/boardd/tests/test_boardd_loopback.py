--- conflicted
+++ resolved
@@ -8,13 +8,8 @@
 import cereal.messaging as messaging
 from cereal import car
 from common.basedir import PARAMS
-<<<<<<< HEAD
-from common.android import ANDROID
 from common.params import Params # pylint: disable=no-name-in-module, import-error
-=======
 from common.hardware import ANDROID
-from common.params import Params
->>>>>>> 6ffc9a92
 from common.spinner import Spinner
 from panda import Panda
 from selfdrive.boardd.boardd import can_list_to_can_capnp
