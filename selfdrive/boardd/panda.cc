<<<<<<< HEAD
#include <stdexcept>
#include <cassert>
#include <iostream>
#include <vector>
#include <unistd.h>
#include <string>

#include "common/swaglog.h"
#include "common/gpio.h"
#include "common/util.h"
#include "messaging.hpp"
#include "panda.h"
#include "panda_dfu.h"
#include "panda_flashing.h"

void panda_set_power(bool power) {
#ifdef QCOM2
  int err = 0;
=======
#include "selfdrive/boardd/panda.h"

#include <unistd.h>
>>>>>>> 06944165

#include <cassert>
#include <stdexcept>
#include <vector>

#include "cereal/messaging/messaging.h"
#include "selfdrive/common/gpio.h"
#include "selfdrive/common/swaglog.h"
#include "selfdrive/common/util.h"

static int init_usb_ctx(libusb_context *context) {
  int err = libusb_init(&context);
  if (err != 0) {
    LOGE("libusb initialization error");
    return err;
  }

#if LIBUSB_API_VERSION >= 0x01000106
  libusb_set_option(context, LIBUSB_OPTION_LOG_LEVEL, LIBUSB_LOG_LEVEL_INFO);
#else
  libusb_set_debug(context, 3);
#endif

  return err;
}

<<<<<<< HEAD
#define LIBUSB_ENDPOINT_DIR_MASK 0x80
#define LIBUSB_ENDPOINT_IN 0x80
#define LIBUSB_ENDPOINT_OUT 0x00

PandaComm::PandaComm(uint16_t vid, uint16_t pid, std::string serial) {
  libusb_device **list = NULL;
  int count = 0;
  int err = libusb_init(&ctx);
  if (err != 0) { goto fail; }

#if LIBUSB_API_VERSION >= 0x01000106
  libusb_set_option(ctx, LIBUSB_OPTION_LOG_LEVEL, LIBUSB_LOG_LEVEL_INFO);
#else
  libusb_set_debug(ctx, 3);
#endif

  count = libusb_get_device_list(ctx, &list);
  assert(count > 0);
  for (int idx = 0; idx < count; idx++) {
    libusb_device *device = list[idx];
    libusb_device_descriptor desc;
    err = libusb_get_device_descriptor(device, &desc);
    assert(err == 0);
    uint16_t vid2 = desc.idVendor;
    uint16_t pid2 = desc.idProduct;
    if (vid2 == vid && pid2 == pid){
      printf("Vendor:Device = %04x:%04x\n", vid, pid);
      err = libusb_open(device, &dev_handle);
      assert(err == 0);
      if (dev_handle != NULL){
        unsigned char buf[1024];
        memset(buf, 0, sizeof(buf));
        int length = libusb_get_string_descriptor_ascii(dev_handle, 3, buf, 1024);
        assert(length >= 0);
        std::string serial2 = std::string((char*) buf);
        if(serial2 == serial || serial == ""){
          LOGD("Found the correct panda");
          break;
        }
        libusb_close(dev_handle);
      }
    }
  }
  if (dev_handle == NULL) { goto fail; }
=======

Panda::Panda(std::string serial) {
  // init libusb
  ssize_t num_devices;
  libusb_device **dev_list = NULL;
  int err = init_usb_ctx(ctx);
  if (err != 0) { goto fail; }

  // connect by serial
  num_devices = libusb_get_device_list(ctx, &dev_list);
  if (num_devices < 0) { goto fail; }
  for (size_t i = 0; i < num_devices; ++i) {
    libusb_device_descriptor desc;
    libusb_get_device_descriptor(dev_list[i], &desc);
    if (desc.idVendor == 0xbbaa && desc.idProduct == 0xddcc) {
      libusb_open(dev_list[i], &dev_handle);
      if (dev_handle == NULL) { goto fail; }

      unsigned char desc_serial[26] = { 0 };
      int ret = libusb_get_string_descriptor_ascii(dev_handle, desc.iSerialNumber, desc_serial, std::size(desc_serial));
      if (ret < 0) { goto fail; }

      usb_serial = std::string((char *)desc_serial, ret).c_str();
      if (serial.empty() || serial == usb_serial) {
        break;
      }
      libusb_close(dev_handle);
      dev_handle = NULL;
    }
  }
  if (dev_handle == NULL) goto fail;
  libusb_free_device_list(dev_list, 1);
  dev_list = nullptr;

>>>>>>> 06944165
  if (libusb_kernel_driver_active(dev_handle, 0) == 1) {
    libusb_detach_kernel_driver(dev_handle, 0);
  }

  err = libusb_set_configuration(dev_handle, 1);
  if (err != 0) { goto fail; }

  err = libusb_claim_interface(dev_handle, 0);
  if (err != 0) { goto fail; }
<<<<<<< HEAD
=======

  hw_type = get_hw_type();

  assert((hw_type != cereal::PandaState::PandaType::WHITE_PANDA) &&
         (hw_type != cereal::PandaState::PandaType::GREY_PANDA));

  has_rtc = (hw_type == cereal::PandaState::PandaType::UNO) ||
            (hw_type == cereal::PandaState::PandaType::DOS);

>>>>>>> 06944165
  return;

fail:
  if (dev_list != NULL) {
    libusb_free_device_list(dev_list, 1);
  }
  cleanup();
  throw std::runtime_error("Error connecting to panda");
}

<<<<<<< HEAD
PandaComm::~PandaComm() {
=======
Panda::~Panda() {
>>>>>>> 06944165
  std::lock_guard lk(usb_lock);
  cleanup();
  connected = false;
}

<<<<<<< HEAD
void PandaComm::cleanup() {
=======
void Panda::cleanup() {
>>>>>>> 06944165
  if (dev_handle) {
    libusb_release_interface(dev_handle, 0);
    libusb_close(dev_handle);
  }

  if (ctx) {
    libusb_exit(ctx);
  }
}

<<<<<<< HEAD
int PandaComm::control_read(uint8_t request_type, uint8_t bRequest, uint16_t wValue, uint16_t wIndex, unsigned char *data, uint16_t wLength, unsigned int timeout) {
  std::lock_guard lk(usb_lock);
  return libusb_control_transfer(dev_handle, (request_type & ~LIBUSB_ENDPOINT_DIR_MASK) | LIBUSB_ENDPOINT_IN, bRequest, wValue, wIndex, data, wLength, timeout);
}

int PandaComm::control_write(uint8_t request_type, uint8_t bRequest, uint16_t wValue, uint16_t wIndex, unsigned char *data, uint16_t wLength, unsigned int timeout) {
  std::lock_guard lk(usb_lock);
  return libusb_control_transfer(dev_handle, (request_type & ~LIBUSB_ENDPOINT_DIR_MASK) | LIBUSB_ENDPOINT_OUT, bRequest, wValue, wIndex, data, wLength, timeout);
=======
std::vector<std::string> Panda::list() {
  // init libusb
  ssize_t num_devices;
  libusb_context *context = NULL;
  libusb_device **dev_list = NULL;
  std::vector<std::string> serials;

  int err = init_usb_ctx(context);
  if (err != 0) { return serials; }

  num_devices = libusb_get_device_list(context, &dev_list);
  if (num_devices < 0) {
    LOGE("libusb can't get device list");
    goto finish;
  }
  for (size_t i = 0; i < num_devices; ++i) {
    libusb_device *device = dev_list[i];
    libusb_device_descriptor desc;
    libusb_get_device_descriptor(device, &desc);
    if (desc.idVendor == 0xbbaa && desc.idProduct == 0xddcc) {
      libusb_device_handle *handle = NULL;
      libusb_open(device, &handle);
      unsigned char desc_serial[26] = { 0 };
      int ret = libusb_get_string_descriptor_ascii(handle, desc.iSerialNumber, desc_serial, std::size(desc_serial));
      libusb_close(handle);

      if (ret < 0) { goto finish; }
      serials.push_back(std::string((char *)desc_serial, ret).c_str());
    }
  }

finish:
  if (dev_list != NULL) {
    libusb_free_device_list(dev_list, 1);
  }
  if (context) {
    libusb_exit(context);
  }
  return serials;
}

void Panda::handle_usb_issue(int err, const char func[]) {
  LOGE_100("usb error %d \"%s\" in %s", err, libusb_strerror((enum libusb_error)err), func);
  if (err == LIBUSB_ERROR_NO_DEVICE) {
    LOGE("lost connection");
    connected = false;
  }
  // TODO: check other errors, is simply retrying okay?
>>>>>>> 06944165
}

int PandaComm::usb_write(uint8_t bRequest, uint16_t wValue, uint16_t wIndex, unsigned int timeout) {
  int err;
  const uint8_t bmRequestType = LIBUSB_ENDPOINT_OUT | LIBUSB_REQUEST_TYPE_VENDOR | LIBUSB_RECIPIENT_DEVICE;

  if (!connected) {
    return LIBUSB_ERROR_NO_DEVICE;
  }

  std::lock_guard lk(usb_lock);
  do {
    err = libusb_control_transfer(dev_handle, bmRequestType, bRequest, wValue, wIndex, NULL, 0, timeout);
    if (err < 0) handle_usb_issue(err, __func__);
  } while (err < 0 && connected);

  return err;
}

int PandaComm::usb_read(uint8_t bRequest, uint16_t wValue, uint16_t wIndex, unsigned char *data, uint16_t wLength, unsigned int timeout) {
  int err;
  const uint8_t bmRequestType = LIBUSB_ENDPOINT_IN | LIBUSB_REQUEST_TYPE_VENDOR | LIBUSB_RECIPIENT_DEVICE;

  if (!connected) {
    return LIBUSB_ERROR_NO_DEVICE;
  }

  std::lock_guard lk(usb_lock);
  do {
    err = libusb_control_transfer(dev_handle, bmRequestType, bRequest, wValue, wIndex, data, wLength, timeout);
    if (err < 0) handle_usb_issue(err, __func__);
  } while (err < 0 && connected);

  return err;
}

int PandaComm::usb_bulk_write(unsigned char endpoint, unsigned char* data, int length, unsigned int timeout) {
  int err;
  int transferred = 0;

  if (!connected) {
    return 0;
  }

  std::lock_guard lk(usb_lock);
  do {
    // Try sending can messages. If the receive buffer on the panda is full it will NAK
    // and libusb will try again. After 5ms, it will time out. We will drop the messages.
    err = libusb_bulk_transfer(dev_handle, endpoint, data, length, &transferred, timeout);

    if (err == LIBUSB_ERROR_TIMEOUT) {
      LOGW("Transmit buffer full");
      break;
    } else if (err != 0 || length != transferred) {
      handle_usb_issue(err, __func__);
    }
  } while(err != 0 && connected);

  return transferred;
}

int PandaComm::usb_bulk_read(unsigned char endpoint, unsigned char* data, int length, unsigned int timeout) {
  int err;
  int transferred = 0;

  if (!connected) {
    return 0;
  }

  std::lock_guard lk(usb_lock);

  do {
    err = libusb_bulk_transfer(dev_handle, endpoint, data, length, &transferred, timeout);

    if (err == LIBUSB_ERROR_TIMEOUT) {
      break; // timeout is okay to exit, recv still happened
    } else if (err == LIBUSB_ERROR_OVERFLOW) {
      comms_healthy = false;
      LOGE_100("overflow got 0x%x", transferred);
    } else if (err != 0) {
      handle_usb_issue(err, __func__);
    }

  } while(err != 0 && connected);

  return transferred;
}

<<<<<<< HEAD
void PandaComm::handle_usb_issue(int err, const char func[]) {
  LOGE_100("usb error %d \"%s\" in %s", err, libusb_strerror((enum libusb_error)err), func);
  if (err == LIBUSB_ERROR_NO_DEVICE) {
    LOGE("lost connection");
    connected = false;
  }
  // TODO: check other errors, is simply retrying okay?
}


Panda::Panda() : PandaComm(0xbbaa, 0xddcc){
  hw_type = get_hw_type();

  is_pigeon =
    (hw_type == cereal::PandaState::PandaType::GREY_PANDA) ||
    (hw_type == cereal::PandaState::PandaType::BLACK_PANDA) ||
    (hw_type == cereal::PandaState::PandaType::UNO) ||
    (hw_type == cereal::PandaState::PandaType::DOS);
  
  has_rtc = 
    (hw_type == cereal::PandaState::PandaType::UNO) ||
    (hw_type == cereal::PandaState::PandaType::DOS);

}

=======
>>>>>>> 06944165
void Panda::set_safety_model(cereal::CarParams::SafetyModel safety_model, int safety_param) {
  usb_write(0xdc, (uint16_t)safety_model, safety_param);
}

void Panda::set_unsafe_mode(uint16_t unsafe_mode) {
  usb_write(0xdf, unsafe_mode, 0);
}

cereal::PandaState::PandaType Panda::get_hw_type() {
  unsigned char hw_query[1] = {0};

  usb_read(0xc1, 0, 0, hw_query, 1);
  return (cereal::PandaState::PandaType)(hw_query[0]);
}

void Panda::set_rtc(struct tm sys_time) {
  // tm struct has year defined as years since 1900
  usb_write(0xa1, (uint16_t)(1900 + sys_time.tm_year), 0);
  usb_write(0xa2, (uint16_t)(1 + sys_time.tm_mon), 0);
  usb_write(0xa3, (uint16_t)sys_time.tm_mday, 0);
  // usb_write(0xa4, (uint16_t)(1 + sys_time.tm_wday), 0);
  usb_write(0xa5, (uint16_t)sys_time.tm_hour, 0);
  usb_write(0xa6, (uint16_t)sys_time.tm_min, 0);
  usb_write(0xa7, (uint16_t)sys_time.tm_sec, 0);
}

struct tm Panda::get_rtc() {
  struct __attribute__((packed)) timestamp_t {
    uint16_t year; // Starts at 0
    uint8_t month;
    uint8_t day;
    uint8_t weekday;
    uint8_t hour;
    uint8_t minute;
    uint8_t second;
  } rtc_time = {0};

  usb_read(0xa0, 0, 0, (unsigned char*)&rtc_time, sizeof(rtc_time));

  struct tm new_time = { 0 };
  new_time.tm_year = rtc_time.year - 1900; // tm struct has year defined as years since 1900
  new_time.tm_mon  = rtc_time.month - 1;
  new_time.tm_mday = rtc_time.day;
  new_time.tm_hour = rtc_time.hour;
  new_time.tm_min  = rtc_time.minute;
  new_time.tm_sec  = rtc_time.second;

  return new_time;
}

void Panda::set_fan_speed(uint16_t fan_speed) {
  usb_write(0xb1, fan_speed, 0);
}

uint16_t Panda::get_fan_speed() {
  uint16_t fan_speed_rpm = 0;
  usb_read(0xb2, 0, 0, (unsigned char*)&fan_speed_rpm, sizeof(fan_speed_rpm));
  return fan_speed_rpm;
}

void Panda::set_ir_pwr(uint16_t ir_pwr) {
  usb_write(0xb0, ir_pwr, 0);
}

health_t Panda::get_state() {
  health_t health {0};
  usb_read(0xd2, 0, 0, (unsigned char*)&health, sizeof(health));
  return health;
}

void Panda::set_loopback(bool loopback) {
  usb_write(0xe5, loopback, 0);
}

std::optional<std::vector<uint8_t>> Panda::get_firmware_version() {
  std::vector<uint8_t> fw_sig_buf(128);
  int read_1 = usb_read(0xd3, 0, 0, &fw_sig_buf[0], 64);
  int read_2 = usb_read(0xd4, 0, 0, &fw_sig_buf[64], 64);
  return ((read_1 == 64) && (read_2 == 64)) ? std::make_optional(fw_sig_buf) : std::nullopt;
}

std::optional<std::string> Panda::get_serial() {
  char serial_buf[17] = {'\0'};
  int err = usb_read(0xd0, 0, 0, (uint8_t*)serial_buf, 16);
  return err >= 0 ? std::make_optional(serial_buf) : std::nullopt;
}

void Panda::set_power_saving(bool power_saving) {
  usb_write(0xe7, power_saving, 0);
}

void Panda::set_usb_power_mode(cereal::PandaState::UsbPowerMode power_mode) {
  usb_write(0xe6, (uint16_t)power_mode, 0);
}

void Panda::send_heartbeat() {
  usb_write(0xf3, 1, 0);
}

void Panda::can_send(capnp::List<cereal::CanData>::Reader can_data_list) {
  static std::vector<uint32_t> send;
  const int msg_count = can_data_list.size();

  send.resize(msg_count*0x10);

  for (int i = 0; i < msg_count; i++) {
    auto cmsg = can_data_list[i];
    if (cmsg.getAddress() >= 0x800) { // extended
      send[i*4] = (cmsg.getAddress() << 3) | 5;
    } else { // normal
      send[i*4] = (cmsg.getAddress() << 21) | 1;
    }
    auto can_data = cmsg.getDat();
    assert(can_data.size() <= 8);
    send[i*4+1] = can_data.size() | (cmsg.getSrc() << 4);
    memcpy(&send[i*4+2], can_data.begin(), can_data.size());
  }

  usb_bulk_write(3, (unsigned char*)send.data(), send.size(), 5);
}

int Panda::can_receive(kj::Array<capnp::word>& out_buf) {
  uint32_t data[RECV_SIZE/4];
  int recv = usb_bulk_read(0x81, (unsigned char*)data, RECV_SIZE);

  // Not sure if this can happen
  if (recv < 0) recv = 0;

  if (recv == RECV_SIZE) {
    LOGW("Receive buffer full");
  }

  size_t num_msg = recv / 0x10;
  MessageBuilder msg;
  auto evt = msg.initEvent();
  evt.setValid(comms_healthy);

  // populate message
  auto canData = evt.initCan(num_msg);
  for (int i = 0; i < num_msg; i++) {
    if (data[i*4] & 4) {
      // extended
      canData[i].setAddress(data[i*4] >> 3);
      //printf("got extended: %x\n", data[i*4] >> 3);
    } else {
      // normal
      canData[i].setAddress(data[i*4] >> 21);
    }
    canData[i].setBusTime(data[i*4+1] >> 16);
    int len = data[i*4+1]&0xF;
    canData[i].setDat(kj::arrayPtr((uint8_t*)&data[i*4+2], len));
    canData[i].setSrc((data[i*4+1] >> 4) & 0xff);
  }
  out_buf = capnp::messageToFlatArray(msg);
  return recv;
}<|MERGE_RESOLUTION|>--- conflicted
+++ resolved
@@ -1,4 +1,3 @@
-<<<<<<< HEAD
 #include <stdexcept>
 #include <cassert>
 #include <iostream>
@@ -6,10 +5,10 @@
 #include <unistd.h>
 #include <string>
 
-#include "common/swaglog.h"
-#include "common/gpio.h"
-#include "common/util.h"
-#include "messaging.hpp"
+#include "selfdrive/common/swaglog.h"
+#include "selfdrive/common/gpio.h"
+#include "selfdrive/common/util.h"
+#include "cereal/messaging/messaging.h"
 #include "panda.h"
 #include "panda_dfu.h"
 #include "panda_flashing.h"
@@ -17,11 +16,6 @@
 void panda_set_power(bool power) {
 #ifdef QCOM2
   int err = 0;
-=======
-#include "selfdrive/boardd/panda.h"
-
-#include <unistd.h>
->>>>>>> 06944165
 
 #include <cassert>
 #include <stdexcept>
@@ -48,7 +42,6 @@
   return err;
 }
 
-<<<<<<< HEAD
 #define LIBUSB_ENDPOINT_DIR_MASK 0x80
 #define LIBUSB_ENDPOINT_IN 0x80
 #define LIBUSB_ENDPOINT_OUT 0x00
@@ -93,42 +86,6 @@
     }
   }
   if (dev_handle == NULL) { goto fail; }
-=======
-
-Panda::Panda(std::string serial) {
-  // init libusb
-  ssize_t num_devices;
-  libusb_device **dev_list = NULL;
-  int err = init_usb_ctx(ctx);
-  if (err != 0) { goto fail; }
-
-  // connect by serial
-  num_devices = libusb_get_device_list(ctx, &dev_list);
-  if (num_devices < 0) { goto fail; }
-  for (size_t i = 0; i < num_devices; ++i) {
-    libusb_device_descriptor desc;
-    libusb_get_device_descriptor(dev_list[i], &desc);
-    if (desc.idVendor == 0xbbaa && desc.idProduct == 0xddcc) {
-      libusb_open(dev_list[i], &dev_handle);
-      if (dev_handle == NULL) { goto fail; }
-
-      unsigned char desc_serial[26] = { 0 };
-      int ret = libusb_get_string_descriptor_ascii(dev_handle, desc.iSerialNumber, desc_serial, std::size(desc_serial));
-      if (ret < 0) { goto fail; }
-
-      usb_serial = std::string((char *)desc_serial, ret).c_str();
-      if (serial.empty() || serial == usb_serial) {
-        break;
-      }
-      libusb_close(dev_handle);
-      dev_handle = NULL;
-    }
-  }
-  if (dev_handle == NULL) goto fail;
-  libusb_free_device_list(dev_list, 1);
-  dev_list = nullptr;
-
->>>>>>> 06944165
   if (libusb_kernel_driver_active(dev_handle, 0) == 1) {
     libusb_detach_kernel_driver(dev_handle, 0);
   }
@@ -138,18 +95,6 @@
 
   err = libusb_claim_interface(dev_handle, 0);
   if (err != 0) { goto fail; }
-<<<<<<< HEAD
-=======
-
-  hw_type = get_hw_type();
-
-  assert((hw_type != cereal::PandaState::PandaType::WHITE_PANDA) &&
-         (hw_type != cereal::PandaState::PandaType::GREY_PANDA));
-
-  has_rtc = (hw_type == cereal::PandaState::PandaType::UNO) ||
-            (hw_type == cereal::PandaState::PandaType::DOS);
-
->>>>>>> 06944165
   return;
 
 fail:
@@ -160,21 +105,13 @@
   throw std::runtime_error("Error connecting to panda");
 }
 
-<<<<<<< HEAD
 PandaComm::~PandaComm() {
-=======
-Panda::~Panda() {
->>>>>>> 06944165
   std::lock_guard lk(usb_lock);
   cleanup();
   connected = false;
 }
 
-<<<<<<< HEAD
 void PandaComm::cleanup() {
-=======
-void Panda::cleanup() {
->>>>>>> 06944165
   if (dev_handle) {
     libusb_release_interface(dev_handle, 0);
     libusb_close(dev_handle);
@@ -185,7 +122,6 @@
   }
 }
 
-<<<<<<< HEAD
 int PandaComm::control_read(uint8_t request_type, uint8_t bRequest, uint16_t wValue, uint16_t wIndex, unsigned char *data, uint16_t wLength, unsigned int timeout) {
   std::lock_guard lk(usb_lock);
   return libusb_control_transfer(dev_handle, (request_type & ~LIBUSB_ENDPOINT_DIR_MASK) | LIBUSB_ENDPOINT_IN, bRequest, wValue, wIndex, data, wLength, timeout);
@@ -194,56 +130,6 @@
 int PandaComm::control_write(uint8_t request_type, uint8_t bRequest, uint16_t wValue, uint16_t wIndex, unsigned char *data, uint16_t wLength, unsigned int timeout) {
   std::lock_guard lk(usb_lock);
   return libusb_control_transfer(dev_handle, (request_type & ~LIBUSB_ENDPOINT_DIR_MASK) | LIBUSB_ENDPOINT_OUT, bRequest, wValue, wIndex, data, wLength, timeout);
-=======
-std::vector<std::string> Panda::list() {
-  // init libusb
-  ssize_t num_devices;
-  libusb_context *context = NULL;
-  libusb_device **dev_list = NULL;
-  std::vector<std::string> serials;
-
-  int err = init_usb_ctx(context);
-  if (err != 0) { return serials; }
-
-  num_devices = libusb_get_device_list(context, &dev_list);
-  if (num_devices < 0) {
-    LOGE("libusb can't get device list");
-    goto finish;
-  }
-  for (size_t i = 0; i < num_devices; ++i) {
-    libusb_device *device = dev_list[i];
-    libusb_device_descriptor desc;
-    libusb_get_device_descriptor(device, &desc);
-    if (desc.idVendor == 0xbbaa && desc.idProduct == 0xddcc) {
-      libusb_device_handle *handle = NULL;
-      libusb_open(device, &handle);
-      unsigned char desc_serial[26] = { 0 };
-      int ret = libusb_get_string_descriptor_ascii(handle, desc.iSerialNumber, desc_serial, std::size(desc_serial));
-      libusb_close(handle);
-
-      if (ret < 0) { goto finish; }
-      serials.push_back(std::string((char *)desc_serial, ret).c_str());
-    }
-  }
-
-finish:
-  if (dev_list != NULL) {
-    libusb_free_device_list(dev_list, 1);
-  }
-  if (context) {
-    libusb_exit(context);
-  }
-  return serials;
-}
-
-void Panda::handle_usb_issue(int err, const char func[]) {
-  LOGE_100("usb error %d \"%s\" in %s", err, libusb_strerror((enum libusb_error)err), func);
-  if (err == LIBUSB_ERROR_NO_DEVICE) {
-    LOGE("lost connection");
-    connected = false;
-  }
-  // TODO: check other errors, is simply retrying okay?
->>>>>>> 06944165
 }
 
 int PandaComm::usb_write(uint8_t bRequest, uint16_t wValue, uint16_t wIndex, unsigned int timeout) {
@@ -332,7 +218,6 @@
   return transferred;
 }
 
-<<<<<<< HEAD
 void PandaComm::handle_usb_issue(int err, const char func[]) {
   LOGE_100("usb error %d \"%s\" in %s", err, libusb_strerror((enum libusb_error)err), func);
   if (err == LIBUSB_ERROR_NO_DEVICE) {
@@ -358,8 +243,6 @@
 
 }
 
-=======
->>>>>>> 06944165
 void Panda::set_safety_model(cereal::CarParams::SafetyModel safety_model, int safety_param) {
   usb_write(0xdc, (uint16_t)safety_model, safety_param);
 }
