#include <sched.h>
#include <sys/cdefs.h>
#include <sys/resource.h>
#include <sys/types.h>
#include <unistd.h>

#include <algorithm>
#include <atomic>
#include <bitset>
#include <cassert>
#include <cerrno>
#include <chrono>
#include <cstdint>
#include <cstdio>
#include <cstdlib>
#include <future>
#include <thread>
#include <unordered_map>

#include <libusb-1.0/libusb.h>

#include "cereal/gen/cpp/car.capnp.h"
#include "cereal/messaging/messaging.h"
#include "selfdrive/common/params.h"
#include "selfdrive/common/swaglog.h"
#include "selfdrive/common/timing.h"
#include "selfdrive/common/util.h"
#include "selfdrive/hardware/hw.h"
#include "selfdrive/locationd/ublox_msg.h"

#include "selfdrive/boardd/panda.h"
#include "selfdrive/boardd/pigeon.h"

// -- Multi-panda conventions --
// Ordering:
// - The internal panda will always be the first panda
// - Consecutive pandas will be sorted based on panda type, and then serial number
// Connecting:
// - If a panda connection is dropped, boardd wil reconnect to all pandas
// - If a panda is added, we will only reconnect when we are offroad
// CAN buses:
// - Each panda will have it's block of 4 buses. E.g.: the second panda will use
//   bus numbers 4, 5, 6 and 7
// - The internal panda will always be used for accessing the OBD2 port,
//   and thus firmware queries
// Safety:
// - SafetyConfig is a list, which is mapped to the connected pandas
// - If there are more pandas connected than there are SafetyConfigs,
//   the excess pandas will remain in "silent" ot "noOutput" mode
// Ignition:
// - If any of the ignition sources in any panda is high, ignition is high

#define MAX_IR_POWER 0.5f
#define MIN_IR_POWER 0.0f
#define CUTOFF_IL 200
#define SATURATE_IL 1600
#define NIBBLE_TO_HEX(n) ((n) < 10 ? (n) + '0' : ((n) - 10) + 'a')
using namespace std::chrono_literals;

std::atomic<bool> ignition(false);
std::atomic<bool> pigeon_active(false);

ExitHandler do_exit;

std::string get_time_str(const struct tm &time) {
  char s[30] = {'\0'};
  std::strftime(s, std::size(s), "%Y-%m-%d %H:%M:%S", &time);
  return s;
}

bool check_all_connected(const std::vector<Panda *> &pandas) {
  for (const auto& panda : pandas) {
    if (!panda->connected) return false;
  }
  return true;
}

bool safety_setter_thread(std::vector<Panda *> pandas) {
  LOGD("Starting safety setter thread");

  // there should be at least one panda connected
  if (pandas.size() == 0) {
    return false;
  }

  pandas[0]->set_safety_model(cereal::CarParams::SafetyModel::ELM327);

  Params p = Params();

  // switch to SILENT when CarVin param is read
  while (true) {
    if (do_exit || !check_all_connected(pandas) || !ignition) {
      return false;
    }

    std::string value_vin = p.get("CarVin");
    if (value_vin.size() > 0) {
      // sanity check VIN format
      assert(value_vin.size() == 17);
      LOGW("got CarVin %s", value_vin.c_str());
      break;
    }
    util::sleep_for(20);
  }

  pandas[0]->set_safety_model(cereal::CarParams::SafetyModel::ELM327, 1);

  std::string params;
  LOGW("waiting for params to set safety model");
  while (true) {
    for (const auto& panda : pandas) {
      if (do_exit || !panda->connected || !ignition) {
        return false;
      }
    }

    if (p.getBool("ControlsReady")) {
      params = p.get("CarParams");
      if (params.size() > 0) break;
    }
    util::sleep_for(100);
  }
  LOGW("got %d bytes CarParams", params.size());

  AlignedBuffer aligned_buf;
  capnp::FlatArrayMessageReader cmsg(aligned_buf.align(params.data(), params.size()));
  cereal::CarParams::Reader car_params = cmsg.getRoot<cereal::CarParams>();
  cereal::CarParams::SafetyModel safety_model;
  int safety_param;

<<<<<<< HEAD
  panda->set_unsafe_mode(1);  // see safety_declarations.h for allowed values
=======
  auto safety_configs = car_params.getSafetyConfigs();
  for (uint32_t i=0; i<pandas.size(); i++) {
    auto panda = pandas[i];
>>>>>>> b7394c61

    if (safety_configs.size() > i) {
      safety_model = safety_configs[i].getSafetyModel();
      safety_param = safety_configs[i].getSafetyParam();
    } else {
      // If no safety mode is specified, default to silent
      safety_model = cereal::CarParams::SafetyModel::SILENT;
      safety_param = 0;
    }

    LOGW("panda %d: setting safety model: %d with param %d", i, (int)safety_model, safety_param);

    panda->set_unsafe_mode(0);  // see safety_declarations.h for allowed values
    panda->set_safety_model(safety_model, safety_param);
  }

  return true;
}

Panda *usb_connect(std::string serial="", uint32_t index=0) {
  std::unique_ptr<Panda> panda;
  try {
    panda = std::make_unique<Panda>(serial, (index * PANDA_BUS_CNT));
  } catch (std::exception &e) {
    return nullptr;
  }

  Params params = Params();

  if (getenv("BOARDD_LOOPBACK")) {
    panda->set_loopback(true);
  }

  // power on charging, only the first time. Panda can also change mode and it causes a brief disconneciton
#ifndef __x86_64__
  static std::once_flag connected_once;
  std::call_once(connected_once, &Panda::set_usb_power_mode, panda, cereal::PeripheralState::UsbPowerMode::CDP);
#endif

  if (panda->has_rtc) {
    setenv("TZ","UTC",1);
    struct tm sys_time = util::get_time();
    struct tm rtc_time = panda->get_rtc();

    if (!util::time_valid(sys_time) && util::time_valid(rtc_time)) {
      LOGE("System time wrong, setting from RTC. System: %s RTC: %s",
           get_time_str(sys_time).c_str(), get_time_str(rtc_time).c_str());
      const struct timeval tv = {mktime(&rtc_time), 0};
      settimeofday(&tv, 0);
    }
  }

  return panda.release();
}

void can_send_thread(std::vector<Panda *> pandas, bool fake_send) {
  LOGD("start send thread");

  AlignedBuffer aligned_buf;
  Context * context = Context::create();
  SubSocket * subscriber = SubSocket::create(context, "sendcan");
  assert(subscriber != NULL);
  subscriber->setTimeout(100);

  // run as fast as messages come in
  while (!do_exit) {
    if (!check_all_connected(pandas)) {
      do_exit = true;
      break;
    }

    Message * msg = subscriber->receive();

    if (!msg) {
      if (errno == EINTR) {
        do_exit = true;
      }
      continue;
    }

    capnp::FlatArrayMessageReader cmsg(aligned_buf.align(msg));
    cereal::Event::Reader event = cmsg.getRoot<cereal::Event>();

    //Dont send if older than 1 second
    if (nanos_since_boot() - event.getLogMonoTime() < 1e9) {
      if (!fake_send) {
        for (const auto& panda : pandas) {
          panda->can_send(event.getSendcan());
        }
      }
    }

    delete msg;
  }

  delete subscriber;
  delete context;
}

void can_recv_thread(std::vector<Panda *> pandas) {
  LOGD("start recv thread");

  // can = 8006
  PubMaster pm({"can"});

  // run at 100hz
  const uint64_t dt = 10000000ULL;
  uint64_t next_frame_time = nanos_since_boot() + dt;

  while (!do_exit) {
    if (!check_all_connected(pandas)){
      do_exit = true;
      break;
    }

    std::vector<can_frame> raw_can_data;
    bool comms_healthy = true;
    for (const auto& panda : pandas) {
      comms_healthy &= panda->can_receive(raw_can_data);
    }

    MessageBuilder msg;
    auto evt = msg.initEvent();
    evt.setValid(comms_healthy);
    auto canData = evt.initCan(raw_can_data.size());
    for (uint i = 0; i<raw_can_data.size(); i++) {
      canData[i].setAddress(raw_can_data[i].address);
      canData[i].setBusTime(raw_can_data[i].busTime);
      canData[i].setDat(kj::arrayPtr((uint8_t*)raw_can_data[i].dat.data(), raw_can_data[i].dat.size()));
      canData[i].setSrc(raw_can_data[i].src);
    }
    pm.send("can", msg);

    uint64_t cur_time = nanos_since_boot();
    int64_t remaining = next_frame_time - cur_time;
    if (remaining > 0) {
      std::this_thread::sleep_for(std::chrono::nanoseconds(remaining));
    } else {
      if (ignition) {
        LOGW("missed cycles (%d) %lld", (int)-1*remaining/dt, remaining);
      }
      next_frame_time = cur_time;
    }

    next_frame_time += dt;
  }
}

void send_empty_peripheral_state(PubMaster *pm) {
  MessageBuilder msg;
  auto peripheralState  = msg.initEvent().initPeripheralState();
  peripheralState.setPandaType(cereal::PandaState::PandaType::UNKNOWN);
  pm->send("peripheralState", msg);
}

void send_empty_panda_state(PubMaster *pm) {
  MessageBuilder msg;
  auto pandaStates = msg.initEvent().initPandaStates(1);
  pandaStates[0].setPandaType(cereal::PandaState::PandaType::UNKNOWN);
  pm->send("pandaStates", msg);
}

bool send_panda_states(PubMaster *pm, const std::vector<Panda *> &pandas, bool spoofing_started) {
  bool ignition_local = false;

  // build msg
  MessageBuilder msg;
  auto evt = msg.initEvent();
  auto pss = evt.initPandaStates(pandas.size());

  std::vector<health_t> pandaStates;
  for (const auto& panda : pandas){
    health_t pandaState = panda->get_state();

    if (spoofing_started) {
      pandaState.ignition_line = 1;
    }

    ignition_local |= ((pandaState.ignition_line != 0) || (pandaState.ignition_can != 0));

    pandaStates.push_back(pandaState);
  }

  for (uint32_t i=0; i<pandas.size(); i++) {
    auto panda = pandas[i];
    auto pandaState = pandaStates[i];

    // Make sure CAN buses are live: safety_setter_thread does not work if Panda CAN are silent and there is only one other CAN node
    if (pandaState.safety_model == (uint8_t)(cereal::CarParams::SafetyModel::SILENT)) {
      panda->set_safety_model(cereal::CarParams::SafetyModel::NO_OUTPUT);
    }

  #ifndef __x86_64__
    bool power_save_desired = !ignition_local && !pigeon_active;
    if (pandaState.power_save_enabled != power_save_desired) {
      panda->set_power_saving(power_save_desired);
    }

    // set safety mode to NO_OUTPUT when car is off. ELM327 is an alternative if we want to leverage athenad/connect
    if (!ignition_local && (pandaState.safety_model != (uint8_t)(cereal::CarParams::SafetyModel::NO_OUTPUT))) {
      panda->set_safety_model(cereal::CarParams::SafetyModel::NO_OUTPUT);
    }
  #endif

    // TODO: do we still need this?
    if (!panda->comms_healthy) {
      evt.setValid(false);
    }

    auto ps = pss[i];
    ps.setUptime(pandaState.uptime);
    ps.setIgnitionLine(pandaState.ignition_line);
    ps.setIgnitionCan(pandaState.ignition_can);
    ps.setControlsAllowed(pandaState.controls_allowed);
    ps.setGasInterceptorDetected(pandaState.gas_interceptor_detected);
    ps.setCanRxErrs(pandaState.can_rx_errs);
    ps.setCanSendErrs(pandaState.can_send_errs);
    ps.setCanFwdErrs(pandaState.can_fwd_errs);
    ps.setGmlanSendErrs(pandaState.gmlan_send_errs);
    ps.setPandaType(panda->hw_type);
    ps.setSafetyModel(cereal::CarParams::SafetyModel(pandaState.safety_model));
    ps.setSafetyParam(pandaState.safety_param);
    ps.setFaultStatus(cereal::PandaState::FaultStatus(pandaState.fault_status));
    ps.setPowerSaveEnabled((bool)(pandaState.power_save_enabled));
    ps.setHeartbeatLost((bool)(pandaState.heartbeat_lost));
    ps.setHarnessStatus(cereal::PandaState::HarnessStatus(pandaState.car_harness_status));

    // Convert faults bitset to capnp list
    std::bitset<sizeof(pandaState.faults) * 8> fault_bits(pandaState.faults);
    auto faults = ps.initFaults(fault_bits.count());

    size_t j = 0;
    for (size_t f = size_t(cereal::PandaState::FaultType::RELAY_MALFUNCTION);
        f <= size_t(cereal::PandaState::FaultType::INTERRUPT_RATE_TICK); f++) {
      if (fault_bits.test(f)) {
        faults.set(j, cereal::PandaState::FaultType(f));
        j++;
      }
    }
  }

  pm->send("pandaStates", msg);
  return ignition_local;
}

void send_peripheral_state(PubMaster *pm, Panda *panda) {
  health_t pandaState = panda->get_state();

  // build msg
  MessageBuilder msg;
  auto evt = msg.initEvent();
  evt.setValid(panda->comms_healthy);

  auto ps = evt.initPeripheralState();
  ps.setPandaType(panda->hw_type);

  if (Hardware::TICI()) {
    double read_time = millis_since_boot();
    ps.setVoltage(std::atoi(util::read_file("/sys/class/hwmon/hwmon1/in1_input").c_str()));
    ps.setCurrent(std::atoi(util::read_file("/sys/class/hwmon/hwmon1/curr1_input").c_str()));
    read_time = millis_since_boot() - read_time;
    if (read_time > 50) {
      LOGW("reading hwmon took %lfms", read_time);
    }
  } else {
    ps.setVoltage(pandaState.voltage);
    ps.setCurrent(pandaState.current);
  }

  uint16_t fan_speed_rpm = panda->get_fan_speed();
  ps.setUsbPowerMode(cereal::PeripheralState::UsbPowerMode(pandaState.usb_power_mode));
  ps.setFanSpeedRpm(fan_speed_rpm);

  pm->send("peripheralState", msg);
}

void panda_state_thread(PubMaster *pm, std::vector<Panda *> pandas, bool spoofing_started) {
  Params params;
  Panda *peripheral_panda = pandas[0];
  bool ignition_last = false;
  std::future<bool> safety_future;

  LOGD("start panda state thread");

  // run at 2hz
  while (!do_exit) {
    if(!check_all_connected(pandas)) {
      do_exit = true;
      break;
    }

    send_peripheral_state(pm, peripheral_panda);
    ignition = send_panda_states(pm, pandas, spoofing_started);

    // check if we have new pandas and are offroad
    if (!ignition && (pandas.size() != Panda::list().size())) {
      LOGW("Reconnecting to changed amount of pandas!");
      do_exit = true;
      break;
    }

    // clear VIN, CarParams, and set new safety on car start
    if (ignition && !ignition_last) {
      params.clearAll(CLEAR_ON_IGNITION_ON);
      if (!safety_future.valid() || safety_future.wait_for(0ms) == std::future_status::ready) {
        safety_future = std::async(std::launch::async, safety_setter_thread, pandas);
      } else {
        LOGW("Safety setter thread already running");
      }
    } else if (!ignition && ignition_last) {
      params.clearAll(CLEAR_ON_IGNITION_OFF);
    }

    ignition_last = ignition;

    for (const auto &panda : pandas) {
      panda->send_heartbeat();
    }
    util::sleep_for(500);
  }
}


void peripheral_control_thread(Panda *panda) {
  LOGD("start peripheral control thread");
  SubMaster sm({"deviceState", "driverCameraState"});

  uint64_t last_front_frame_t = 0;
  uint16_t prev_fan_speed = 999;
  uint16_t ir_pwr = 0;
  uint16_t prev_ir_pwr = 999;
  bool prev_charging_disabled = false;
  unsigned int cnt = 0;

  FirstOrderFilter integ_lines_filter(0, 30.0, 0.05);

  while (!do_exit && panda->connected) {
    cnt++;
    sm.update(1000); // TODO: what happens if EINTR is sent while in sm.update?

    if (!Hardware::PC() && sm.updated("deviceState")) {
      // Charging mode
      bool charging_disabled = sm["deviceState"].getDeviceState().getChargingDisabled();
      if (charging_disabled != prev_charging_disabled) {
        if (charging_disabled) {
          panda->set_usb_power_mode(cereal::PeripheralState::UsbPowerMode::CLIENT);
          LOGW("TURN OFF CHARGING!\n");
        } else {
          panda->set_usb_power_mode(cereal::PeripheralState::UsbPowerMode::CDP);
          LOGW("TURN ON CHARGING!\n");
        }
        prev_charging_disabled = charging_disabled;
      }
    }

    // Other pandas don't have fan/IR to control
    if (panda->hw_type != cereal::PandaState::PandaType::UNO && panda->hw_type != cereal::PandaState::PandaType::DOS) continue;
    if (sm.updated("deviceState")) {
      // Fan speed
      uint16_t fan_speed = sm["deviceState"].getDeviceState().getFanSpeedPercentDesired();
      if (fan_speed != prev_fan_speed || cnt % 100 == 0) {
        panda->set_fan_speed(fan_speed);
        prev_fan_speed = fan_speed;
      }
    }
    if (sm.updated("driverCameraState")) {
      auto event = sm["driverCameraState"];
      int cur_integ_lines = event.getDriverCameraState().getIntegLines();
      float cur_gain = event.getDriverCameraState().getGain();

      if (Hardware::TICI()) {
        cur_integ_lines = integ_lines_filter.update(cur_integ_lines * cur_gain);
      }
      last_front_frame_t = event.getLogMonoTime();

      if (cur_integ_lines <= CUTOFF_IL) {
        ir_pwr = 100.0 * MIN_IR_POWER;
      } else if (cur_integ_lines > SATURATE_IL) {
        ir_pwr = 100.0 * MAX_IR_POWER;
      } else {
        ir_pwr = 100.0 * (MIN_IR_POWER + ((cur_integ_lines - CUTOFF_IL) * (MAX_IR_POWER - MIN_IR_POWER) / (SATURATE_IL - CUTOFF_IL)));
      }
    }
    // Disable ir_pwr on front frame timeout
    uint64_t cur_t = nanos_since_boot();
    if (cur_t - last_front_frame_t > 1e9) {
      ir_pwr = 0;
    }

    if (ir_pwr != prev_ir_pwr || cnt % 100 == 0 || ir_pwr >= 50.0) {
      panda->set_ir_pwr(ir_pwr);
      prev_ir_pwr = ir_pwr;
    }

    // Write to rtc once per minute when no ignition present
    if ((panda->has_rtc) && !ignition && (cnt % 120 == 1)) {
      // Write time to RTC if it looks reasonable
      setenv("TZ","UTC",1);
      struct tm sys_time = util::get_time();

      if (util::time_valid(sys_time)) {
        struct tm rtc_time = panda->get_rtc();
        double seconds = difftime(mktime(&rtc_time), mktime(&sys_time));

        if (std::abs(seconds) > 1.1) {
          panda->set_rtc(sys_time);
          LOGW("Updating panda RTC. dt = %.2f System: %s RTC: %s",
                seconds, get_time_str(sys_time).c_str(), get_time_str(rtc_time).c_str());
        }
      }
    }
  }
}

static void pigeon_publish_raw(PubMaster &pm, const std::string &dat) {
  // create message
  MessageBuilder msg;
  msg.initEvent().setUbloxRaw(capnp::Data::Reader((uint8_t*)dat.data(), dat.length()));
  pm.send("ubloxRaw", msg);
}

void pigeon_thread(Panda *panda) {
  PubMaster pm({"ubloxRaw"});
  bool ignition_last = false;

  Pigeon *pigeon = Hardware::TICI() ? Pigeon::connect("/dev/ttyHS0") : Pigeon::connect(panda);

  std::unordered_map<char, uint64_t> last_recv_time;
  std::unordered_map<char, int64_t> cls_max_dt = {
    {(char)ublox::CLASS_NAV, int64_t(900000000ULL)}, // 0.9s
    {(char)ublox::CLASS_RXM, int64_t(900000000ULL)}, // 0.9s
  };

  while (!do_exit && panda->connected) {
    bool need_reset = false;
    bool ignition_local = ignition;
    std::string recv = pigeon->receive();

    // Parse message header
    if (ignition_local && recv.length() >= 3) {
      if (recv[0] == (char)ublox::PREAMBLE1 && recv[1] == (char)ublox::PREAMBLE2) {
        const char msg_cls = recv[2];
        uint64_t t = nanos_since_boot();
        if (t > last_recv_time[msg_cls]) {
          last_recv_time[msg_cls] = t;
        }
      }
    }

    // Check based on message frequency
    for (const auto& [msg_cls, max_dt] : cls_max_dt) {
      int64_t dt = (int64_t)nanos_since_boot() - (int64_t)last_recv_time[msg_cls];
      if (ignition_last && ignition_local && dt > max_dt) {
        LOGD("ublox receive timeout, msg class: 0x%02x, dt %llu", msg_cls, dt);
        // TODO: turn on reset after verification of logs
        // need_reset = true;
      }
    }

    // Check based on null bytes
    if (ignition_local && recv.length() > 0 && recv[0] == (char)0x00) {
      need_reset = true;
      LOGW("received invalid ublox message while onroad, resetting panda GPS");
    }

    if (recv.length() > 0) {
      pigeon_publish_raw(pm, recv);
    }

    // init pigeon on rising ignition edge
    // since it was turned off in low power mode
    if((ignition_local && !ignition_last) || need_reset) {
      pigeon_active = true;
      pigeon->init();

      // Set receive times to current time
      uint64_t t = nanos_since_boot() + 10000000000ULL; // Give ublox 10 seconds to start
      for (const auto& [msg_cls, dt] : cls_max_dt) {
        last_recv_time[msg_cls] = t;
      }
    } else if (!ignition_local && ignition_last) {
      // power off on falling edge of ignition
      LOGD("powering off pigeon\n");
      pigeon->stop();
      pigeon->set_power(false);
      pigeon_active = false;
    }

    ignition_last = ignition_local;

    // 10ms - 100 Hz
    util::sleep_for(10);
  }

  delete pigeon;
}

int main(int argc, char* argv[]) {
  std::vector<std::thread> threads;
  std::vector<Panda *> pandas;
  Panda *peripheral_panda;

  LOGW("starting boardd");

  if (!Hardware::PC()) {
    int err;
    err = set_realtime_priority(54);
    assert(err == 0);
    err = set_core_affinity({Hardware::TICI() ? 4 : 3});
    assert(err == 0);
  }

  LOGW("attempting to connect");
  PubMaster pm({"pandaStates", "peripheralState"});

  // connect loop
  while (!do_exit) {
    std::vector<std::string> serials(argv + 1, argv + argc);
    if (serials.size() == 0) serials.push_back("");

    // connect to all provided serials
    for (int i=0; i<serials.size(); i++) {
      Panda *p = usb_connect(serials[i], i);
      if (p != NULL) {
        pandas.push_back(p);
      }
    }

    // send empty pandaState & peripheralState and try again
    if (pandas.size() != serials.size()) {
      send_empty_panda_state(&pm);
      send_empty_peripheral_state(&pm);
      util::sleep_for(500);
    } else {
      break;
    }
  }

  peripheral_panda = pandas[0];

  LOGW("connected to board");

  threads.emplace_back(panda_state_thread, &pm, pandas, getenv("STARTED") != nullptr);
  threads.emplace_back(peripheral_control_thread, peripheral_panda);
  threads.emplace_back(pigeon_thread, peripheral_panda);

  threads.emplace_back(can_send_thread, pandas, getenv("FAKESEND") != nullptr);
  threads.emplace_back(can_recv_thread, pandas);

  for (auto &t : threads) t.join();

  // we have exited, clean up pandas
  for (const auto& panda : pandas){
    delete panda;
  }
}<|MERGE_RESOLUTION|>--- conflicted
+++ resolved
@@ -128,13 +128,9 @@
   cereal::CarParams::SafetyModel safety_model;
   int safety_param;
 
-<<<<<<< HEAD
-  panda->set_unsafe_mode(1);  // see safety_declarations.h for allowed values
-=======
   auto safety_configs = car_params.getSafetyConfigs();
   for (uint32_t i=0; i<pandas.size(); i++) {
     auto panda = pandas[i];
->>>>>>> b7394c61
 
     if (safety_configs.size() > i) {
       safety_model = safety_configs[i].getSafetyModel();
@@ -147,7 +143,7 @@
 
     LOGW("panda %d: setting safety model: %d with param %d", i, (int)safety_model, safety_param);
 
-    panda->set_unsafe_mode(0);  // see safety_declarations.h for allowed values
+    panda->set_unsafe_mode(1);  // see safety_declarations.h for allowed values
     panda->set_safety_model(safety_model, safety_param);
   }
 
