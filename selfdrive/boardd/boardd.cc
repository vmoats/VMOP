#include <stdio.h>
#include <stdint.h>
#include <stdlib.h>
#include <string.h>
#include <signal.h>
#include <unistd.h>
#include <sched.h>
#include <sys/time.h>
#include <sys/cdefs.h>
#include <sys/types.h>
#include <sys/time.h>
#include <sys/resource.h>

#include <assert.h>
#include <pthread.h>

#include <zmq.h>
#include <libusb-1.0/libusb.h>

#include <capnp/serialize.h>
#include "cereal/gen/cpp/log.capnp.h"
#include "cereal/gen/cpp/car.capnp.h"

#include "common/messaging.h"
#include "common/params.h"
#include "common/swaglog.h"
#include "common/timing.h"

#include <algorithm>

// double the FIFO size
#define RECV_SIZE (0x1000)
#define TIMEOUT 0

namespace {

volatile sig_atomic_t do_exit = 0;

libusb_context *ctx = NULL;
libusb_device_handle *dev_handle;
pthread_mutex_t usb_lock;

bool spoofing_started = false;
bool fake_send = false;
bool loopback_can = false;
cereal::HealthData::HwType hw_type = cereal::HealthData::HwType::UNKNOWN;
bool is_pigeon = false;
const uint32_t NO_IGNITION_CNT_MAX = 2 * 60 * 60 * 24 * 3;  // turn off charge after 3 days
uint32_t no_ignition_cnt = 0;
bool connected_once = false;
uint8_t ignition_last = 0;
<<<<<<< HEAD
=======
bool safety_model_locked = false;
>>>>>>> 069e337b

pthread_t safety_setter_thread_handle = -1;
pthread_t pigeon_thread_handle = -1;
bool pigeon_needs_init;

void pigeon_init();
void *pigeon_thread(void *crap);

void *safety_setter_thread(void *s) {
  char *value_vin;
  size_t value_vin_sz = 0;

  // switch to no_output when CarVin param is read
  while (1) {
    if (do_exit) return NULL;
    const int result = read_db_value(NULL, "CarVin", &value_vin, &value_vin_sz);
    if (value_vin_sz > 0) {
      // sanity check VIN format
      assert(value_vin_sz == 17);
      break;
    }
    usleep(100*1000);
  }
  LOGW("got CarVin %s", value_vin);

<<<<<<< HEAD
  pthread_mutex_lock(&usb_lock);

  // VIN query done, stop listening to OBDII
  libusb_control_transfer(dev_handle, 0x40, 0xdc, (uint16_t)(cereal::CarParams::SafetyModel::NO_OUTPUT), 0, NULL, 0, TIMEOUT);

  pthread_mutex_unlock(&usb_lock);
=======
  // VIN query done, stop listening to OBDII
  if (!safety_model_locked) {
    pthread_mutex_lock(&usb_lock);
    libusb_control_transfer(dev_handle, 0x40, 0xdc, (uint16_t)(cereal::CarParams::SafetyModel::NO_OUTPUT), 0, NULL, 0, TIMEOUT);
    pthread_mutex_unlock(&usb_lock);
  }
>>>>>>> 069e337b

  char *value;
  size_t value_sz = 0;

  LOGW("waiting for params to set safety model");
  while (1) {
    if (do_exit) return NULL;

    const int result = read_db_value(NULL, "CarParams", &value, &value_sz);
    if (value_sz > 0) break;
    usleep(100*1000);
  }
  LOGW("got %d bytes CarParams", value_sz);

  // format for board, make copy due to alignment issues, will be freed on out of scope
  auto amsg = kj::heapArray<capnp::word>((value_sz / sizeof(capnp::word)) + 1);
  memcpy(amsg.begin(), value, value_sz);
  free(value);

  capnp::FlatArrayMessageReader cmsg(amsg);
  cereal::CarParams::Reader car_params = cmsg.getRoot<cereal::CarParams>();

  auto safety_model = car_params.getSafetyModel();
  auto safety_param = car_params.getSafetyParam();
  LOGW("setting safety model: %d with param %d", safety_model, safety_param);

  pthread_mutex_lock(&usb_lock);

  // set in the mutex to avoid race
  safety_setter_thread_handle = -1;

  // set if long_control is allowed by openpilot. Hardcoded to True for now
  libusb_control_transfer(dev_handle, 0x40, 0xdf, 1, 0, NULL, 0, TIMEOUT);

  libusb_control_transfer(dev_handle, 0x40, 0xdc, (uint16_t)(cereal::CarParams::SafetyModel(safety_model)), safety_param, NULL, 0, TIMEOUT);

  pthread_mutex_unlock(&usb_lock);

  return NULL;
}

// must be called before threads or with mutex
bool usb_connect() {
  int err;
  unsigned char hw_query[1] = {0};
<<<<<<< HEAD
=======
  char *value_safety_model;
  size_t value_safety_model_sz = 0;
  int safety_model;
  const int result = read_db_value(NULL, "SafetyModelLock", &value_safety_model, &value_safety_model_sz);

>>>>>>> 069e337b
  ignition_last = 0;

  dev_handle = libusb_open_device_with_vid_pid(ctx, 0xbbaa, 0xddcc);
  if (dev_handle == NULL) { goto fail; }

  err = libusb_set_configuration(dev_handle, 1);
  if (err != 0) { goto fail; }

  err = libusb_claim_interface(dev_handle, 0);
  if (err != 0) { goto fail; }

  if (loopback_can) {
    libusb_control_transfer(dev_handle, 0xc0, 0xe5, 1, 0, NULL, 0, TIMEOUT);
  }

  // check if safety mode is forced (needed to support gm)
  if (value_safety_model_sz > 0) {
    sscanf(value_safety_model, "%d", &safety_model);
    // sanity check that we are not setting all output
    assert(safety_model != (int)(cereal::CarParams::SafetyModel::ALL_OUTPUT));
    safety_model_locked = true;
    LOGW("Setting Locked Safety Model %s", value_safety_model);
    libusb_control_transfer(dev_handle, 0x40, 0xdc, (uint16_t)(cereal::CarParams::SafetyModel(safety_model)), 0, NULL, 0, TIMEOUT);
  }

  // power off ESP
  libusb_control_transfer(dev_handle, 0xc0, 0xd9, 0, 0, NULL, 0, TIMEOUT);

  // power on charging, only the first time. Panda can also change mode and it causes a brief disconneciton
#ifndef __x86_64__
  if (!connected_once) {
    libusb_control_transfer(dev_handle, 0xc0, 0xe6, (uint16_t)(cereal::HealthData::UsbPowerMode::CDP), 0, NULL, 0, TIMEOUT);
  }
#endif
  connected_once = true;

  libusb_control_transfer(dev_handle, 0xc0, 0xc1, 0, 0, hw_query, 1, TIMEOUT);

  hw_type = (cereal::HealthData::HwType)(hw_query[0]);
  is_pigeon = (hw_type == cereal::HealthData::HwType::GREY_PANDA) ||
              (hw_type == cereal::HealthData::HwType::BLACK_PANDA) ||
              (hw_type == cereal::HealthData::HwType::UNO);
  if (is_pigeon) {
    LOGW("panda with gps detected");
    pigeon_needs_init = true;
    if (pigeon_thread_handle == -1) {
      err = pthread_create(&pigeon_thread_handle, NULL, pigeon_thread, NULL);
      assert(err == 0);
    }
  }

  return true;
fail:
  return false;
}

void usb_retry_connect() {
  LOG("attempting to connect");
  while (!usb_connect()) { usleep(100*1000); }
  LOGW("connected to board");
}

void handle_usb_issue(int err, const char func[]) {
  LOGE_100("usb error %d \"%s\" in %s", err, libusb_strerror((enum libusb_error)err), func);
  if (err == -4) {
    LOGE("lost connection");
    usb_retry_connect();
  }
  // TODO: check other errors, is simply retrying okay?
}

void can_recv(void *s) {
  int err;
  uint32_t data[RECV_SIZE/4];
  int recv;
  uint32_t f1, f2;

  uint64_t start_time = nanos_since_boot();

  // do recv
  pthread_mutex_lock(&usb_lock);

  do {
    err = libusb_bulk_transfer(dev_handle, 0x81, (uint8_t*)data, RECV_SIZE, &recv, TIMEOUT);
    if (err != 0) { handle_usb_issue(err, __func__); }
    if (err == -8) { LOGE_100("overflow got 0x%x", recv); };

    // timeout is okay to exit, recv still happened
    if (err == -7) { break; }
  } while(err != 0);

  pthread_mutex_unlock(&usb_lock);

  // return if length is 0
  if (recv <= 0) {
    return;
  }

  // create message
  capnp::MallocMessageBuilder msg;
  cereal::Event::Builder event = msg.initRoot<cereal::Event>();
  event.setLogMonoTime(start_time);
  size_t num_msg = recv / 0x10;

  auto canData = event.initCan(num_msg);

  // populate message
  for (int i = 0; i < num_msg; i++) {
    if (data[i*4] & 4) {
      // extended
      canData[i].setAddress(data[i*4] >> 3);
      //printf("got extended: %x\n", data[i*4] >> 3);
    } else {
      // normal
      canData[i].setAddress(data[i*4] >> 21);
    }
    canData[i].setBusTime(data[i*4+1] >> 16);
    int len = data[i*4+1]&0xF;
    canData[i].setDat(kj::arrayPtr((uint8_t*)&data[i*4+2], len));
    canData[i].setSrc((data[i*4+1] >> 4) & 0xff);
  }

  // send to can
  auto words = capnp::messageToFlatArray(msg);
  auto bytes = words.asBytes();
  zmq_send(s, bytes.begin(), bytes.size(), 0);
}

void can_health(void *s) {
  int cnt;
  int err;

  // copied from panda/board/main.c
  struct __attribute__((packed)) health {
    uint32_t voltage;
    uint32_t current;
    uint32_t can_send_errs;
    uint32_t can_fwd_errs;
    uint32_t gmlan_send_errs;
    uint8_t started;
    uint8_t controls_allowed;
    uint8_t gas_interceptor_detected;
    uint8_t car_harness_status;
    uint8_t usb_power_mode;
  } health;

  // recv from board
  pthread_mutex_lock(&usb_lock);

  do {
    cnt = libusb_control_transfer(dev_handle, 0xc0, 0xd2, 0, 0, (unsigned char*)&health, sizeof(health), TIMEOUT);
    if (cnt != sizeof(health)) {
      handle_usb_issue(cnt, __func__);
    }
  } while(cnt != sizeof(health));

  pthread_mutex_unlock(&usb_lock);

  if (health.started == 0) {
    no_ignition_cnt += 1;
  } else {
    no_ignition_cnt = 0;
  }

#ifndef __x86_64__
  if ((no_ignition_cnt > NO_IGNITION_CNT_MAX) && (health.usb_power_mode == (uint8_t)(cereal::HealthData::UsbPowerMode::CDP))) {
    printf("TURN OFF CHARGING!\n");
    pthread_mutex_lock(&usb_lock);
    libusb_control_transfer(dev_handle, 0xc0, 0xe6, (uint16_t)(cereal::HealthData::UsbPowerMode::CLIENT), 0, NULL, 0, TIMEOUT);
    pthread_mutex_unlock(&usb_lock);
  }
#endif

  // clear VIN, CarParams, and set new safety on car start
  if ((health.started != 0) && (ignition_last == 0)) {

    int result = delete_db_value(NULL, "CarVin");
    assert((result == 0) || (result == ERR_NO_VALUE));
    result = delete_db_value(NULL, "CarParams");
    assert((result == 0) || (result == ERR_NO_VALUE));

    // diagnostic only is the default, needed for VIN query
<<<<<<< HEAD
    pthread_mutex_lock(&usb_lock);
    libusb_control_transfer(dev_handle, 0x40, 0xdc, (uint16_t)(cereal::CarParams::SafetyModel::ELM327), 0, NULL, 0, TIMEOUT);
    pthread_mutex_unlock(&usb_lock);

=======
    if (!safety_model_locked) {
      pthread_mutex_lock(&usb_lock);
      libusb_control_transfer(dev_handle, 0x40, 0xdc, (uint16_t)(cereal::CarParams::SafetyModel::ELM327), 0, NULL, 0, TIMEOUT);
      pthread_mutex_unlock(&usb_lock);
    }
>>>>>>> 069e337b
    if (safety_setter_thread_handle == -1) {
      err = pthread_create(&safety_setter_thread_handle, NULL, safety_setter_thread, NULL);
      assert(err == 0);
    }
  }

  ignition_last = health.started;

  // create message
  capnp::MallocMessageBuilder msg;
  cereal::Event::Builder event = msg.initRoot<cereal::Event>();
  event.setLogMonoTime(nanos_since_boot());
  auto healthData = event.initHealth();

  // set fields
  healthData.setVoltage(health.voltage);
  healthData.setCurrent(health.current);
  if (spoofing_started) {
    healthData.setStarted(1);
  } else {
    healthData.setStarted(health.started);
  }
  healthData.setControlsAllowed(health.controls_allowed);
  healthData.setGasInterceptorDetected(health.gas_interceptor_detected);
  healthData.setHasGps(is_pigeon);
  healthData.setCanSendErrs(health.can_send_errs);
  healthData.setCanFwdErrs(health.can_fwd_errs);
  healthData.setGmlanSendErrs(health.gmlan_send_errs);
  healthData.setHwType(hw_type);
  healthData.setUsbPowerMode(cereal::HealthData::UsbPowerMode(health.usb_power_mode));

  // send to health
  auto words = capnp::messageToFlatArray(msg);
  auto bytes = words.asBytes();
  zmq_send(s, bytes.begin(), bytes.size(), 0);

  pthread_mutex_lock(&usb_lock);

  // send heartbeat back to panda
  libusb_control_transfer(dev_handle, 0x40, 0xf3, 1, 0, NULL, 0, TIMEOUT);

  pthread_mutex_unlock(&usb_lock);
}


void can_send(void *s) {
  int err;

  // recv from sendcan
  zmq_msg_t msg;
  zmq_msg_init(&msg);
  err = zmq_msg_recv(&msg, s, 0);
  assert(err >= 0);

  // format for board, make copy due to alignment issues, will be freed on out of scope
  auto amsg = kj::heapArray<capnp::word>((zmq_msg_size(&msg) / sizeof(capnp::word)) + 1);
  memcpy(amsg.begin(), zmq_msg_data(&msg), zmq_msg_size(&msg));

  capnp::FlatArrayMessageReader cmsg(amsg);
  cereal::Event::Reader event = cmsg.getRoot<cereal::Event>();
  if (nanos_since_boot() - event.getLogMonoTime() > 1e9) {
    //Older than 1 second. Dont send.
    zmq_msg_close(&msg);
    return;
  }
  int msg_count = event.getCan().size();

  uint32_t *send = (uint32_t*)malloc(msg_count*0x10);
  memset(send, 0, msg_count*0x10);

  for (int i = 0; i < msg_count; i++) {
    auto cmsg = event.getSendcan()[i];
    if (cmsg.getAddress() >= 0x800) {
      // extended
      send[i*4] = (cmsg.getAddress() << 3) | 5;
    } else {
      // normal
      send[i*4] = (cmsg.getAddress() << 21) | 1;
    }
    assert(cmsg.getDat().size() <= 8);
    send[i*4+1] = cmsg.getDat().size() | (cmsg.getSrc() << 4);
    memcpy(&send[i*4+2], cmsg.getDat().begin(), cmsg.getDat().size());
  }

  // release msg
  zmq_msg_close(&msg);

  // send to board
  int sent;
  pthread_mutex_lock(&usb_lock);

  if (!fake_send) {
    do {
      err = libusb_bulk_transfer(dev_handle, 3, (uint8_t*)send, msg_count*0x10, &sent, TIMEOUT);
      if (err != 0 || msg_count*0x10 != sent) { handle_usb_issue(err, __func__); }
    } while(err != 0);
  }

  pthread_mutex_unlock(&usb_lock);

  // done
  free(send);
}

// **** threads ****

void *can_send_thread(void *crap) {
  LOGD("start send thread");

  // sendcan = 8017
  void *context = zmq_ctx_new();
  void *subscriber = sub_sock(context, "tcp://127.0.0.1:8017");

  // drain sendcan to delete any stale messages from previous runs
  zmq_msg_t msg;
  zmq_msg_init(&msg);
  int err = 0;
  while(err >= 0) {
    err = zmq_msg_recv(&msg, subscriber, ZMQ_DONTWAIT);
  }

  // run as fast as messages come in
  while (!do_exit) {
    can_send(subscriber);
  }
  return NULL;
}

void *can_recv_thread(void *crap) {
  LOGD("start recv thread");

  // can = 8006
  void *context = zmq_ctx_new();
  void *publisher = zmq_socket(context, ZMQ_PUB);
  zmq_bind(publisher, "tcp://*:8006");

  // run at 100hz
  const uint64_t dt = 10000000ULL;
  uint64_t next_frame_time = nanos_since_boot() + dt;

  while (!do_exit) {
    can_recv(publisher);

    uint64_t cur_time = nanos_since_boot();
    int64_t remaining = next_frame_time - cur_time;
    if (remaining > 0){
      useconds_t sleep = remaining / 1000;
      usleep(sleep);
    } else {
      LOGW("missed cycle");
      next_frame_time = cur_time;
    }

    next_frame_time += dt;
  }
  return NULL;
}

void *can_health_thread(void *crap) {
  LOGD("start health thread");
  // health = 8011
  void *context = zmq_ctx_new();
  void *publisher = zmq_socket(context, ZMQ_PUB);
  zmq_bind(publisher, "tcp://*:8011");

  // run at 2hz
  while (!do_exit) {
    can_health(publisher);
    usleep(500*1000);
  }
  return NULL;
}

#define pigeon_send(x) _pigeon_send(x, sizeof(x)-1)

void hexdump(unsigned char *d, int l) {
  for (int i = 0; i < l; i++) {
    if (i!=0 && i%0x10 == 0) printf("\n");
    printf("%2.2X ", d[i]);
  }
  printf("\n");
}

void _pigeon_send(const char *dat, int len) {
  int sent;
  unsigned char a[0x20];
  int err;
  a[0] = 1;
  for (int i=0; i<len; i+=0x20) {
    int ll = std::min(0x20, len-i);
    memcpy(&a[1], &dat[i], ll);
    pthread_mutex_lock(&usb_lock);
    err = libusb_bulk_transfer(dev_handle, 2, a, ll+1, &sent, TIMEOUT);
    if (err < 0) { handle_usb_issue(err, __func__); }
    /*assert(err == 0);
    assert(sent == ll+1);*/
    //hexdump(a, ll+1);
    pthread_mutex_unlock(&usb_lock);
  }
}

void pigeon_set_power(int power) {
  pthread_mutex_lock(&usb_lock);
  int err = libusb_control_transfer(dev_handle, 0xc0, 0xd9, power, 0, NULL, 0, TIMEOUT);
  if (err < 0) { handle_usb_issue(err, __func__); }
  pthread_mutex_unlock(&usb_lock);
}

void pigeon_set_baud(int baud) {
  int err;
  pthread_mutex_lock(&usb_lock);
  err = libusb_control_transfer(dev_handle, 0xc0, 0xe2, 1, 0, NULL, 0, TIMEOUT);
  if (err < 0) { handle_usb_issue(err, __func__); }
  err = libusb_control_transfer(dev_handle, 0xc0, 0xe4, 1, baud/300, NULL, 0, TIMEOUT);
  if (err < 0) { handle_usb_issue(err, __func__); }
  pthread_mutex_unlock(&usb_lock);
}

void pigeon_init() {
  usleep(1000*1000);
  LOGW("panda GPS start");

  // power off pigeon
  pigeon_set_power(0);
  usleep(100*1000);

  // 9600 baud at init
  pigeon_set_baud(9600);

  // power on pigeon
  pigeon_set_power(1);
  usleep(500*1000);

  // baud rate upping
  pigeon_send("\x24\x50\x55\x42\x58\x2C\x34\x31\x2C\x31\x2C\x30\x30\x30\x37\x2C\x30\x30\x30\x33\x2C\x34\x36\x30\x38\x30\x30\x2C\x30\x2A\x31\x35\x0D\x0A");
  usleep(100*1000);

  // set baud rate to 460800
  pigeon_set_baud(460800);
  usleep(100*1000);

  // init from ubloxd
  pigeon_send("\xB5\x62\x06\x00\x14\x00\x03\xFF\x00\x00\x00\x00\x00\x00\x00\x00\x00\x00\x01\x00\x01\x00\x00\x00\x00\x00\x1E\x7F");
  pigeon_send("\xB5\x62\x06\x3E\x00\x00\x44\xD2");
  pigeon_send("\xB5\x62\x06\x00\x14\x00\x00\xFF\x00\x00\x00\x00\x00\x00\x00\x00\x00\x00\x00\x00\x00\x00\x00\x00\x00\x00\x19\x35");
  pigeon_send("\xB5\x62\x06\x00\x14\x00\x01\x00\x00\x00\xC0\x08\x00\x00\x00\x08\x07\x00\x01\x00\x01\x00\x00\x00\x00\x00\xF4\x80");
  pigeon_send("\xB5\x62\x06\x00\x14\x00\x04\xFF\x00\x00\x00\x00\x00\x00\x00\x00\x00\x00\x00\x00\x00\x00\x00\x00\x00\x00\x1D\x85");
  pigeon_send("\xB5\x62\x06\x00\x00\x00\x06\x18");
  pigeon_send("\xB5\x62\x06\x00\x01\x00\x01\x08\x22");
  pigeon_send("\xB5\x62\x06\x00\x01\x00\x02\x09\x23");
  pigeon_send("\xB5\x62\x06\x00\x01\x00\x03\x0A\x24");
  pigeon_send("\xB5\x62\x06\x08\x06\x00\x64\x00\x01\x00\x00\x00\x79\x10");
  pigeon_send("\xB5\x62\x06\x24\x24\x00\x05\x00\x04\x03\x00\x00\x00\x00\x00\x00\x00\x00\x00\x00\x00\x00\x00\x00\x00\x00\x00\x00\x00\x00\x00\x00\x00\x00\x00\x00\x00\x00\x00\x00\x00\x00\x5A\x63");
  pigeon_send("\xB5\x62\x06\x1E\x14\x00\x00\x00\x00\x00\x01\x03\x00\x00\x00\x00\x00\x00\x00\x00\x00\x00\x00\x00\x00\x00\x3C\x37");
  pigeon_send("\xB5\x62\x06\x24\x00\x00\x2A\x84");
  pigeon_send("\xB5\x62\x06\x23\x00\x00\x29\x81");
  pigeon_send("\xB5\x62\x06\x1E\x00\x00\x24\x72");
  pigeon_send("\xB5\x62\x06\x01\x03\x00\x01\x07\x01\x13\x51");
  pigeon_send("\xB5\x62\x06\x01\x03\x00\x02\x15\x01\x22\x70");
  pigeon_send("\xB5\x62\x06\x01\x03\x00\x02\x13\x01\x20\x6C");

  LOGW("panda GPS on");
}

static void pigeon_publish_raw(void *publisher, unsigned char *dat, int alen) {
  // create message
  capnp::MallocMessageBuilder msg;
  cereal::Event::Builder event = msg.initRoot<cereal::Event>();
  event.setLogMonoTime(nanos_since_boot());
  auto ublox_raw = event.initUbloxRaw(alen);
  memcpy(ublox_raw.begin(), dat, alen);

  // send to ubloxRaw
  auto words = capnp::messageToFlatArray(msg);
  auto bytes = words.asBytes();
  zmq_send(publisher, bytes.begin(), bytes.size(), 0);
}


void *pigeon_thread(void *crap) {
  // ubloxRaw = 8042
  void *context = zmq_ctx_new();
  void *publisher = zmq_socket(context, ZMQ_PUB);
  zmq_bind(publisher, "tcp://*:8042");

  // run at ~100hz
  unsigned char dat[0x1000];
  uint64_t cnt = 0;
  while (!do_exit) {
    if (pigeon_needs_init) {
      pigeon_needs_init = false;
      pigeon_init();
    }
    int alen = 0;
    while (alen < 0xfc0) {
      pthread_mutex_lock(&usb_lock);
      int len = libusb_control_transfer(dev_handle, 0xc0, 0xe0, 1, 0, dat+alen, 0x40, TIMEOUT);
      if (len < 0) { handle_usb_issue(len, __func__); }
      pthread_mutex_unlock(&usb_lock);
      if (len <= 0) break;

      //printf("got %d\n", len);
      alen += len;
    }
    if (alen > 0) {
      if (dat[0] == (char)0x00){
        LOGW("received invalid ublox message, resetting panda GPS");
        pigeon_init();
      } else {
        pigeon_publish_raw(publisher, dat, alen);
      }
    }

    // 10ms
    usleep(10*1000);
    cnt++;
  }

  return NULL;
}

int set_realtime_priority(int level) {
  // should match python using chrt
  struct sched_param sa;
  memset(&sa, 0, sizeof(sa));
  sa.sched_priority = level;
  return sched_setscheduler(getpid(), SCHED_FIFO, &sa);
}

}

int main() {
  int err;
  LOGW("starting boardd");

  // set process priority
  err = set_realtime_priority(4);
  LOG("setpriority returns %d", err);

  // check the environment
  if (getenv("STARTED")) {
    spoofing_started = true;
  }

  if (getenv("FAKESEND")) {
    fake_send = true;
  }

  if (getenv("BOARDD_LOOPBACK")){
    loopback_can = true;
  }

  // init libusb
  err = libusb_init(&ctx);
  assert(err == 0);
  libusb_set_debug(ctx, 3);

  // connect to the board
  usb_retry_connect();


  // create threads
  pthread_t can_health_thread_handle;
  err = pthread_create(&can_health_thread_handle, NULL,
                       can_health_thread, NULL);
  assert(err == 0);

  pthread_t can_send_thread_handle;
  err = pthread_create(&can_send_thread_handle, NULL,
                       can_send_thread, NULL);
  assert(err == 0);

  pthread_t can_recv_thread_handle;
  err = pthread_create(&can_recv_thread_handle, NULL,
                       can_recv_thread, NULL);
  assert(err == 0);

  // join threads

  err = pthread_join(can_recv_thread_handle, NULL);
  assert(err == 0);

  err = pthread_join(can_send_thread_handle, NULL);
  assert(err == 0);

  err = pthread_join(can_health_thread_handle, NULL);
  assert(err == 0);

  //while (!do_exit) usleep(1000);

  // destruct libusb

  libusb_close(dev_handle);
  libusb_exit(ctx);
}<|MERGE_RESOLUTION|>--- conflicted
+++ resolved
@@ -49,10 +49,7 @@
 uint32_t no_ignition_cnt = 0;
 bool connected_once = false;
 uint8_t ignition_last = 0;
-<<<<<<< HEAD
-=======
 bool safety_model_locked = false;
->>>>>>> 069e337b
 
 pthread_t safety_setter_thread_handle = -1;
 pthread_t pigeon_thread_handle = -1;
@@ -78,21 +75,12 @@
   }
   LOGW("got CarVin %s", value_vin);
 
-<<<<<<< HEAD
-  pthread_mutex_lock(&usb_lock);
-
-  // VIN query done, stop listening to OBDII
-  libusb_control_transfer(dev_handle, 0x40, 0xdc, (uint16_t)(cereal::CarParams::SafetyModel::NO_OUTPUT), 0, NULL, 0, TIMEOUT);
-
-  pthread_mutex_unlock(&usb_lock);
-=======
   // VIN query done, stop listening to OBDII
   if (!safety_model_locked) {
     pthread_mutex_lock(&usb_lock);
     libusb_control_transfer(dev_handle, 0x40, 0xdc, (uint16_t)(cereal::CarParams::SafetyModel::NO_OUTPUT), 0, NULL, 0, TIMEOUT);
     pthread_mutex_unlock(&usb_lock);
   }
->>>>>>> 069e337b
 
   char *value;
   size_t value_sz = 0;
@@ -138,14 +126,11 @@
 bool usb_connect() {
   int err;
   unsigned char hw_query[1] = {0};
-<<<<<<< HEAD
-=======
   char *value_safety_model;
   size_t value_safety_model_sz = 0;
   int safety_model;
   const int result = read_db_value(NULL, "SafetyModelLock", &value_safety_model, &value_safety_model_sz);
 
->>>>>>> 069e337b
   ignition_last = 0;
 
   dev_handle = libusb_open_device_with_vid_pid(ctx, 0xbbaa, 0xddcc);
@@ -328,18 +313,11 @@
     assert((result == 0) || (result == ERR_NO_VALUE));
 
     // diagnostic only is the default, needed for VIN query
-<<<<<<< HEAD
-    pthread_mutex_lock(&usb_lock);
-    libusb_control_transfer(dev_handle, 0x40, 0xdc, (uint16_t)(cereal::CarParams::SafetyModel::ELM327), 0, NULL, 0, TIMEOUT);
-    pthread_mutex_unlock(&usb_lock);
-
-=======
     if (!safety_model_locked) {
       pthread_mutex_lock(&usb_lock);
       libusb_control_transfer(dev_handle, 0x40, 0xdc, (uint16_t)(cereal::CarParams::SafetyModel::ELM327), 0, NULL, 0, TIMEOUT);
       pthread_mutex_unlock(&usb_lock);
     }
->>>>>>> 069e337b
     if (safety_setter_thread_handle == -1) {
       err = pthread_create(&safety_setter_thread_handle, NULL, safety_setter_thread, NULL);
       assert(err == 0);
