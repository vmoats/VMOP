#include <sched.h>
#include <sys/cdefs.h>
#include <sys/resource.h>
#include <sys/types.h>
#include <unistd.h>

#include <algorithm>
#include <atomic>
#include <bitset>
#include <cassert>
#include <cerrno>
#include <cstdint>
#include <cstdio>
#include <cstdlib>
#include <thread>
#include <unordered_map>

#include <libusb-1.0/libusb.h>

#include "cereal/gen/cpp/car.capnp.h"
#include "cereal/messaging/messaging.h"
#include "selfdrive/common/params.h"
#include "selfdrive/common/swaglog.h"
#include "selfdrive/common/timing.h"
#include "selfdrive/common/util.h"
#include "selfdrive/hardware/hw.h"
#include "selfdrive/locationd/ublox_msg.h"

<<<<<<< HEAD
#include "common/util.h"
#include "common/params.h"
#include "common/swaglog.h"
#include "common/timing.h"
#include "messaging.hpp"

#include "panda.h"
#include "panda_flashing.h"
#include "pigeon.h"

=======
#include "selfdrive/boardd/panda.h"
#include "selfdrive/boardd/pigeon.h"
>>>>>>> 06944165

#define MAX_IR_POWER 0.5f
#define MIN_IR_POWER 0.0f
#define CUTOFF_IL 200
#define SATURATE_IL 1600
#define NIBBLE_TO_HEX(n) ((n) < 10 ? (n) + '0' : ((n) - 10) + 'a')

std::atomic<bool> safety_setter_thread_running(false);
std::atomic<bool> ignition(false);

ExitHandler do_exit;

std::string get_time_str(const struct tm &time) {
  char s[30] = {'\0'};
  std::strftime(s, std::size(s), "%Y-%m-%d %H:%M:%S", &time);
  return s;
}

void safety_setter_thread(Panda *panda) {
  LOGD("Starting safety setter thread");
  // diagnostic only is the default, needed for VIN query
  panda->set_safety_model(cereal::CarParams::SafetyModel::ELM327);

  Params p = Params();

  // switch to SILENT when CarVin param is read
  while (true) {
    if (do_exit || !panda->connected) {
      safety_setter_thread_running = false;
      return;
    };

    std::string value_vin = p.get("CarVin");
    if (value_vin.size() > 0) {
      // sanity check VIN format
      assert(value_vin.size() == 17);
      LOGW("got CarVin %s", value_vin.c_str());
      break;
    }
    util::sleep_for(20);
  }

  // VIN query done, stop listening to OBDII
  panda->set_safety_model(cereal::CarParams::SafetyModel::ELM327, 1);

  std::string params;
  LOGW("waiting for params to set safety model");
  while (true) {
    if (do_exit || !panda->connected) {
      safety_setter_thread_running = false;
      return;
    };

    if (p.getBool("ControlsReady")) {
      params = p.get("CarParams");
      if (params.size() > 0) break;
    }
    util::sleep_for(100);
  }
  LOGW("got %d bytes CarParams", params.size());

  AlignedBuffer aligned_buf;
  capnp::FlatArrayMessageReader cmsg(aligned_buf.align(params.data(), params.size()));
  cereal::CarParams::Reader car_params = cmsg.getRoot<cereal::CarParams>();
  cereal::CarParams::SafetyModel safety_model = car_params.getSafetyModel();

  panda->set_unsafe_mode(0);  // see safety_declarations.h for allowed values

  auto safety_param = car_params.getSafetyParam();
  LOGW("setting safety model: %d with param %d", (int)safety_model, safety_param);

  panda->set_safety_model(safety_model, safety_param);

  safety_setter_thread_running = false;
}


Panda *usb_connect() {
  std::unique_ptr<Panda> panda;
  try {
    panda = std::make_unique<Panda>();
  } catch (std::exception &e) {
    return nullptr;
  }

  Params params = Params();

  if (getenv("BOARDD_LOOPBACK")) {
    panda->set_loopback(true);
  }

  if (auto fw_sig = panda->get_firmware_version(); fw_sig) {
    params.put("PandaFirmware", (const char *)fw_sig->data(), fw_sig->size());

    // Convert to hex for offroad
    char fw_sig_hex_buf[16] = {0};
    const uint8_t *fw_sig_buf = fw_sig->data();
    for (size_t i = 0; i < 8; i++) {
      fw_sig_hex_buf[2*i] = NIBBLE_TO_HEX((uint8_t)fw_sig_buf[i] >> 4);
      fw_sig_hex_buf[2*i+1] = NIBBLE_TO_HEX((uint8_t)fw_sig_buf[i] & 0xF);
    }

    params.put("PandaFirmwareHex", fw_sig_hex_buf, 16);
    LOGW("fw signature: %.*s", 16, fw_sig_hex_buf);
  } else { return nullptr; }

  // get panda serial
  if (auto serial = panda->get_serial(); serial) {
    params.put("PandaDongleId", serial->c_str(), serial->length());
    LOGW("panda serial: %s", serial->c_str());
  } else { return nullptr; }

  // power on charging, only the first time. Panda can also change mode and it causes a brief disconneciton
#ifndef __x86_64__
  static std::once_flag connected_once;
  std::call_once(connected_once, &Panda::set_usb_power_mode, panda, cereal::PandaState::UsbPowerMode::CDP);
#endif

  if (panda->has_rtc) {
    setenv("TZ","UTC",1);
    struct tm sys_time = util::get_time();
    struct tm rtc_time = panda->get_rtc();

    if (!util::time_valid(sys_time) && util::time_valid(rtc_time)) {
      LOGE("System time wrong, setting from RTC. System: %s RTC: %s",
           get_time_str(sys_time).c_str(), get_time_str(rtc_time).c_str());
      const struct timeval tv = {mktime(&rtc_time), 0};
      settimeofday(&tv, 0);
    }
  }

  return panda.release();
}

// must be called before threads or with mutex
static Panda *usb_retry_connect() {
  LOGW("attempting to connect");
  while (!do_exit) {
    Panda *panda = usb_connect();
    if (panda) {
      LOGW("connected to board");
      return panda;
    }
    util::sleep_for(100);
  };
  return nullptr;
}

void can_recv(Panda *panda, PubMaster &pm) {
  kj::Array<capnp::word> can_data;
  panda->can_receive(can_data);
  auto bytes = can_data.asBytes();
  pm.send("can", bytes.begin(), bytes.size());
}

void can_send_thread(Panda *panda, bool fake_send) {
  LOGD("start send thread");

  AlignedBuffer aligned_buf;
  Context * context = Context::create();
  SubSocket * subscriber = SubSocket::create(context, "sendcan");
  assert(subscriber != NULL);
  subscriber->setTimeout(100);

  // run as fast as messages come in
  while (!do_exit && panda->connected) {
    Message * msg = subscriber->receive();

    if (!msg) {
      if (errno == EINTR) {
        do_exit = true;
      }
      continue;
    }

    capnp::FlatArrayMessageReader cmsg(aligned_buf.align(msg));
    cereal::Event::Reader event = cmsg.getRoot<cereal::Event>();

    //Dont send if older than 1 second
    if (nanos_since_boot() - event.getLogMonoTime() < 1e9) {
      if (!fake_send) {
        panda->can_send(event.getSendcan());
      }
    }

    delete msg;
  }

  delete subscriber;
  delete context;
}

void can_recv_thread(Panda *panda) {
  LOGD("start recv thread");

  // can = 8006
  PubMaster pm({"can"});

  // run at 100hz
  const uint64_t dt = 10000000ULL;
  uint64_t next_frame_time = nanos_since_boot() + dt;

  while (!do_exit && panda->connected) {
    can_recv(panda, pm);

    uint64_t cur_time = nanos_since_boot();
    int64_t remaining = next_frame_time - cur_time;
    if (remaining > 0) {
      std::this_thread::sleep_for(std::chrono::nanoseconds(remaining));
    } else {
      if (ignition) {
        LOGW("missed cycles (%d) %lld", (int)-1*remaining/dt, remaining);
      }
      next_frame_time = cur_time;
    }

    next_frame_time += dt;
  }
}

void panda_state_thread(Panda *&panda, bool spoofing_started) {
  LOGD("start panda state thread");
  PubMaster pm({"pandaState"});

  uint32_t no_ignition_cnt = 0;
  bool ignition_last = false;
  Params params = Params();

  // Broadcast empty pandaState message when panda is not yet connected
  while (!do_exit && !panda) {
    MessageBuilder msg;
    auto pandaState  = msg.initEvent().initPandaState();

    pandaState.setPandaType(cereal::PandaState::PandaType::UNKNOWN);
    pm.send("pandaState", msg);
    util::sleep_for(500);
  }

  // run at 2hz
  while (!do_exit && panda->connected) {
    health_t pandaState = panda->get_state();

    if (spoofing_started) {
      pandaState.ignition_line = 1;
    }

    // Make sure CAN buses are live: safety_setter_thread does not work if Panda CAN are silent and there is only one other CAN node
    if (pandaState.safety_model == (uint8_t)(cereal::CarParams::SafetyModel::SILENT)) {
      panda->set_safety_model(cereal::CarParams::SafetyModel::NO_OUTPUT);
    }

    ignition = ((pandaState.ignition_line != 0) || (pandaState.ignition_can != 0));

    if (ignition) {
      no_ignition_cnt = 0;
    } else {
      no_ignition_cnt += 1;
    }

#ifndef __x86_64__
    bool power_save_desired = !ignition;
    if (pandaState.power_save_enabled != power_save_desired) {
      panda->set_power_saving(power_save_desired);
    }

    // set safety mode to NO_OUTPUT when car is off. ELM327 is an alternative if we want to leverage athenad/connect
    if (!ignition && (pandaState.safety_model != (uint8_t)(cereal::CarParams::SafetyModel::NO_OUTPUT))) {
      panda->set_safety_model(cereal::CarParams::SafetyModel::NO_OUTPUT);
    }
#endif

    // clear VIN, CarParams, and set new safety on car start
    if (ignition && !ignition_last) {
      params.clearAll(CLEAR_ON_IGNITION_ON);

      if (!safety_setter_thread_running) {
        safety_setter_thread_running = true;
        std::thread(safety_setter_thread, panda).detach();
      } else {
        LOGW("Safety setter thread already running");
      }
    } else if (!ignition && ignition_last) {
      params.clearAll(CLEAR_ON_IGNITION_OFF);
    }

    // Write to rtc once per minute when no ignition present
    if ((panda->has_rtc) && !ignition && (no_ignition_cnt % 120 == 1)) {
      // Write time to RTC if it looks reasonable
      setenv("TZ","UTC",1);
      struct tm sys_time = util::get_time();

      if (util::time_valid(sys_time)) {
        struct tm rtc_time = panda->get_rtc();
        double seconds = difftime(mktime(&rtc_time), mktime(&sys_time));

        if (std::abs(seconds) > 1.1) {
          panda->set_rtc(sys_time);
          LOGW("Updating panda RTC. dt = %.2f System: %s RTC: %s",
               seconds, get_time_str(sys_time).c_str(), get_time_str(rtc_time).c_str());
        }
      }
    }

    ignition_last = ignition;
    uint16_t fan_speed_rpm = panda->get_fan_speed();

    // build msg
    MessageBuilder msg;
    auto evt = msg.initEvent();
    evt.setValid(panda->comms_healthy);

    auto ps = evt.initPandaState();
    ps.setUptime(pandaState.uptime);

    if (Hardware::TICI()) {
      double read_time = millis_since_boot();
      ps.setVoltage(std::atoi(util::read_file("/sys/class/hwmon/hwmon1/in1_input").c_str()));
      ps.setCurrent(std::atoi(util::read_file("/sys/class/hwmon/hwmon1/curr1_input").c_str()));
      read_time = millis_since_boot() - read_time;
      if (read_time > 50) {
        LOGW("reading hwmon took %lfms", read_time);
      }
    } else {
      ps.setVoltage(pandaState.voltage);
      ps.setCurrent(pandaState.current);
    }

    ps.setIgnitionLine(pandaState.ignition_line);
    ps.setIgnitionCan(pandaState.ignition_can);
    ps.setControlsAllowed(pandaState.controls_allowed);
    ps.setGasInterceptorDetected(pandaState.gas_interceptor_detected);
    ps.setHasGps(true);
    ps.setCanRxErrs(pandaState.can_rx_errs);
    ps.setCanSendErrs(pandaState.can_send_errs);
    ps.setCanFwdErrs(pandaState.can_fwd_errs);
    ps.setGmlanSendErrs(pandaState.gmlan_send_errs);
    ps.setPandaType(panda->hw_type);
    ps.setUsbPowerMode(cereal::PandaState::UsbPowerMode(pandaState.usb_power_mode));
    ps.setSafetyModel(cereal::CarParams::SafetyModel(pandaState.safety_model));
    ps.setSafetyParam(pandaState.safety_param);
    ps.setFanSpeedRpm(fan_speed_rpm);
    ps.setFaultStatus(cereal::PandaState::FaultStatus(pandaState.fault_status));
    ps.setPowerSaveEnabled((bool)(pandaState.power_save_enabled));
    ps.setHeartbeatLost((bool)(pandaState.heartbeat_lost));
    ps.setHarnessStatus(cereal::PandaState::HarnessStatus(pandaState.car_harness_status));

    // Convert faults bitset to capnp list
    std::bitset<sizeof(pandaState.faults) * 8> fault_bits(pandaState.faults);
    auto faults = ps.initFaults(fault_bits.count());

    size_t i = 0;
    for (size_t f = size_t(cereal::PandaState::FaultType::RELAY_MALFUNCTION);
        f <= size_t(cereal::PandaState::FaultType::INTERRUPT_RATE_TICK); f++) {
      if (fault_bits.test(f)) {
        faults.set(i, cereal::PandaState::FaultType(f));
        i++;
      }
    }
    pm.send("pandaState", msg);
    panda->send_heartbeat();
    util::sleep_for(500);
  }
}

void hardware_control_thread(Panda *panda) {
  LOGD("start hardware control thread");
  SubMaster sm({"deviceState", "driverCameraState"});

  uint64_t last_front_frame_t = 0;
  uint16_t prev_fan_speed = 999;
  uint16_t ir_pwr = 0;
  uint16_t prev_ir_pwr = 999;
  bool prev_charging_disabled = false;
  unsigned int cnt = 0;

  FirstOrderFilter integ_lines_filter(0, 30.0, 0.05);

  while (!do_exit && panda->connected) {
    cnt++;
    sm.update(1000); // TODO: what happens if EINTR is sent while in sm.update?

    if (!Hardware::PC() && sm.updated("deviceState")) {
      // Charging mode
      bool charging_disabled = sm["deviceState"].getDeviceState().getChargingDisabled();
      if (charging_disabled != prev_charging_disabled) {
        if (charging_disabled) {
          panda->set_usb_power_mode(cereal::PandaState::UsbPowerMode::CLIENT);
          LOGW("TURN OFF CHARGING!\n");
        } else {
          panda->set_usb_power_mode(cereal::PandaState::UsbPowerMode::CDP);
          LOGW("TURN ON CHARGING!\n");
        }
        prev_charging_disabled = charging_disabled;
      }
    }

    // Other pandas don't have fan/IR to control
    if (panda->hw_type != cereal::PandaState::PandaType::UNO && panda->hw_type != cereal::PandaState::PandaType::DOS) continue;
    if (sm.updated("deviceState")) {
      // Fan speed
      uint16_t fan_speed = sm["deviceState"].getDeviceState().getFanSpeedPercentDesired();
      if (fan_speed != prev_fan_speed || cnt % 100 == 0) {
        panda->set_fan_speed(fan_speed);
        prev_fan_speed = fan_speed;
      }
    }
    if (sm.updated("driverCameraState")) {
      auto event = sm["driverCameraState"];
      int cur_integ_lines = event.getDriverCameraState().getIntegLines();
      float cur_gain = event.getDriverCameraState().getGain();

      if (Hardware::TICI()) {
        cur_integ_lines = integ_lines_filter.update(cur_integ_lines * cur_gain);
      }
      last_front_frame_t = event.getLogMonoTime();

      if (cur_integ_lines <= CUTOFF_IL) {
        ir_pwr = 100.0 * MIN_IR_POWER;
      } else if (cur_integ_lines > SATURATE_IL) {
        ir_pwr = 100.0 * MAX_IR_POWER;
      } else {
        ir_pwr = 100.0 * (MIN_IR_POWER + ((cur_integ_lines - CUTOFF_IL) * (MAX_IR_POWER - MIN_IR_POWER) / (SATURATE_IL - CUTOFF_IL)));
      }
    }
    // Disable ir_pwr on front frame timeout
    uint64_t cur_t = nanos_since_boot();
    if (cur_t - last_front_frame_t > 1e9) {
      ir_pwr = 0;
    }

    if (ir_pwr != prev_ir_pwr || cnt % 100 == 0 || ir_pwr >= 50.0) {
      panda->set_ir_pwr(ir_pwr);
      prev_ir_pwr = ir_pwr;
    }

  }
}

static void pigeon_publish_raw(PubMaster &pm, const std::string &dat) {
  // create message
  MessageBuilder msg;
  msg.initEvent().setUbloxRaw(capnp::Data::Reader((uint8_t*)dat.data(), dat.length()));
  pm.send("ubloxRaw", msg);
}

void pigeon_thread(Panda *panda) {
  PubMaster pm({"ubloxRaw"});
  bool ignition_last = false;

  Pigeon *pigeon = Hardware::TICI() ? Pigeon::connect("/dev/ttyHS0") : Pigeon::connect(panda);

  std::unordered_map<char, uint64_t> last_recv_time;
  std::unordered_map<char, int64_t> cls_max_dt = {
    {(char)ublox::CLASS_NAV, int64_t(900000000ULL)}, // 0.9s
    {(char)ublox::CLASS_RXM, int64_t(900000000ULL)}, // 0.9s
  };

  while (!do_exit && panda->connected) {
    bool need_reset = false;
    std::string recv = pigeon->receive();

    // Parse message header
    if (ignition && recv.length() >= 3) {
      if (recv[0] == (char)ublox::PREAMBLE1 && recv[1] == (char)ublox::PREAMBLE2) {
        const char msg_cls = recv[2];
        uint64_t t = nanos_since_boot();
        if (t > last_recv_time[msg_cls]) {
          last_recv_time[msg_cls] = t;
        }
      }
    }

    // Check based on message frequency
    for (const auto& [msg_cls, max_dt] : cls_max_dt) {
      int64_t dt = (int64_t)nanos_since_boot() - (int64_t)last_recv_time[msg_cls];
      if (ignition_last && ignition && dt > max_dt) {
        LOG("ublox receive timeout, msg class: 0x%02x, dt %llu", msg_cls, dt);
        // TODO: turn on reset after verification of logs
        // need_reset = true;
      }
    }

    // Check based on null bytes
    if (ignition && recv.length() > 0 && recv[0] == (char)0x00) {
      need_reset = true;
      LOGW("received invalid ublox message while onroad, resetting panda GPS");
    }

    if (recv.length() > 0) {
      pigeon_publish_raw(pm, recv);
    }

    // init pigeon on rising ignition edge
    // since it was turned off in low power mode
    if((ignition && !ignition_last) || need_reset) {
      pigeon->init();

      // Set receive times to current time
      uint64_t t = nanos_since_boot() + 10000000000ULL; // Give ublox 10 seconds to start
      for (const auto& [msg_cls, dt] : cls_max_dt) {
        last_recv_time[msg_cls] = t;
      }
    } else if (!ignition && ignition_last) {
      // power off on falling edge of ignition
      LOGD("powering off pigeon\n");
      pigeon->stop();
      pigeon->set_power(false);
    }

    ignition_last = ignition;

    // 10ms - 100 Hz
    util::sleep_for(10);
  }

  delete pigeon;
}

<<<<<<< HEAD
int main(int argc, char* argv[]) {
  std::string serial = "";
  if (argc >= 1){
    serial = std::string(argv[1]);
  }

  int err;
=======
int main() {
>>>>>>> 06944165
  LOGW("starting boardd");

  // set process priority and affinity
  int err = set_realtime_priority(54);
  LOG("set priority returns %d", err);

<<<<<<< HEAD
  panda_set_power(true);
  while (!do_exit){
    update_panda(serial);
=======
  err = set_core_affinity(Hardware::TICI() ? 4 : 3);
  LOG("set affinity returns %d", err);

  while (!do_exit) {
    Panda *panda = nullptr;
>>>>>>> 06944165
    std::vector<std::thread> threads;
    threads.emplace_back(panda_state_thread, std::ref(panda), getenv("STARTED") != nullptr);

    // connect to the board
    panda = usb_retry_connect();
    if (panda != nullptr) {
      threads.emplace_back(can_send_thread, panda, getenv("FAKESEND") != nullptr);
      threads.emplace_back(can_recv_thread, panda);
      threads.emplace_back(hardware_control_thread, panda);
      threads.emplace_back(pigeon_thread, panda);
    }

    for (auto &t : threads) t.join();

    delete panda;
    panda = nullptr;
  }
}<|MERGE_RESOLUTION|>--- conflicted
+++ resolved
@@ -26,21 +26,16 @@
 #include "selfdrive/hardware/hw.h"
 #include "selfdrive/locationd/ublox_msg.h"
 
-<<<<<<< HEAD
-#include "common/util.h"
-#include "common/params.h"
-#include "common/swaglog.h"
-#include "common/timing.h"
-#include "messaging.hpp"
+#include "selfdrive/common/util.h"
+#include "selfdrive/common/params.h"
+#include "selfdrive/common/swaglog.h"
+#include "selfdrive/common/timing.h"
+#include "cereal/messaging/messaging.h"
 
 #include "panda.h"
 #include "panda_flashing.h"
 #include "pigeon.h"
 
-=======
-#include "selfdrive/boardd/panda.h"
-#include "selfdrive/boardd/pigeon.h"
->>>>>>> 06944165
 
 #define MAX_IR_POWER 0.5f
 #define MIN_IR_POWER 0.0f
@@ -559,7 +554,6 @@
   delete pigeon;
 }
 
-<<<<<<< HEAD
 int main(int argc, char* argv[]) {
   std::string serial = "";
   if (argc >= 1){
@@ -567,26 +561,20 @@
   }
 
   int err;
-=======
-int main() {
->>>>>>> 06944165
   LOGW("starting boardd");
 
   // set process priority and affinity
   int err = set_realtime_priority(54);
   LOG("set priority returns %d", err);
 
-<<<<<<< HEAD
   panda_set_power(true);
   while (!do_exit){
     update_panda(serial);
-=======
   err = set_core_affinity(Hardware::TICI() ? 4 : 3);
   LOG("set affinity returns %d", err);
 
   while (!do_exit) {
     Panda *panda = nullptr;
->>>>>>> 06944165
     std::vector<std::thread> threads;
     threads.emplace_back(panda_state_thread, std::ref(panda), getenv("STARTED") != nullptr);
 
