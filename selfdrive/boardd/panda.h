--- conflicted
+++ resolved
@@ -18,17 +18,9 @@
 #define USBPACKET_MAX_SIZE  (0x40)
 
 #define RECV_SIZE (0x4000U)
-<<<<<<< HEAD
-#define CANPACKET_HEAD_SIZE 5U
-#define CANPACKET_MAX_SIZE  72U
-#define CANPACKET_REJECTED  (0xC0U)
-#define CANPACKET_RETURNED  (0x80U)
-#define CAN_TRANSACTION_MAGIC 0x43414E2FU
-=======
 
 #define CAN_REJECTED_BUS_OFFSET   0xC0U
 #define CAN_RETURNED_BUS_OFFSET 0x80U
->>>>>>> 108ff15f
 
 struct __attribute__((packed)) can_header {
   uint8_t reserved : 1;
