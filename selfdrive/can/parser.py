--- conflicted
+++ resolved
@@ -5,254 +5,5 @@
 libdbc_fn = os.path.join(can_dir, "libdbc.so")
 subprocess.check_call(["make"], cwd=can_dir)
 
-<<<<<<< HEAD
-
-class CANParser(object):
-  def __init__(self, dbc_name, signals, checks=None, bus=0, sendcan=False, tcp_addr="127.0.0.1", timeout=-1):
-    if checks is None:
-      checks = []
-
-    self.can_valid = True
-    self.vl = defaultdict(dict)
-    self.ts = defaultdict(dict)
-
-    self.dbc_name = dbc_name
-    self.dbc = libdbc.dbc_lookup(dbc_name)
-    self.msg_name_to_addres = {}
-    self.address_to_msg_name = {}
-
-    num_msgs = self.dbc[0].num_msgs
-    for i in range(num_msgs):
-      msg = self.dbc[0].msgs[i]
-
-      name = ffi.string(msg.name)
-      address = msg.address
-
-      self.msg_name_to_addres[name] = address
-      self.address_to_msg_name[address] = name
-
-    # Convert message names into addresses
-    for i in range(len(signals)):
-      s = signals[i]
-      if not isinstance(s[1], numbers.Number):
-        s = (s[0], self.msg_name_to_addres[s[1]], s[2])
-        signals[i] = s
-
-    for i in range(len(checks)):
-      c = checks[i]
-      if not isinstance(c[0], numbers.Number):
-        c = (self.msg_name_to_addres[c[0]], c[1])
-        checks[i] = c
-
-    sig_names = dict((name, ffi.new("char[]", name)) for name, _, _ in signals)
-
-    signal_options_c = ffi.new("SignalParseOptions[]", [
-      {
-        'address': sig_address,
-        'name': sig_names[sig_name],
-        'default_value': sig_default,
-      } for sig_name, sig_address, sig_default in signals])
-
-    message_options = dict((address, 0) for _, address, _ in signals)
-    message_options.update(dict(checks))
-
-    message_options_c = ffi.new("MessageParseOptions[]", [
-      {
-        'address': msg_address,
-        'check_frequency': freq,
-      } for msg_address, freq in message_options.items()])
-
-    self.can = libdbc.can_init(bus, dbc_name, len(message_options_c), message_options_c,
-                               len(signal_options_c), signal_options_c, sendcan, tcp_addr, timeout)
-
-    self.p_can_valid = ffi.new("bool*")
-
-    value_count = libdbc.can_query(self.can, 0, self.p_can_valid, 0, ffi.NULL)
-    self.can_values = ffi.new("SignalValue[%d]" % value_count)
-    self.update_vl(0)
-    # print("===")
-
-  def update_vl(self, sec):
-
-    can_values_len = libdbc.can_query(self.can, sec, self.p_can_valid, len(self.can_values), self.can_values)
-    assert can_values_len <= len(self.can_values)
-
-    self.can_valid = self.p_can_valid[0]
-
-    # print(can_values_len)
-    ret = set()
-    for i in xrange(can_values_len):
-      cv = self.can_values[i]
-      address = cv.address
-      # print("{0} {1}".format(hex(cv.address), ffi.string(cv.name)))
-      name = ffi.string(cv.name)
-      self.vl[address][name] = cv.value
-      self.ts[address][name] = cv.ts
-
-      sig_name = self.address_to_msg_name[address]
-      self.vl[sig_name][name] = cv.value
-      self.ts[sig_name][name] = cv.ts
-      ret.add(address)
-    return ret
-
-  def update(self, sec, wait):
-    """Returns if the update was successfull (e.g. no rcv timeout happened)"""
-    r = libdbc.can_update(self.can, sec, wait)
-    return bool(r >= 0), self.update_vl(sec)
-
-
-class CANDefine(object):
-  def __init__(self, dbc_name):
-    self.dv = defaultdict(dict)
-    self.dbc_name = dbc_name
-    self.dbc = libdbc.dbc_lookup(dbc_name)
-
-    num_vals = self.dbc[0].num_vals
-
-    self.address_to_msg_name = {}
-    num_msgs = self.dbc[0].num_msgs
-    for i in range(num_msgs):
-      msg = self.dbc[0].msgs[i]
-      name = ffi.string(msg.name)
-      address = msg.address
-      self.address_to_msg_name[address] = name
-
-    for i in range(num_vals):
-      val = self.dbc[0].vals[i]
-
-      sgname = ffi.string(val.name)
-      address = val.address
-      def_val = ffi.string(val.def_val)
-
-      #separate definition/value pairs
-      def_val = def_val.split()
-      values = [int(v) for v in def_val[::2]]
-      defs = def_val[1::2]
-
-      if address not in self.dv:
-        self.dv[address] = {}
-        msgname = self.address_to_msg_name[address]
-        self.dv[msgname] = {}
-
-      # two ways to lookup: address or msg name
-      self.dv[address][sgname] = {v: d for v, d in zip(values, defs)} #build dict
-      self.dv[msgname][sgname] = self.dv[address][sgname]
-
-
-if __name__ == "__main__":
-  from common.realtime import sec_since_boot
-
-  radar_messages = range(0x430, 0x43A) + range(0x440, 0x446)
-  # signals = zip(['LONG_DIST'] * 16 + ['NEW_TRACK'] * 16 + ['LAT_DIST'] * 16 +
-  #               ['REL_SPEED'] * 16, radar_messages * 4,
-  #               [255] * 16 + [1] * 16 + [0] * 16 + [0] * 16)
-  # checks = zip(radar_messages, [20]*16)
-
-  # cp = CANParser("acura_ilx_2016_nidec", signals, checks, 1)
-
-
-  # signals = [
-  #   ("XMISSION_SPEED", 0x158, 0), #sig_name, sig_address, default
-  #   ("WHEEL_SPEED_FL", 0x1d0, 0),
-  #   ("WHEEL_SPEED_FR", 0x1d0, 0),
-  #   ("WHEEL_SPEED_RL", 0x1d0, 0),
-  #   ("STEER_ANGLE", 0x14a, 0),
-  #   ("STEER_TORQUE_SENSOR", 0x18f, 0),
-  #   ("GEAR", 0x191, 0),
-  #   ("WHEELS_MOVING", 0x1b0, 1),
-  #   ("DOOR_OPEN_FL", 0x405, 1),
-  #   ("DOOR_OPEN_FR", 0x405, 1),
-  #   ("DOOR_OPEN_RL", 0x405, 1),
-  #   ("DOOR_OPEN_RR", 0x405, 1),
-  #   ("CRUISE_SPEED_PCM", 0x324, 0),
-  #   ("SEATBELT_DRIVER_LAMP", 0x305, 1),
-  #   ("SEATBELT_DRIVER_LATCHED", 0x305, 0),
-  #   ("BRAKE_PRESSED", 0x17c, 0),
-  #   ("CAR_GAS", 0x130, 0),
-  #   ("CRUISE_BUTTONS", 0x296, 0),
-  #   ("ESP_DISABLED", 0x1a4, 1),
-  #   ("HUD_LEAD", 0x30c, 0),
-  #   ("USER_BRAKE", 0x1a4, 0),
-  #   ("STEER_STATUS", 0x18f, 5),
-  #   ("WHEEL_SPEED_RR", 0x1d0, 0),
-  #   ("BRAKE_ERROR_1", 0x1b0, 1),
-  #   ("BRAKE_ERROR_2", 0x1b0, 1),
-  #   ("GEAR_SHIFTER", 0x191, 0),
-  #   ("MAIN_ON", 0x326, 0),
-  #   ("ACC_STATUS", 0x17c, 0),
-  #   ("PEDAL_GAS", 0x17c, 0),
-  #   ("CRUISE_SETTING", 0x296, 0),
-  #   ("LEFT_BLINKER", 0x326, 0),
-  #   ("RIGHT_BLINKER", 0x326, 0),
-  #   ("COUNTER", 0x324, 0),
-  #   ("ENGINE_RPM", 0x17C, 0)
-  # ]
-  # checks = [
-  #   (0x14a, 100), # address, frequency
-  #   (0x158, 100),
-  #   (0x17c, 100),
-  #   (0x191, 100),
-  #   (0x1a4, 50),
-  #   (0x326, 10),
-  #   (0x1b0, 50),
-  #   (0x1d0, 50),
-  #   (0x305, 10),
-  #   (0x324, 10),
-  #   (0x405, 3),
-  # ]
-
-  # cp = CANParser("honda_civic_touring_2016_can_generated", signals, checks, 0)
-
-
-  signals = [
-    # sig_name, sig_address, default
-    ("GEAR", 956, 0x20),
-    ("BRAKE_PRESSED", 548, 0),
-    ("GAS_PEDAL", 705, 0),
-
-    ("WHEEL_SPEED_FL", 170, 0),
-    ("WHEEL_SPEED_FR", 170, 0),
-    ("WHEEL_SPEED_RL", 170, 0),
-    ("WHEEL_SPEED_RR", 170, 0),
-    ("DOOR_OPEN_FL", 1568, 1),
-    ("DOOR_OPEN_FR", 1568, 1),
-    ("DOOR_OPEN_RL", 1568, 1),
-    ("DOOR_OPEN_RR", 1568, 1),
-    ("SEATBELT_DRIVER_UNLATCHED", 1568, 1),
-    ("TC_DISABLED", 951, 1),
-    ("STEER_ANGLE", 37, 0),
-    ("STEER_FRACTION", 37, 0),
-    ("STEER_RATE", 37, 0),
-    ("GAS_RELEASED", 466, 0),
-    ("CRUISE_STATE", 466, 0),
-    ("MAIN_ON", 467, 0),
-    ("SET_SPEED", 467, 0),
-    ("STEER_TORQUE_DRIVER", 608, 0),
-    ("STEER_TORQUE_EPS", 608, 0),
-    ("TURN_SIGNALS", 1556, 3),   # 3 is no blinkers
-    ("LKA_STATE", 610, 0),
-  ]
-  checks = [
-    (548, 40),
-    (705, 33),
-
-    (170, 80),
-    (37, 80),
-    (466, 33),
-    (608, 50),
-  ]
-
-  cp = CANParser("toyota_rav4_2017_pt_generated", signals, checks, 0)
-
-  # print(cp.vl)
-
-  while True:
-    cp.update(int(sec_since_boot()*1e9), True)
-    # print(cp.vl)
-    print(cp.ts)
-    print(cp.can_valid)
-    time.sleep(0.01)
-=======
 from selfdrive.can.parser_pyx import CANParser # pylint: disable=no-name-in-module, import-error
-assert CANParser
->>>>>>> da42760e
+assert CANParser