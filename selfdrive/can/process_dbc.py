--- conflicted
+++ resolved
@@ -1,8 +1,4 @@
 #!/usr/bin/env python3
-<<<<<<< HEAD
-=======
-from __future__ import print_function
->>>>>>> 70d17cd6
 import os
 import glob
 import sys
@@ -72,7 +68,6 @@
     for address, msg_name, msg_size, sigs in msgs:
       dbc_msg_name = dbc_name + " " + msg_name
       for sig in sigs:
-<<<<<<< HEAD
 
         if sig.name == "CHECKSUM" and checksum_size is not None:
           if sig.size != checksum_size:
@@ -107,25 +102,6 @@
             sys.exit("%s: PEDAL COUNTER is not 4 bits long" % dbc_msg_name)
           if sig.name == "CHECKSUM_PEDAL" and sig.size != 8:
             sys.exit("%s: PEDAL CHECKSUM is not 8 bits long" % dbc_msg_name)
-=======
-        if checksum_type is not None and sig.name == b"CHECKSUM":
-          if sig.size != checksum_size:
-            sys.exit("CHECKSUM is not %d bits longs %s" % (checksum_size, msg_name))
-          if checksum_type == "honda" and sig.start_bit % 8 != 3:
-            sys.exit("CHECKSUM starts at wrong bit %s" % msg_name)
-          if checksum_type == "toyota" and sig.start_bit % 8 != 7:
-            sys.exit("CHECKSUM starts at wrong bit %s" % msg_name)
-        if checksum_type == "honda" and sig.name == b"COUNTER":
-          if sig.size != 2:
-            sys.exit("COUNTER is not 2 bits longs %s" % msg_name)
-          if sig.start_bit % 8 != 5:
-            sys.exit("COUNTER starts at wrong bit %s" % msg_name)
-        if address in [0x200, 0x201]:
-          if sig.name == b"COUNTER_PEDAL" and sig.size != 4:
-            sys.exit("PEDAL COUNTER is not 4 bits longs %s" % msg_name)
-          if sig.name == b"CHECKSUM_PEDAL" and sig.size != 8:
-            sys.exit("PEDAL CHECKSUM is not 8 bits longs %s" % msg_name)
->>>>>>> 70d17cd6
 
     # Fail on duplicate message names
     c = Counter([msg_name for address, msg_name, msg_size, sigs in msgs])
