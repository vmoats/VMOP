--- conflicted
+++ resolved
@@ -95,14 +95,12 @@
 
   // log params
   auto params = Params();
-  std::map<std::string, std::string> params_map;
-  params.readAll(&params_map);
+  std::map<std::string, std::string> params_map = params.readAll();
 
   init.setGitCommit(params_map["GitCommit"]);
   init.setGitBranch(params_map["GitBranch"]);
   init.setGitRemote(params_map["GitRemote"]);
   init.setPassive(params.getBool("Passive"));
-<<<<<<< HEAD
   init.setDongleId(params_map["DongleId"]);
   
   auto lparams = init.initParams().initEntries(params_map.size());
@@ -112,19 +110,7 @@
     lentry.setKey(key);
     lentry.setValue(capnp::Data::Reader((const kj::byte*)value.data(), value.size()));
     i++;
-=======
-  init.setDongleId(params.get("DongleId"));
-  {
-    std::map<std::string, std::string> params_map = params.readAll();
-    auto lparams = init.initParams().initEntries(params_map.size());
-    int i = 0;
-    for (auto& kv : params_map) {
-      auto lentry = lparams[i];
-      lentry.setKey(kv.first);
-      lentry.setValue(capnp::Data::Reader((const kj::byte*)kv.second.data(), kv.second.size()));
-      i++;
-    }
->>>>>>> 11ffbc69
+
   }
   return capnp::messageToFlatArray(msg);
 }
