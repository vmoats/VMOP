#include <cstdio>
#include <cstdlib>
#include <cstdint>
#include <cassert>
#include <unistd.h>
#include <signal.h>
#include <errno.h>
#include <poll.h>
#include <string.h>
#include <inttypes.h>
#include <libyuv.h>
#include <sys/resource.h>
#include <pthread.h>

#include <string>
#include <iostream>
#include <fstream>
#include <streambuf>
#include <thread>
#include <mutex>
#include <condition_variable>
#include <random>

#include <ftw.h>
#include <zmq.h>
#ifdef QCOM
#include <cutils/properties.h>
#endif

#include "common/version.h"
#include "common/timing.h"
#include "common/params.h"
#include "common/swaglog.h"
#include "common/visionipc.h"
#include "common/utilpp.h"
#include "common/util.h"

#include "logger.h"
#include "messaging.hpp"
#include "services.h"

#if !(defined(QCOM) || defined(QCOM2))
// no encoder on PC
#define DISABLE_ENCODER
#endif


#ifndef DISABLE_ENCODER
#include "encoder.h"
#include "raw_logger.h"
#endif

#include "cereal/gen/cpp/log.capnp.h"

#define CAM_IDX_FCAM 0
#define CAM_IDX_DCAM 1
#define CAM_IDX_ECAM 2

#define CAMERA_FPS 20
#define SEGMENT_LENGTH 60

#define MAIN_BITRATE 5000000
#ifndef QCOM2
#define DCAM_BITRATE 2500000
#else
#define DCAM_BITRATE MAIN_BITRATE
#endif

#define LOG_ROOT "/data/media/0/realdata"

#define RAW_CLIP_LENGTH 100 // 5 seconds at 20fps
#define RAW_CLIP_FREQUENCY (randrange(61, 8*60)) // once every ~4 minutes

namespace {

double randrange(double a, double b) __attribute__((unused));
double randrange(double a, double b) {
  static std::mt19937 gen(millis_since_boot());

  std::uniform_real_distribution<> dist(a, b);
  return dist(gen);
}


volatile sig_atomic_t do_exit = 0;
static void set_do_exit(int sig) {
  do_exit = 1;
}
struct LoggerdState {
  Context *ctx;
  LoggerState logger;

  std::mutex lock;
  std::condition_variable cv;
  char segment_path[4096];
  uint32_t last_frame_id;
  uint32_t rotate_last_frame_id;
  int rotate_segment;
  int rotate_seq_id;

  pthread_mutex_t rotate_lock;
  int num_encoder;
  int should_close;
  int finish_close;
};
LoggerdState s;

#ifndef DISABLE_ENCODER
void encoder_thread(bool is_streaming, bool raw_clips, int cam_idx) {
  int err;

  // 0:f, 1:d, 2:e
  if (cam_idx == CAM_IDX_DCAM) {
  // TODO: add this back
  #ifndef QCOM2
    std::vector<char> value = read_db_bytes("RecordFront");
    if (value.size() == 0 || value[0] != '1') return;
    LOGW("recording front camera");
  #endif
    set_thread_name("FrontCameraEncoder");
  } else if (cam_idx == CAM_IDX_FCAM) {
    set_thread_name("RearCameraEncoder");
  } else if (cam_idx == CAM_IDX_ECAM) {
    set_thread_name("WideCameraEncoder");
  } else {
    LOGE("unexpected camera index provided");
    assert(false);
  }

  VisionStream stream;

  bool encoder_inited = false;
  EncoderState encoder;
  EncoderState encoder_alt;
  bool has_encoder_alt = false;

  pthread_mutex_lock(&s.rotate_lock);
  int my_idx = s.num_encoder;
  s.num_encoder += 1;
  pthread_mutex_unlock(&s.rotate_lock);

  int encoder_segment = -1;
  int cnt = 0;

  PubSocket *idx_sock = PubSocket::create(s.ctx, cam_idx == CAM_IDX_DCAM ? "frontEncodeIdx" : (cam_idx == CAM_IDX_ECAM ? "wideEncodeIdx" : "encodeIdx"));
  assert(idx_sock != NULL);

  LoggerHandle *lh = NULL;

  while (!do_exit) {
    VisionStreamBufs buf_info;
    if (cam_idx == CAM_IDX_DCAM) {
      err = visionstream_init(&stream, VISION_STREAM_YUV_FRONT, false, &buf_info);
    } else if (cam_idx == CAM_IDX_FCAM) {
      err = visionstream_init(&stream, VISION_STREAM_YUV, false, &buf_info);
    } else if (cam_idx == CAM_IDX_ECAM) {
      err = visionstream_init(&stream, VISION_STREAM_YUV_WIDE, false, &buf_info);
    }
    if (err != 0) {
      LOGD("visionstream connect fail");
      usleep(100000);
      continue;
    }

    if (!encoder_inited) {
      LOGD("encoder init %dx%d", buf_info.width, buf_info.height);
      encoder_init(&encoder, cam_idx == CAM_IDX_DCAM ? "dcamera.hevc" : (cam_idx == CAM_IDX_ECAM ? "ecamera.hevc" : "fcamera.hevc"), buf_info.width, buf_info.height, CAMERA_FPS, cam_idx == CAM_IDX_DCAM ? DCAM_BITRATE:MAIN_BITRATE, true, false);

      #ifndef QCOM2
      // TODO: fix qcamera on tici
      if (cam_idx == CAM_IDX_FCAM) {
        encoder_init(&encoder_alt, "qcamera.ts", 480, 360, CAMERA_FPS, 128000, false, true);
        has_encoder_alt = true;
      }
      #endif
      encoder_inited = true;
      if (is_streaming) {
        encoder.zmq_ctx = zmq_ctx_new();
        encoder.stream_sock_raw = zmq_socket(encoder.zmq_ctx, ZMQ_PUB);
        assert(encoder.stream_sock_raw);
        zmq_bind(encoder.stream_sock_raw, "tcp://*:9002");
      }
    }

    // dont log a raw clip in the first minute
    double rawlogger_start_time = seconds_since_boot()+RAW_CLIP_FREQUENCY;
    int rawlogger_clip_cnt = 0;
    RawLogger *rawlogger = NULL;

    if (raw_clips) {
      rawlogger = new RawLogger("prcamera", buf_info.width, buf_info.height, CAMERA_FPS);
    }

    while (!do_exit) {
      VIPCBufExtra extra;
      VIPCBuf* buf = visionstream_get(&stream, &extra);
      if (buf == NULL) {
        LOG("visionstream get failed");
        break;
      }

      //uint64_t current_time = nanos_since_boot();
      //uint64_t diff = current_time - extra.timestamp_eof;
      //double msdiff = (double) diff / 1000000.0;
      // printf("logger latency to tsEof: %f\n", msdiff);

      uint8_t *y = (uint8_t*)buf->addr;
      uint8_t *u = y + (buf_info.width*buf_info.height);
      uint8_t *v = u + (buf_info.width/2)*(buf_info.height/2);

      {
        // all the rotation stuff
        bool should_rotate = false;
        std::unique_lock<std::mutex> lk(s.lock);
        if (cam_idx == CAM_IDX_FCAM) { // TODO: should wait for three cameras on tici?
          // wait if log camera is older on back camera
          while ( extra.frame_id > s.last_frame_id //if the log camera is older, wait for it to catch up.
                 && (extra.frame_id-s.last_frame_id) < 8 // but if its too old then there probably was a discontinuity (visiond restarted)
                 && !do_exit) {
            s.cv.wait(lk);
          }
          should_rotate = extra.frame_id > s.rotate_last_frame_id && encoder_segment < s.rotate_segment && s.rotate_seq_id == my_idx;
        } else {
          // front camera is best effort
          should_rotate = encoder_segment < s.rotate_segment && s.rotate_seq_id == my_idx;
        }
        if (do_exit) break;

        // rotate the encoder if the logger is on a newer segment
        if (should_rotate) {
          LOG("rotate encoder to %s", s.segment_path);

          encoder_rotate(&encoder, s.segment_path, s.rotate_segment);
          s.rotate_seq_id = (my_idx + 1) % s.num_encoder;

          if (has_encoder_alt) {
            encoder_rotate(&encoder_alt, s.segment_path, s.rotate_segment);
          }

          if (raw_clips) {
            rawlogger->Rotate(s.segment_path, s.rotate_segment);
          }

          encoder_segment = s.rotate_segment;
          if (lh) {
            lh_close(lh);
          }
          lh = logger_get_handle(&s.logger);
        }

        if (encoder.rotating) {
          pthread_mutex_lock(&s.rotate_lock);
          s.should_close += 1;
          pthread_mutex_unlock(&s.rotate_lock);

          while(s.should_close > 0 && s.should_close < s.num_encoder) {
            // printf("%d waiting for others to reach close, %d/%d \n", my_idx, s.should_close, s.num_encoder);
            s.cv.wait(lk);
          }

          pthread_mutex_lock(&s.rotate_lock);
          if (s.should_close == s.num_encoder) {
            s.should_close = 1 - s.num_encoder;
          } else {
            s.should_close += 1;
          }
          encoder_close(&encoder);
          encoder_open(&encoder, encoder.next_path);
          encoder.segment = encoder.next_segment;
          encoder.rotating = false;
          if (has_encoder_alt) {
            encoder_close(&encoder_alt);
            encoder_open(&encoder_alt, encoder_alt.next_path);
            encoder_alt.segment = encoder_alt.next_segment;
            encoder_alt.rotating = false;
          }
          s.finish_close += 1;
          pthread_mutex_unlock(&s.rotate_lock);

          while(s.finish_close > 0 && s.finish_close < s.num_encoder) {
            // printf("%d waiting for others to actually close, %d/%d \n", my_idx, s.finish_close, s.num_encoder);
            s.cv.wait(lk);
          }
          s.finish_close = 0;
        }
      }
      {
        // encode hevc
        int out_segment = -1;
        int out_id = encoder_encode_frame(&encoder,
                                          y, u, v,
                                          buf_info.width, buf_info.height,
                                          &out_segment, &extra);
        if (has_encoder_alt) {
          int out_segment_alt = -1;
          encoder_encode_frame(&encoder_alt,
                               y, u, v,
                               buf_info.width, buf_info.height,
                               &out_segment_alt, &extra);
        }

        // publish encode index
        MessageBuilder msg;
        auto eidx = msg.initEvent().initEncodeIdx();
        eidx.setFrameId(extra.frame_id);
#ifdef QCOM2
        eidx.setType(cereal::EncodeIndex::Type::FULL_H_E_V_C);
#else
        eidx.setType(cam_idx == CAM_IDX_DCAM ? cereal::EncodeIndex::Type::FRONT : cereal::EncodeIndex::Type::FULL_H_E_V_C);
#endif
        eidx.setEncodeId(cnt);
        eidx.setSegmentNum(out_segment);
        eidx.setSegmentId(out_id);

<<<<<<< HEAD
        auto bytes = msg.toBytes();
=======
        auto words = capnp::messageToFlatArray(msg);
        auto bytes = words.asBytes();

>>>>>>> 71562d61
        if (idx_sock->send((char*)bytes.begin(), bytes.size()) < 0) {
          printf("err sending encodeIdx pkt: %s\n", strerror(errno));
        }
        if (lh) {
          lh_log(lh, bytes.begin(), bytes.size(), false);
        }
      }

      if (raw_clips) {
        double ts = seconds_since_boot();
        if (ts > rawlogger_start_time) {
          // encode raw if in clip
          int out_segment = -1;
          int out_id = rawlogger->LogFrame(cnt, y, u, v, &out_segment);

          if (rawlogger_clip_cnt == 0) {
            LOG("starting raw clip in seg %d", out_segment);
          }

          // publish encode index
          MessageBuilder msg;
          auto eidx = msg.initEvent().initEncodeIdx();
          eidx.setFrameId(extra.frame_id);
          eidx.setType(cereal::EncodeIndex::Type::FULL_LOSSLESS_CLIP);
          eidx.setEncodeId(cnt);
          eidx.setSegmentNum(out_segment);
          eidx.setSegmentId(out_id);

          auto bytes = msg.toBytes();
          if (lh) {
            lh_log(lh, bytes.begin(), bytes.size(), false);
          }

          // close rawlogger if clip ended
          rawlogger_clip_cnt++;
          if (rawlogger_clip_cnt >= RAW_CLIP_LENGTH) {
            rawlogger->Close();

            rawlogger_clip_cnt = 0;
            rawlogger_start_time = ts+RAW_CLIP_FREQUENCY;

            LOG("ending raw clip in seg %d, next in %.1f sec", out_segment, rawlogger_start_time-ts);
          }
        }
      }

      cnt++;
    }

    if (lh) {
      lh_close(lh);
      lh = NULL;
    }

    if (raw_clips) {
      rawlogger->Close();
      delete rawlogger;
    }

    visionstream_destroy(&stream);
  }

  delete idx_sock;

  if (encoder_inited) {
    LOG("encoder destroy");
    encoder_close(&encoder);
    encoder_destroy(&encoder);
  }

  if (has_encoder_alt) {
    LOG("encoder alt destroy");
    encoder_close(&encoder_alt);
    encoder_destroy(&encoder_alt);
  }
}
#endif

<<<<<<< HEAD
#if ENABLE_LIDAR

#include <netinet/in.h>
#include <sys/types.h>
#include <sys/socket.h>
#include <arpa/inet.h>

#define VELODYNE_DATA_PORT 2368
#define VELODYNE_TELEMETRY_PORT 8308

#define MAX_LIDAR_PACKET 2048

int lidar_thread() {
  // increase kernel max buffer size
  system("sysctl -w net.core.rmem_max=26214400");
  set_thread_name("lidar");

  int sock;
  if ((sock = socket(AF_INET, SOCK_DGRAM, 0)) < 0) {
    perror("cannot create socket");
    return -1;
  }

  int a = 26214400;
  if (setsockopt(sock, SOL_SOCKET, SO_RCVBUF, &a, sizeof(int)) == -1) {
    perror("cannot set socket opts");
    return -1;
  }

  struct sockaddr_in addr;
  memset(&addr, 0, sizeof(struct sockaddr_in));
  addr.sin_family = AF_INET;
  addr.sin_port = htons(VELODYNE_DATA_PORT);
  inet_aton("192.168.5.11", &(addr.sin_addr));

  if (bind(sock, (struct sockaddr *) &addr, sizeof(addr)) < 0) {
    perror("cannot bind LIDAR socket");
    return -1;
  }

  capnp::byte buf[MAX_LIDAR_PACKET];

  while (!do_exit) {
    // receive message
    struct sockaddr from;
    socklen_t fromlen = sizeof(from);
    int cnt = recvfrom(sock, (void *)buf, MAX_LIDAR_PACKET, 0, &from, &fromlen);
    if (cnt <= 0) {
      printf("bug in lidar recieve!\n");
      continue;
    }

    // create message for log
    MessageBuilder msg;
    auto lidar_pts = msg.initEvent().initLidarPts();

    // copy in the buffer
    // TODO: can we remove this copy? does it matter?
    kj::ArrayPtr<capnp::byte> bufferPtr = kj::arrayPtr(buf, cnt);
    lidar_pts.setPkt(bufferPtr);

    // log it
    auto bytes = msg.toBytes();
    logger_log(&s.logger, bytes.begin(), bytes.size());
  }
  return 0;
}
#endif

=======
>>>>>>> 71562d61
}

void append_property(const char* key, const char* value, void *cookie) {
  std::vector<std::pair<std::string, std::string> > *properties =
    (std::vector<std::pair<std::string, std::string> > *)cookie;

  properties->push_back(std::make_pair(std::string(key), std::string(value)));
}

kj::Array<capnp::word> gen_init_data() {
  MessageBuilder msg;
  auto init = msg.initEvent().initInitData();

  init.setDeviceType(cereal::InitData::DeviceType::NEO);
  init.setVersion(capnp::Text::Reader(COMMA_VERSION));

  std::ifstream cmdline_stream("/proc/cmdline");
  std::vector<std::string> kernel_args;
  std::string buf;
  while (cmdline_stream >> buf) {
    kernel_args.push_back(buf);
  }

  auto lkernel_args = init.initKernelArgs(kernel_args.size());
  for (int i=0; i<kernel_args.size(); i++) {
    lkernel_args.set(i, kernel_args[i]);
  }

  init.setKernelVersion(util::read_file("/proc/version"));

#ifdef QCOM
  {
    std::vector<std::pair<std::string, std::string> > properties;
    property_list(append_property, (void*)&properties);

    auto lentries = init.initAndroidProperties().initEntries(properties.size());
    for (int i=0; i<properties.size(); i++) {
      auto lentry = lentries[i];
      lentry.setKey(properties[i].first);
      lentry.setValue(properties[i].second);
    }
  }
#endif

  const char* dongle_id = getenv("DONGLE_ID");
  if (dongle_id) {
    init.setDongleId(std::string(dongle_id));
  }

  const char* clean = getenv("CLEAN");
  if (!clean) {
    init.setDirty(true);
  }

  std::vector<char> git_commit = read_db_bytes("GitCommit");
  if (git_commit.size() > 0) {
    init.setGitCommit(capnp::Text::Reader(git_commit.data(), git_commit.size()));
  }

  std::vector<char> git_branch = read_db_bytes("GitBranch");
  if (git_branch.size() > 0) {
    init.setGitBranch(capnp::Text::Reader(git_branch.data(), git_branch.size()));
  }

  std::vector<char> git_remote = read_db_bytes("GitRemote");
  if (git_remote.size() > 0) {
    init.setGitRemote(capnp::Text::Reader(git_remote.data(), git_remote.size()));
  }

  std::vector<char> passive = read_db_bytes("Passive");
  init.setPassive(passive.size() > 0 && passive[0] == '1');
  {
    // log params
    std::map<std::string, std::string> params;
    read_db_all(&params);
    auto lparams = init.initParams().initEntries(params.size());
    int i = 0;
    for (auto& kv : params) {
      auto lentry = lparams[i];
      lentry.setKey(kv.first);
      lentry.setValue(kv.second);
      i++;
    }
  }
  return capnp::messageToFlatArray(msg);
}

static int clear_locks_fn(const char* fpath, const struct stat *sb, int tyupeflag) {
  const char* dot = strrchr(fpath, '.');
  if (dot && strcmp(dot, ".lock") == 0) {
    unlink(fpath);
  }
  return 0;
}

static void clear_locks() {
  ftw(LOG_ROOT, clear_locks_fn, 16);
}

static void bootlog() {
  int err;

  {
    auto words = gen_init_data();
    auto bytes = words.asBytes();
    logger_init(&s.logger, "bootlog", bytes.begin(), bytes.size(), false);
  }

  err = logger_next(&s.logger, LOG_ROOT, s.segment_path, sizeof(s.segment_path), &s.rotate_segment);
  assert(err == 0);
  LOGW("bootlog to %s", s.segment_path);

  {
    MessageBuilder msg;
    auto boot = msg.initEvent().initBoot();

    boot.setWallTimeNanos(nanos_since_epoch());

    std::string lastKmsg = util::read_file("/sys/fs/pstore/console-ramoops");
    boot.setLastKmsg(capnp::Data::Reader((const kj::byte*)lastKmsg.data(), lastKmsg.size()));

    std::string lastPmsg = util::read_file("/sys/fs/pstore/pmsg-ramoops-0");
    boot.setLastPmsg(capnp::Data::Reader((const kj::byte*)lastPmsg.data(), lastPmsg.size()));

    auto bytes = msg.toBytes();
    logger_log(&s.logger, bytes.begin(), bytes.size(), false);
  }

  logger_close(&s.logger);
}

int main(int argc, char** argv) {
  int err;

  if (argc > 1 && strcmp(argv[1], "--bootlog") == 0) {
    bootlog();
    return 0;
  }

  int segment_length = SEGMENT_LENGTH;
  if (getenv("LOGGERD_TEST")) {
    segment_length = atoi(getenv("LOGGERD_SEGMENT_LENGTH"));
  }

  setpriority(PRIO_PROCESS, 0, -12);

  clear_locks();

  signal(SIGINT, (sighandler_t)set_do_exit);
  signal(SIGTERM, (sighandler_t)set_do_exit);

  s.ctx = Context::create();
  Poller * poller = Poller::create();

  // subscribe to all services

  SubSocket *frame_sock = NULL;
  std::vector<SubSocket*> socks;

  std::map<SubSocket*, int> qlog_counter;
  std::map<SubSocket*, int> qlog_freqs;

  for (const auto& it : services) {
    std::string name = it.name;

    if (it.should_log) {
      SubSocket * sock = SubSocket::create(s.ctx, name);
      assert(sock != NULL);

      poller->registerSocket(sock);
      socks.push_back(sock);

      if (name == "frame") {
        frame_sock = sock;
      }

      qlog_counter[sock] = (it.decimation == -1) ? -1 : 0;
      qlog_freqs[sock] = it.decimation;
    }
  }


  {
    auto words = gen_init_data();
    auto bytes = words.asBytes();
    logger_init(&s.logger, "rlog", bytes.begin(), bytes.size(), true);
  }

  bool is_streaming = false;
  bool is_logging = true;

  if (argc > 1 && strcmp(argv[1], "--stream") == 0) {
    is_streaming = true;
  } else if (argc > 1 && strcmp(argv[1], "--only-stream") == 0) {
    is_streaming = true;
    is_logging = false;
  }

  if (is_logging) {
    err = logger_next(&s.logger, LOG_ROOT, s.segment_path, sizeof(s.segment_path), &s.rotate_segment);
    assert(err == 0);
    LOGW("logging to %s", s.segment_path);
  }

  double start_ts = seconds_since_boot();
  double last_rotate_ts = start_ts;
  s.rotate_seq_id = 0;
  s.should_close = 0;
  s.finish_close = 0;
  s.num_encoder = 0;
  pthread_mutex_init(&s.rotate_lock, NULL);
#ifndef DISABLE_ENCODER
  // rear camera
  std::thread encoder_thread_handle(encoder_thread, is_streaming, false, CAM_IDX_FCAM);

  // front camera
  std::thread front_encoder_thread_handle(encoder_thread, false, false, CAM_IDX_DCAM);

  #ifdef QCOM2
  // wide camera
  std::thread wide_encoder_thread_handle(encoder_thread, false, false, CAM_IDX_ECAM);
  #endif
#endif

  uint64_t msg_count = 0;
  uint64_t bytes_count = 0;

  while (!do_exit) {
    for (auto sock : poller->poll(100 * 1000)) {
      while (true) {
        Message * msg = sock->receive(true);
        if (msg == NULL){
          break;
        }

        uint8_t* data = (uint8_t*)msg->getData();
        size_t len = msg->getSize();

        if (sock == frame_sock) {
          // track camera frames to sync to encoder
          auto amsg = kj::heapArray<capnp::word>((len / sizeof(capnp::word)) + 1);
          memcpy(amsg.begin(), data, len);

          capnp::FlatArrayMessageReader cmsg(amsg);
          cereal::Event::Reader event = cmsg.getRoot<cereal::Event>();
          if (event.isFrame()) {
            std::unique_lock<std::mutex> lk(s.lock);
            s.last_frame_id = event.getFrame().getFrameId();
            lk.unlock();
            s.cv.notify_all();
          }
        }

        logger_log(&s.logger, data, len, qlog_counter[sock] == 0);
        delete msg;

        if (qlog_counter[sock] != -1) {
          //printf("%p: %d/%d\n", socks[i], qlog_counter[socks[i]], qlog_freqs[socks[i]]);
          qlog_counter[sock]++;
          qlog_counter[sock] %= qlog_freqs[sock];
        }

        bytes_count += len;
        msg_count++;
      }
    }

    double ts = seconds_since_boot();
    if (ts - last_rotate_ts > segment_length) {
      // rotate the log

      last_rotate_ts += segment_length;

      std::lock_guard<std::mutex> guard(s.lock);
      s.rotate_last_frame_id = s.last_frame_id;

      if (is_logging) {
        err = logger_next(&s.logger, LOG_ROOT, s.segment_path, sizeof(s.segment_path), &s.rotate_segment);
        assert(err == 0);
        LOGW("rotated to %s", s.segment_path);
      }
    }

    if ((msg_count%1000) == 0) {
      LOGD("%lu messages, %.2f msg/sec, %.2f KB/sec", msg_count, msg_count*1.0/(ts-start_ts), bytes_count*0.001/(ts-start_ts));
    }
  }

  LOGW("joining threads");
  s.cv.notify_all();


#ifndef DISABLE_ENCODER
  #ifdef QCOM2
  wide_encoder_thread_handle.join();
  #endif
  front_encoder_thread_handle.join();
  encoder_thread_handle.join();
  LOGW("encoder joined");
#endif

  logger_close(&s.logger);

  for (auto s : socks){
    delete s;
  }

  delete poller;
  delete s.ctx;
  return 0;
}<|MERGE_RESOLUTION|>--- conflicted
+++ resolved
@@ -312,13 +312,9 @@
         eidx.setSegmentNum(out_segment);
         eidx.setSegmentId(out_id);
 
-<<<<<<< HEAD
-        auto bytes = msg.toBytes();
-=======
         auto words = capnp::messageToFlatArray(msg);
         auto bytes = words.asBytes();
 
->>>>>>> 71562d61
         if (idx_sock->send((char*)bytes.begin(), bytes.size()) < 0) {
           printf("err sending encodeIdx pkt: %s\n", strerror(errno));
         }
@@ -347,7 +343,8 @@
           eidx.setSegmentNum(out_segment);
           eidx.setSegmentId(out_id);
 
-          auto bytes = msg.toBytes();
+          auto words = capnp::messageToFlatArray(msg);
+          auto bytes = words.asBytes();
           if (lh) {
             lh_log(lh, bytes.begin(), bytes.size(), false);
           }
@@ -397,78 +394,6 @@
 }
 #endif
 
-<<<<<<< HEAD
-#if ENABLE_LIDAR
-
-#include <netinet/in.h>
-#include <sys/types.h>
-#include <sys/socket.h>
-#include <arpa/inet.h>
-
-#define VELODYNE_DATA_PORT 2368
-#define VELODYNE_TELEMETRY_PORT 8308
-
-#define MAX_LIDAR_PACKET 2048
-
-int lidar_thread() {
-  // increase kernel max buffer size
-  system("sysctl -w net.core.rmem_max=26214400");
-  set_thread_name("lidar");
-
-  int sock;
-  if ((sock = socket(AF_INET, SOCK_DGRAM, 0)) < 0) {
-    perror("cannot create socket");
-    return -1;
-  }
-
-  int a = 26214400;
-  if (setsockopt(sock, SOL_SOCKET, SO_RCVBUF, &a, sizeof(int)) == -1) {
-    perror("cannot set socket opts");
-    return -1;
-  }
-
-  struct sockaddr_in addr;
-  memset(&addr, 0, sizeof(struct sockaddr_in));
-  addr.sin_family = AF_INET;
-  addr.sin_port = htons(VELODYNE_DATA_PORT);
-  inet_aton("192.168.5.11", &(addr.sin_addr));
-
-  if (bind(sock, (struct sockaddr *) &addr, sizeof(addr)) < 0) {
-    perror("cannot bind LIDAR socket");
-    return -1;
-  }
-
-  capnp::byte buf[MAX_LIDAR_PACKET];
-
-  while (!do_exit) {
-    // receive message
-    struct sockaddr from;
-    socklen_t fromlen = sizeof(from);
-    int cnt = recvfrom(sock, (void *)buf, MAX_LIDAR_PACKET, 0, &from, &fromlen);
-    if (cnt <= 0) {
-      printf("bug in lidar recieve!\n");
-      continue;
-    }
-
-    // create message for log
-    MessageBuilder msg;
-    auto lidar_pts = msg.initEvent().initLidarPts();
-
-    // copy in the buffer
-    // TODO: can we remove this copy? does it matter?
-    kj::ArrayPtr<capnp::byte> bufferPtr = kj::arrayPtr(buf, cnt);
-    lidar_pts.setPkt(bufferPtr);
-
-    // log it
-    auto bytes = msg.toBytes();
-    logger_log(&s.logger, bytes.begin(), bytes.size());
-  }
-  return 0;
-}
-#endif
-
-=======
->>>>>>> 71562d61
 }
 
 void append_property(const char* key, const char* value, void *cookie) {
@@ -479,8 +404,10 @@
 }
 
 kj::Array<capnp::word> gen_init_data() {
-  MessageBuilder msg;
-  auto init = msg.initEvent().initInitData();
+  capnp::MallocMessageBuilder msg;
+  auto event = msg.initRoot<cereal::Event>();
+  event.setLogMonoTime(nanos_since_boot());
+  auto init = event.initInitData();
 
   init.setDeviceType(cereal::InitData::DeviceType::NEO);
   init.setVersion(capnp::Text::Reader(COMMA_VERSION));
@@ -582,8 +509,11 @@
   LOGW("bootlog to %s", s.segment_path);
 
   {
-    MessageBuilder msg;
-    auto boot = msg.initEvent().initBoot();
+    capnp::MallocMessageBuilder msg;
+    auto event = msg.initRoot<cereal::Event>();
+    event.setLogMonoTime(nanos_since_boot());
+
+    auto boot = event.initBoot();
 
     boot.setWallTimeNanos(nanos_since_epoch());
 
@@ -593,7 +523,8 @@
     std::string lastPmsg = util::read_file("/sys/fs/pstore/pmsg-ramoops-0");
     boot.setLastPmsg(capnp::Data::Reader((const kj::byte*)lastPmsg.data(), lastPmsg.size()));
 
-    auto bytes = msg.toBytes();
+    auto words = capnp::messageToFlatArray(msg);
+    auto bytes = words.asBytes();
     logger_log(&s.logger, bytes.begin(), bytes.size(), false);
   }
 
