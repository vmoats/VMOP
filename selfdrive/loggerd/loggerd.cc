#include <cstdio>
#include <cstdlib>
#include <cstdint>
#include <cassert>
#include <unistd.h>
#include <signal.h>
#include <errno.h>
#include <poll.h>
#include <string.h>
#include <inttypes.h>
#include <libyuv.h>
#include <sys/resource.h>
#include <pthread.h>

#include <string>
#include <iostream>
#include <fstream>
#include <streambuf>
#include <thread>
#include <mutex>
#include <condition_variable>
#include <atomic>
#include <random>

#include <ftw.h>
#ifdef QCOM
#include <cutils/properties.h>
#endif

#include "common/version.h"
#include "common/timing.h"
#include "common/params.h"
#include "common/swaglog.h"
#include "common/visionipc.h"
#include "common/utilpp.h"
#include "common/util.h"
#include "camerad/cameras/camera_common.h"
#include "logger.h"
#include "messaging.hpp"
#include "services.h"

#if !(defined(QCOM) || defined(QCOM2))
// no encoder on PC
#define DISABLE_ENCODER
#endif

#ifndef DISABLE_ENCODER
#include "encoder.h"
#include "raw_logger.h"
#endif

#define MAIN_BITRATE 5000000
#define QCAM_BITRATE 128000
#define MAIN_FPS 20
#ifndef QCOM2
#define MAX_CAM_IDX LOG_CAMERA_ID_DCAMERA
#define DCAM_BITRATE 2500000
#else
#define MAX_CAM_IDX LOG_CAMERA_ID_ECAMERA
#define DCAM_BITRATE MAIN_BITRATE
#endif

#define NO_CAMERA_PATIENCE 500 // fall back to time-based rotation if all cameras are dead

LogCameraInfo cameras_logged[LOG_CAMERA_ID_MAX] = {
  [LOG_CAMERA_ID_FCAMERA] = {
    .stream_type = VISION_STREAM_YUV,
    .filename = "fcamera.hevc",
    .frame_packet_name = "frame",
    .encode_idx_name = "encodeIdx",
    .fps = MAIN_FPS,
    .bitrate = MAIN_BITRATE,
    .is_h265 = true,
    .downscale = false,
    .has_qcamera = true
  },
  [LOG_CAMERA_ID_DCAMERA] = {
    .stream_type = VISION_STREAM_YUV_FRONT,
    .filename = "dcamera.hevc",
    .frame_packet_name = "frontFrame",
    .encode_idx_name = "frontEncodeIdx",
    .fps = MAIN_FPS, // on EONs, more compressed this way
    .bitrate = DCAM_BITRATE,
    .is_h265 = true,
    .downscale = false,
    .has_qcamera = false
  },
  [LOG_CAMERA_ID_ECAMERA] = {
    .stream_type = VISION_STREAM_YUV_WIDE,
    .filename = "ecamera.hevc",
    .frame_packet_name = "wideFrame",
    .encode_idx_name = "wideEncodeIdx",
    .fps = MAIN_FPS,
    .bitrate = MAIN_BITRATE,
    .is_h265 = true,
    .downscale = false,
    .has_qcamera = false
  },
  [LOG_CAMERA_ID_QCAMERA] = {
    .filename = "qcamera.ts",
    .fps = MAIN_FPS,
    .bitrate = QCAM_BITRATE,
    .is_h265 = false,
    .downscale = true,
#ifndef QCOM2
    .frame_width = 480, .frame_height = 360
#else
    .frame_width = 526, .frame_height = 330 // keep pixel count the same?
#endif
  },
};
#define SEGMENT_LENGTH 60

#define LOG_ROOT "/data/media/0/realdata"

#define RAW_CLIP_LENGTH 100 // 5 seconds at 20fps
#define RAW_CLIP_FREQUENCY (randrange(61, 8*60)) // once every ~4 minutes

namespace {

double randrange(double a, double b) __attribute__((unused));
double randrange(double a, double b) {
  static std::mt19937 gen(millis_since_boot());

  std::uniform_real_distribution<> dist(a, b);
  return dist(gen);
}


volatile sig_atomic_t do_exit = 0;
static void set_do_exit(int sig) {
  do_exit = 1;
}

class RotateState {
public:
  SubSocket* fpkt_sock;
  uint32_t stream_frame_id, log_frame_id, last_rotate_frame_id;
  bool enabled, should_rotate, initialized;

  RotateState() : fpkt_sock(nullptr), stream_frame_id(0), log_frame_id(0),
                  last_rotate_frame_id(UINT32_MAX), enabled(false), should_rotate(false), initialized(false) {};

  void waitLogThread() {
    std::unique_lock<std::mutex> lk(fid_lock);
    while (stream_frame_id > log_frame_id           //if the log camera is older, wait for it to catch up.
           && (stream_frame_id - log_frame_id) < 8  // but if its too old then there probably was a discontinuity (visiond restarted)
           && !do_exit) {
      cv.wait(lk);
    }
  }

  void cancelWait() { cv.notify_one(); }

  void setStreamFrameId(uint32_t frame_id) {
    fid_lock.lock();
    stream_frame_id = frame_id;
    fid_lock.unlock();
    cv.notify_one();
  }

  void setLogFrameId(uint32_t frame_id) {
    fid_lock.lock();
    log_frame_id = frame_id;
    fid_lock.unlock();
    cv.notify_one();
  }

  void rotate() {
    if (!enabled) { return; }
    std::unique_lock<std::mutex> lk(fid_lock);
    should_rotate = true;
    last_rotate_frame_id = stream_frame_id;
  }

  void finish_rotate() {
    std::unique_lock<std::mutex> lk(fid_lock);
    should_rotate = false;
  }

private:
  std::mutex fid_lock;
  std::condition_variable cv;
};

struct LoggerdState {
  Context *ctx;
  LoggerState logger;
  char segment_path[4096];
  int rotate_segment;
  pthread_mutex_t rotate_lock;
  int num_encoder;
  std::atomic<int> rotate_seq_id;
  std::atomic<int> should_close;
  std::atomic<int> finish_close;

  RotateState rotate_state[LOG_CAMERA_ID_MAX-1];
};
LoggerdState s;

#ifndef DISABLE_ENCODER
void encoder_thread(RotateState *rotate_state, bool raw_clips, int cam_idx) {

  switch (cam_idx) {
    case LOG_CAMERA_ID_DCAMERA: {
      LOGW("recording front camera");
      set_thread_name("FrontCameraEncoder");
      break;
    }
    case LOG_CAMERA_ID_FCAMERA: {
      set_thread_name("RearCameraEncoder");
      break;
    }
    case LOG_CAMERA_ID_ECAMERA: {
      set_thread_name("WideCameraEncoder");
      break;
    }
    default: {
      LOGE("unexpected camera index provided");
      assert(false);
    }
  }

  VisionStream stream;

  bool encoder_inited = false;
  EncoderState encoder;
  EncoderState encoder_alt;
  bool has_encoder_alt = cameras_logged[cam_idx].has_qcamera;

  int encoder_segment = -1;
  int cnt = 0;
  pthread_mutex_lock(&s.rotate_lock);
  int my_idx = s.num_encoder;
  s.num_encoder += 1;
  pthread_mutex_unlock(&s.rotate_lock);

  PubSocket *idx_sock = PubSocket::create(s.ctx, cameras_logged[cam_idx].encode_idx_name);
  assert(idx_sock != NULL);

  LoggerHandle *lh = NULL;

  while (!do_exit) {
    VisionStreamBufs buf_info;
    int err = visionstream_init(&stream, cameras_logged[cam_idx].stream_type, false, &buf_info);
    if (err != 0) {
      LOGD("visionstream connect fail");
      usleep(100000);
      continue;
    }

    if (!encoder_inited) {
      LOGD("encoder init %dx%d", buf_info.width, buf_info.height);
      encoder_init(&encoder, cameras_logged[cam_idx].filename,
                             buf_info.width,
                             buf_info.height,
                             cameras_logged[cam_idx].fps,
                             cameras_logged[cam_idx].bitrate,
                             cameras_logged[cam_idx].is_h265,
                             cameras_logged[cam_idx].downscale);

      if (has_encoder_alt) {
        encoder_init(&encoder_alt, cameras_logged[LOG_CAMERA_ID_QCAMERA].filename,
                                   cameras_logged[LOG_CAMERA_ID_QCAMERA].frame_width,
                                   cameras_logged[LOG_CAMERA_ID_QCAMERA].frame_height,
                                   cameras_logged[LOG_CAMERA_ID_QCAMERA].fps,
                                   cameras_logged[LOG_CAMERA_ID_QCAMERA].bitrate,
                                   cameras_logged[LOG_CAMERA_ID_QCAMERA].is_h265,
                                   cameras_logged[LOG_CAMERA_ID_QCAMERA].downscale);
      }

      encoder_inited = true;
    }

    // dont log a raw clip in the first minute
    double rawlogger_start_time = seconds_since_boot()+RAW_CLIP_FREQUENCY;
    int rawlogger_clip_cnt = 0;
    RawLogger *rawlogger = NULL;

    if (raw_clips) {
      rawlogger = new RawLogger("prcamera", buf_info.width, buf_info.height, MAIN_FPS);
    }

    while (!do_exit) {
      VIPCBufExtra extra;
      VIPCBuf* buf = visionstream_get(&stream, &extra);
      if (buf == NULL) {
        LOG("visionstream get failed");
        break;
      }

      //uint64_t current_time = nanos_since_boot();
      //uint64_t diff = current_time - extra.timestamp_eof;
      //double msdiff = (double) diff / 1000000.0;
      // printf("logger latency to tsEof: %f\n", msdiff);

      { // all the rotation stuff

        pthread_mutex_lock(&s.rotate_lock);
        pthread_mutex_unlock(&s.rotate_lock);

        // wait if camera pkt id is older than stream
        rotate_state->waitLogThread();

        if (do_exit) break;

        // rotate the encoder if the logger is on a newer segment
        if (rotate_state->should_rotate) {
          if (!rotate_state->initialized) {
            rotate_state->last_rotate_frame_id = extra.frame_id - 1;
            rotate_state->initialized = true;
          }
          while (s.rotate_seq_id != my_idx && !do_exit) { usleep(1000); }
          LOGW("camera %d rotate encoder to %s.", cam_idx, s.segment_path);
          encoder_rotate(&encoder, s.segment_path, s.rotate_segment);
          s.rotate_seq_id = (my_idx + 1) % s.num_encoder;
          if (has_encoder_alt) {
            encoder_rotate(&encoder_alt, s.segment_path, s.rotate_segment);
          }
          if (raw_clips) {
            rawlogger->Rotate(s.segment_path, s.rotate_segment);
          }
          encoder_segment = s.rotate_segment;
          if (lh) {
            lh_close(lh);
          }
          lh = logger_get_handle(&s.logger);

          pthread_mutex_lock(&s.rotate_lock);
          s.should_close += 1;
          pthread_mutex_unlock(&s.rotate_lock);

          while(s.should_close > 0 && s.should_close < s.num_encoder && !do_exit) { usleep(1000); }

          pthread_mutex_lock(&s.rotate_lock);
          s.should_close = s.should_close == s.num_encoder ? 1 - s.num_encoder : s.should_close + 1;

          encoder_close(&encoder);
          encoder_open(&encoder, encoder.next_path);
          encoder.segment = encoder.next_segment;
          encoder.rotating = false;
          if (has_encoder_alt) {
            encoder_close(&encoder_alt);
            encoder_open(&encoder_alt, encoder_alt.next_path);
            encoder_alt.segment = encoder_alt.next_segment;
            encoder_alt.rotating = false;
          }
          s.finish_close += 1;
          pthread_mutex_unlock(&s.rotate_lock);

          while(s.finish_close > 0 && s.finish_close < s.num_encoder && !do_exit) { usleep(1000); }
          s.finish_close = 0;

          rotate_state->finish_rotate();
        }
      }

      rotate_state->setStreamFrameId(extra.frame_id);

      uint8_t *y = (uint8_t*)buf->addr;
      uint8_t *u = y + (buf_info.width*buf_info.height);
      uint8_t *v = u + (buf_info.width/2)*(buf_info.height/2);
      {
        // encode hevc
        int out_segment = -1;
        int out_id = encoder_encode_frame(&encoder,
                                          y, u, v,
                                          buf_info.width, buf_info.height,
                                          &out_segment, &extra);
        if (has_encoder_alt) {
          int out_segment_alt = -1;
          encoder_encode_frame(&encoder_alt,
                               y, u, v,
                               buf_info.width, buf_info.height,
                               &out_segment_alt, &extra);
        }

        // publish encode index
        MessageBuilder msg;
        auto eidx = msg.initEvent().initEncodeIdx();
        eidx.setFrameId(extra.frame_id);
  #ifdef QCOM2
        eidx.setType(cereal::EncodeIndex::Type::FULL_H_E_V_C);
  #else
        eidx.setType(cam_idx == LOG_CAMERA_ID_DCAMERA ? cereal::EncodeIndex::Type::FRONT:cereal::EncodeIndex::Type::FULL_H_E_V_C);
  #endif

        eidx.setEncodeId(cnt);
        eidx.setSegmentNum(out_segment);
        eidx.setSegmentId(out_id);

        auto bytes = msg.toBytes();

        if (idx_sock->send((char*)bytes.begin(), bytes.size()) < 0) {
          printf("err sending encodeIdx pkt: %s\n", strerror(errno));
        }
        if (lh) {
          lh_log(lh, bytes.begin(), bytes.size(), false);
        }
      }

      if (raw_clips) {
        double ts = seconds_since_boot();
        if (ts > rawlogger_start_time) {
          // encode raw if in clip
          int out_segment = -1;
          int out_id = rawlogger->LogFrame(cnt, y, u, v, &out_segment);

          if (rawlogger_clip_cnt == 0) {
            LOG("starting raw clip in seg %d", out_segment);
          }

          // publish encode index
          MessageBuilder msg;
          auto eidx = msg.initEvent().initEncodeIdx();
          eidx.setFrameId(extra.frame_id);
          eidx.setType(cereal::EncodeIndex::Type::FULL_LOSSLESS_CLIP);
          eidx.setEncodeId(cnt);
          eidx.setSegmentNum(out_segment);
          eidx.setSegmentId(out_id);

          auto bytes = msg.toBytes();
          if (lh) {
            lh_log(lh, bytes.begin(), bytes.size(), false);
          }

          // close rawlogger if clip ended
          rawlogger_clip_cnt++;
          if (rawlogger_clip_cnt >= RAW_CLIP_LENGTH) {
            rawlogger->Close();

            rawlogger_clip_cnt = 0;
            rawlogger_start_time = ts+RAW_CLIP_FREQUENCY;

            LOG("ending raw clip in seg %d, next in %.1f sec", out_segment, rawlogger_start_time-ts);
          }
        }
      }

      cnt++;
    }

    if (lh) {
      lh_close(lh);
      lh = NULL;
    }

    if (raw_clips) {
      rawlogger->Close();
      delete rawlogger;
    }

    visionstream_destroy(&stream);
  }

  delete idx_sock;

  if (encoder_inited) {
    LOG("encoder destroy");
    encoder_close(&encoder);
    encoder_destroy(&encoder);
  }

  if (has_encoder_alt) {
    LOG("encoder alt destroy");
    encoder_close(&encoder_alt);
    encoder_destroy(&encoder_alt);
  }
}
#endif

}

void append_property(const char* key, const char* value, void *cookie) {
  std::vector<std::pair<std::string, std::string> > *properties =
    (std::vector<std::pair<std::string, std::string> > *)cookie;

  properties->push_back(std::make_pair(std::string(key), std::string(value)));
}

kj::Array<capnp::word> gen_init_data() {
  MessageBuilder msg;
  auto init = msg.initEvent().initInitData();

  init.setDeviceType(cereal::InitData::DeviceType::NEO);
  init.setVersion(capnp::Text::Reader(COMMA_VERSION));

  std::ifstream cmdline_stream("/proc/cmdline");
  std::vector<std::string> kernel_args;
  std::string buf;
  while (cmdline_stream >> buf) {
    kernel_args.push_back(buf);
  }

  auto lkernel_args = init.initKernelArgs(kernel_args.size());
  for (int i=0; i<kernel_args.size(); i++) {
    lkernel_args.set(i, kernel_args[i]);
  }

  init.setKernelVersion(util::read_file("/proc/version"));

#ifdef QCOM
  {
    std::vector<std::pair<std::string, std::string> > properties;
    property_list(append_property, (void*)&properties);

    auto lentries = init.initAndroidProperties().initEntries(properties.size());
    for (int i=0; i<properties.size(); i++) {
      auto lentry = lentries[i];
      lentry.setKey(properties[i].first);
      lentry.setValue(properties[i].second);
    }
  }
#endif

  const char* dongle_id = getenv("DONGLE_ID");
  if (dongle_id) {
    init.setDongleId(std::string(dongle_id));
  }

  const char* clean = getenv("CLEAN");
  if (!clean) {
    init.setDirty(true);
  }
  Params params = Params();

  std::vector<char> git_commit = params.read_db_bytes("GitCommit");
  if (git_commit.size() > 0) {
    init.setGitCommit(capnp::Text::Reader(git_commit.data(), git_commit.size()));
  }

  std::vector<char> git_branch = params.read_db_bytes("GitBranch");
  if (git_branch.size() > 0) {
    init.setGitBranch(capnp::Text::Reader(git_branch.data(), git_branch.size()));
  }

  std::vector<char> git_remote = params.read_db_bytes("GitRemote");
  if (git_remote.size() > 0) {
    init.setGitRemote(capnp::Text::Reader(git_remote.data(), git_remote.size()));
  }

  init.setPassive(params.read_db_bool("Passive"));
  {
    // log params
    std::map<std::string, std::string> params_map;
    params.read_db_all(&params_map);
    auto lparams = init.initParams().initEntries(params_map.size());
    int i = 0;
    for (auto& kv : params_map) {
      auto lentry = lparams[i];
      lentry.setKey(kv.first);
      lentry.setValue(kv.second);
      i++;
    }
  }
  return capnp::messageToFlatArray(msg);
}

static int clear_locks_fn(const char* fpath, const struct stat *sb, int tyupeflag) {
  const char* dot = strrchr(fpath, '.');
  if (dot && strcmp(dot, ".lock") == 0) {
    unlink(fpath);
  }
  return 0;
}

static void clear_locks() {
  ftw(LOG_ROOT, clear_locks_fn, 16);
}

static void bootlog() {
  int err;

  {
    auto words = gen_init_data();
    auto bytes = words.asBytes();
    logger_init(&s.logger, "bootlog", bytes.begin(), bytes.size(), false);
  }

  err = logger_next(&s.logger, LOG_ROOT, s.segment_path, sizeof(s.segment_path), &s.rotate_segment);
  assert(err == 0);
  LOGW("bootlog to %s", s.segment_path);

  {
    MessageBuilder msg;
    auto boot = msg.initEvent().initBoot();

    boot.setWallTimeNanos(nanos_since_epoch());

    std::string lastKmsg = util::read_file("/sys/fs/pstore/console-ramoops");
    boot.setLastKmsg(capnp::Data::Reader((const kj::byte*)lastKmsg.data(), lastKmsg.size()));

    std::string lastPmsg = util::read_file("/sys/fs/pstore/pmsg-ramoops-0");
    boot.setLastPmsg(capnp::Data::Reader((const kj::byte*)lastPmsg.data(), lastPmsg.size()));

<<<<<<< HEAD
    std::string launchLog = util::read_file("/tmp/tmux_log");
    boot.setLaunchLog(capnp::Data::Reader((const kj::byte*)launchLog.data(), launchLog.size()));

    auto words = capnp::messageToFlatArray(msg);
    auto bytes = words.asBytes();
=======
    auto bytes = msg.toBytes();
>>>>>>> 53bd3050
    logger_log(&s.logger, bytes.begin(), bytes.size(), false);
  }

  logger_close(&s.logger);
}

int main(int argc, char** argv) {
  int err;

  if (argc > 1 && strcmp(argv[1], "--bootlog") == 0) {
    bootlog();
    return 0;
  }

  int segment_length = SEGMENT_LENGTH;
  if (getenv("LOGGERD_TEST")) {
    segment_length = atoi(getenv("LOGGERD_SEGMENT_LENGTH"));
  }
  bool record_front = true;
#ifndef QCOM2
  record_front = Params().read_db_bool("RecordFront");
#endif

  setpriority(PRIO_PROCESS, 0, -12);

  clear_locks();

  signal(SIGINT, (sighandler_t)set_do_exit);
  signal(SIGTERM, (sighandler_t)set_do_exit);

  s.ctx = Context::create();
  Poller * poller = Poller::create();

  // subscribe to all services

  std::vector<SubSocket*> socks;

  std::map<SubSocket*, int> qlog_counter;
  std::map<SubSocket*, int> qlog_freqs;

  for (const auto& it : services) {
    std::string name = it.name;

    if (it.should_log) {
      SubSocket * sock = SubSocket::create(s.ctx, name);
      assert(sock != NULL);
      poller->registerSocket(sock);
      socks.push_back(sock);

      for (int cid=0;cid<=MAX_CAM_IDX;cid++) {
        if (name == cameras_logged[cid].frame_packet_name) { s.rotate_state[cid].fpkt_sock = sock; }
      }

      qlog_counter[sock] = (it.decimation == -1) ? -1 : 0;
      qlog_freqs[sock] = it.decimation;
    }
  }

  {
    auto words = gen_init_data();
    auto bytes = words.asBytes();
    logger_init(&s.logger, "rlog", bytes.begin(), bytes.size(), true);
  }

  s.rotate_seq_id = 0;
  s.should_close = 0;
  s.finish_close = 0;
  s.num_encoder = 0;
  pthread_mutex_init(&s.rotate_lock, NULL);
#ifndef DISABLE_ENCODER
  // rear camera
  std::thread encoder_thread_handle(encoder_thread, &s.rotate_state[LOG_CAMERA_ID_FCAMERA], false, LOG_CAMERA_ID_FCAMERA);
  s.rotate_state[LOG_CAMERA_ID_FCAMERA].enabled = true;
  // front camera
  std::thread front_encoder_thread_handle;
  if (record_front) {
    front_encoder_thread_handle = std::thread(encoder_thread, &s.rotate_state[LOG_CAMERA_ID_DCAMERA], false, LOG_CAMERA_ID_DCAMERA);
    s.rotate_state[LOG_CAMERA_ID_DCAMERA].enabled = true;
  }
  #ifdef QCOM2
  // wide camera
  std::thread wide_encoder_thread_handle(encoder_thread, &s.rotate_state[LOG_CAMERA_ID_ECAMERA], false, LOG_CAMERA_ID_ECAMERA);
  s.rotate_state[LOG_CAMERA_ID_ECAMERA].enabled = true;
  #endif
#endif

  uint64_t msg_count = 0;
  uint64_t bytes_count = 0;
  kj::Array<capnp::word> buf = kj::heapArray<capnp::word>(1024);

  double start_ts = seconds_since_boot();
  double last_rotate_tms = millis_since_boot();
  double last_camera_seen_tms = millis_since_boot();
  while (!do_exit) {
   for (auto sock : poller->poll(100 * 1000)) {
     Message * last_msg = nullptr;
      while (true) {
        Message * msg = sock->receive(true);
        if (msg == NULL){
          break;
        }
        delete last_msg;
        last_msg = msg;

        logger_log(&s.logger, (uint8_t*)msg->getData(), msg->getSize(), qlog_counter[sock] == 0);

        if (qlog_counter[sock] != -1) {
          //printf("%p: %d/%d\n", socks[i], qlog_counter[socks[i]], qlog_freqs[socks[i]]);
          qlog_counter[sock]++;
          qlog_counter[sock] %= qlog_freqs[sock];
        }
        bytes_count += msg->getSize();
        msg_count++;
      }

      if (last_msg) {
        int fpkt_id = -1;
        for (int cid=0;cid<=MAX_CAM_IDX;cid++) {
          if (sock == s.rotate_state[cid].fpkt_sock) {fpkt_id=cid; break;}
        }
        if (fpkt_id>=0) {
          // track camera frames to sync to encoder
          // only process last frame
          const uint8_t* data = (uint8_t*)last_msg->getData();
          const size_t len = last_msg->getSize();
          const size_t size = len / sizeof(capnp::word) + 1;
          if (buf.size() < size) {
            buf = kj::heapArray<capnp::word>(size);
          }
          memcpy(buf.begin(), data, len);

          capnp::FlatArrayMessageReader cmsg(buf);
          cereal::Event::Reader event = cmsg.getRoot<cereal::Event>();

          if (fpkt_id == LOG_CAMERA_ID_FCAMERA) {
            s.rotate_state[fpkt_id].setLogFrameId(event.getFrame().getFrameId());
          } else if (fpkt_id == LOG_CAMERA_ID_DCAMERA) {
            s.rotate_state[fpkt_id].setLogFrameId(event.getFrontFrame().getFrameId());
          } else if (fpkt_id == LOG_CAMERA_ID_ECAMERA) {
            s.rotate_state[fpkt_id].setLogFrameId(event.getWideFrame().getFrameId());
          }
          last_camera_seen_tms = millis_since_boot();
        }
        delete last_msg;
      }
    }

    double ts = seconds_since_boot();
    double tms = millis_since_boot();

    bool new_segment = false;

    if (s.logger.part > -1) {
      new_segment = true;
      if (tms - last_camera_seen_tms <= NO_CAMERA_PATIENCE) {
        for (int cid=0;cid<=MAX_CAM_IDX;cid++) {
          // this *should* be redundant on tici since all camera frames are synced
          new_segment &= (((s.rotate_state[cid].stream_frame_id >= s.rotate_state[cid].last_rotate_frame_id + segment_length * MAIN_FPS) &&
                           (!s.rotate_state[cid].should_rotate) && (s.rotate_state[cid].initialized)) ||
                          (!s.rotate_state[cid].enabled));
#ifndef QCOM2
          break; // only look at fcamera frame id if not QCOM2
#endif
        }
      } else {
        new_segment &= tms - last_rotate_tms > segment_length * 1000;
        if (new_segment) { LOGW("no camera packet seen. auto rotated"); }
      }
    } else if (s.logger.part == -1) {
      // always starts first segment immediately
      new_segment = true;
    }

    if (new_segment) {
      pthread_mutex_lock(&s.rotate_lock);
      last_rotate_tms = millis_since_boot();

      err = logger_next(&s.logger, LOG_ROOT, s.segment_path, sizeof(s.segment_path), &s.rotate_segment);
      assert(err == 0);
      if (s.logger.part == 0) { LOGW("logging to %s", s.segment_path); }
      LOGW("rotated to %s", s.segment_path);

      // rotate the encoders
      for (int cid=0;cid<=MAX_CAM_IDX;cid++) { s.rotate_state[cid].rotate(); }
      pthread_mutex_unlock(&s.rotate_lock);
    }

    if ((msg_count%1000) == 0) {
      LOGD("%lu messages, %.2f msg/sec, %.2f KB/sec", msg_count, msg_count*1.0/(ts-start_ts), bytes_count*0.001/(ts-start_ts));
    }
  }

  LOGW("joining threads");
  for (int cid=0;cid<=MAX_CAM_IDX;cid++) { s.rotate_state[cid].cancelWait(); }

#ifndef DISABLE_ENCODER
#ifdef QCOM2
  wide_encoder_thread_handle.join();
#endif
  if (record_front) {
    front_encoder_thread_handle.join();
  }
  encoder_thread_handle.join();
  LOGW("encoder joined");
#endif

  logger_close(&s.logger);

  for (auto s : socks){
    delete s;
  }

  delete poller;
  delete s.ctx;
  return 0;
}<|MERGE_RESOLUTION|>--- conflicted
+++ resolved
@@ -593,15 +593,7 @@
     std::string lastPmsg = util::read_file("/sys/fs/pstore/pmsg-ramoops-0");
     boot.setLastPmsg(capnp::Data::Reader((const kj::byte*)lastPmsg.data(), lastPmsg.size()));
 
-<<<<<<< HEAD
-    std::string launchLog = util::read_file("/tmp/tmux_log");
-    boot.setLaunchLog(capnp::Data::Reader((const kj::byte*)launchLog.data(), launchLog.size()));
-
-    auto words = capnp::messageToFlatArray(msg);
-    auto bytes = words.asBytes();
-=======
     auto bytes = msg.toBytes();
->>>>>>> 53bd3050
     logger_log(&s.logger, bytes.begin(), bytes.size(), false);
   }
 
