#pragma once

#include <cstdint>
#include <cstdio>
#include <vector>
#include <thread>

#include <OMX_Component.h>
extern "C" {
#include <libavformat/avformat.h>
}

#include "selfdrive/common/queue.h"
#include "selfdrive/loggerd/encoder.h"

struct OmxBuffer {
  OMX_BUFFERHEADERTYPE header;
  OMX_U8 data[];
};


// OmxEncoder, lossey codec using hardware hevc
class OmxEncoder : public VideoEncoder {
public:
<<<<<<< HEAD
  OmxEncoder(const char* filename, CameraType type, int width, int height, int fps, int bitrate, bool h265, bool downscale, bool write = true);
=======
  OmxEncoder(const char* filename, int in_width, int in_height, int fps, int bitrate, bool h265, int out_width, int out_height, bool write = true);
>>>>>>> 50e60987
  ~OmxEncoder();
  int encode_frame(const uint8_t *y_ptr, const uint8_t *u_ptr, const uint8_t *v_ptr, uint64_t ts);
  void encoder_open(const char* path);
  void encoder_close();

  // OMX callbacks
  static OMX_ERRORTYPE event_handler(OMX_HANDLETYPE component, OMX_PTR app_data, OMX_EVENTTYPE event,
                                     OMX_U32 data1, OMX_U32 data2, OMX_PTR event_data);
  static OMX_ERRORTYPE empty_buffer_done(OMX_HANDLETYPE component, OMX_PTR app_data,
                                         OMX_BUFFERHEADERTYPE *buffer);
  static OMX_ERRORTYPE fill_buffer_done(OMX_HANDLETYPE component, OMX_PTR app_data,
                                        OMX_BUFFERHEADERTYPE *buffer);

private:
  void wait_for_state(OMX_STATETYPE state);
  static void callback_handler(OmxEncoder *e);
  static void write_and_broadcast_handler(OmxEncoder *e);
  static void handle_out_buf(OmxEncoder *e, OmxBuffer *out_buf);

  int in_width, in_height, fps;
  int out_width, out_height;
  char vid_path[1024];
  char lock_path[1024];
  bool is_open = false;
  bool dirty = false;
  bool write = false;
  int counter = 0;
  std::thread callback_handler_thread;
  std::thread write_handler_thread;
  int segment_num = -1;
  PubMaster *pm;
  const char *service_name;

  const char* filename;
  FILE *of = nullptr;
  CameraType type;

  size_t codec_config_len;
  uint8_t *codec_config = NULL;
  bool wrote_codec_config;

  std::mutex state_lock;
  std::condition_variable state_cv;
  OMX_STATETYPE state = OMX_StateLoaded;

  OMX_HANDLETYPE handle;

  std::vector<OMX_BUFFERHEADERTYPE *> in_buf_headers;
  std::vector<OMX_BUFFERHEADERTYPE *> out_buf_headers;

  uint64_t last_t;

  SafeQueue<OMX_BUFFERHEADERTYPE *> free_in;
  SafeQueue<OMX_BUFFERHEADERTYPE *> done_out;
  SafeQueue<OmxBuffer *> to_write;

  AVFormatContext *ofmt_ctx;
  AVCodecContext *codec_ctx;
  AVStream *out_stream;
  bool remuxing;
};<|MERGE_RESOLUTION|>--- conflicted
+++ resolved
@@ -22,11 +22,7 @@
 // OmxEncoder, lossey codec using hardware hevc
 class OmxEncoder : public VideoEncoder {
 public:
-<<<<<<< HEAD
-  OmxEncoder(const char* filename, CameraType type, int width, int height, int fps, int bitrate, bool h265, bool downscale, bool write = true);
-=======
-  OmxEncoder(const char* filename, int in_width, int in_height, int fps, int bitrate, bool h265, int out_width, int out_height, bool write = true);
->>>>>>> 50e60987
+  OmxEncoder(const char* filename, CameraType type, int in_width, int in_height, int fps, int bitrate, bool h265, int out_width, int out_height, bool write = true);
   ~OmxEncoder();
   int encode_frame(const uint8_t *y_ptr, const uint8_t *u_ptr, const uint8_t *v_ptr, uint64_t ts);
   void encoder_open(const char* path);
