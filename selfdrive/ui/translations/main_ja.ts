--- conflicted
+++ resolved
@@ -740,17 +740,16 @@
         <translation>最初からやり直す</translation>
     </message>
     <message>
-<<<<<<< HEAD
+        <source>No custom software found at this URL.</source>
+        <translation type="unfinished"></translation>
+    </message>
+    <message>
+        <source>Something went wrong. Reboot the device.</source>
+        <translation type="unfinished"></translation>
+    </message>
+    <message>
         <source>Select a language</source>
         <translation type="unfinished">言語を選択</translation>
-=======
-        <source>No custom software found at this URL.</source>
-        <translation type="unfinished"></translation>
-    </message>
-    <message>
-        <source>Something went wrong. Reboot the device.</source>
-        <translation type="unfinished"></translation>
->>>>>>> 84b897cf
     </message>
 </context>
 <context>
