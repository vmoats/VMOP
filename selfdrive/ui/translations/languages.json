--- conflicted
+++ resolved
@@ -1,11 +1,7 @@
 {
-<<<<<<< HEAD
-  "English": "",
+  "English": "main_en",
   "Deutsch": "main_de",
-=======
-  "English": "main_en",
   "Português": "main_pt-BR",
->>>>>>> 52a644e6
   "中文（繁體）": "main_zh-CHT",
   "中文（简体）": "main_zh-CHS",
   "한국어": "main_ko",
