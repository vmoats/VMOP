{
<<<<<<< HEAD
  "English": "",
  "Nederlands": "main_nl",
=======
  "English": "main_en",
>>>>>>> 51b1d99f
  "中文（繁體）": "main_zh-CHT",
  "中文（简体）": "main_zh-CHS",
  "한국어": "main_ko"
}<|MERGE_RESOLUTION|>--- conflicted
+++ resolved
@@ -1,10 +1,6 @@
 {
-<<<<<<< HEAD
-  "English": "",
+  "English": "main_en",
   "Nederlands": "main_nl",
-=======
-  "English": "main_en",
->>>>>>> 51b1d99f
   "中文（繁體）": "main_zh-CHT",
   "中文（简体）": "main_zh-CHS",
   "한국어": "main_ko"
