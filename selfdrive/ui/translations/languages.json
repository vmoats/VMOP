{
  "English": "main_en",
<<<<<<< HEAD
  "Nederlands": "main_nl",
=======
  "Português": "main_pt",
>>>>>>> e3d3fd02
  "中文（繁體）": "main_zh-CHT",
  "中文（简体）": "main_zh-CHS",
  "한국어": "main_ko",
  "日本語": "main_ja"
}<|MERGE_RESOLUTION|>--- conflicted
+++ resolved
@@ -1,10 +1,7 @@
 {
   "English": "main_en",
-<<<<<<< HEAD
   "Nederlands": "main_nl",
-=======
   "Português": "main_pt",
->>>>>>> e3d3fd02
   "中文（繁體）": "main_zh-CHT",
   "中文（简体）": "main_zh-CHS",
   "한국어": "main_ko",
