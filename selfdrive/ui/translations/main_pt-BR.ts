<?xml version="1.0" encoding="utf-8"?>
<!DOCTYPE TS>
<TS version="2.1" language="pt_BR">
<context>
    <name>AbstractAlert</name>
    <message>
<<<<<<< HEAD
        <location filename="../qt/widgets/offroad_alerts.cc" line="+25"/>
=======
>>>>>>> bae94a00
        <source>Close</source>
        <translation>Fechar</translation>
    </message>
    <message>
<<<<<<< HEAD
        <location line="+5"/>
=======
>>>>>>> bae94a00
        <source>Snooze Update</source>
        <translation>Adiar Atualização</translation>
    </message>
    <message>
<<<<<<< HEAD
        <location line="+11"/>
=======
>>>>>>> bae94a00
        <source>Reboot and Update</source>
        <translation>Reiniciar e Atualizar</translation>
    </message>
</context>
<context>
    <name>AdvancedNetworking</name>
    <message>
<<<<<<< HEAD
        <location filename="../qt/offroad/networking.cc" line="+121"/>
=======
>>>>>>> bae94a00
        <source>Back</source>
        <translation>Voltar</translation>
    </message>
    <message>
<<<<<<< HEAD
        <location line="+8"/>
=======
>>>>>>> bae94a00
        <source>Enable Tethering</source>
        <translation>Ativar Tether</translation>
    </message>
    <message>
<<<<<<< HEAD
        <location line="+5"/>
=======
>>>>>>> bae94a00
        <source>Tethering Password</source>
        <translation>Senha Tethering</translation>
    </message>
    <message>
<<<<<<< HEAD
        <location line="+0"/>
        <location line="+27"/>
=======
>>>>>>> bae94a00
        <source>EDIT</source>
        <translation>EDITAR</translation>
    </message>
    <message>
<<<<<<< HEAD
        <location line="-25"/>
=======
>>>>>>> bae94a00
        <source>Enter new tethering password</source>
        <translation>Insira nova senha tethering</translation>
    </message>
    <message>
<<<<<<< HEAD
        <location line="+8"/>
=======
>>>>>>> bae94a00
        <source>IP Address</source>
        <translation>Endereço IP</translation>
    </message>
    <message>
<<<<<<< HEAD
        <location line="+9"/>
=======
>>>>>>> bae94a00
        <source>Enable Roaming</source>
        <translation>Ativar Roaming</translation>
    </message>
    <message>
<<<<<<< HEAD
        <location line="+8"/>
=======
>>>>>>> bae94a00
        <source>APN Setting</source>
        <translation>APN Config</translation>
    </message>
    <message>
<<<<<<< HEAD
        <location line="+4"/>
=======
>>>>>>> bae94a00
        <source>Enter APN</source>
        <translation>Insira APN</translation>
    </message>
    <message>
<<<<<<< HEAD
        <location line="+0"/>
=======
>>>>>>> bae94a00
        <source>leave blank for automatic configuration</source>
        <translation>deixe em branco para configuração automática</translation>
    </message>
</context>
<context>
    <name>ConfirmationDialog</name>
    <message>
<<<<<<< HEAD
        <location filename="../qt/widgets/input.cc" line="+221"/>
        <location line="+5"/>
=======
>>>>>>> bae94a00
        <source>Ok</source>
        <translation>OK</translation>
    </message>
    <message>
<<<<<<< HEAD
        <location line="+0"/>
=======
>>>>>>> bae94a00
        <source>Cancel</source>
        <translation>Cancelar</translation>
    </message>
</context>
<context>
    <name>DeclinePage</name>
    <message>
<<<<<<< HEAD
        <location filename="../qt/offroad/onboarding.cc" line="+140"/>
=======
>>>>>>> bae94a00
        <source>You must accept the Terms and Conditions in order to use openpilot.</source>
        <translation>Você precisa aceitar os Termos e Condições para utilizar openpilot.</translation>
    </message>
    <message>
<<<<<<< HEAD
        <location line="+9"/>
=======
>>>>>>> bae94a00
        <source>Back</source>
        <translation>Voltar</translation>
    </message>
    <message>
<<<<<<< HEAD
        <location line="+5"/>
=======
>>>>>>> bae94a00
        <source>Decline, uninstall %1</source>
        <translation>Rejeitar, desintalar %1</translation>
    </message>
</context>
<context>
    <name>DevicePanel</name>
    <message>
<<<<<<< HEAD
        <location filename="../qt/offroad/settings.cc" line="+151"/>
=======
>>>>>>> bae94a00
        <source>Dongle ID</source>
        <translation>Dongle ID</translation>
    </message>
    <message>
<<<<<<< HEAD
        <location line="+0"/>
=======
>>>>>>> bae94a00
        <source>N/A</source>
        <translation>N/A</translation>
    </message>
    <message>
<<<<<<< HEAD
        <location line="+1"/>
=======
>>>>>>> bae94a00
        <source>Serial</source>
        <translation>Serial</translation>
    </message>
    <message>
<<<<<<< HEAD
        <location line="+4"/>
=======
>>>>>>> bae94a00
        <source>Driver Camera</source>
        <translation>Câmera voltada para o Motorista</translation>
    </message>
    <message>
<<<<<<< HEAD
        <location line="+0"/>
=======
>>>>>>> bae94a00
        <source>PREVIEW</source>
        <translation>PREVISUAL</translation>
    </message>
    <message>
<<<<<<< HEAD
        <location line="+1"/>
=======
>>>>>>> bae94a00
        <source>Preview the driver facing camera to ensure that driver monitoring has good visibility. (vehicle must be off)</source>
        <translation>Pré-visualizar a câmera voltada para o motorista para garantir que monitor tem uma boa visibilidade (veículo precisa estar desligado)</translation>
    </message>
    <message>
<<<<<<< HEAD
        <location line="+4"/>
=======
>>>>>>> bae94a00
        <source>Reset Calibration</source>
        <translation>Resetar Calibragem</translation>
    </message>
    <message>
<<<<<<< HEAD
        <location line="+0"/>
=======
>>>>>>> bae94a00
        <source>RESET</source>
        <translation>RESET</translation>
    </message>
    <message>
<<<<<<< HEAD
        <location line="+3"/>
=======
>>>>>>> bae94a00
        <source>Are you sure you want to reset calibration?</source>
        <translation>Tem certeza que quer resetar a calibragem?</translation>
    </message>
    <message>
<<<<<<< HEAD
        <location line="+7"/>
=======
>>>>>>> bae94a00
        <source>Review Training Guide</source>
        <translation>Revisar Guia de Treinamento</translation>
    </message>
    <message>
<<<<<<< HEAD
        <location line="+0"/>
=======
>>>>>>> bae94a00
        <source>REVIEW</source>
        <translation>REVISAR</translation>
    </message>
    <message>
<<<<<<< HEAD
        <location line="+0"/>
=======
>>>>>>> bae94a00
        <source>Review the rules, features, and limitations of openpilot</source>
        <translation>Revisar regras, aprimoramentos e limitações do openpilot</translation>
    </message>
    <message>
<<<<<<< HEAD
        <location line="+2"/>
=======
>>>>>>> bae94a00
        <source>Are you sure you want to review the training guide?</source>
        <translation>Tem certeza que quer rever o treinamento?</translation>
    </message>
    <message>
<<<<<<< HEAD
        <location line="+8"/>
=======
>>>>>>> bae94a00
        <source>Regulatory</source>
        <translation>Regulatório</translation>
    </message>
    <message>
<<<<<<< HEAD
        <location line="+0"/>
=======
>>>>>>> bae94a00
        <source>VIEW</source>
        <translation>VER</translation>
    </message>
    <message>
<<<<<<< HEAD
        <location line="+8"/>
=======
>>>>>>> bae94a00
        <source>Change Language</source>
        <translation>Alterar Idioma</translation>
    </message>
    <message>
<<<<<<< HEAD
        <location line="+0"/>
=======
>>>>>>> bae94a00
        <source>CHANGE</source>
        <translation>ALTERAR</translation>
    </message>
    <message>
<<<<<<< HEAD
        <location line="+3"/>
=======
>>>>>>> bae94a00
        <source>Select a language</source>
        <translation>Selecione o Idioma</translation>
    </message>
    <message>
<<<<<<< HEAD
        <location line="+20"/>
=======
>>>>>>> bae94a00
        <source>Reboot</source>
        <translation>Reiniciar</translation>
    </message>
    <message>
<<<<<<< HEAD
        <location line="+5"/>
=======
>>>>>>> bae94a00
        <source>Power Off</source>
        <translation>Desligar</translation>
    </message>
    <message>
<<<<<<< HEAD
        <location line="+20"/>
=======
>>>>>>> bae94a00
        <source>openpilot requires the device to be mounted within 4° left or right and within 5° up or 8° down. openpilot is continuously calibrating, resetting is rarely required.</source>
        <translation>o openpilot requer que o dispositivo seja montado dentro de 4° esquerda ou direita e dentro de 5° para cima ou 8° para baixo. o openpilot está continuamente calibrando, resetar raramente é necessário.</translation>
    </message>
    <message>
<<<<<<< HEAD
        <location line="+11"/>
=======
>>>>>>> bae94a00
        <source> Your device is pointed %1° %2 and %3° %4.</source>
        <translation> Seu dispositivo está montado %1° %2 e %3° %4.</translation>
    </message>
    <message>
<<<<<<< HEAD
        <location line="+1"/>
=======
>>>>>>> bae94a00
        <source>down</source>
        <translation>baixo</translation>
    </message>
    <message>
<<<<<<< HEAD
        <location line="+0"/>
=======
>>>>>>> bae94a00
        <source>up</source>
        <translation>cima</translation>
    </message>
    <message>
<<<<<<< HEAD
        <location line="+1"/>
=======
>>>>>>> bae94a00
        <source>left</source>
        <translation>esquerda</translation>
    </message>
    <message>
<<<<<<< HEAD
        <location line="+0"/>
=======
>>>>>>> bae94a00
        <source>right</source>
        <translation>direita</translation>
    </message>
    <message>
<<<<<<< HEAD
        <location line="+11"/>
=======
>>>>>>> bae94a00
        <source>Are you sure you want to reboot?</source>
        <translation>Tem certeza que quer reiniciar?</translation>
    </message>
    <message>
<<<<<<< HEAD
        <location line="+7"/>
=======
>>>>>>> bae94a00
        <source>Disengage to Reboot</source>
        <translation>Desacione para Reiniciar</translation>
    </message>
    <message>
<<<<<<< HEAD
        <location line="+6"/>
=======
>>>>>>> bae94a00
        <source>Are you sure you want to power off?</source>
        <translation>Tem certeza que quer desligar?</translation>
    </message>
    <message>
<<<<<<< HEAD
        <location line="+7"/>
=======
>>>>>>> bae94a00
        <source>Disengage to Power Off</source>
        <translation>Desacione para Desligar</translation>
    </message>
</context>
<context>
    <name>DriveStats</name>
    <message>
<<<<<<< HEAD
        <location filename="../qt/widgets/drive_stats.cc" line="+37"/>
=======
>>>>>>> bae94a00
        <source>Drives</source>
        <translation>Dirigidas</translation>
    </message>
    <message>
<<<<<<< HEAD
        <location line="+2"/>
=======
>>>>>>> bae94a00
        <source>Hours</source>
        <translation>Horas</translation>
    </message>
    <message>
<<<<<<< HEAD
        <location line="+5"/>
=======
>>>>>>> bae94a00
        <source>ALL TIME</source>
        <translation>TOTAL</translation>
    </message>
    <message>
<<<<<<< HEAD
        <location line="+2"/>
=======
>>>>>>> bae94a00
        <source>PAST WEEK</source>
        <translation>SEMANA PASSADA</translation>
    </message>
    <message>
<<<<<<< HEAD
        <location filename="../qt/widgets/drive_stats.h" line="+15"/>
=======
>>>>>>> bae94a00
        <source>KM</source>
        <translation>KM</translation>
    </message>
    <message>
<<<<<<< HEAD
        <location line="+0"/>
=======
>>>>>>> bae94a00
        <source>Miles</source>
        <translation>Milhas</translation>
    </message>
</context>
<context>
    <name>DriverViewScene</name>
    <message>
<<<<<<< HEAD
        <location filename="../qt/offroad/driverview.cc" line="+55"/>
=======
>>>>>>> bae94a00
        <source>camera starting</source>
        <translation>câmera iniciando</translation>
    </message>
</context>
<context>
    <name>InputDialog</name>
    <message>
<<<<<<< HEAD
        <location filename="../qt/widgets/input.cc" line="-155"/>
=======
>>>>>>> bae94a00
        <source>Cancel</source>
        <translation>Cancelar</translation>
    </message>
    <message numerus="yes">
<<<<<<< HEAD
        <location line="+97"/>
=======
>>>>>>> bae94a00
        <source>Need at least %n character(s)!</source>
        <translation>
            <numerusform>Necessita no mínimo %n caractere!</numerusform>
            <numerusform>Necessita no mínimo %n caracteres!</numerusform>
        </translation>
    </message>
</context>
<context>
    <name>Installer</name>
    <message>
<<<<<<< HEAD
        <location filename="../installer/installer.cc" line="+56"/>
=======
>>>>>>> bae94a00
        <source>Installing...</source>
        <translation>Instalando...</translation>
    </message>
    <message>
<<<<<<< HEAD
        <location line="+88"/>
=======
>>>>>>> bae94a00
        <source>Receiving objects: </source>
        <translation>Recebendo objetos: </translation>
    </message>
    <message>
<<<<<<< HEAD
        <location line="+1"/>
=======
>>>>>>> bae94a00
        <source>Resolving deltas: </source>
        <translation>Resolvendo deltas: </translation>
    </message>
    <message>
<<<<<<< HEAD
        <location line="+1"/>
=======
>>>>>>> bae94a00
        <source>Updating files: </source>
        <translation>Atualizando arquivos: </translation>
    </message>
</context>
<context>
    <name>MapETA</name>
    <message>
<<<<<<< HEAD
        <location filename="../qt/maps/map.cc" line="+621"/>
=======
>>>>>>> bae94a00
        <source>eta</source>
        <translation>eta</translation>
    </message>
    <message>
<<<<<<< HEAD
        <location line="+10"/>
=======
>>>>>>> bae94a00
        <source>min</source>
        <translation>min</translation>
    </message>
    <message>
<<<<<<< HEAD
        <location line="+4"/>
=======
>>>>>>> bae94a00
        <source>hr</source>
        <translation>hr</translation>
    </message>
    <message>
<<<<<<< HEAD
        <location line="+20"/>
=======
>>>>>>> bae94a00
        <source>km</source>
        <translation>km</translation>
    </message>
    <message>
<<<<<<< HEAD
        <location line="+3"/>
=======
>>>>>>> bae94a00
        <source>mi</source>
        <translation>mi</translation>
    </message>
</context>
<context>
    <name>MapInstructions</name>
    <message>
<<<<<<< HEAD
        <location line="-237"/>
=======
>>>>>>> bae94a00
        <source> km</source>
        <translation> km</translation>
    </message>
    <message>
<<<<<<< HEAD
        <location line="+3"/>
=======
>>>>>>> bae94a00
        <source> m</source>
        <translation> m</translation>
    </message>
    <message>
<<<<<<< HEAD
        <location line="+8"/>
=======
>>>>>>> bae94a00
        <source> mi</source>
        <translation> milha</translation>
    </message>
    <message>
<<<<<<< HEAD
        <location line="+3"/>
=======
>>>>>>> bae94a00
        <source> ft</source>
        <translation> pés</translation>
    </message>
</context>
<context>
    <name>MapPanel</name>
    <message>
<<<<<<< HEAD
        <location filename="../qt/maps/map_settings.cc" line="+62"/>
=======
>>>>>>> bae94a00
        <source>Current Destination</source>
        <translation>Destino Atual</translation>
    </message>
    <message>
<<<<<<< HEAD
        <location line="+4"/>
=======
>>>>>>> bae94a00
        <source>CLEAR</source>
        <translation>LIMPAR</translation>
    </message>
    <message>
<<<<<<< HEAD
        <location line="+15"/>
=======
>>>>>>> bae94a00
        <source>Recent Destinations</source>
        <translation>Destinos Recentes</translation>
    </message>
    <message>
<<<<<<< HEAD
        <location line="+14"/>
=======
>>>>>>> bae94a00
        <source>Try the Navigation Beta</source>
        <translation>Experimente a Navegação Beta</translation>
    </message>
    <message>
<<<<<<< HEAD
        <location line="+12"/>
=======
>>>>>>> bae94a00
        <source>Get turn-by-turn directions displayed and more with a comma
prime subscription. Sign up now: https://connect.comma.ai</source>
        <translation>Obtenha instruções passo a passo exibidas e muito mais com 
uma assinatura prime Inscreva-se agora:  https://connect.comma.ai</translation>
    </message>
    <message>
<<<<<<< HEAD
        <location line="+58"/>
=======
>>>>>>> bae94a00
        <source>No home
location set</source>
        <translation>Sem local
residência definido</translation>
    </message>
    <message>
<<<<<<< HEAD
        <location line="+5"/>
=======
>>>>>>> bae94a00
        <source>No work
location set</source>
        <translation>Sem local de
trabalho definido</translation>
    </message>
    <message>
<<<<<<< HEAD
        <location line="+120"/>
=======
>>>>>>> bae94a00
        <source>no recent destinations</source>
        <translation>sem destinos recentes</translation>
    </message>
</context>
<context>
    <name>MapWindow</name>
    <message>
<<<<<<< HEAD
        <location filename="../qt/maps/map.cc" line="-257"/>
=======
>>>>>>> bae94a00
        <source>Map Loading</source>
        <translation>Carregando Mapa</translation>
    </message>
    <message>
<<<<<<< HEAD
        <location line="+17"/>
=======
>>>>>>> bae94a00
        <source>Waiting for GPS</source>
        <translation>Esperando por GPS</translation>
    </message>
</context>
<context>
    <name>MultiOptionDialog</name>
    <message>
<<<<<<< HEAD
        <location filename="../qt/widgets/input.cc" line="+132"/>
=======
>>>>>>> bae94a00
        <source>Select</source>
        <translation>Selecione</translation>
    </message>
    <message>
<<<<<<< HEAD
        <location line="+33"/>
=======
>>>>>>> bae94a00
        <source>Cancel</source>
        <translation>Cancelar</translation>
    </message>
</context>
<context>
    <name>Networking</name>
    <message>
<<<<<<< HEAD
        <location filename="../qt/offroad/networking.cc" line="-135"/>
=======
>>>>>>> bae94a00
        <source>Advanced</source>
        <translation>Avançado</translation>
    </message>
    <message>
<<<<<<< HEAD
        <location line="+57"/>
=======
>>>>>>> bae94a00
        <source>Enter password</source>
        <translation>Insira a senha</translation>
    </message>
    <message>
<<<<<<< HEAD
        <location line="+0"/>
        <location line="+10"/>
=======
>>>>>>> bae94a00
        <source>for &quot;%1&quot;</source>
        <translation>para &quot;%1&quot;</translation>
    </message>
    <message>
<<<<<<< HEAD
        <location line="+0"/>
=======
>>>>>>> bae94a00
        <source>Wrong password</source>
        <translation>Senha incorreta</translation>
    </message>
</context>
<context>
    <name>NvgWindow</name>
    <message>
<<<<<<< HEAD
        <location filename="../qt/onroad.cc" line="+218"/>
=======
>>>>>>> bae94a00
        <source>km/h</source>
        <translation>km/h</translation>
    </message>
    <message>
<<<<<<< HEAD
        <location line="+0"/>
=======
>>>>>>> bae94a00
        <source>mph</source>
        <translation>mph</translation>
    </message>
    <message>
<<<<<<< HEAD
        <location line="+68"/>
        <location line="+3"/>
=======
>>>>>>> bae94a00
        <source>MAX</source>
        <translation>LIMITE</translation>
    </message>
    <message>
<<<<<<< HEAD
        <location line="+44"/>
        <location line="+3"/>
=======
>>>>>>> bae94a00
        <source>SPEED</source>
        <translation>MAX</translation>
    </message>
    <message>
<<<<<<< HEAD
        <location line="+3"/>
        <location line="+3"/>
=======
>>>>>>> bae94a00
        <source>LIMIT</source>
        <translation>VELO</translation>
    </message>
</context>
<context>
    <name>OffroadHome</name>
    <message>
<<<<<<< HEAD
        <location filename="../qt/home.cc" line="+114"/>
=======
>>>>>>> bae94a00
        <source>UPDATE</source>
        <translation>ATUALIZAÇÃO</translation>
    </message>
    <message>
<<<<<<< HEAD
        <location line="+93"/>
=======
>>>>>>> bae94a00
        <source> ALERTS</source>
        <translation> ALERTAS</translation>
    </message>
    <message>
<<<<<<< HEAD
        <location line="+0"/>
=======
>>>>>>> bae94a00
        <source> ALERT</source>
        <translation> ALERTA</translation>
    </message>
</context>
<context>
    <name>PairingPopup</name>
    <message>
<<<<<<< HEAD
        <location filename="../qt/widgets/prime.cc" line="+89"/>
=======
>>>>>>> bae94a00
        <source>Pair your device to your comma account</source>
        <translation>Pareie seu dispositivo à sua conta comma</translation>
    </message>
    <message>
<<<<<<< HEAD
        <location line="+11"/>
=======
>>>>>>> bae94a00
        <source>Go to https://connect.comma.ai on your phone</source>
        <translation>navegue até https://connect.comma.ai no seu telefone</translation>
    </message>
    <message>
<<<<<<< HEAD
        <location line="+1"/>
=======
>>>>>>> bae94a00
        <source>Click &quot;add new device&quot; and scan the QR code on the right</source>
        <translation>Clique &quot;add new device&quot; e escaneie o QR code a seguir</translation>
    </message>
    <message>
<<<<<<< HEAD
        <location line="+1"/>
=======
>>>>>>> bae94a00
        <source>Bookmark connect.comma.ai to your home screen to use it like an app</source>
        <translation>Salve connect.comma.ai como sua página inicial para utilizar como um app</translation>
    </message>
</context>
<context>
    <name>PrimeAdWidget</name>
    <message>
<<<<<<< HEAD
        <location line="+88"/>
=======
>>>>>>> bae94a00
        <source>Upgrade Now</source>
        <translation>Atualizar Agora</translation>
    </message>
    <message>
<<<<<<< HEAD
        <location line="+5"/>
=======
>>>>>>> bae94a00
        <source>Become a comma prime member at connect.comma.ai</source>
        <translation>Torne-se um membro comma prime em connect.comma.ai</translation>
    </message>
    <message>
<<<<<<< HEAD
        <location line="+7"/>
=======
>>>>>>> bae94a00
        <source>PRIME FEATURES:</source>
        <translation>APRIMORAMENTOS PRIME:</translation>
    </message>
    <message>
<<<<<<< HEAD
        <location line="+5"/>
=======
>>>>>>> bae94a00
        <source>Remote access</source>
        <translation>Acesso remoto</translation>
    </message>
    <message>
<<<<<<< HEAD
        <location line="+0"/>
=======
>>>>>>> bae94a00
        <source>1 year of storage</source>
        <translation>1 ano de armazenamento</translation>
    </message>
    <message>
<<<<<<< HEAD
        <location line="+0"/>
=======
>>>>>>> bae94a00
        <source>Developer perks</source>
        <translation>Benefícios para desenvolvedor</translation>
    </message>
</context>
<context>
    <name>PrimeUserWidget</name>
    <message>
<<<<<<< HEAD
        <location line="-78"/>
=======
>>>>>>> bae94a00
        <source>✓ SUBSCRIBED</source>
        <translation>✓ INSCRITO</translation>
    </message>
    <message>
<<<<<<< HEAD
        <location line="+6"/>
=======
>>>>>>> bae94a00
        <source>comma prime</source>
        <translation>comma prime</translation>
    </message>
    <message>
<<<<<<< HEAD
        <location line="+6"/>
=======
>>>>>>> bae94a00
        <source>CONNECT.COMMA.AI</source>
        <translation>CONNECT.COMMA.AI</translation>
    </message>
    <message>
<<<<<<< HEAD
        <location line="+13"/>
=======
>>>>>>> bae94a00
        <source>COMMA POINTS</source>
        <translation>PONTOS COMMA</translation>
    </message>
</context>
<context>
    <name>QObject</name>
    <message>
<<<<<<< HEAD
        <location filename="../qt/text.cc" line="+36"/>
=======
>>>>>>> bae94a00
        <source>Reboot</source>
        <translation>Reiniciar</translation>
    </message>
    <message>
<<<<<<< HEAD
        <location line="+5"/>
=======
>>>>>>> bae94a00
        <source>Exit</source>
        <translation>Sair</translation>
    </message>
    <message>
<<<<<<< HEAD
        <location filename="../qt/util.cc" line="+21"/>
=======
>>>>>>> bae94a00
        <source>dashcam</source>
        <translation>dashcam</translation>
    </message>
    <message>
<<<<<<< HEAD
        <location line="+0"/>
=======
>>>>>>> bae94a00
        <source>openpilot</source>
        <translation>openpilot</translation>
    </message>
    <message numerus="yes">
<<<<<<< HEAD
        <location line="+61"/>
=======
>>>>>>> bae94a00
        <source>%n minute(s) ago</source>
        <translation>
            <numerusform>há %n minuto</numerusform>
            <numerusform>há %n minutos</numerusform>
        </translation>
    </message>
    <message numerus="yes">
<<<<<<< HEAD
        <location line="+3"/>
=======
>>>>>>> bae94a00
        <source>%n hour(s) ago</source>
        <translation>
            <numerusform>há %n hora</numerusform>
            <numerusform>há %n horas</numerusform>
        </translation>
    </message>
    <message numerus="yes">
<<<<<<< HEAD
        <location line="+3"/>
=======
>>>>>>> bae94a00
        <source>%n day(s) ago</source>
        <translation>
            <numerusform>há %n dia</numerusform>
            <numerusform>há %n dias</numerusform>
        </translation>
    </message>
</context>
<context>
    <name>Reset</name>
    <message>
<<<<<<< HEAD
        <location filename="../qt/setup/reset.cc" line="+29"/>
=======
>>>>>>> bae94a00
        <source>Reset failed. Reboot to try again.</source>
        <translation>Reset falhou. Reinicie para tentar novamente.</translation>
    </message>
    <message>
<<<<<<< HEAD
        <location line="+5"/>
=======
>>>>>>> bae94a00
        <source>Are you sure you want to reset your device?</source>
        <translation>Tem certeza que quer resetar seu dispositivo?</translation>
    </message>
    <message>
<<<<<<< HEAD
        <location line="+4"/>
=======
>>>>>>> bae94a00
        <source>Resetting device...</source>
        <translation>Resetando dispositivo...</translation>
    </message>
    <message>
<<<<<<< HEAD
        <location line="+15"/>
=======
>>>>>>> bae94a00
        <source>System Reset</source>
        <translation>Resetar Sistema</translation>
    </message>
    <message>
<<<<<<< HEAD
        <location line="+6"/>
=======
>>>>>>> bae94a00
        <source>System reset triggered. Press confirm to erase all content and settings. Press cancel to resume boot.</source>
        <translation>Solicitado reset do sistema. Confirme para apagar todo conteúdo e configurações. Aperte cancelar para continuar boot.</translation>
    </message>
    <message>
<<<<<<< HEAD
        <location line="+9"/>
=======
>>>>>>> bae94a00
        <source>Cancel</source>
        <translation>Cancelar</translation>
    </message>
    <message>
<<<<<<< HEAD
        <location line="+4"/>
=======
>>>>>>> bae94a00
        <source>Reboot</source>
        <translation>Reiniciar</translation>
    </message>
    <message>
<<<<<<< HEAD
        <location line="+8"/>
=======
>>>>>>> bae94a00
        <source>Confirm</source>
        <translation>Confirmar</translation>
    </message>
    <message>
<<<<<<< HEAD
        <location line="+8"/>
=======
>>>>>>> bae94a00
        <source>Unable to mount data partition. Press confirm to reset your device.</source>
        <translation>Não foi possível montar a partição de dados. Pressione confirmar para resetar seu dispositivo.</translation>
    </message>
</context>
<context>
    <name>RichTextDialog</name>
    <message>
<<<<<<< HEAD
        <location filename="../qt/widgets/input.cc" line="-75"/>
=======
>>>>>>> bae94a00
        <source>Ok</source>
        <translation>Ok</translation>
    </message>
</context>
<context>
    <name>SettingsWindow</name>
    <message>
<<<<<<< HEAD
        <location filename="../qt/offroad/settings.cc" line="+22"/>
=======
>>>>>>> bae94a00
        <source>×</source>
        <translation>×</translation>
    </message>
    <message>
<<<<<<< HEAD
        <location line="+26"/>
=======
>>>>>>> bae94a00
        <source>Device</source>
        <translation>Dispositivo</translation>
    </message>
    <message>
<<<<<<< HEAD
        <location line="+1"/>
        <location line="+39"/>
=======
>>>>>>> bae94a00
        <source>Network</source>
        <translation>Rede</translation>
    </message>
    <message>
<<<<<<< HEAD
        <location line="-38"/>
=======
>>>>>>> bae94a00
        <source>Toggles</source>
        <translation>Ajustes</translation>
    </message>
    <message>
<<<<<<< HEAD
        <location line="+1"/>
=======
>>>>>>> bae94a00
        <source>Software</source>
        <translation>Software</translation>
    </message>
    <message>
<<<<<<< HEAD
        <location line="+5"/>
=======
>>>>>>> bae94a00
        <source>Navigation</source>
        <translation>Navegação</translation>
    </message>
</context>
<context>
    <name>Setup</name>
    <message>
<<<<<<< HEAD
        <location filename="../qt/setup/setup.cc" line="+73"/>
=======
>>>>>>> bae94a00
        <source>WARNING: Low Voltage</source>
        <translation>ALERTA: Baixa Voltagem</translation>
    </message>
    <message>
<<<<<<< HEAD
        <location line="+6"/>
=======
>>>>>>> bae94a00
        <source>Power your device in a car with a harness or proceed at your own risk.</source>
        <translation>Ligue seu dispositivo em um carro com um chicote ou prossiga por sua conta e risco.</translation>
    </message>
    <message>
<<<<<<< HEAD
        <location line="+13"/>
=======
>>>>>>> bae94a00
        <source>Power off</source>
        <translation>Desligar</translation>
    </message>
    <message>
<<<<<<< HEAD
        <location line="+7"/>
        <location line="+83"/>
        <location line="+86"/>
=======
>>>>>>> bae94a00
        <source>Continue</source>
        <translation>Continuar</translation>
    </message>
    <message>
<<<<<<< HEAD
        <location line="-151"/>
=======
>>>>>>> bae94a00
        <source>Getting Started</source>
        <translation>Começando</translation>
    </message>
    <message>
<<<<<<< HEAD
        <location line="+5"/>
=======
>>>>>>> bae94a00
        <source>Before we get on the road, let’s finish installation and cover some details.</source>
        <translation>Antes de pegarmos a estrada, vamos terminar a instalação e cobrir alguns detalhes.</translation>
    </message>
    <message>
<<<<<<< HEAD
        <location line="+25"/>
=======
>>>>>>> bae94a00
        <source>Connect to Wi-Fi</source>
        <translation>Conectar ao Wi-Fi</translation>
    </message>
    <message>
<<<<<<< HEAD
        <location line="+18"/>
        <location line="+98"/>
=======
>>>>>>> bae94a00
        <source>Back</source>
        <translation>Voltar</translation>
    </message>
    <message>
<<<<<<< HEAD
        <location line="-81"/>
=======
>>>>>>> bae94a00
        <source>Continue without Wi-Fi</source>
        <translation>Continuar sem Wi-Fi</translation>
    </message>
    <message>
<<<<<<< HEAD
        <location line="+2"/>
=======
>>>>>>> bae94a00
        <source>Waiting for internet</source>
        <translation>Esperando pela internet</translation>
    </message>
    <message>
<<<<<<< HEAD
        <location line="+54"/>
=======
>>>>>>> bae94a00
        <source>Choose Software to Install</source>
        <translation>Escolher Software para Instalar</translation>
    </message>
    <message>
<<<<<<< HEAD
        <location line="+10"/>
=======
>>>>>>> bae94a00
        <source>Dashcam</source>
        <translation>Dashcam</translation>
    </message>
    <message>
<<<<<<< HEAD
        <location line="+5"/>
=======
>>>>>>> bae94a00
        <source>Custom Software</source>
        <translation>Sofware Customizado</translation>
    </message>
    <message>
<<<<<<< HEAD
        <location line="+28"/>
=======
>>>>>>> bae94a00
        <source>Enter URL</source>
        <translation>Preencher URL</translation>
    </message>
    <message>
<<<<<<< HEAD
        <location line="+0"/>
=======
>>>>>>> bae94a00
        <source>for Custom Software</source>
        <translation>para o Software Customizado</translation>
    </message>
    <message>
<<<<<<< HEAD
        <location line="+22"/>
=======
>>>>>>> bae94a00
        <source>Downloading...</source>
        <translation>Baixando...</translation>
    </message>
    <message>
<<<<<<< HEAD
        <location line="+12"/>
=======
>>>>>>> bae94a00
        <source>Download Failed</source>
        <translation>Download Falhou</translation>
    </message>
    <message>
<<<<<<< HEAD
        <location line="+6"/>
=======
>>>>>>> bae94a00
        <source>Ensure the entered URL is valid, and the device’s internet connection is good.</source>
        <translation>Garanta que a URL inserida é valida, e uma boa conexão à internet.</translation>
    </message>
    <message>
<<<<<<< HEAD
        <location line="+13"/>
=======
>>>>>>> bae94a00
        <source>Reboot device</source>
        <translation>Reiniciar Dispositivo</translation>
    </message>
    <message>
<<<<<<< HEAD
        <location line="+7"/>
=======
>>>>>>> bae94a00
        <source>Start over</source>
        <translation>Inicializar</translation>
    </message>
</context>
<context>
    <name>SetupWidget</name>
    <message>
<<<<<<< HEAD
        <location filename="../qt/widgets/prime.cc" line="+82"/>
=======
>>>>>>> bae94a00
        <source>Finish Setup</source>
        <translation>Concluir</translation>
    </message>
    <message>
<<<<<<< HEAD
        <location line="+6"/>
=======
>>>>>>> bae94a00
        <source>Pair your device with comma connect (connect.comma.ai) and claim your comma prime offer.</source>
        <translation>Pareie seu dispositivo com comma connect (connect.comma.ai) e reivindique sua oferta de comma prime.</translation>
    </message>
    <message>
<<<<<<< HEAD
        <location line="+7"/>
=======
>>>>>>> bae94a00
        <source>Pair device</source>
        <translation>Parear dispositivo</translation>
    </message>
</context>
<context>
    <name>Sidebar</name>
    <message>
<<<<<<< HEAD
        <location filename="../qt/sidebar.cc" line="+74"/>
        <location line="+2"/>
=======
>>>>>>> bae94a00
        <source>CONNECT</source>
        <translation>CONEXÃO</translation>
    </message>
    <message>
<<<<<<< HEAD
        <location line="-2"/>
=======
>>>>>>> bae94a00
        <source>OFFLINE</source>
        <translation>OFFLINE</translation>
    </message>
    <message>
<<<<<<< HEAD
        <location line="+2"/>
        <location line="+13"/>
=======
>>>>>>> bae94a00
        <source>ONLINE</source>
        <translation>ONLINE</translation>
    </message>
    <message>
<<<<<<< HEAD
        <location line="-13"/>
=======
>>>>>>> bae94a00
        <source>ERROR</source>
        <translation>ERRO</translation>
    </message>
    <message>
<<<<<<< HEAD
        <location line="+4"/>
        <location line="+3"/>
        <location line="+2"/>
=======
>>>>>>> bae94a00
        <source>TEMP</source>
        <translation>TEMP</translation>
    </message>
    <message>
<<<<<<< HEAD
        <location line="-5"/>
=======
>>>>>>> bae94a00
        <source>HIGH</source>
        <translation>ALTA</translation>
    </message>
    <message>
<<<<<<< HEAD
        <location line="+3"/>
=======
>>>>>>> bae94a00
        <source>GOOD</source>
        <translation>BOA</translation>
    </message>
    <message>
<<<<<<< HEAD
        <location line="+2"/>
=======
>>>>>>> bae94a00
        <source>OK</source>
        <translation>OK</translation>
    </message>
    <message>
<<<<<<< HEAD
        <location line="+4"/>
=======
>>>>>>> bae94a00
        <source>VEHICLE</source>
        <translation>VEÍCULO</translation>
    </message>
    <message>
<<<<<<< HEAD
        <location line="+2"/>
=======
>>>>>>> bae94a00
        <source>NO</source>
        <translation>SEM</translation>
    </message>
    <message>
<<<<<<< HEAD
        <location line="+0"/>
=======
>>>>>>> bae94a00
        <source>PANDA</source>
        <translation>PANDA</translation>
    </message>
    <message>
<<<<<<< HEAD
        <location line="+2"/>
=======
>>>>>>> bae94a00
        <source>GPS</source>
        <translation>GPS</translation>
    </message>
    <message>
<<<<<<< HEAD
        <location line="+0"/>
=======
>>>>>>> bae94a00
        <source>SEARCH</source>
        <translation>PROCURA</translation>
    </message>
    <message>
<<<<<<< HEAD
        <location filename="../qt/sidebar.h" line="+36"/>
=======
>>>>>>> bae94a00
        <source>--</source>
        <translation>--</translation>
    </message>
    <message>
<<<<<<< HEAD
        <location line="+1"/>
=======
>>>>>>> bae94a00
        <source>Wi-Fi</source>
        <translation>Wi-Fi</translation>
    </message>
    <message>
<<<<<<< HEAD
        <location line="+1"/>
=======
>>>>>>> bae94a00
        <source>ETH</source>
        <translation>ETH</translation>
    </message>
    <message>
<<<<<<< HEAD
        <location line="+1"/>
=======
>>>>>>> bae94a00
        <source>2G</source>
        <translation>2G</translation>
    </message>
    <message>
<<<<<<< HEAD
        <location line="+1"/>
=======
>>>>>>> bae94a00
        <source>3G</source>
        <translation>3G</translation>
    </message>
    <message>
<<<<<<< HEAD
        <location line="+1"/>
=======
>>>>>>> bae94a00
        <source>LTE</source>
        <translation>LTE</translation>
    </message>
    <message>
<<<<<<< HEAD
        <location line="+1"/>
=======
>>>>>>> bae94a00
        <source>5G</source>
        <translation>5G</translation>
    </message>
</context>
<context>
    <name>SoftwarePanel</name>
    <message>
<<<<<<< HEAD
        <location filename="../qt/offroad/software_settings.cc" line="+24"/>
        <source>Updates are only downloaded while the car is off.</source>
        <translation type="unfinished"></translation>
    </message>
    <message>
        <location line="+5"/>
        <source>Current Version</source>
        <translation type="unfinished"></translation>
    </message>
    <message>
        <location line="+4"/>
        <source>Download</source>
        <translation type="unfinished"></translation>
    </message>
    <message>
        <location line="+12"/>
        <source>Install Update</source>
        <translation type="unfinished"></translation>
    </message>
    <message>
        <location line="+0"/>
        <source>INSTALL</source>
        <translation type="unfinished"></translation>
    </message>
    <message>
        <location line="+8"/>
        <source>Target Branch</source>
        <translation type="unfinished"></translation>
    </message>
    <message>
        <location line="+0"/>
        <source>SELECT</source>
        <translation type="unfinished"></translation>
    </message>
    <message>
        <location line="+13"/>
        <source>Select a branch</source>
        <translation type="unfinished"></translation>
    </message>
    <message>
        <location line="+12"/>
=======
        <source>Updates are only downloaded while the car is off.</source>
        <translation>Atualizações baixadas durante o motor desligado.</translation>
    </message>
    <message>
        <source>Current Version</source>
        <translation>Versao Atual</translation>
    </message>
    <message>
        <source>Download</source>
        <translation>Download</translation>
    </message>
    <message>
        <source>Install Update</source>
        <translation>Instalar Atualização</translation>
    </message>
    <message>
        <source>INSTALL</source>
        <translation>INSTALAR</translation>
    </message>
    <message>
        <source>Target Branch</source>
        <translation>Alterar Branch</translation>
    </message>
    <message>
        <source>SELECT</source>
        <translation>SELECIONE</translation>
    </message>
    <message>
        <source>Select a branch</source>
        <translation>Selecione uma branch</translation>
    </message>
    <message>
>>>>>>> bae94a00
        <source>UNINSTALL</source>
        <translation>DESINSTAL</translation>
    </message>
    <message>
<<<<<<< HEAD
        <location line="+0"/>
=======
>>>>>>> bae94a00
        <source>Uninstall %1</source>
        <translation>Desintalar o %1</translation>
    </message>
    <message>
<<<<<<< HEAD
        <location line="+2"/>
=======
>>>>>>> bae94a00
        <source>Are you sure you want to uninstall?</source>
        <translation>Tem certeza que quer desinstalar?</translation>
    </message>
    <message>
<<<<<<< HEAD
        <location line="-47"/>
        <location line="+3"/>
=======
>>>>>>> bae94a00
        <source>CHECK</source>
        <translation>VERIFICAR</translation>
    </message>
</context>
<context>
    <name>SshControl</name>
    <message>
<<<<<<< HEAD
        <location filename="../qt/widgets/ssh_keys.cc" line="+7"/>
=======
>>>>>>> bae94a00
        <source>SSH Keys</source>
        <translation>Chave SSH</translation>
    </message>
    <message>
<<<<<<< HEAD
        <location line="+0"/>
=======
>>>>>>> bae94a00
        <source>Warning: This grants SSH access to all public keys in your GitHub settings. Never enter a GitHub username other than your own. A comma employee will NEVER ask you to add their GitHub username.</source>
        <translation>Aviso: isso concede acesso SSH a todas as chaves públicas nas configurações do GitHub. Nunca insira um nome de usuário do GitHub que não seja o seu. Um funcionário da comma NUNCA pedirá que você adicione seu nome de usuário do GitHub.</translation>
    </message>
    <message>
<<<<<<< HEAD
        <location line="+2"/>
        <location line="+24"/>
=======
>>>>>>> bae94a00
        <source>ADD</source>
        <translation>ADICIONAR</translation>
    </message>
    <message>
<<<<<<< HEAD
        <location line="-23"/>
=======
>>>>>>> bae94a00
        <source>Enter your GitHub username</source>
        <translation>Insira seu nome de usuário do GitHub</translation>
    </message>
    <message>
<<<<<<< HEAD
        <location line="+2"/>
=======
>>>>>>> bae94a00
        <source>LOADING</source>
        <translation>CARREGANDO</translation>
    </message>
    <message>
<<<<<<< HEAD
        <location line="+18"/>
=======
>>>>>>> bae94a00
        <source>REMOVE</source>
        <translation>REMOVER</translation>
    </message>
    <message>
<<<<<<< HEAD
        <location line="+16"/>
=======
>>>>>>> bae94a00
        <source>Username &apos;%1&apos; has no keys on GitHub</source>
        <translation>Usuário &quot;%1” não possui chaves no GitHub</translation>
    </message>
    <message>
<<<<<<< HEAD
        <location line="+4"/>
=======
>>>>>>> bae94a00
        <source>Request timed out</source>
        <translation>A solicitação expirou</translation>
    </message>
    <message>
<<<<<<< HEAD
        <location line="+2"/>
=======
>>>>>>> bae94a00
        <source>Username &apos;%1&apos; doesn&apos;t exist on GitHub</source>
        <translation>Usuário &apos;%1&apos; não existe no GitHub</translation>
    </message>
</context>
<context>
    <name>SshToggle</name>
    <message>
<<<<<<< HEAD
        <location filename="../qt/widgets/ssh_keys.h" line="+13"/>
=======
>>>>>>> bae94a00
        <source>Enable SSH</source>
        <translation>Habilitar SSH</translation>
    </message>
</context>
<context>
    <name>TermsPage</name>
    <message>
<<<<<<< HEAD
        <location filename="../qt/offroad/onboarding.cc" line="-75"/>
=======
>>>>>>> bae94a00
        <source>Terms &amp; Conditions</source>
        <translation>Termos &amp; Condições</translation>
    </message>
    <message>
<<<<<<< HEAD
        <location line="+28"/>
=======
>>>>>>> bae94a00
        <source>Decline</source>
        <translation>Declinar</translation>
    </message>
    <message>
<<<<<<< HEAD
        <location line="+4"/>
=======
>>>>>>> bae94a00
        <source>Scroll to accept</source>
        <translation>Role a tela para aceitar</translation>
    </message>
    <message>
<<<<<<< HEAD
        <location line="+15"/>
=======
>>>>>>> bae94a00
        <source>Agree</source>
        <translation>Concordo</translation>
    </message>
</context>
<context>
    <name>TogglesPanel</name>
    <message>
<<<<<<< HEAD
        <location filename="../qt/offroad/settings.cc" line="-303"/>
=======
>>>>>>> bae94a00
        <source>Enable openpilot</source>
        <translation>Ativar openpilot</translation>
    </message>
    <message>
<<<<<<< HEAD
        <location line="+1"/>
=======
>>>>>>> bae94a00
        <source>Use the openpilot system for adaptive cruise control and lane keep driver assistance. Your attention is required at all times to use this feature. Changing this setting takes effect when the car is powered off.</source>
        <translation>Use o sistema openpilot para controle de cruzeiro adaptativo e assistência ao motorista de manutenção de faixa. Sua atenção é necessária o tempo todo para usar esse recurso. A alteração desta configuração tem efeito quando o carro é desligado.</translation>
    </message>
    <message>
<<<<<<< HEAD
        <location line="+5"/>
=======
>>>>>>> bae94a00
        <source>Enable Lane Departure Warnings</source>
        <translation>Ativar Avisos de Saída de Faixa</translation>
    </message>
    <message>
<<<<<<< HEAD
        <location line="+1"/>
=======
>>>>>>> bae94a00
        <source>Receive alerts to steer back into the lane when your vehicle drifts over a detected lane line without a turn signal activated while driving over 31 mph (50 km/h).</source>
        <translation>Receba alertas para voltar para a pista se o seu veículo sair da faixa e a seta não tiver sido acionada previamente quando em velocidades superiores a 50 km/h.</translation>
    </message>
    <message>
<<<<<<< HEAD
        <location line="+5"/>
=======
>>>>>>> bae94a00
        <source>Use Metric System</source>
        <translation>Usar Sistema Métrico</translation>
    </message>
    <message>
<<<<<<< HEAD
        <location line="+1"/>
=======
>>>>>>> bae94a00
        <source>Display speed in km/h instead of mph.</source>
        <translation>Exibir velocidade em km/h invés de mph.</translation>
    </message>
    <message>
<<<<<<< HEAD
        <location line="+5"/>
=======
>>>>>>> bae94a00
        <source>Record and Upload Driver Camera</source>
        <translation>Gravar e Upload Câmera Motorista</translation>
    </message>
    <message>
<<<<<<< HEAD
        <location line="+1"/>
=======
>>>>>>> bae94a00
        <source>Upload data from the driver facing camera and help improve the driver monitoring algorithm.</source>
        <translation>Upload dados da câmera voltada para o motorista e ajude a melhorar o algoritmo de monitoramentor.</translation>
    </message>
    <message>
<<<<<<< HEAD
        <location line="+11"/>
=======
>>>>>>> bae94a00
        <source>🌮 End-to-end longitudinal (extremely alpha) 🌮</source>
        <translation>🌮 End-to-end longitudinal (experimental) 🌮</translation>
    </message>
    <message>
<<<<<<< HEAD
        <location line="+6"/>
        <source>Experimental openpilot longitudinal control</source>
        <translation type="unfinished"></translation>
    </message>
    <message>
        <location line="+1"/>
        <source>&lt;b&gt;WARNING: openpilot longitudinal control is experimental for this car and will disable AEB.&lt;/b&gt;</source>
        <translation type="unfinished"></translation>
    </message>
    <message>
        <location line="+42"/>
        <source>Let the driving model control the gas and brakes. openpilot will drive as it thinks a human would. Super experimental.</source>
        <translation type="unfinished"></translation>
    </message>
    <message>
        <location line="+24"/>
        <source>openpilot longitudinal control is not currently available for this car.</source>
        <translation type="unfinished"></translation>
    </message>
    <message>
        <location line="+1"/>
        <source>Enable experimental longitudinal control to enable this.</source>
        <translation type="unfinished"></translation>
    </message>
    <message>
        <location line="-80"/>
=======
        <source>Experimental openpilot longitudinal control</source>
        <translation>Controle longitudinal experimental openpilot</translation>
    </message>
    <message>
        <source>&lt;b&gt;WARNING: openpilot longitudinal control is experimental for this car and will disable AEB.&lt;/b&gt;</source>
        <translation>&lt;b&gt;AVISO: o controle longitudinal openpilot é experimental para este carro e irá desabilitar AEB.&lt;/b&gt;</translation>
    </message>
    <message>
        <source>Let the driving model control the gas and brakes. openpilot will drive as it thinks a human would. Super experimental.</source>
        <translation>Deixe o modelo controlar o acelerador e os freios. openpilot irá conduzir como pensa que um humano faria. Super experimental.</translation>
    </message>
    <message>
        <source>openpilot longitudinal control is not currently available for this car.</source>
        <translation>controle longitudinal openpilot não está disponível para este carro.</translation>
    </message>
    <message>
        <source>Enable experimental longitudinal control to enable this.</source>
        <translation>Habilite o controle longitudinal experimental para habilitar isso.</translation>
    </message>
    <message>
>>>>>>> bae94a00
        <source>Disengage On Accelerator Pedal</source>
        <translation>Desacionar Com Pedal Do Acelerador</translation>
    </message>
    <message>
<<<<<<< HEAD
        <location line="+1"/>
=======
>>>>>>> bae94a00
        <source>When enabled, pressing the accelerator pedal will disengage openpilot.</source>
        <translation>Quando ativado, pressionar o pedal do acelerador desacionará o openpilot.</translation>
    </message>
    <message>
<<<<<<< HEAD
        <location line="+18"/>
=======
>>>>>>> bae94a00
        <source>Show ETA in 24h Format</source>
        <translation>Mostrar ETA em formato 24h</translation>
    </message>
    <message>
<<<<<<< HEAD
        <location line="+1"/>
=======
>>>>>>> bae94a00
        <source>Use 24h format instead of am/pm</source>
        <translation>Use o formato 24h em vez de am/pm</translation>
    </message>
    <message>
<<<<<<< HEAD
        <location line="+5"/>
=======
>>>>>>> bae94a00
        <source>Show Map on Left Side of UI</source>
        <translation>Exibir Mapa no Lado Esquerdo</translation>
    </message>
    <message>
<<<<<<< HEAD
        <location line="+1"/>
=======
>>>>>>> bae94a00
        <source>Show map on left side when in split screen view.</source>
        <translation>Exibir mapa do lado esquerdo quando a tela for dividida.</translation>
    </message>
</context>
<context>
    <name>Updater</name>
    <message>
<<<<<<< HEAD
        <location filename="../qt/setup/updater.cc" line="+23"/>
=======
>>>>>>> bae94a00
        <source>Update Required</source>
        <translation>Atualização Necessária</translation>
    </message>
    <message>
<<<<<<< HEAD
        <location line="+6"/>
=======
>>>>>>> bae94a00
        <source>An operating system update is required. Connect your device to Wi-Fi for the fastest update experience. The download size is approximately 1GB.</source>
        <translation>Uma atualização do sistema operacional é necessária. Conecte seu dispositivo ao Wi-Fi para a experiência de atualização mais rápida. O tamanho do download é de aproximadamente 1GB.</translation>
    </message>
    <message>
<<<<<<< HEAD
        <location line="+11"/>
=======
>>>>>>> bae94a00
        <source>Connect to Wi-Fi</source>
        <translation>Conecte-se ao Wi-Fi</translation>
    </message>
    <message>
<<<<<<< HEAD
        <location line="+7"/>
=======
>>>>>>> bae94a00
        <source>Install</source>
        <translation>Instalar</translation>
    </message>
    <message>
<<<<<<< HEAD
        <location line="+17"/>
=======
>>>>>>> bae94a00
        <source>Back</source>
        <translation>Voltar</translation>
    </message>
    <message>
<<<<<<< HEAD
        <location line="+16"/>
=======
>>>>>>> bae94a00
        <source>Loading...</source>
        <translation>Carregando...</translation>
    </message>
    <message>
<<<<<<< HEAD
        <location line="+14"/>
=======
>>>>>>> bae94a00
        <source>Reboot</source>
        <translation>Reiniciar</translation>
    </message>
    <message>
<<<<<<< HEAD
        <location line="+70"/>
=======
>>>>>>> bae94a00
        <source>Update failed</source>
        <translation>Falha na atualização</translation>
    </message>
</context>
<context>
    <name>WifiUI</name>
    <message>
<<<<<<< HEAD
        <location filename="../qt/offroad/networking.cc" line="+113"/>
=======
>>>>>>> bae94a00
        <source>Scanning for networks...</source>
        <translation>Procurando redes...</translation>
    </message>
    <message>
<<<<<<< HEAD
        <location line="+80"/>
=======
>>>>>>> bae94a00
        <source>CONNECTING...</source>
        <translation>CONECTANDO...</translation>
    </message>
    <message>
<<<<<<< HEAD
        <location line="+7"/>
=======
>>>>>>> bae94a00
        <source>FORGET</source>
        <translation>ESQUECER</translation>
    </message>
    <message>
<<<<<<< HEAD
        <location line="+3"/>
=======
>>>>>>> bae94a00
        <source>Forget Wi-Fi Network &quot;%1&quot;?</source>
        <translation>Esquecer Rede Wi-Fi &quot;%1&quot;?</translation>
    </message>
</context>
</TS><|MERGE_RESOLUTION|>--- conflicted
+++ resolved
@@ -4,26 +4,14 @@
 <context>
     <name>AbstractAlert</name>
     <message>
-<<<<<<< HEAD
-        <location filename="../qt/widgets/offroad_alerts.cc" line="+25"/>
-=======
->>>>>>> bae94a00
         <source>Close</source>
         <translation>Fechar</translation>
     </message>
     <message>
-<<<<<<< HEAD
-        <location line="+5"/>
-=======
->>>>>>> bae94a00
         <source>Snooze Update</source>
         <translation>Adiar Atualização</translation>
     </message>
     <message>
-<<<<<<< HEAD
-        <location line="+11"/>
-=======
->>>>>>> bae94a00
         <source>Reboot and Update</source>
         <translation>Reiniciar e Atualizar</translation>
     </message>
@@ -31,83 +19,42 @@
 <context>
     <name>AdvancedNetworking</name>
     <message>
-<<<<<<< HEAD
-        <location filename="../qt/offroad/networking.cc" line="+121"/>
-=======
->>>>>>> bae94a00
         <source>Back</source>
         <translation>Voltar</translation>
     </message>
     <message>
-<<<<<<< HEAD
-        <location line="+8"/>
-=======
->>>>>>> bae94a00
         <source>Enable Tethering</source>
         <translation>Ativar Tether</translation>
     </message>
     <message>
-<<<<<<< HEAD
-        <location line="+5"/>
-=======
->>>>>>> bae94a00
         <source>Tethering Password</source>
         <translation>Senha Tethering</translation>
     </message>
     <message>
-<<<<<<< HEAD
-        <location line="+0"/>
-        <location line="+27"/>
-=======
->>>>>>> bae94a00
         <source>EDIT</source>
         <translation>EDITAR</translation>
     </message>
     <message>
-<<<<<<< HEAD
-        <location line="-25"/>
-=======
->>>>>>> bae94a00
         <source>Enter new tethering password</source>
         <translation>Insira nova senha tethering</translation>
     </message>
     <message>
-<<<<<<< HEAD
-        <location line="+8"/>
-=======
->>>>>>> bae94a00
         <source>IP Address</source>
         <translation>Endereço IP</translation>
     </message>
     <message>
-<<<<<<< HEAD
-        <location line="+9"/>
-=======
->>>>>>> bae94a00
         <source>Enable Roaming</source>
         <translation>Ativar Roaming</translation>
     </message>
     <message>
-<<<<<<< HEAD
-        <location line="+8"/>
-=======
->>>>>>> bae94a00
         <source>APN Setting</source>
         <translation>APN Config</translation>
     </message>
     <message>
-<<<<<<< HEAD
-        <location line="+4"/>
-=======
->>>>>>> bae94a00
         <source>Enter APN</source>
         <translation>Insira APN</translation>
     </message>
     <message>
-<<<<<<< HEAD
-        <location line="+0"/>
-=======
->>>>>>> bae94a00
         <source>leave blank for automatic configuration</source>
         <translation>deixe em branco para configuração automática</translation>
     </message>
@@ -115,19 +62,10 @@
 <context>
     <name>ConfirmationDialog</name>
     <message>
-<<<<<<< HEAD
-        <location filename="../qt/widgets/input.cc" line="+221"/>
-        <location line="+5"/>
-=======
->>>>>>> bae94a00
         <source>Ok</source>
         <translation>OK</translation>
     </message>
     <message>
-<<<<<<< HEAD
-        <location line="+0"/>
-=======
->>>>>>> bae94a00
         <source>Cancel</source>
         <translation>Cancelar</translation>
     </message>
@@ -135,26 +73,14 @@
 <context>
     <name>DeclinePage</name>
     <message>
-<<<<<<< HEAD
-        <location filename="../qt/offroad/onboarding.cc" line="+140"/>
-=======
->>>>>>> bae94a00
         <source>You must accept the Terms and Conditions in order to use openpilot.</source>
         <translation>Você precisa aceitar os Termos e Condições para utilizar openpilot.</translation>
     </message>
     <message>
-<<<<<<< HEAD
-        <location line="+9"/>
-=======
->>>>>>> bae94a00
         <source>Back</source>
         <translation>Voltar</translation>
     </message>
     <message>
-<<<<<<< HEAD
-        <location line="+5"/>
-=======
->>>>>>> bae94a00
         <source>Decline, uninstall %1</source>
         <translation>Rejeitar, desintalar %1</translation>
     </message>
@@ -162,242 +88,122 @@
 <context>
     <name>DevicePanel</name>
     <message>
-<<<<<<< HEAD
-        <location filename="../qt/offroad/settings.cc" line="+151"/>
-=======
->>>>>>> bae94a00
         <source>Dongle ID</source>
         <translation>Dongle ID</translation>
     </message>
     <message>
-<<<<<<< HEAD
-        <location line="+0"/>
-=======
->>>>>>> bae94a00
         <source>N/A</source>
         <translation>N/A</translation>
     </message>
     <message>
-<<<<<<< HEAD
-        <location line="+1"/>
-=======
->>>>>>> bae94a00
         <source>Serial</source>
         <translation>Serial</translation>
     </message>
     <message>
-<<<<<<< HEAD
-        <location line="+4"/>
-=======
->>>>>>> bae94a00
         <source>Driver Camera</source>
         <translation>Câmera voltada para o Motorista</translation>
     </message>
     <message>
-<<<<<<< HEAD
-        <location line="+0"/>
-=======
->>>>>>> bae94a00
         <source>PREVIEW</source>
         <translation>PREVISUAL</translation>
     </message>
     <message>
-<<<<<<< HEAD
-        <location line="+1"/>
-=======
->>>>>>> bae94a00
         <source>Preview the driver facing camera to ensure that driver monitoring has good visibility. (vehicle must be off)</source>
         <translation>Pré-visualizar a câmera voltada para o motorista para garantir que monitor tem uma boa visibilidade (veículo precisa estar desligado)</translation>
     </message>
     <message>
-<<<<<<< HEAD
-        <location line="+4"/>
-=======
->>>>>>> bae94a00
         <source>Reset Calibration</source>
         <translation>Resetar Calibragem</translation>
     </message>
     <message>
-<<<<<<< HEAD
-        <location line="+0"/>
-=======
->>>>>>> bae94a00
         <source>RESET</source>
         <translation>RESET</translation>
     </message>
     <message>
-<<<<<<< HEAD
-        <location line="+3"/>
-=======
->>>>>>> bae94a00
         <source>Are you sure you want to reset calibration?</source>
         <translation>Tem certeza que quer resetar a calibragem?</translation>
     </message>
     <message>
-<<<<<<< HEAD
-        <location line="+7"/>
-=======
->>>>>>> bae94a00
         <source>Review Training Guide</source>
         <translation>Revisar Guia de Treinamento</translation>
     </message>
     <message>
-<<<<<<< HEAD
-        <location line="+0"/>
-=======
->>>>>>> bae94a00
         <source>REVIEW</source>
         <translation>REVISAR</translation>
     </message>
     <message>
-<<<<<<< HEAD
-        <location line="+0"/>
-=======
->>>>>>> bae94a00
         <source>Review the rules, features, and limitations of openpilot</source>
         <translation>Revisar regras, aprimoramentos e limitações do openpilot</translation>
     </message>
     <message>
-<<<<<<< HEAD
-        <location line="+2"/>
-=======
->>>>>>> bae94a00
         <source>Are you sure you want to review the training guide?</source>
         <translation>Tem certeza que quer rever o treinamento?</translation>
     </message>
     <message>
-<<<<<<< HEAD
-        <location line="+8"/>
-=======
->>>>>>> bae94a00
         <source>Regulatory</source>
         <translation>Regulatório</translation>
     </message>
     <message>
-<<<<<<< HEAD
-        <location line="+0"/>
-=======
->>>>>>> bae94a00
         <source>VIEW</source>
         <translation>VER</translation>
     </message>
     <message>
-<<<<<<< HEAD
-        <location line="+8"/>
-=======
->>>>>>> bae94a00
         <source>Change Language</source>
         <translation>Alterar Idioma</translation>
     </message>
     <message>
-<<<<<<< HEAD
-        <location line="+0"/>
-=======
->>>>>>> bae94a00
         <source>CHANGE</source>
         <translation>ALTERAR</translation>
     </message>
     <message>
-<<<<<<< HEAD
-        <location line="+3"/>
-=======
->>>>>>> bae94a00
         <source>Select a language</source>
         <translation>Selecione o Idioma</translation>
     </message>
     <message>
-<<<<<<< HEAD
-        <location line="+20"/>
-=======
->>>>>>> bae94a00
         <source>Reboot</source>
         <translation>Reiniciar</translation>
     </message>
     <message>
-<<<<<<< HEAD
-        <location line="+5"/>
-=======
->>>>>>> bae94a00
         <source>Power Off</source>
         <translation>Desligar</translation>
     </message>
     <message>
-<<<<<<< HEAD
-        <location line="+20"/>
-=======
->>>>>>> bae94a00
         <source>openpilot requires the device to be mounted within 4° left or right and within 5° up or 8° down. openpilot is continuously calibrating, resetting is rarely required.</source>
         <translation>o openpilot requer que o dispositivo seja montado dentro de 4° esquerda ou direita e dentro de 5° para cima ou 8° para baixo. o openpilot está continuamente calibrando, resetar raramente é necessário.</translation>
     </message>
     <message>
-<<<<<<< HEAD
-        <location line="+11"/>
-=======
->>>>>>> bae94a00
         <source> Your device is pointed %1° %2 and %3° %4.</source>
         <translation> Seu dispositivo está montado %1° %2 e %3° %4.</translation>
     </message>
     <message>
-<<<<<<< HEAD
-        <location line="+1"/>
-=======
->>>>>>> bae94a00
         <source>down</source>
         <translation>baixo</translation>
     </message>
     <message>
-<<<<<<< HEAD
-        <location line="+0"/>
-=======
->>>>>>> bae94a00
         <source>up</source>
         <translation>cima</translation>
     </message>
     <message>
-<<<<<<< HEAD
-        <location line="+1"/>
-=======
->>>>>>> bae94a00
         <source>left</source>
         <translation>esquerda</translation>
     </message>
     <message>
-<<<<<<< HEAD
-        <location line="+0"/>
-=======
->>>>>>> bae94a00
         <source>right</source>
         <translation>direita</translation>
     </message>
     <message>
-<<<<<<< HEAD
-        <location line="+11"/>
-=======
->>>>>>> bae94a00
         <source>Are you sure you want to reboot?</source>
         <translation>Tem certeza que quer reiniciar?</translation>
     </message>
     <message>
-<<<<<<< HEAD
-        <location line="+7"/>
-=======
->>>>>>> bae94a00
         <source>Disengage to Reboot</source>
         <translation>Desacione para Reiniciar</translation>
     </message>
     <message>
-<<<<<<< HEAD
-        <location line="+6"/>
-=======
->>>>>>> bae94a00
         <source>Are you sure you want to power off?</source>
         <translation>Tem certeza que quer desligar?</translation>
     </message>
     <message>
-<<<<<<< HEAD
-        <location line="+7"/>
-=======
->>>>>>> bae94a00
         <source>Disengage to Power Off</source>
         <translation>Desacione para Desligar</translation>
     </message>
@@ -405,50 +211,26 @@
 <context>
     <name>DriveStats</name>
     <message>
-<<<<<<< HEAD
-        <location filename="../qt/widgets/drive_stats.cc" line="+37"/>
-=======
->>>>>>> bae94a00
         <source>Drives</source>
         <translation>Dirigidas</translation>
     </message>
     <message>
-<<<<<<< HEAD
-        <location line="+2"/>
-=======
->>>>>>> bae94a00
         <source>Hours</source>
         <translation>Horas</translation>
     </message>
     <message>
-<<<<<<< HEAD
-        <location line="+5"/>
-=======
->>>>>>> bae94a00
         <source>ALL TIME</source>
         <translation>TOTAL</translation>
     </message>
     <message>
-<<<<<<< HEAD
-        <location line="+2"/>
-=======
->>>>>>> bae94a00
         <source>PAST WEEK</source>
         <translation>SEMANA PASSADA</translation>
     </message>
     <message>
-<<<<<<< HEAD
-        <location filename="../qt/widgets/drive_stats.h" line="+15"/>
-=======
->>>>>>> bae94a00
         <source>KM</source>
         <translation>KM</translation>
     </message>
     <message>
-<<<<<<< HEAD
-        <location line="+0"/>
-=======
->>>>>>> bae94a00
         <source>Miles</source>
         <translation>Milhas</translation>
     </message>
@@ -456,10 +238,6 @@
 <context>
     <name>DriverViewScene</name>
     <message>
-<<<<<<< HEAD
-        <location filename="../qt/offroad/driverview.cc" line="+55"/>
-=======
->>>>>>> bae94a00
         <source>camera starting</source>
         <translation>câmera iniciando</translation>
     </message>
@@ -467,18 +245,10 @@
 <context>
     <name>InputDialog</name>
     <message>
-<<<<<<< HEAD
-        <location filename="../qt/widgets/input.cc" line="-155"/>
-=======
->>>>>>> bae94a00
         <source>Cancel</source>
         <translation>Cancelar</translation>
     </message>
     <message numerus="yes">
-<<<<<<< HEAD
-        <location line="+97"/>
-=======
->>>>>>> bae94a00
         <source>Need at least %n character(s)!</source>
         <translation>
             <numerusform>Necessita no mínimo %n caractere!</numerusform>
@@ -489,34 +259,18 @@
 <context>
     <name>Installer</name>
     <message>
-<<<<<<< HEAD
-        <location filename="../installer/installer.cc" line="+56"/>
-=======
->>>>>>> bae94a00
         <source>Installing...</source>
         <translation>Instalando...</translation>
     </message>
     <message>
-<<<<<<< HEAD
-        <location line="+88"/>
-=======
->>>>>>> bae94a00
         <source>Receiving objects: </source>
         <translation>Recebendo objetos: </translation>
     </message>
     <message>
-<<<<<<< HEAD
-        <location line="+1"/>
-=======
->>>>>>> bae94a00
         <source>Resolving deltas: </source>
         <translation>Resolvendo deltas: </translation>
     </message>
     <message>
-<<<<<<< HEAD
-        <location line="+1"/>
-=======
->>>>>>> bae94a00
         <source>Updating files: </source>
         <translation>Atualizando arquivos: </translation>
     </message>
@@ -524,42 +278,22 @@
 <context>
     <name>MapETA</name>
     <message>
-<<<<<<< HEAD
-        <location filename="../qt/maps/map.cc" line="+621"/>
-=======
->>>>>>> bae94a00
         <source>eta</source>
         <translation>eta</translation>
     </message>
     <message>
-<<<<<<< HEAD
-        <location line="+10"/>
-=======
->>>>>>> bae94a00
         <source>min</source>
         <translation>min</translation>
     </message>
     <message>
-<<<<<<< HEAD
-        <location line="+4"/>
-=======
->>>>>>> bae94a00
         <source>hr</source>
         <translation>hr</translation>
     </message>
     <message>
-<<<<<<< HEAD
-        <location line="+20"/>
-=======
->>>>>>> bae94a00
         <source>km</source>
         <translation>km</translation>
     </message>
     <message>
-<<<<<<< HEAD
-        <location line="+3"/>
-=======
->>>>>>> bae94a00
         <source>mi</source>
         <translation>mi</translation>
     </message>
@@ -567,34 +301,18 @@
 <context>
     <name>MapInstructions</name>
     <message>
-<<<<<<< HEAD
-        <location line="-237"/>
-=======
->>>>>>> bae94a00
         <source> km</source>
         <translation> km</translation>
     </message>
     <message>
-<<<<<<< HEAD
-        <location line="+3"/>
-=======
->>>>>>> bae94a00
         <source> m</source>
         <translation> m</translation>
     </message>
     <message>
-<<<<<<< HEAD
-        <location line="+8"/>
-=======
->>>>>>> bae94a00
         <source> mi</source>
         <translation> milha</translation>
     </message>
     <message>
-<<<<<<< HEAD
-        <location line="+3"/>
-=======
->>>>>>> bae94a00
         <source> ft</source>
         <translation> pés</translation>
     </message>
@@ -602,72 +320,40 @@
 <context>
     <name>MapPanel</name>
     <message>
-<<<<<<< HEAD
-        <location filename="../qt/maps/map_settings.cc" line="+62"/>
-=======
->>>>>>> bae94a00
         <source>Current Destination</source>
         <translation>Destino Atual</translation>
     </message>
     <message>
-<<<<<<< HEAD
-        <location line="+4"/>
-=======
->>>>>>> bae94a00
         <source>CLEAR</source>
         <translation>LIMPAR</translation>
     </message>
     <message>
-<<<<<<< HEAD
-        <location line="+15"/>
-=======
->>>>>>> bae94a00
         <source>Recent Destinations</source>
         <translation>Destinos Recentes</translation>
     </message>
     <message>
-<<<<<<< HEAD
-        <location line="+14"/>
-=======
->>>>>>> bae94a00
         <source>Try the Navigation Beta</source>
         <translation>Experimente a Navegação Beta</translation>
     </message>
     <message>
-<<<<<<< HEAD
-        <location line="+12"/>
-=======
->>>>>>> bae94a00
         <source>Get turn-by-turn directions displayed and more with a comma
 prime subscription. Sign up now: https://connect.comma.ai</source>
         <translation>Obtenha instruções passo a passo exibidas e muito mais com 
 uma assinatura prime Inscreva-se agora:  https://connect.comma.ai</translation>
     </message>
     <message>
-<<<<<<< HEAD
-        <location line="+58"/>
-=======
->>>>>>> bae94a00
         <source>No home
 location set</source>
         <translation>Sem local
 residência definido</translation>
     </message>
     <message>
-<<<<<<< HEAD
-        <location line="+5"/>
-=======
->>>>>>> bae94a00
         <source>No work
 location set</source>
         <translation>Sem local de
 trabalho definido</translation>
     </message>
     <message>
-<<<<<<< HEAD
-        <location line="+120"/>
-=======
->>>>>>> bae94a00
         <source>no recent destinations</source>
         <translation>sem destinos recentes</translation>
     </message>
@@ -675,18 +361,10 @@
 <context>
     <name>MapWindow</name>
     <message>
-<<<<<<< HEAD
-        <location filename="../qt/maps/map.cc" line="-257"/>
-=======
->>>>>>> bae94a00
         <source>Map Loading</source>
         <translation>Carregando Mapa</translation>
     </message>
     <message>
-<<<<<<< HEAD
-        <location line="+17"/>
-=======
->>>>>>> bae94a00
         <source>Waiting for GPS</source>
         <translation>Esperando por GPS</translation>
     </message>
@@ -694,18 +372,10 @@
 <context>
     <name>MultiOptionDialog</name>
     <message>
-<<<<<<< HEAD
-        <location filename="../qt/widgets/input.cc" line="+132"/>
-=======
->>>>>>> bae94a00
         <source>Select</source>
         <translation>Selecione</translation>
     </message>
     <message>
-<<<<<<< HEAD
-        <location line="+33"/>
-=======
->>>>>>> bae94a00
         <source>Cancel</source>
         <translation>Cancelar</translation>
     </message>
@@ -713,35 +383,18 @@
 <context>
     <name>Networking</name>
     <message>
-<<<<<<< HEAD
-        <location filename="../qt/offroad/networking.cc" line="-135"/>
-=======
->>>>>>> bae94a00
         <source>Advanced</source>
         <translation>Avançado</translation>
     </message>
     <message>
-<<<<<<< HEAD
-        <location line="+57"/>
-=======
->>>>>>> bae94a00
         <source>Enter password</source>
         <translation>Insira a senha</translation>
     </message>
     <message>
-<<<<<<< HEAD
-        <location line="+0"/>
-        <location line="+10"/>
-=======
->>>>>>> bae94a00
         <source>for &quot;%1&quot;</source>
         <translation>para &quot;%1&quot;</translation>
     </message>
     <message>
-<<<<<<< HEAD
-        <location line="+0"/>
-=======
->>>>>>> bae94a00
         <source>Wrong password</source>
         <translation>Senha incorreta</translation>
     </message>
@@ -749,45 +402,22 @@
 <context>
     <name>NvgWindow</name>
     <message>
-<<<<<<< HEAD
-        <location filename="../qt/onroad.cc" line="+218"/>
-=======
->>>>>>> bae94a00
         <source>km/h</source>
         <translation>km/h</translation>
     </message>
     <message>
-<<<<<<< HEAD
-        <location line="+0"/>
-=======
->>>>>>> bae94a00
         <source>mph</source>
         <translation>mph</translation>
     </message>
     <message>
-<<<<<<< HEAD
-        <location line="+68"/>
-        <location line="+3"/>
-=======
->>>>>>> bae94a00
         <source>MAX</source>
         <translation>LIMITE</translation>
     </message>
     <message>
-<<<<<<< HEAD
-        <location line="+44"/>
-        <location line="+3"/>
-=======
->>>>>>> bae94a00
         <source>SPEED</source>
         <translation>MAX</translation>
     </message>
     <message>
-<<<<<<< HEAD
-        <location line="+3"/>
-        <location line="+3"/>
-=======
->>>>>>> bae94a00
         <source>LIMIT</source>
         <translation>VELO</translation>
     </message>
@@ -795,26 +425,14 @@
 <context>
     <name>OffroadHome</name>
     <message>
-<<<<<<< HEAD
-        <location filename="../qt/home.cc" line="+114"/>
-=======
->>>>>>> bae94a00
         <source>UPDATE</source>
         <translation>ATUALIZAÇÃO</translation>
     </message>
     <message>
-<<<<<<< HEAD
-        <location line="+93"/>
-=======
->>>>>>> bae94a00
         <source> ALERTS</source>
         <translation> ALERTAS</translation>
     </message>
     <message>
-<<<<<<< HEAD
-        <location line="+0"/>
-=======
->>>>>>> bae94a00
         <source> ALERT</source>
         <translation> ALERTA</translation>
     </message>
@@ -822,34 +440,18 @@
 <context>
     <name>PairingPopup</name>
     <message>
-<<<<<<< HEAD
-        <location filename="../qt/widgets/prime.cc" line="+89"/>
-=======
->>>>>>> bae94a00
         <source>Pair your device to your comma account</source>
         <translation>Pareie seu dispositivo à sua conta comma</translation>
     </message>
     <message>
-<<<<<<< HEAD
-        <location line="+11"/>
-=======
->>>>>>> bae94a00
         <source>Go to https://connect.comma.ai on your phone</source>
         <translation>navegue até https://connect.comma.ai no seu telefone</translation>
     </message>
     <message>
-<<<<<<< HEAD
-        <location line="+1"/>
-=======
->>>>>>> bae94a00
         <source>Click &quot;add new device&quot; and scan the QR code on the right</source>
         <translation>Clique &quot;add new device&quot; e escaneie o QR code a seguir</translation>
     </message>
     <message>
-<<<<<<< HEAD
-        <location line="+1"/>
-=======
->>>>>>> bae94a00
         <source>Bookmark connect.comma.ai to your home screen to use it like an app</source>
         <translation>Salve connect.comma.ai como sua página inicial para utilizar como um app</translation>
     </message>
@@ -857,50 +459,26 @@
 <context>
     <name>PrimeAdWidget</name>
     <message>
-<<<<<<< HEAD
-        <location line="+88"/>
-=======
->>>>>>> bae94a00
         <source>Upgrade Now</source>
         <translation>Atualizar Agora</translation>
     </message>
     <message>
-<<<<<<< HEAD
-        <location line="+5"/>
-=======
->>>>>>> bae94a00
         <source>Become a comma prime member at connect.comma.ai</source>
         <translation>Torne-se um membro comma prime em connect.comma.ai</translation>
     </message>
     <message>
-<<<<<<< HEAD
-        <location line="+7"/>
-=======
->>>>>>> bae94a00
         <source>PRIME FEATURES:</source>
         <translation>APRIMORAMENTOS PRIME:</translation>
     </message>
     <message>
-<<<<<<< HEAD
-        <location line="+5"/>
-=======
->>>>>>> bae94a00
         <source>Remote access</source>
         <translation>Acesso remoto</translation>
     </message>
     <message>
-<<<<<<< HEAD
-        <location line="+0"/>
-=======
->>>>>>> bae94a00
         <source>1 year of storage</source>
         <translation>1 ano de armazenamento</translation>
     </message>
     <message>
-<<<<<<< HEAD
-        <location line="+0"/>
-=======
->>>>>>> bae94a00
         <source>Developer perks</source>
         <translation>Benefícios para desenvolvedor</translation>
     </message>
@@ -908,34 +486,18 @@
 <context>
     <name>PrimeUserWidget</name>
     <message>
-<<<<<<< HEAD
-        <location line="-78"/>
-=======
->>>>>>> bae94a00
         <source>✓ SUBSCRIBED</source>
         <translation>✓ INSCRITO</translation>
     </message>
     <message>
-<<<<<<< HEAD
-        <location line="+6"/>
-=======
->>>>>>> bae94a00
         <source>comma prime</source>
         <translation>comma prime</translation>
     </message>
     <message>
-<<<<<<< HEAD
-        <location line="+6"/>
-=======
->>>>>>> bae94a00
         <source>CONNECT.COMMA.AI</source>
         <translation>CONNECT.COMMA.AI</translation>
     </message>
     <message>
-<<<<<<< HEAD
-        <location line="+13"/>
-=======
->>>>>>> bae94a00
         <source>COMMA POINTS</source>
         <translation>PONTOS COMMA</translation>
     </message>
@@ -943,42 +505,22 @@
 <context>
     <name>QObject</name>
     <message>
-<<<<<<< HEAD
-        <location filename="../qt/text.cc" line="+36"/>
-=======
->>>>>>> bae94a00
         <source>Reboot</source>
         <translation>Reiniciar</translation>
     </message>
     <message>
-<<<<<<< HEAD
-        <location line="+5"/>
-=======
->>>>>>> bae94a00
         <source>Exit</source>
         <translation>Sair</translation>
     </message>
     <message>
-<<<<<<< HEAD
-        <location filename="../qt/util.cc" line="+21"/>
-=======
->>>>>>> bae94a00
         <source>dashcam</source>
         <translation>dashcam</translation>
     </message>
     <message>
-<<<<<<< HEAD
-        <location line="+0"/>
-=======
->>>>>>> bae94a00
         <source>openpilot</source>
         <translation>openpilot</translation>
     </message>
     <message numerus="yes">
-<<<<<<< HEAD
-        <location line="+61"/>
-=======
->>>>>>> bae94a00
         <source>%n minute(s) ago</source>
         <translation>
             <numerusform>há %n minuto</numerusform>
@@ -986,10 +528,6 @@
         </translation>
     </message>
     <message numerus="yes">
-<<<<<<< HEAD
-        <location line="+3"/>
-=======
->>>>>>> bae94a00
         <source>%n hour(s) ago</source>
         <translation>
             <numerusform>há %n hora</numerusform>
@@ -997,10 +535,6 @@
         </translation>
     </message>
     <message numerus="yes">
-<<<<<<< HEAD
-        <location line="+3"/>
-=======
->>>>>>> bae94a00
         <source>%n day(s) ago</source>
         <translation>
             <numerusform>há %n dia</numerusform>
@@ -1011,74 +545,38 @@
 <context>
     <name>Reset</name>
     <message>
-<<<<<<< HEAD
-        <location filename="../qt/setup/reset.cc" line="+29"/>
-=======
->>>>>>> bae94a00
         <source>Reset failed. Reboot to try again.</source>
         <translation>Reset falhou. Reinicie para tentar novamente.</translation>
     </message>
     <message>
-<<<<<<< HEAD
-        <location line="+5"/>
-=======
->>>>>>> bae94a00
         <source>Are you sure you want to reset your device?</source>
         <translation>Tem certeza que quer resetar seu dispositivo?</translation>
     </message>
     <message>
-<<<<<<< HEAD
-        <location line="+4"/>
-=======
->>>>>>> bae94a00
         <source>Resetting device...</source>
         <translation>Resetando dispositivo...</translation>
     </message>
     <message>
-<<<<<<< HEAD
-        <location line="+15"/>
-=======
->>>>>>> bae94a00
         <source>System Reset</source>
         <translation>Resetar Sistema</translation>
     </message>
     <message>
-<<<<<<< HEAD
-        <location line="+6"/>
-=======
->>>>>>> bae94a00
         <source>System reset triggered. Press confirm to erase all content and settings. Press cancel to resume boot.</source>
         <translation>Solicitado reset do sistema. Confirme para apagar todo conteúdo e configurações. Aperte cancelar para continuar boot.</translation>
     </message>
     <message>
-<<<<<<< HEAD
-        <location line="+9"/>
-=======
->>>>>>> bae94a00
         <source>Cancel</source>
         <translation>Cancelar</translation>
     </message>
     <message>
-<<<<<<< HEAD
-        <location line="+4"/>
-=======
->>>>>>> bae94a00
         <source>Reboot</source>
         <translation>Reiniciar</translation>
     </message>
     <message>
-<<<<<<< HEAD
-        <location line="+8"/>
-=======
->>>>>>> bae94a00
         <source>Confirm</source>
         <translation>Confirmar</translation>
     </message>
     <message>
-<<<<<<< HEAD
-        <location line="+8"/>
-=======
->>>>>>> bae94a00
         <source>Unable to mount data partition. Press confirm to reset your device.</source>
         <translation>Não foi possível montar a partição de dados. Pressione confirmar para resetar seu dispositivo.</translation>
     </message>
@@ -1086,10 +584,6 @@
 <context>
     <name>RichTextDialog</name>
     <message>
-<<<<<<< HEAD
-        <location filename="../qt/widgets/input.cc" line="-75"/>
-=======
->>>>>>> bae94a00
         <source>Ok</source>
         <translation>Ok</translation>
     </message>
@@ -1097,51 +591,26 @@
 <context>
     <name>SettingsWindow</name>
     <message>
-<<<<<<< HEAD
-        <location filename="../qt/offroad/settings.cc" line="+22"/>
-=======
->>>>>>> bae94a00
         <source>×</source>
         <translation>×</translation>
     </message>
     <message>
-<<<<<<< HEAD
-        <location line="+26"/>
-=======
->>>>>>> bae94a00
         <source>Device</source>
         <translation>Dispositivo</translation>
     </message>
     <message>
-<<<<<<< HEAD
-        <location line="+1"/>
-        <location line="+39"/>
-=======
->>>>>>> bae94a00
         <source>Network</source>
         <translation>Rede</translation>
     </message>
     <message>
-<<<<<<< HEAD
-        <location line="-38"/>
-=======
->>>>>>> bae94a00
         <source>Toggles</source>
         <translation>Ajustes</translation>
     </message>
     <message>
-<<<<<<< HEAD
-        <location line="+1"/>
-=======
->>>>>>> bae94a00
         <source>Software</source>
         <translation>Software</translation>
     </message>
     <message>
-<<<<<<< HEAD
-        <location line="+5"/>
-=======
->>>>>>> bae94a00
         <source>Navigation</source>
         <translation>Navegação</translation>
     </message>
@@ -1149,165 +618,82 @@
 <context>
     <name>Setup</name>
     <message>
-<<<<<<< HEAD
-        <location filename="../qt/setup/setup.cc" line="+73"/>
-=======
->>>>>>> bae94a00
         <source>WARNING: Low Voltage</source>
         <translation>ALERTA: Baixa Voltagem</translation>
     </message>
     <message>
-<<<<<<< HEAD
-        <location line="+6"/>
-=======
->>>>>>> bae94a00
         <source>Power your device in a car with a harness or proceed at your own risk.</source>
         <translation>Ligue seu dispositivo em um carro com um chicote ou prossiga por sua conta e risco.</translation>
     </message>
     <message>
-<<<<<<< HEAD
-        <location line="+13"/>
-=======
->>>>>>> bae94a00
         <source>Power off</source>
         <translation>Desligar</translation>
     </message>
     <message>
-<<<<<<< HEAD
-        <location line="+7"/>
-        <location line="+83"/>
-        <location line="+86"/>
-=======
->>>>>>> bae94a00
         <source>Continue</source>
         <translation>Continuar</translation>
     </message>
     <message>
-<<<<<<< HEAD
-        <location line="-151"/>
-=======
->>>>>>> bae94a00
         <source>Getting Started</source>
         <translation>Começando</translation>
     </message>
     <message>
-<<<<<<< HEAD
-        <location line="+5"/>
-=======
->>>>>>> bae94a00
         <source>Before we get on the road, let’s finish installation and cover some details.</source>
         <translation>Antes de pegarmos a estrada, vamos terminar a instalação e cobrir alguns detalhes.</translation>
     </message>
     <message>
-<<<<<<< HEAD
-        <location line="+25"/>
-=======
->>>>>>> bae94a00
         <source>Connect to Wi-Fi</source>
         <translation>Conectar ao Wi-Fi</translation>
     </message>
     <message>
-<<<<<<< HEAD
-        <location line="+18"/>
-        <location line="+98"/>
-=======
->>>>>>> bae94a00
         <source>Back</source>
         <translation>Voltar</translation>
     </message>
     <message>
-<<<<<<< HEAD
-        <location line="-81"/>
-=======
->>>>>>> bae94a00
         <source>Continue without Wi-Fi</source>
         <translation>Continuar sem Wi-Fi</translation>
     </message>
     <message>
-<<<<<<< HEAD
-        <location line="+2"/>
-=======
->>>>>>> bae94a00
         <source>Waiting for internet</source>
         <translation>Esperando pela internet</translation>
     </message>
     <message>
-<<<<<<< HEAD
-        <location line="+54"/>
-=======
->>>>>>> bae94a00
         <source>Choose Software to Install</source>
         <translation>Escolher Software para Instalar</translation>
     </message>
     <message>
-<<<<<<< HEAD
-        <location line="+10"/>
-=======
->>>>>>> bae94a00
         <source>Dashcam</source>
         <translation>Dashcam</translation>
     </message>
     <message>
-<<<<<<< HEAD
-        <location line="+5"/>
-=======
->>>>>>> bae94a00
         <source>Custom Software</source>
         <translation>Sofware Customizado</translation>
     </message>
     <message>
-<<<<<<< HEAD
-        <location line="+28"/>
-=======
->>>>>>> bae94a00
         <source>Enter URL</source>
         <translation>Preencher URL</translation>
     </message>
     <message>
-<<<<<<< HEAD
-        <location line="+0"/>
-=======
->>>>>>> bae94a00
         <source>for Custom Software</source>
         <translation>para o Software Customizado</translation>
     </message>
     <message>
-<<<<<<< HEAD
-        <location line="+22"/>
-=======
->>>>>>> bae94a00
         <source>Downloading...</source>
         <translation>Baixando...</translation>
     </message>
     <message>
-<<<<<<< HEAD
-        <location line="+12"/>
-=======
->>>>>>> bae94a00
         <source>Download Failed</source>
         <translation>Download Falhou</translation>
     </message>
     <message>
-<<<<<<< HEAD
-        <location line="+6"/>
-=======
->>>>>>> bae94a00
         <source>Ensure the entered URL is valid, and the device’s internet connection is good.</source>
         <translation>Garanta que a URL inserida é valida, e uma boa conexão à internet.</translation>
     </message>
     <message>
-<<<<<<< HEAD
-        <location line="+13"/>
-=======
->>>>>>> bae94a00
         <source>Reboot device</source>
         <translation>Reiniciar Dispositivo</translation>
     </message>
     <message>
-<<<<<<< HEAD
-        <location line="+7"/>
-=======
->>>>>>> bae94a00
         <source>Start over</source>
         <translation>Inicializar</translation>
     </message>
@@ -1315,26 +701,14 @@
 <context>
     <name>SetupWidget</name>
     <message>
-<<<<<<< HEAD
-        <location filename="../qt/widgets/prime.cc" line="+82"/>
-=======
->>>>>>> bae94a00
         <source>Finish Setup</source>
         <translation>Concluir</translation>
     </message>
     <message>
-<<<<<<< HEAD
-        <location line="+6"/>
-=======
->>>>>>> bae94a00
         <source>Pair your device with comma connect (connect.comma.ai) and claim your comma prime offer.</source>
         <translation>Pareie seu dispositivo com comma connect (connect.comma.ai) e reivindique sua oferta de comma prime.</translation>
     </message>
     <message>
-<<<<<<< HEAD
-        <location line="+7"/>
-=======
->>>>>>> bae94a00
         <source>Pair device</source>
         <translation>Parear dispositivo</translation>
     </message>
@@ -1342,166 +716,82 @@
 <context>
     <name>Sidebar</name>
     <message>
-<<<<<<< HEAD
-        <location filename="../qt/sidebar.cc" line="+74"/>
-        <location line="+2"/>
-=======
->>>>>>> bae94a00
         <source>CONNECT</source>
         <translation>CONEXÃO</translation>
     </message>
     <message>
-<<<<<<< HEAD
-        <location line="-2"/>
-=======
->>>>>>> bae94a00
         <source>OFFLINE</source>
         <translation>OFFLINE</translation>
     </message>
     <message>
-<<<<<<< HEAD
-        <location line="+2"/>
-        <location line="+13"/>
-=======
->>>>>>> bae94a00
         <source>ONLINE</source>
         <translation>ONLINE</translation>
     </message>
     <message>
-<<<<<<< HEAD
-        <location line="-13"/>
-=======
->>>>>>> bae94a00
         <source>ERROR</source>
         <translation>ERRO</translation>
     </message>
     <message>
-<<<<<<< HEAD
-        <location line="+4"/>
-        <location line="+3"/>
-        <location line="+2"/>
-=======
->>>>>>> bae94a00
         <source>TEMP</source>
         <translation>TEMP</translation>
     </message>
     <message>
-<<<<<<< HEAD
-        <location line="-5"/>
-=======
->>>>>>> bae94a00
         <source>HIGH</source>
         <translation>ALTA</translation>
     </message>
     <message>
-<<<<<<< HEAD
-        <location line="+3"/>
-=======
->>>>>>> bae94a00
         <source>GOOD</source>
         <translation>BOA</translation>
     </message>
     <message>
-<<<<<<< HEAD
-        <location line="+2"/>
-=======
->>>>>>> bae94a00
         <source>OK</source>
         <translation>OK</translation>
     </message>
     <message>
-<<<<<<< HEAD
-        <location line="+4"/>
-=======
->>>>>>> bae94a00
         <source>VEHICLE</source>
         <translation>VEÍCULO</translation>
     </message>
     <message>
-<<<<<<< HEAD
-        <location line="+2"/>
-=======
->>>>>>> bae94a00
         <source>NO</source>
         <translation>SEM</translation>
     </message>
     <message>
-<<<<<<< HEAD
-        <location line="+0"/>
-=======
->>>>>>> bae94a00
         <source>PANDA</source>
         <translation>PANDA</translation>
     </message>
     <message>
-<<<<<<< HEAD
-        <location line="+2"/>
-=======
->>>>>>> bae94a00
         <source>GPS</source>
         <translation>GPS</translation>
     </message>
     <message>
-<<<<<<< HEAD
-        <location line="+0"/>
-=======
->>>>>>> bae94a00
         <source>SEARCH</source>
         <translation>PROCURA</translation>
     </message>
     <message>
-<<<<<<< HEAD
-        <location filename="../qt/sidebar.h" line="+36"/>
-=======
->>>>>>> bae94a00
         <source>--</source>
         <translation>--</translation>
     </message>
     <message>
-<<<<<<< HEAD
-        <location line="+1"/>
-=======
->>>>>>> bae94a00
         <source>Wi-Fi</source>
         <translation>Wi-Fi</translation>
     </message>
     <message>
-<<<<<<< HEAD
-        <location line="+1"/>
-=======
->>>>>>> bae94a00
         <source>ETH</source>
         <translation>ETH</translation>
     </message>
     <message>
-<<<<<<< HEAD
-        <location line="+1"/>
-=======
->>>>>>> bae94a00
         <source>2G</source>
         <translation>2G</translation>
     </message>
     <message>
-<<<<<<< HEAD
-        <location line="+1"/>
-=======
->>>>>>> bae94a00
         <source>3G</source>
         <translation>3G</translation>
     </message>
     <message>
-<<<<<<< HEAD
-        <location line="+1"/>
-=======
->>>>>>> bae94a00
         <source>LTE</source>
         <translation>LTE</translation>
     </message>
     <message>
-<<<<<<< HEAD
-        <location line="+1"/>
-=======
->>>>>>> bae94a00
         <source>5G</source>
         <translation>5G</translation>
     </message>
@@ -1509,49 +799,6 @@
 <context>
     <name>SoftwarePanel</name>
     <message>
-<<<<<<< HEAD
-        <location filename="../qt/offroad/software_settings.cc" line="+24"/>
-        <source>Updates are only downloaded while the car is off.</source>
-        <translation type="unfinished"></translation>
-    </message>
-    <message>
-        <location line="+5"/>
-        <source>Current Version</source>
-        <translation type="unfinished"></translation>
-    </message>
-    <message>
-        <location line="+4"/>
-        <source>Download</source>
-        <translation type="unfinished"></translation>
-    </message>
-    <message>
-        <location line="+12"/>
-        <source>Install Update</source>
-        <translation type="unfinished"></translation>
-    </message>
-    <message>
-        <location line="+0"/>
-        <source>INSTALL</source>
-        <translation type="unfinished"></translation>
-    </message>
-    <message>
-        <location line="+8"/>
-        <source>Target Branch</source>
-        <translation type="unfinished"></translation>
-    </message>
-    <message>
-        <location line="+0"/>
-        <source>SELECT</source>
-        <translation type="unfinished"></translation>
-    </message>
-    <message>
-        <location line="+13"/>
-        <source>Select a branch</source>
-        <translation type="unfinished"></translation>
-    </message>
-    <message>
-        <location line="+12"/>
-=======
         <source>Updates are only downloaded while the car is off.</source>
         <translation>Atualizações baixadas durante o motor desligado.</translation>
     </message>
@@ -1584,32 +831,18 @@
         <translation>Selecione uma branch</translation>
     </message>
     <message>
->>>>>>> bae94a00
         <source>UNINSTALL</source>
         <translation>DESINSTAL</translation>
     </message>
     <message>
-<<<<<<< HEAD
-        <location line="+0"/>
-=======
->>>>>>> bae94a00
         <source>Uninstall %1</source>
         <translation>Desintalar o %1</translation>
     </message>
     <message>
-<<<<<<< HEAD
-        <location line="+2"/>
-=======
->>>>>>> bae94a00
         <source>Are you sure you want to uninstall?</source>
         <translation>Tem certeza que quer desinstalar?</translation>
     </message>
     <message>
-<<<<<<< HEAD
-        <location line="-47"/>
-        <location line="+3"/>
-=======
->>>>>>> bae94a00
         <source>CHECK</source>
         <translation>VERIFICAR</translation>
     </message>
@@ -1617,75 +850,38 @@
 <context>
     <name>SshControl</name>
     <message>
-<<<<<<< HEAD
-        <location filename="../qt/widgets/ssh_keys.cc" line="+7"/>
-=======
->>>>>>> bae94a00
         <source>SSH Keys</source>
         <translation>Chave SSH</translation>
     </message>
     <message>
-<<<<<<< HEAD
-        <location line="+0"/>
-=======
->>>>>>> bae94a00
         <source>Warning: This grants SSH access to all public keys in your GitHub settings. Never enter a GitHub username other than your own. A comma employee will NEVER ask you to add their GitHub username.</source>
         <translation>Aviso: isso concede acesso SSH a todas as chaves públicas nas configurações do GitHub. Nunca insira um nome de usuário do GitHub que não seja o seu. Um funcionário da comma NUNCA pedirá que você adicione seu nome de usuário do GitHub.</translation>
     </message>
     <message>
-<<<<<<< HEAD
-        <location line="+2"/>
-        <location line="+24"/>
-=======
->>>>>>> bae94a00
         <source>ADD</source>
         <translation>ADICIONAR</translation>
     </message>
     <message>
-<<<<<<< HEAD
-        <location line="-23"/>
-=======
->>>>>>> bae94a00
         <source>Enter your GitHub username</source>
         <translation>Insira seu nome de usuário do GitHub</translation>
     </message>
     <message>
-<<<<<<< HEAD
-        <location line="+2"/>
-=======
->>>>>>> bae94a00
         <source>LOADING</source>
         <translation>CARREGANDO</translation>
     </message>
     <message>
-<<<<<<< HEAD
-        <location line="+18"/>
-=======
->>>>>>> bae94a00
         <source>REMOVE</source>
         <translation>REMOVER</translation>
     </message>
     <message>
-<<<<<<< HEAD
-        <location line="+16"/>
-=======
->>>>>>> bae94a00
         <source>Username &apos;%1&apos; has no keys on GitHub</source>
         <translation>Usuário &quot;%1” não possui chaves no GitHub</translation>
     </message>
     <message>
-<<<<<<< HEAD
-        <location line="+4"/>
-=======
->>>>>>> bae94a00
         <source>Request timed out</source>
         <translation>A solicitação expirou</translation>
     </message>
     <message>
-<<<<<<< HEAD
-        <location line="+2"/>
-=======
->>>>>>> bae94a00
         <source>Username &apos;%1&apos; doesn&apos;t exist on GitHub</source>
         <translation>Usuário &apos;%1&apos; não existe no GitHub</translation>
     </message>
@@ -1693,10 +889,6 @@
 <context>
     <name>SshToggle</name>
     <message>
-<<<<<<< HEAD
-        <location filename="../qt/widgets/ssh_keys.h" line="+13"/>
-=======
->>>>>>> bae94a00
         <source>Enable SSH</source>
         <translation>Habilitar SSH</translation>
     </message>
@@ -1704,34 +896,18 @@
 <context>
     <name>TermsPage</name>
     <message>
-<<<<<<< HEAD
-        <location filename="../qt/offroad/onboarding.cc" line="-75"/>
-=======
->>>>>>> bae94a00
         <source>Terms &amp; Conditions</source>
         <translation>Termos &amp; Condições</translation>
     </message>
     <message>
-<<<<<<< HEAD
-        <location line="+28"/>
-=======
->>>>>>> bae94a00
         <source>Decline</source>
         <translation>Declinar</translation>
     </message>
     <message>
-<<<<<<< HEAD
-        <location line="+4"/>
-=======
->>>>>>> bae94a00
         <source>Scroll to accept</source>
         <translation>Role a tela para aceitar</translation>
     </message>
     <message>
-<<<<<<< HEAD
-        <location line="+15"/>
-=======
->>>>>>> bae94a00
         <source>Agree</source>
         <translation>Concordo</translation>
     </message>
@@ -1739,106 +915,42 @@
 <context>
     <name>TogglesPanel</name>
     <message>
-<<<<<<< HEAD
-        <location filename="../qt/offroad/settings.cc" line="-303"/>
-=======
->>>>>>> bae94a00
         <source>Enable openpilot</source>
         <translation>Ativar openpilot</translation>
     </message>
     <message>
-<<<<<<< HEAD
-        <location line="+1"/>
-=======
->>>>>>> bae94a00
         <source>Use the openpilot system for adaptive cruise control and lane keep driver assistance. Your attention is required at all times to use this feature. Changing this setting takes effect when the car is powered off.</source>
         <translation>Use o sistema openpilot para controle de cruzeiro adaptativo e assistência ao motorista de manutenção de faixa. Sua atenção é necessária o tempo todo para usar esse recurso. A alteração desta configuração tem efeito quando o carro é desligado.</translation>
     </message>
     <message>
-<<<<<<< HEAD
-        <location line="+5"/>
-=======
->>>>>>> bae94a00
         <source>Enable Lane Departure Warnings</source>
         <translation>Ativar Avisos de Saída de Faixa</translation>
     </message>
     <message>
-<<<<<<< HEAD
-        <location line="+1"/>
-=======
->>>>>>> bae94a00
         <source>Receive alerts to steer back into the lane when your vehicle drifts over a detected lane line without a turn signal activated while driving over 31 mph (50 km/h).</source>
         <translation>Receba alertas para voltar para a pista se o seu veículo sair da faixa e a seta não tiver sido acionada previamente quando em velocidades superiores a 50 km/h.</translation>
     </message>
     <message>
-<<<<<<< HEAD
-        <location line="+5"/>
-=======
->>>>>>> bae94a00
         <source>Use Metric System</source>
         <translation>Usar Sistema Métrico</translation>
     </message>
     <message>
-<<<<<<< HEAD
-        <location line="+1"/>
-=======
->>>>>>> bae94a00
         <source>Display speed in km/h instead of mph.</source>
         <translation>Exibir velocidade em km/h invés de mph.</translation>
     </message>
     <message>
-<<<<<<< HEAD
-        <location line="+5"/>
-=======
->>>>>>> bae94a00
         <source>Record and Upload Driver Camera</source>
         <translation>Gravar e Upload Câmera Motorista</translation>
     </message>
     <message>
-<<<<<<< HEAD
-        <location line="+1"/>
-=======
->>>>>>> bae94a00
         <source>Upload data from the driver facing camera and help improve the driver monitoring algorithm.</source>
         <translation>Upload dados da câmera voltada para o motorista e ajude a melhorar o algoritmo de monitoramentor.</translation>
     </message>
     <message>
-<<<<<<< HEAD
-        <location line="+11"/>
-=======
->>>>>>> bae94a00
         <source>🌮 End-to-end longitudinal (extremely alpha) 🌮</source>
         <translation>🌮 End-to-end longitudinal (experimental) 🌮</translation>
     </message>
     <message>
-<<<<<<< HEAD
-        <location line="+6"/>
-        <source>Experimental openpilot longitudinal control</source>
-        <translation type="unfinished"></translation>
-    </message>
-    <message>
-        <location line="+1"/>
-        <source>&lt;b&gt;WARNING: openpilot longitudinal control is experimental for this car and will disable AEB.&lt;/b&gt;</source>
-        <translation type="unfinished"></translation>
-    </message>
-    <message>
-        <location line="+42"/>
-        <source>Let the driving model control the gas and brakes. openpilot will drive as it thinks a human would. Super experimental.</source>
-        <translation type="unfinished"></translation>
-    </message>
-    <message>
-        <location line="+24"/>
-        <source>openpilot longitudinal control is not currently available for this car.</source>
-        <translation type="unfinished"></translation>
-    </message>
-    <message>
-        <location line="+1"/>
-        <source>Enable experimental longitudinal control to enable this.</source>
-        <translation type="unfinished"></translation>
-    </message>
-    <message>
-        <location line="-80"/>
-=======
         <source>Experimental openpilot longitudinal control</source>
         <translation>Controle longitudinal experimental openpilot</translation>
     </message>
@@ -1859,47 +971,26 @@
         <translation>Habilite o controle longitudinal experimental para habilitar isso.</translation>
     </message>
     <message>
->>>>>>> bae94a00
         <source>Disengage On Accelerator Pedal</source>
         <translation>Desacionar Com Pedal Do Acelerador</translation>
     </message>
     <message>
-<<<<<<< HEAD
-        <location line="+1"/>
-=======
->>>>>>> bae94a00
         <source>When enabled, pressing the accelerator pedal will disengage openpilot.</source>
         <translation>Quando ativado, pressionar o pedal do acelerador desacionará o openpilot.</translation>
     </message>
     <message>
-<<<<<<< HEAD
-        <location line="+18"/>
-=======
->>>>>>> bae94a00
         <source>Show ETA in 24h Format</source>
         <translation>Mostrar ETA em formato 24h</translation>
     </message>
     <message>
-<<<<<<< HEAD
-        <location line="+1"/>
-=======
->>>>>>> bae94a00
         <source>Use 24h format instead of am/pm</source>
         <translation>Use o formato 24h em vez de am/pm</translation>
     </message>
     <message>
-<<<<<<< HEAD
-        <location line="+5"/>
-=======
->>>>>>> bae94a00
         <source>Show Map on Left Side of UI</source>
         <translation>Exibir Mapa no Lado Esquerdo</translation>
     </message>
     <message>
-<<<<<<< HEAD
-        <location line="+1"/>
-=======
->>>>>>> bae94a00
         <source>Show map on left side when in split screen view.</source>
         <translation>Exibir mapa do lado esquerdo quando a tela for dividida.</translation>
     </message>
@@ -1907,66 +998,34 @@
 <context>
     <name>Updater</name>
     <message>
-<<<<<<< HEAD
-        <location filename="../qt/setup/updater.cc" line="+23"/>
-=======
->>>>>>> bae94a00
         <source>Update Required</source>
         <translation>Atualização Necessária</translation>
     </message>
     <message>
-<<<<<<< HEAD
-        <location line="+6"/>
-=======
->>>>>>> bae94a00
         <source>An operating system update is required. Connect your device to Wi-Fi for the fastest update experience. The download size is approximately 1GB.</source>
         <translation>Uma atualização do sistema operacional é necessária. Conecte seu dispositivo ao Wi-Fi para a experiência de atualização mais rápida. O tamanho do download é de aproximadamente 1GB.</translation>
     </message>
     <message>
-<<<<<<< HEAD
-        <location line="+11"/>
-=======
->>>>>>> bae94a00
         <source>Connect to Wi-Fi</source>
         <translation>Conecte-se ao Wi-Fi</translation>
     </message>
     <message>
-<<<<<<< HEAD
-        <location line="+7"/>
-=======
->>>>>>> bae94a00
         <source>Install</source>
         <translation>Instalar</translation>
     </message>
     <message>
-<<<<<<< HEAD
-        <location line="+17"/>
-=======
->>>>>>> bae94a00
         <source>Back</source>
         <translation>Voltar</translation>
     </message>
     <message>
-<<<<<<< HEAD
-        <location line="+16"/>
-=======
->>>>>>> bae94a00
         <source>Loading...</source>
         <translation>Carregando...</translation>
     </message>
     <message>
-<<<<<<< HEAD
-        <location line="+14"/>
-=======
->>>>>>> bae94a00
         <source>Reboot</source>
         <translation>Reiniciar</translation>
     </message>
     <message>
-<<<<<<< HEAD
-        <location line="+70"/>
-=======
->>>>>>> bae94a00
         <source>Update failed</source>
         <translation>Falha na atualização</translation>
     </message>
@@ -1974,34 +1033,18 @@
 <context>
     <name>WifiUI</name>
     <message>
-<<<<<<< HEAD
-        <location filename="../qt/offroad/networking.cc" line="+113"/>
-=======
->>>>>>> bae94a00
         <source>Scanning for networks...</source>
         <translation>Procurando redes...</translation>
     </message>
     <message>
-<<<<<<< HEAD
-        <location line="+80"/>
-=======
->>>>>>> bae94a00
         <source>CONNECTING...</source>
         <translation>CONECTANDO...</translation>
     </message>
     <message>
-<<<<<<< HEAD
-        <location line="+7"/>
-=======
->>>>>>> bae94a00
         <source>FORGET</source>
         <translation>ESQUECER</translation>
     </message>
     <message>
-<<<<<<< HEAD
-        <location line="+3"/>
-=======
->>>>>>> bae94a00
         <source>Forget Wi-Fi Network &quot;%1&quot;?</source>
         <translation>Esquecer Rede Wi-Fi &quot;%1&quot;?</translation>
     </message>
