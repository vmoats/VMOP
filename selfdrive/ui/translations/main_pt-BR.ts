<?xml version="1.0" encoding="utf-8"?>
<!DOCTYPE TS>
<TS version="2.1" language="pt_BR">
<context>
    <name>AbstractAlert</name>
    <message>
        <source>Close</source>
        <translation>Fechar</translation>
    </message>
    <message>
        <source>Snooze Update</source>
        <translation>Adiar Atualização</translation>
    </message>
    <message>
        <source>Reboot and Update</source>
        <translation>Reiniciar e Atualizar</translation>
    </message>
</context>
<context>
    <name>AdvancedNetworking</name>
    <message>
        <source>Back</source>
        <translation>Voltar</translation>
    </message>
    <message>
        <source>Enable Tethering</source>
        <translation>Ativar Tether</translation>
    </message>
    <message>
        <source>Tethering Password</source>
        <translation>Senha Tethering</translation>
    </message>
    <message>
        <source>EDIT</source>
        <translation>EDITAR</translation>
    </message>
    <message>
        <source>Enter new tethering password</source>
        <translation>Insira nova senha tethering</translation>
    </message>
    <message>
        <source>IP Address</source>
        <translation>Endereço IP</translation>
    </message>
    <message>
        <source>Enable Roaming</source>
        <translation>Ativar Roaming</translation>
    </message>
    <message>
        <source>APN Setting</source>
        <translation>APN Config</translation>
    </message>
    <message>
        <source>Enter APN</source>
        <translation>Insira APN</translation>
    </message>
    <message>
        <source>leave blank for automatic configuration</source>
        <translation>deixe em branco para configuração automática</translation>
    </message>
    <message>
        <source>Cellular Metered</source>
        <translation>Plano de Dados Limitado</translation>
    </message>
    <message>
        <source>Prevent large data uploads when on a metered connection</source>
        <translation>Evite grandes uploads de dados quando estiver em uma conexão limitada</translation>
    </message>
    <message>
        <source>Hidden Network</source>
        <translation>Rede Oculta</translation>
    </message>
    <message>
        <source>CONNECT</source>
        <translation>CONECTE</translation>
    </message>
    <message>
        <source>Enter SSID</source>
        <translation>Digite o SSID</translation>
    </message>
    <message>
        <source>Enter password</source>
        <translation>Insira a senha</translation>
    </message>
    <message>
        <source>for &quot;%1&quot;</source>
        <translation>para &quot;%1&quot;</translation>
    </message>
</context>
<context>
    <name>AnnotatedCameraWidget</name>
    <message>
        <source>km/h</source>
        <translation>km/h</translation>
    </message>
    <message>
        <source>mph</source>
        <translation>mph</translation>
    </message>
    <message>
        <source>MAX</source>
        <translation>LIMITE</translation>
    </message>
    <message>
        <source>SPEED</source>
        <translation>MAX</translation>
    </message>
    <message>
        <source>LIMIT</source>
        <translation>VELO</translation>
    </message>
</context>
<context>
    <name>ConfirmationDialog</name>
    <message>
        <source>Ok</source>
        <translation>OK</translation>
    </message>
    <message>
        <source>Cancel</source>
        <translation>Cancelar</translation>
    </message>
</context>
<context>
    <name>DeclinePage</name>
    <message>
        <source>You must accept the Terms and Conditions in order to use openpilot.</source>
        <translation>Você precisa aceitar os Termos e Condições para utilizar openpilot.</translation>
    </message>
    <message>
        <source>Back</source>
        <translation>Voltar</translation>
    </message>
    <message>
        <source>Decline, uninstall %1</source>
        <translation>Rejeitar, desintalar %1</translation>
    </message>
</context>
<context>
    <name>DestinationWidget</name>
    <message>
        <source>Home</source>
        <translation>Casa</translation>
    </message>
    <message>
        <source>Work</source>
        <translation>Trabalho</translation>
    </message>
    <message>
        <source>No destination set</source>
        <translation>Nenhum destino definido</translation>
    </message>
    <message>
        <source>No %1 location set</source>
        <translation>Endereço de %1 não definido</translation>
    </message>
    <message>
        <source>home</source>
        <translation>casa</translation>
    </message>
    <message>
        <source>work</source>
        <translation>trabalho</translation>
    </message>
</context>
<context>
    <name>DevicePanel</name>
    <message>
        <source>Dongle ID</source>
        <translation>Dongle ID</translation>
    </message>
    <message>
        <source>N/A</source>
        <translation>N/A</translation>
    </message>
    <message>
        <source>Serial</source>
        <translation>Serial</translation>
    </message>
    <message>
        <source>Driver Camera</source>
        <translation>Câmera do Motorista</translation>
    </message>
    <message>
        <source>PREVIEW</source>
        <translation>VER</translation>
    </message>
    <message>
        <source>Preview the driver facing camera to ensure that driver monitoring has good visibility. (vehicle must be off)</source>
        <translation>Pré-visualizar a câmera voltada para o motorista para garantir que o monitoramento do sistema tenha uma boa visibilidade (veículo precisa estar desligado)</translation>
    </message>
    <message>
        <source>Reset Calibration</source>
        <translation>Reinicializar Calibragem</translation>
    </message>
    <message>
        <source>RESET</source>
        <translation>RESET</translation>
    </message>
    <message>
        <source>Are you sure you want to reset calibration?</source>
        <translation>Tem certeza que quer resetar a calibragem?</translation>
    </message>
    <message>
        <source>Review Training Guide</source>
        <translation>Revisar Guia de Treinamento</translation>
    </message>
    <message>
        <source>REVIEW</source>
        <translation>REVISAR</translation>
    </message>
    <message>
        <source>Review the rules, features, and limitations of openpilot</source>
        <translation>Revisar regras, aprimoramentos e limitações do openpilot</translation>
    </message>
    <message>
        <source>Are you sure you want to review the training guide?</source>
        <translation>Tem certeza que quer rever o treinamento?</translation>
    </message>
    <message>
        <source>Regulatory</source>
        <translation>Regulatório</translation>
    </message>
    <message>
        <source>VIEW</source>
        <translation>VER</translation>
    </message>
    <message>
        <source>Change Language</source>
        <translation>Alterar Idioma</translation>
    </message>
    <message>
        <source>CHANGE</source>
        <translation>ALTERAR</translation>
    </message>
    <message>
        <source>Select a language</source>
        <translation>Selecione o Idioma</translation>
    </message>
    <message>
        <source>Reboot</source>
        <translation>Reiniciar</translation>
    </message>
    <message>
        <source>Power Off</source>
        <translation>Desligar</translation>
    </message>
    <message>
        <source>openpilot requires the device to be mounted within 4° left or right and within 5° up or 9° down. openpilot is continuously calibrating, resetting is rarely required.</source>
        <translation>O openpilot requer que o dispositivo seja montado dentro de 4° esquerda ou direita e dentro de 5° para cima ou 9° para baixo. O openpilot está continuamente calibrando, resetar raramente é necessário.</translation>
    </message>
    <message>
        <source> Your device is pointed %1° %2 and %3° %4.</source>
        <translation> Seu dispositivo está montado %1° %2 e %3° %4.</translation>
    </message>
    <message>
        <source>down</source>
        <translation>baixo</translation>
    </message>
    <message>
        <source>up</source>
        <translation>cima</translation>
    </message>
    <message>
        <source>left</source>
        <translation>esquerda</translation>
    </message>
    <message>
        <source>right</source>
        <translation>direita</translation>
    </message>
    <message>
        <source>Are you sure you want to reboot?</source>
        <translation>Tem certeza que quer reiniciar?</translation>
    </message>
    <message>
        <source>Disengage to Reboot</source>
        <translation>Desacione para Reiniciar</translation>
    </message>
    <message>
        <source>Are you sure you want to power off?</source>
        <translation>Tem certeza que quer desligar?</translation>
    </message>
    <message>
        <source>Disengage to Power Off</source>
        <translation>Desacione para Desligar</translation>
    </message>
    <message>
        <source>Reset</source>
        <translation>Resetar</translation>
    </message>
    <message>
        <source>Review</source>
        <translation>Revisar</translation>
    </message>
    <message>
        <source>Pair your device with comma connect (connect.comma.ai) and claim your comma prime offer.</source>
        <translation>Pareie seu dispositivo com comma connect (connect.comma.ai) e reivindique sua oferta de comma prime.</translation>
    </message>
    <message>
        <source>Pair Device</source>
        <translation>Parear Dispositivo</translation>
    </message>
    <message>
        <source>PAIR</source>
        <translation>PAREAR</translation>
    </message>
</context>
<context>
    <name>DriverViewWindow</name>
    <message>
        <source>camera starting</source>
        <translation>câmera iniciando</translation>
    </message>
</context>
<context>
    <name>ExperimentalModeButton</name>
    <message>
        <source>EXPERIMENTAL MODE ON</source>
        <translation>MODO EXPERIMENTAL ON</translation>
    </message>
    <message>
        <source>CHILL MODE ON</source>
        <translation>MODO CHILL ON</translation>
    </message>
</context>
<context>
    <name>InputDialog</name>
    <message>
        <source>Cancel</source>
        <translation>Cancelar</translation>
    </message>
    <message numerus="yes">
        <source>Need at least %n character(s)!</source>
        <translation>
            <numerusform>Necessita no mínimo %n caractere!</numerusform>
            <numerusform>Necessita no mínimo %n caracteres!</numerusform>
        </translation>
    </message>
</context>
<context>
    <name>Installer</name>
    <message>
        <source>Installing...</source>
        <translation>Instalando...</translation>
    </message>
</context>
<context>
    <name>MapETA</name>
    <message>
        <source>eta</source>
        <translation>eta</translation>
    </message>
    <message>
        <source>min</source>
        <translation>min</translation>
    </message>
    <message>
        <source>hr</source>
        <translation>hr</translation>
    </message>
</context>
<context>
    <name>MapSettings</name>
    <message>
        <source>NAVIGATION</source>
        <translation>NAVEGAÇÃO</translation>
    </message>
    <message>
        <source>Manage at connect.comma.ai</source>
        <translation>Gerencie em connect.comma.ai</translation>
    </message>
</context>
<context>
    <name>MapWindow</name>
    <message>
        <source>Map Loading</source>
        <translation>Carregando Mapa</translation>
    </message>
    <message>
        <source>Waiting for GPS</source>
        <translation>Aguardando GPS</translation>
    </message>
    <message>
        <source>Waiting for route</source>
        <translation>Aguardando rota</translation>
    </message>
</context>
<context>
    <name>MultiOptionDialog</name>
    <message>
        <source>Select</source>
        <translation>Selecione</translation>
    </message>
    <message>
        <source>Cancel</source>
        <translation>Cancelar</translation>
    </message>
</context>
<context>
    <name>Networking</name>
    <message>
        <source>Advanced</source>
        <translation>Avançado</translation>
    </message>
    <message>
        <source>Enter password</source>
        <translation>Insira a senha</translation>
    </message>
    <message>
        <source>for &quot;%1&quot;</source>
        <translation>para &quot;%1&quot;</translation>
    </message>
    <message>
        <source>Wrong password</source>
        <translation>Senha incorreta</translation>
    </message>
</context>
<context>
    <name>OffroadAlert</name>
    <message>
        <source>Immediately connect to the internet to check for updates. If you do not connect to the internet, openpilot won&apos;t engage in %1</source>
        <translation>Conecte-se imediatamente à internet para verificar se há atualizações. Se você não se conectar à internet em %1 não será possível acionar o openpilot.</translation>
    </message>
    <message>
        <source>Connect to internet to check for updates. openpilot won&apos;t automatically start until it connects to internet to check for updates.</source>
        <translation>Conecte-se à internet para verificar se há atualizações. O openpilot não será iniciado automaticamente até que ele se conecte à internet para verificar se há atualizações.</translation>
    </message>
    <message>
        <source>Unable to download updates
%1</source>
        <translation>Não é possível baixar atualizações
%1</translation>
    </message>
    <message>
        <source>Invalid date and time settings, system won&apos;t start. Connect to internet to set time.</source>
        <translation>Configurações de data e hora inválidas, o sistema não será iniciado. Conecte-se à internet para definir o horário.</translation>
    </message>
    <message>
        <source>Taking camera snapshots. System won&apos;t start until finished.</source>
        <translation>Tirando fotos da câmera. O sistema não será iniciado até terminar.</translation>
    </message>
    <message>
        <source>An update to your device&apos;s operating system is downloading in the background. You will be prompted to update when it&apos;s ready to install.</source>
        <translation>Uma atualização para o sistema operacional do seu dispositivo está sendo baixada em segundo plano. Você será solicitado a atualizar quando estiver pronto para instalar.</translation>
    </message>
    <message>
        <source>Device failed to register. It will not connect to or upload to comma.ai servers, and receives no support from comma.ai. If this is an official device, visit https://comma.ai/support.</source>
        <translation>Falha ao registrar o dispositivo. Ele não se conectará ou fará upload para os servidores comma.ai e não receberá suporte da comma.ai. Se este for um dispositivo oficial, visite https://comma.ai/support.</translation>
    </message>
    <message>
        <source>NVMe drive not mounted.</source>
        <translation>Unidade NVMe não montada.</translation>
    </message>
    <message>
        <source>Unsupported NVMe drive detected. Device may draw significantly more power and overheat due to the unsupported NVMe.</source>
        <translation>Unidade NVMe não suportada detectada. O dispositivo pode consumir significativamente mais energia e superaquecimento devido ao NVMe não suportado.</translation>
    </message>
    <message>
        <source>openpilot was unable to identify your car. Your car is either unsupported or its ECUs are not recognized. Please submit a pull request to add the firmware versions to the proper vehicle. Need help? Join discord.comma.ai.</source>
        <translation>O openpilot não conseguiu identificar o seu carro. Seu carro não é suportado ou seus ECUs não são reconhecidos. Envie um pull request para adicionar as versões de firmware ao veículo adequado. Precisa de ajuda? Junte-se discord.comma.ai.</translation>
    </message>
    <message>
        <source>openpilot was unable to identify your car. Check integrity of cables and ensure all connections are secure, particularly that the comma power is fully inserted in the OBD-II port of the vehicle. Need help? Join discord.comma.ai.</source>
        <translation>O openpilot não conseguiu identificar o seu carro. Verifique a integridade dos cabos e certifique-se de que todas as conexões estejam seguras, especialmente se o comma power está totalmente inserido na porta OBD-II do veículo. Precisa de ajuda? Junte-se discord.comma.ai.</translation>
    </message>
    <message>
        <source>openpilot detected a change in the device&apos;s mounting position. Ensure the device is fully seated in the mount and the mount is firmly secured to the windshield.</source>
        <translation>O openpilot detectou uma mudança na posição de montagem do dispositivo. Verifique se o dispositivo está totalmente encaixado no suporte e se o suporte está firmemente preso ao para-brisa.</translation>
    </message>
    <message>
        <source>Device temperature too high. System cooling down before starting. Current internal component temperature: %1</source>
        <translation>Temperatura do dispositivo muito alta. O sistema está sendo resfriado antes de iniciar. A temperatura atual do componente interno é: %1</translation>
    </message>
</context>
<context>
    <name>OffroadHome</name>
    <message>
        <source>UPDATE</source>
        <translation>ATUALIZAÇÃO</translation>
    </message>
    <message>
        <source> ALERTS</source>
        <translation> ALERTAS</translation>
    </message>
    <message>
        <source> ALERT</source>
        <translation> ALERTA</translation>
    </message>
</context>
<context>
    <name>OnroadAlerts</name>
    <message>
        <source>openpilot Unavailable</source>
        <translation>openpilot Indisponível</translation>
    </message>
    <message>
        <source>Waiting for controls to start</source>
        <translation>Aguardando controles para iniciar</translation>
    </message>
    <message>
        <source>TAKE CONTROL IMMEDIATELY</source>
        <translation>ASSUMA IMEDIATAMENTE</translation>
    </message>
    <message>
        <source>Controls Unresponsive</source>
        <translation>Controles Não Respondem</translation>
    </message>
    <message>
        <source>Reboot Device</source>
        <translation>Reinicie o Dispositivo</translation>
    </message>
</context>
<context>
    <name>PairingPopup</name>
    <message>
        <source>Pair your device to your comma account</source>
        <translation>Pareie seu dispositivo à sua conta comma</translation>
    </message>
    <message>
        <source>Go to https://connect.comma.ai on your phone</source>
        <translation>navegue até https://connect.comma.ai no seu telefone</translation>
    </message>
    <message>
        <source>Click &quot;add new device&quot; and scan the QR code on the right</source>
        <translation>Clique &quot;add new device&quot; e escaneie o QR code a seguir</translation>
    </message>
    <message>
        <source>Bookmark connect.comma.ai to your home screen to use it like an app</source>
        <translation>Salve connect.comma.ai como sua página inicial para utilizar como um app</translation>
    </message>
</context>
<context>
    <name>ParamControl</name>
    <message>
        <source>Cancel</source>
        <translation>Cancelar</translation>
    </message>
    <message>
        <source>Enable</source>
        <translation>Ativar</translation>
    </message>
</context>
<context>
    <name>PrimeAdWidget</name>
    <message>
        <source>Upgrade Now</source>
        <translation>Atualizar Agora</translation>
    </message>
    <message>
        <source>Become a comma prime member at connect.comma.ai</source>
        <translation>Seja um membro comma prime em connect.comma.ai</translation>
    </message>
    <message>
        <source>PRIME FEATURES:</source>
        <translation>BENEFÍCIOS PRIME:</translation>
    </message>
    <message>
        <source>Remote access</source>
        <translation>Acesso remoto (proxy comma)</translation>
    </message>
    <message>
        <source>24/7 LTE connectivity</source>
        <translation>Conectividade LTE (só nos EUA)</translation>
    </message>
    <message>
        <source>Turn-by-turn navigation</source>
        <translation>Navegação passo a passo</translation>
    </message>
    <message>
        <source>1 year of drive storage</source>
        <translation>1 ano de dados em nuvem</translation>
    </message>
</context>
<context>
    <name>PrimeUserWidget</name>
    <message>
        <source>✓ SUBSCRIBED</source>
        <translation>✓ INSCRITO</translation>
    </message>
    <message>
        <source>comma prime</source>
        <translation>comma prime</translation>
    </message>
</context>
<context>
    <name>QObject</name>
    <message>
        <source>Reboot</source>
        <translation>Reiniciar</translation>
    </message>
    <message>
        <source>Exit</source>
        <translation>Sair</translation>
    </message>
    <message>
        <source>openpilot</source>
        <translation>openpilot</translation>
    </message>
    <message numerus="yes">
        <source>%n minute(s) ago</source>
        <translation>
            <numerusform>há %n minuto</numerusform>
            <numerusform>há %n minutos</numerusform>
        </translation>
    </message>
    <message numerus="yes">
        <source>%n hour(s) ago</source>
        <translation>
            <numerusform>há %n hora</numerusform>
            <numerusform>há %n horas</numerusform>
        </translation>
    </message>
    <message numerus="yes">
        <source>%n day(s) ago</source>
        <translation>
            <numerusform>há %n dia</numerusform>
            <numerusform>há %n dias</numerusform>
        </translation>
    </message>
    <message>
        <source>km</source>
        <translation>km</translation>
    </message>
    <message>
        <source>m</source>
        <translation>m</translation>
    </message>
    <message>
        <source>mi</source>
        <translation>milha</translation>
    </message>
    <message>
        <source>ft</source>
        <translation>pés</translation>
    </message>
    <message>
        <source>now</source>
        <translation>agora</translation>
    </message>
</context>
<context>
    <name>Reset</name>
    <message>
        <source>Reset failed. Reboot to try again.</source>
        <translation>Reset falhou. Reinicie para tentar novamente.</translation>
    </message>
    <message>
        <source>Are you sure you want to reset your device?</source>
        <translation>Tem certeza que quer resetar seu dispositivo?</translation>
    </message>
    <message>
        <source>System Reset</source>
        <translation>Resetar Sistema</translation>
    </message>
    <message>
        <source>Cancel</source>
        <translation>Cancelar</translation>
    </message>
    <message>
        <source>Reboot</source>
        <translation>Reiniciar</translation>
    </message>
    <message>
        <source>Confirm</source>
        <translation>Confirmar</translation>
    </message>
    <message>
        <source>Unable to mount data partition. Partition may be corrupted. Press confirm to erase and reset your device.</source>
        <translation>Não é possível montar a partição de dados. Partição corrompida. Confirme para apagar e redefinir o dispositivo.</translation>
    </message>
    <message>
        <source>Resetting device...
This may take up to a minute.</source>
        <translation>Redefinindo o dispositivo
Isso pode levar até um minuto.</translation>
    </message>
    <message>
        <source>System reset triggered. Press confirm to erase all content and settings. Press cancel to resume boot.</source>
        <translation>Reinicialização do sistema acionada. Pressione confirmar para apagar todo o conteúdo e configurações. Pressione cancel para retomar a inicialização.</translation>
    </message>
</context>
<context>
    <name>SettingsWindow</name>
    <message>
        <source>×</source>
        <translation>×</translation>
    </message>
    <message>
        <source>Device</source>
        <translation>Dispositivo</translation>
    </message>
    <message>
        <source>Network</source>
        <translation>Rede</translation>
    </message>
    <message>
        <source>Toggles</source>
        <translation>Ajustes</translation>
    </message>
    <message>
        <source>Software</source>
        <translation>Software</translation>
    </message>
</context>
<context>
    <name>Setup</name>
    <message>
        <source>WARNING: Low Voltage</source>
        <translation>ALERTA: Baixa Voltagem</translation>
    </message>
    <message>
        <source>Power your device in a car with a harness or proceed at your own risk.</source>
        <translation>Ligue seu dispositivo em um carro com um chicote ou prossiga por sua conta e risco.</translation>
    </message>
    <message>
        <source>Power off</source>
        <translation>Desligar</translation>
    </message>
    <message>
        <source>Continue</source>
        <translation>Continuar</translation>
    </message>
    <message>
        <source>Getting Started</source>
        <translation>Começando</translation>
    </message>
    <message>
        <source>Before we get on the road, let’s finish installation and cover some details.</source>
        <translation>Antes de pegarmos a estrada, vamos terminar a instalação e cobrir alguns detalhes.</translation>
    </message>
    <message>
        <source>Connect to Wi-Fi</source>
        <translation>Conectar ao Wi-Fi</translation>
    </message>
    <message>
        <source>Back</source>
        <translation>Voltar</translation>
    </message>
    <message>
        <source>Continue without Wi-Fi</source>
        <translation>Continuar sem Wi-Fi</translation>
    </message>
    <message>
        <source>Waiting for internet</source>
        <translation>Esperando pela internet</translation>
    </message>
    <message>
        <source>Enter URL</source>
        <translation>Preencher URL</translation>
    </message>
    <message>
        <source>for Custom Software</source>
        <translation>para o Software Customizado</translation>
    </message>
    <message>
        <source>Downloading...</source>
        <translation>Baixando...</translation>
    </message>
    <message>
        <source>Download Failed</source>
        <translation>Download Falhou</translation>
    </message>
    <message>
        <source>Ensure the entered URL is valid, and the device’s internet connection is good.</source>
        <translation>Garanta que a URL inserida é valida, e uma boa conexão à internet.</translation>
    </message>
    <message>
        <source>Reboot device</source>
        <translation>Reiniciar Dispositivo</translation>
    </message>
    <message>
        <source>Start over</source>
        <translation>Inicializar</translation>
    </message>
    <message>
        <source>No custom software found at this URL.</source>
        <translation>Não há software personalizado nesta URL.</translation>
    </message>
    <message>
        <source>Something went wrong. Reboot the device.</source>
        <translation>Algo deu errado. Reinicie o dispositivo.</translation>
    </message>
    <message>
        <source>Select a language</source>
        <translation>Selecione o Idioma</translation>
    </message>
    <message>
        <source>Choose Software to Install</source>
        <translation>Escolha o Software a ser Instalado</translation>
    </message>
    <message>
        <source>openpilot</source>
        <translation>openpilot</translation>
    </message>
    <message>
        <source>Custom Software</source>
        <translation>Software Customizado</translation>
    </message>
</context>
<context>
    <name>SetupWidget</name>
    <message>
        <source>Finish Setup</source>
        <translation>Concluir</translation>
    </message>
    <message>
        <source>Pair your device with comma connect (connect.comma.ai) and claim your comma prime offer.</source>
        <translation>Pareie seu dispositivo com comma connect (connect.comma.ai) e reivindique sua oferta de comma prime.</translation>
    </message>
    <message>
        <source>Pair device</source>
        <translation>Parear dispositivo</translation>
    </message>
</context>
<context>
    <name>Sidebar</name>
    <message>
        <source>CONNECT</source>
        <translation>CONEXÃO</translation>
    </message>
    <message>
        <source>OFFLINE</source>
        <translation>OFFLINE</translation>
    </message>
    <message>
        <source>ONLINE</source>
        <translation>ONLINE</translation>
    </message>
    <message>
        <source>ERROR</source>
        <translation>ERRO</translation>
    </message>
    <message>
        <source>TEMP</source>
        <translation>TEMP</translation>
    </message>
    <message>
        <source>HIGH</source>
        <translation>ALTA</translation>
    </message>
    <message>
        <source>GOOD</source>
        <translation>BOA</translation>
    </message>
    <message>
        <source>OK</source>
        <translation>OK</translation>
    </message>
    <message>
        <source>VEHICLE</source>
        <translation>VEÍCULO</translation>
    </message>
    <message>
        <source>NO</source>
        <translation>SEM</translation>
    </message>
    <message>
        <source>PANDA</source>
        <translation>PANDA</translation>
    </message>
    <message>
        <source>GPS</source>
        <translation>GPS</translation>
    </message>
    <message>
        <source>SEARCH</source>
        <translation>PROCURA</translation>
    </message>
    <message>
        <source>--</source>
        <translation>--</translation>
    </message>
    <message>
        <source>Wi-Fi</source>
        <translation>Wi-Fi</translation>
    </message>
    <message>
        <source>ETH</source>
        <translation>ETH</translation>
    </message>
    <message>
        <source>2G</source>
        <translation>2G</translation>
    </message>
    <message>
        <source>3G</source>
        <translation>3G</translation>
    </message>
    <message>
        <source>LTE</source>
        <translation>LTE</translation>
    </message>
    <message>
        <source>5G</source>
        <translation>5G</translation>
    </message>
</context>
<context>
    <name>SoftwarePanel</name>
    <message>
        <source>Updates are only downloaded while the car is off.</source>
        <translation>Atualizações baixadas durante o motor desligado.</translation>
    </message>
    <message>
        <source>Current Version</source>
        <translation>Versão Atual</translation>
    </message>
    <message>
        <source>Download</source>
        <translation>Download</translation>
    </message>
    <message>
        <source>Install Update</source>
        <translation>Instalar Atualização</translation>
    </message>
    <message>
        <source>INSTALL</source>
        <translation>INSTALAR</translation>
    </message>
    <message>
        <source>Target Branch</source>
        <translation>Alterar Branch</translation>
    </message>
    <message>
        <source>SELECT</source>
        <translation>SELECIONE</translation>
    </message>
    <message>
        <source>Select a branch</source>
        <translation>Selecione uma branch</translation>
    </message>
    <message>
        <source>UNINSTALL</source>
        <translation>REMOVER</translation>
    </message>
    <message>
        <source>Uninstall %1</source>
        <translation>Desinstalar o %1</translation>
    </message>
    <message>
        <source>Are you sure you want to uninstall?</source>
        <translation>Tem certeza que quer desinstalar?</translation>
    </message>
    <message>
        <source>CHECK</source>
        <translation>VERIFICAR</translation>
    </message>
    <message>
        <source>Uninstall</source>
        <translation>Desinstalar</translation>
    </message>
    <message>
        <source>failed to check for update</source>
        <translation>falha ao verificar por atualizações</translation>
    </message>
    <message>
        <source>up to date, last checked %1</source>
        <translation>atualizado, última verificação %1</translation>
    </message>
    <message>
        <source>DOWNLOAD</source>
        <translation>BAIXAR</translation>
    </message>
    <message>
        <source>update available</source>
        <translation>atualização disponível</translation>
    </message>
    <message>
        <source>never</source>
        <translation>nunca</translation>
    </message>
</context>
<context>
    <name>SshControl</name>
    <message>
        <source>SSH Keys</source>
        <translation>Chave SSH</translation>
    </message>
    <message>
        <source>Warning: This grants SSH access to all public keys in your GitHub settings. Never enter a GitHub username other than your own. A comma employee will NEVER ask you to add their GitHub username.</source>
        <translation>Aviso: isso concede acesso SSH a todas as chaves públicas nas configurações do GitHub. Nunca insira um nome de usuário do GitHub que não seja o seu. Um funcionário da comma NUNCA pedirá que você adicione seu nome de usuário do GitHub.</translation>
    </message>
    <message>
        <source>ADD</source>
        <translation>ADICIONAR</translation>
    </message>
    <message>
        <source>Enter your GitHub username</source>
        <translation>Insira seu nome de usuário do GitHub</translation>
    </message>
    <message>
        <source>LOADING</source>
        <translation>CARREGANDO</translation>
    </message>
    <message>
        <source>REMOVE</source>
        <translation>REMOVER</translation>
    </message>
    <message>
        <source>Username &apos;%1&apos; has no keys on GitHub</source>
        <translation>Usuário &quot;%1” não possui chaves no GitHub</translation>
    </message>
    <message>
        <source>Request timed out</source>
        <translation>A solicitação expirou</translation>
    </message>
    <message>
        <source>Username &apos;%1&apos; doesn&apos;t exist on GitHub</source>
        <translation>Usuário &apos;%1&apos; não existe no GitHub</translation>
    </message>
</context>
<context>
    <name>SshToggle</name>
    <message>
        <source>Enable SSH</source>
        <translation>Habilitar SSH</translation>
    </message>
</context>
<context>
    <name>TermsPage</name>
    <message>
        <source>Terms &amp; Conditions</source>
        <translation>Termos &amp; Condições</translation>
    </message>
    <message>
        <source>Decline</source>
        <translation>Declinar</translation>
    </message>
    <message>
        <source>Scroll to accept</source>
        <translation>Role a tela para aceitar</translation>
    </message>
    <message>
        <source>Agree</source>
        <translation>Concordo</translation>
    </message>
</context>
<context>
    <name>TogglesPanel</name>
    <message>
        <source>Enable openpilot</source>
        <translation>Ativar openpilot</translation>
    </message>
    <message>
        <source>Use the openpilot system for adaptive cruise control and lane keep driver assistance. Your attention is required at all times to use this feature. Changing this setting takes effect when the car is powered off.</source>
        <translation>Use o sistema openpilot para controle de cruzeiro adaptativo e assistência ao motorista de manutenção de faixa. Sua atenção é necessária o tempo todo para usar esse recurso. A alteração desta configuração tem efeito quando o carro é desligado.</translation>
    </message>
    <message>
        <source>Enable Lane Departure Warnings</source>
        <translation>Ativar Avisos de Saída de Faixa</translation>
    </message>
    <message>
        <source>Receive alerts to steer back into the lane when your vehicle drifts over a detected lane line without a turn signal activated while driving over 31 mph (50 km/h).</source>
        <translation>Receba alertas para voltar para a pista se o seu veículo sair da faixa e a seta não tiver sido acionada previamente quando em velocidades superiores a 50 km/h.</translation>
    </message>
    <message>
        <source>Use Metric System</source>
        <translation>Usar Sistema Métrico</translation>
    </message>
    <message>
        <source>Display speed in km/h instead of mph.</source>
        <translation>Exibir velocidade em km/h invés de mph.</translation>
    </message>
    <message>
        <source>Record and Upload Driver Camera</source>
        <translation>Gravar e Upload Câmera Motorista</translation>
    </message>
    <message>
        <source>Upload data from the driver facing camera and help improve the driver monitoring algorithm.</source>
        <translation>Upload dados da câmera voltada para o motorista e ajude a melhorar o algoritmo de monitoramentor.</translation>
    </message>
    <message>
        <source>Disengage on Accelerator Pedal</source>
        <translation>Desacionar com Pedal do Acelerador</translation>
    </message>
    <message>
        <source>When enabled, pressing the accelerator pedal will disengage openpilot.</source>
        <translation>Quando ativado, pressionar o pedal do acelerador desacionará o openpilot.</translation>
    </message>
    <message>
        <source>Show ETA in 24h Format</source>
        <translation>Mostrar ETA em Formato 24h</translation>
    </message>
    <message>
        <source>Use 24h format instead of am/pm</source>
        <translation>Use o formato 24h em vez de am/pm</translation>
    </message>
    <message>
        <source>Show Map on Left Side of UI</source>
        <translation>Exibir Mapa no Lado Esquerdo</translation>
    </message>
    <message>
        <source>Show map on left side when in split screen view.</source>
        <translation>Exibir mapa do lado esquerdo quando a tela for dividida.</translation>
    </message>
    <message>
        <source>Experimental Mode</source>
        <translation>Modo Experimental</translation>
    </message>
    <message>
        <source>openpilot defaults to driving in &lt;b&gt;chill mode&lt;/b&gt;. Experimental mode enables &lt;b&gt;alpha-level features&lt;/b&gt; that aren&apos;t ready for chill mode. Experimental features are listed below:</source>
        <translation>openpilot por padrão funciona em &lt;b&gt;modo chill&lt;/b&gt;. modo Experimental ativa &lt;b&gt;recursos de nível-embrionário&lt;/b&gt; que não estão prontos para o modo chill. Recursos experimentais estão listados abaixo:</translation>
    </message>
    <message>
        <source>Let the driving model control the gas and brakes. openpilot will drive as it thinks a human would, including stopping for red lights and stop signs. Since the driving model decides the speed to drive, the set speed will only act as an upper bound. This is an alpha quality feature; mistakes should be expected.</source>
        <translation>Deixe o modelo de IA controlar o acelerador e os freios. O openpilot irá dirigir como pensa que um humano faria, incluindo parar em sinais vermelhos e sinais de parada. Uma vez que o modelo de condução decide a velocidade a conduzir, a velocidade definida apenas funcionará como um limite superior. Este é um recurso de qualidade embrionária; erros devem ser esperados.</translation>
    </message>
    <message>
        <source>New Driving Visualization</source>
        <translation>Nova Visualização de Condução</translation>
    </message>
    <message>
        <source>Experimental mode is currently unavailable on this car since the car&apos;s stock ACC is used for longitudinal control.</source>
        <translation>O modo Experimental está atualmente indisponível para este carro já que o ACC original do carro é usado para controle longitudinal.</translation>
    </message>
    <message>
        <source>openpilot longitudinal control may come in a future update.</source>
        <translation>O controle longitudinal openpilot poderá vir em uma atualização futura.</translation>
    </message>
    <message>
        <source>openpilot Longitudinal Control (Alpha)</source>
        <translation>Controle Longitudinal openpilot (Embrionário)</translation>
    </message>
    <message>
        <source>WARNING: openpilot longitudinal control is in alpha for this car and will disable Automatic Emergency Braking (AEB).</source>
        <translation>AVISO: o controle longitudinal openpilot está em estado embrionário para este carro e desativará a Frenagem Automática de Emergência (AEB).</translation>
    </message>
    <message>
        <source>On this car, openpilot defaults to the car&apos;s built-in ACC instead of openpilot&apos;s longitudinal control. Enable this to switch to openpilot longitudinal control. Enabling Experimental mode is recommended when enabling openpilot longitudinal control alpha.</source>
        <translation>Neste carro, o openpilot tem como padrão o ACC embutido do carro em vez do controle longitudinal do openpilot. Habilite isso para alternar para o controle longitudinal openpilot. Recomenda-se ativar o modo Experimental ao ativar o embrionário controle longitudinal openpilot.</translation>
    </message>
    <message>
        <source>Aggressive</source>
        <translation>Disputa</translation>
    </message>
    <message>
        <source>Standard</source>
        <translation>Neutro</translation>
    </message>
    <message>
        <source>Relaxed</source>
        <translation>Calmo</translation>
    </message>
    <message>
        <source>Driving Personality</source>
        <translation>Temperamento de Direção</translation>
    </message>
    <message>
        <source>An alpha version of openpilot longitudinal control can be tested, along with Experimental mode, on non-release branches.</source>
        <translation>Uma versão embrionária do controle longitudinal openpilot pode ser testada em conjunto com o modo Experimental, em branches que não sejam de produção.</translation>
    </message>
    <message>
        <source>Enable the openpilot longitudinal control (alpha) toggle to allow Experimental mode.</source>
        <translation>Habilite o controle longitudinal (embrionário) openpilot para permitir o modo Experimental.</translation>
    </message>
    <message>
        <source>End-to-End Longitudinal Control</source>
        <translation>Controle Longitudinal de Ponta a Ponta</translation>
    </message>
    <message>
        <source>Standard is recommended. In aggressive mode, openpilot will follow lead cars closer and be more aggressive with the gas and brake. In relaxed mode openpilot will stay further away from lead cars. On supported cars, you can cycle through these personalities with your steering wheel distance button.</source>
        <translation>Neutro é o recomendado. No modo disputa o openpilot seguirá o carro da frente mais de perto e será mais agressivo com a aceleração e frenagem. No modo calmo o openpilot se manterá mais longe do carro da frente. Em carros compatíveis, você pode alternar esses temperamentos com o botão de distância do volante.</translation>
    </message>
    <message>
<<<<<<< HEAD
        <source>The driving visualization will transition to the road-facing wide-angle camera at low speeds to better show some turns. The Experimental mode logo will also be shown in the top right corner.</source>
        <translation type="unfinished"></translation>
=======
        <source>The driving visualization will transition to the road-facing wide-angle camera at low speeds to better show some turns. The Experimental mode logo will also be shown in the top right corner. </source>
        <translation>A visualização de condução fará a transição para a câmera grande angular voltada para a estrada em baixas velocidades para mostrar melhor algumas curvas. O logotipo do modo Experimental também será mostrado no canto superior direito.</translation>
>>>>>>> e4f4fd1d
    </message>
</context>
<context>
    <name>Updater</name>
    <message>
        <source>Update Required</source>
        <translation>Atualização Necessária</translation>
    </message>
    <message>
        <source>An operating system update is required. Connect your device to Wi-Fi for the fastest update experience. The download size is approximately 1GB.</source>
        <translation>Uma atualização do sistema operacional é necessária. Conecte seu dispositivo ao Wi-Fi para a experiência de atualização mais rápida. O tamanho do download é de aproximadamente 1GB.</translation>
    </message>
    <message>
        <source>Connect to Wi-Fi</source>
        <translation>Conecte-se ao Wi-Fi</translation>
    </message>
    <message>
        <source>Install</source>
        <translation>Instalar</translation>
    </message>
    <message>
        <source>Back</source>
        <translation>Voltar</translation>
    </message>
    <message>
        <source>Loading...</source>
        <translation>Carregando...</translation>
    </message>
    <message>
        <source>Reboot</source>
        <translation>Reiniciar</translation>
    </message>
    <message>
        <source>Update failed</source>
        <translation>Falha na atualização</translation>
    </message>
</context>
<context>
    <name>WiFiPromptWidget</name>
    <message>
        <source>Setup Wi-Fi</source>
        <translation>Configurar Wi-Fi</translation>
    </message>
    <message>
        <source>Connect to Wi-Fi to upload driving data and help improve openpilot</source>
        <translation>Conecte se ao Wi-Fi para realizar upload de dados de condução e ajudar a melhorar o openpilot</translation>
    </message>
    <message>
        <source>Open Settings</source>
        <translation>Abrir Configurações</translation>
    </message>
    <message>
        <source>Ready to upload</source>
        <translation>Pronto para upload</translation>
    </message>
    <message>
        <source>Training data will be pulled periodically while your device is on Wi-Fi</source>
        <translation>Os dados de treinamento serão extraídos periodicamente enquanto o dispositivo estiver no Wi-Fi</translation>
    </message>
</context>
<context>
    <name>WifiUI</name>
    <message>
        <source>Scanning for networks...</source>
        <translation>Procurando redes...</translation>
    </message>
    <message>
        <source>CONNECTING...</source>
        <translation>CONECTANDO...</translation>
    </message>
    <message>
        <source>FORGET</source>
        <translation>ESQUECER</translation>
    </message>
    <message>
        <source>Forget Wi-Fi Network &quot;%1&quot;?</source>
        <translation>Esquecer Rede Wi-Fi &quot;%1&quot;?</translation>
    </message>
    <message>
        <source>Forget</source>
        <translation>Esquecer</translation>
    </message>
</context>
</TS><|MERGE_RESOLUTION|>--- conflicted
+++ resolved
@@ -1163,13 +1163,8 @@
         <translation>Neutro é o recomendado. No modo disputa o openpilot seguirá o carro da frente mais de perto e será mais agressivo com a aceleração e frenagem. No modo calmo o openpilot se manterá mais longe do carro da frente. Em carros compatíveis, você pode alternar esses temperamentos com o botão de distância do volante.</translation>
     </message>
     <message>
-<<<<<<< HEAD
         <source>The driving visualization will transition to the road-facing wide-angle camera at low speeds to better show some turns. The Experimental mode logo will also be shown in the top right corner.</source>
-        <translation type="unfinished"></translation>
-=======
-        <source>The driving visualization will transition to the road-facing wide-angle camera at low speeds to better show some turns. The Experimental mode logo will also be shown in the top right corner. </source>
         <translation>A visualização de condução fará a transição para a câmera grande angular voltada para a estrada em baixas velocidades para mostrar melhor algumas curvas. O logotipo do modo Experimental também será mostrado no canto superior direito.</translation>
->>>>>>> e4f4fd1d
     </message>
 </context>
 <context>
