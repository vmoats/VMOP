--- conflicted
+++ resolved
@@ -1072,13 +1072,8 @@
         <translation>Personalidade de Condução</translation>
     </message>
     <message>
-<<<<<<< HEAD
-        <source>Standard is recommended. In aggressive mode, openpilot will follow lead cars closer and be more aggressive with the gas and brake.</source>
-        <translation>Neutro é o recomendado. No modo disputador o openpilot irá seguir o carro da frente mais próximo e ser mais agressivo com a aceleração e frenagem.</translation>
-=======
         <source>Standard is recommended. In aggressive mode, openpilot will follow lead cars closer and be more aggressive with the gas and brake. In relaxed mode openpilot will stay further away from lead cars.</source>
-        <translation type="unfinished"></translation>
->>>>>>> c95eedcb
+        <translation>Neutro é o recomendado. No modo disputador o openpilot irá seguir o carro da frente mais próximo e ser mais agressivo com a aceleração e frenagem. In relaxed mode openpilot will stay further away from lead cars.</translation>
     </message>
 </context>
 <context>
