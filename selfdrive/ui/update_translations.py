--- conflicted
+++ resolved
@@ -19,11 +19,7 @@
 
   for file in translation_files.values():
     tr_file = os.path.join(translations_dir, f"{file}.ts")
-<<<<<<< HEAD
-    args = f"lupdate -locations relative -recursive {UI_DIR} -ts {tr_file}"
-=======
     args = f"lupdate -locations none -recursive {UI_DIR} -ts {tr_file}"
->>>>>>> bae94a00
     if vanish:
       args += " -no-obsolete"
     if file in plural_only:
