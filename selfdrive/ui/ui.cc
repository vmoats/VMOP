#include "selfdrive/ui/ui.h"

#include <cassert>
#include <cmath>

#include "common/transformations/orientation.hpp"
#include "selfdrive/common/params.h"
#include "selfdrive/common/swaglog.h"
#include "selfdrive/common/util.h"
#include "selfdrive/common/watchdog.h"
#include "selfdrive/hardware/hw.h"

#define BACKLIGHT_DT 0.05
#define BACKLIGHT_TS 10.00
#define BACKLIGHT_OFFROAD 50

// Projects a point in car to space to the corresponding point in full frame
// image space.
static bool calib_frame_to_full_frame(const UIState *s, float in_x, float in_y, float in_z, QPointF *out) {
  const float margin = 500.0f;
  const QRectF clip_region{-margin, -margin, s->fb_w + 2 * margin, s->fb_h + 2 * margin};

  const vec3 pt = (vec3){{in_x, in_y, in_z}};
  const vec3 Ep = matvecmul3(s->scene.view_from_calib, pt);
  const vec3 KEp = matvecmul3(s->wide_camera ? ecam_intrinsic_matrix : fcam_intrinsic_matrix, Ep);

  // Project.
  QPointF point = s->car_space_transform.map(QPointF{KEp.v[0] / KEp.v[2], KEp.v[1] / KEp.v[2]});
  if (clip_region.contains(point)) {
    *out = point;
    return true;
  }
  return false;
}

static int get_path_length_idx(const cereal::ModelDataV2::XYZTData::Reader &line, const float path_height) {
  const auto line_x = line.getX();
  int max_idx = 0;
  for (int i = 0; i < TRAJECTORY_SIZE && line_x[i] < path_height; ++i) {
    max_idx = i;
  }
  return max_idx;
}

static void update_leads(UIState *s, const cereal::RadarState::Reader &radar_state, std::optional<cereal::ModelDataV2::XYZTData::Reader> line) {
  for (int i = 0; i < 2; ++i) {
    auto lead_data = (i == 0) ? radar_state.getLeadOne() : radar_state.getLeadTwo();
    if (lead_data.getStatus()) {
      float z = line ? (*line).getZ()[get_path_length_idx(*line, lead_data.getDRel())] : 0.0;
      calib_frame_to_full_frame(s, lead_data.getDRel(), -lead_data.getYRel(), z + 1.22, &s->scene.lead_vertices[i]);
    }
  }
}

static void update_line_data(const UIState *s, const cereal::ModelDataV2::XYZTData::Reader &line,
                             float y_off, float z_off, line_vertices_data *pvd, int max_idx) {
  const auto line_x = line.getX(), line_y = line.getY(), line_z = line.getZ();
  QPointF *v = &pvd->v[0];
  for (int i = 0; i <= max_idx; i++) {
    v += calib_frame_to_full_frame(s, line_x[i], line_y[i] - y_off, line_z[i] + z_off, v);
  }
  for (int i = max_idx; i >= 0; i--) {
    v += calib_frame_to_full_frame(s, line_x[i], line_y[i] + y_off, line_z[i] + z_off, v);
  }
  pvd->cnt = v - pvd->v;
  assert(pvd->cnt <= std::size(pvd->v));
}

static void update_model(UIState *s, const cereal::ModelDataV2::Reader &model) {
  UIScene &scene = s->scene;
  auto model_position = model.getPosition();
  float max_distance = std::clamp(model_position.getX()[TRAJECTORY_SIZE - 1],
                                  MIN_DRAW_DISTANCE, MAX_DRAW_DISTANCE);

  // update lane lines
  const auto lane_lines = model.getLaneLines();
  const auto lane_line_probs = model.getLaneLineProbs();
  int max_idx = get_path_length_idx(lane_lines[0], max_distance);
  for (int i = 0; i < std::size(scene.lane_line_vertices); i++) {
    scene.lane_line_probs[i] = lane_line_probs[i];
    update_line_data(s, lane_lines[i], 0.025 * scene.lane_line_probs[i], 0, &scene.lane_line_vertices[i], max_idx);
  }

  // update road edges
  const auto road_edges = model.getRoadEdges();
  const auto road_edge_stds = model.getRoadEdgeStds();
  for (int i = 0; i < std::size(scene.road_edge_vertices); i++) {
    scene.road_edge_stds[i] = road_edge_stds[i];
    update_line_data(s, road_edges[i], 0.025, 0, &scene.road_edge_vertices[i], max_idx);
  }

  // update path
  auto lead_one = (*s->sm)["radarState"].getRadarState().getLeadOne();
  if (lead_one.getStatus()) {
    const float lead_d = lead_one.getDRel() * 2.;
    max_distance = std::clamp((float)(lead_d - fmin(lead_d * 0.35, 10.)), 0.0f, max_distance);
  }
  max_idx = get_path_length_idx(model_position, max_distance);
  update_line_data(s, model_position, 0.5, 1.22, &scene.track_vertices, max_idx);
}

static void update_sockets(UIState *s) {
  s->sm->update(0);
}

static void update_state(UIState *s) {
  SubMaster &sm = *(s->sm);
  UIScene &scene = s->scene;

  if (sm.updated("modelV2")) {
    update_model(s, sm["modelV2"].getModelV2());
  }
  if (sm.updated("radarState")) {
    std::optional<cereal::ModelDataV2::XYZTData::Reader> line;
    if (sm.rcv_frame("modelV2") > 0) {
      line = sm["modelV2"].getModelV2().getPosition();
    }
    update_leads(s, sm["radarState"].getRadarState(), line);
  }
  if (sm.updated("liveCalibration")) {
    scene.world_objects_visible = true;
    auto rpy_list = sm["liveCalibration"].getLiveCalibration().getRpyCalib();
    Eigen::Vector3d rpy;
    rpy << rpy_list[0], rpy_list[1], rpy_list[2];
    Eigen::Matrix3d device_from_calib = euler2rot(rpy);
    Eigen::Matrix3d view_from_device;
    view_from_device << 0,1,0,
                        0,0,1,
                        1,0,0;
    Eigen::Matrix3d view_from_calib = view_from_device * device_from_calib;
    for (int i = 0; i < 3; i++) {
      for (int j = 0; j < 3; j++) {
        scene.view_from_calib.v[i*3 + j] = view_from_calib(i,j);
      }
    }
  }
  if (sm.updated("pandaStates")) {
    auto pandaStates = sm["pandaStates"].getPandaStates();
    if (pandaStates.size() > 0) {
      scene.pandaType = pandaStates[0].getPandaType();

      if (scene.pandaType != cereal::PandaState::PandaType::UNKNOWN) {
        scene.ignition = false;
        for (const auto& pandaState : pandaStates) {
          scene.ignition |= pandaState.getIgnitionLine() || pandaState.getIgnitionCan();
        }
      }
    }
  } else if ((s->sm->frame - s->sm->rcv_frame("pandaStates")) > 5*UI_FREQ) {
    scene.pandaType = cereal::PandaState::PandaType::UNKNOWN;
  }
  if (sm.updated("carParams")) {
    scene.longitudinal_control = sm["carParams"].getCarParams().getOpenpilotLongitudinalControl();
  }
  if (!scene.started && sm.updated("sensorEvents")) {
    for (auto sensor : sm["sensorEvents"].getSensorEvents()) {
      if (sensor.which() == cereal::SensorEventData::ACCELERATION) {
        auto accel = sensor.getAcceleration().getV();
        if (accel.totalSize().wordCount) { // TODO: sometimes empty lists are received. Figure out why
          scene.accel_sensor = accel[2];
        }
      } else if (sensor.which() == cereal::SensorEventData::GYRO_UNCALIBRATED) {
        auto gyro = sensor.getGyroUncalibrated().getV();
        if (gyro.totalSize().wordCount) {
          scene.gyro_sensor = gyro[1];
        }
      }
    }
  }
  if (sm.updated("roadCameraState")) {
    auto camera_state = sm["roadCameraState"].getRoadCameraState();

    float max_lines = Hardware::EON() ? 5408 : 1904;
    float max_gain = Hardware::EON() ? 1.0: 10.0;
    float max_ev = max_lines * max_gain;

    if (Hardware::TICI()) {
      max_ev /= 6;
    }

    float ev = camera_state.getGain() * float(camera_state.getIntegLines());

    scene.light_sensor = std::clamp<float>(1.0 - (ev / max_ev), 0.0, 1.0);
  }
  scene.started = sm["deviceState"].getDeviceState().getStarted() && scene.ignition;
}

void ui_update_params(UIState *s) {
  s->scene.is_metric = Params().getBool("IsMetric");
}

static void update_status(UIState *s) {
  if (s->scene.started && s->sm->updated("controlsState")) {
    auto controls_state = (*s->sm)["controlsState"].getControlsState();
    auto alert_status = controls_state.getAlertStatus();
    if (alert_status == cereal::ControlsState::AlertStatus::USER_PROMPT) {
      s->status = STATUS_WARNING;
    } else if (alert_status == cereal::ControlsState::AlertStatus::CRITICAL) {
      s->status = STATUS_ALERT;
    } else {
      s->status = controls_state.getEnabled() ? STATUS_ENGAGED : STATUS_DISENGAGED;
    }
  }

  // Handle onroad/offroad transition
  static bool started_prev = false;
  if (s->scene.started != started_prev) {
    if (s->scene.started) {
      s->status = STATUS_DISENGAGED;
      s->scene.started_frame = s->sm->frame;
      s->scene.end_to_end = Params().getBool("EndToEndToggle");
      s->wide_camera = Hardware::TICI() ? Params().getBool("EnableWideCamera") : false;
    }
    // Invisible until we receive a calibration message.
    s->scene.world_objects_visible = false;
  }
  started_prev = s->scene.started;
}


UIState::UIState(QObject *parent) : QObject(parent) {
  sm = std::make_unique<SubMaster, const std::initializer_list<const char *>>({
    "modelV2", "controlsState", "liveCalibration", "radarState", "deviceState", "roadCameraState",
    "pandaStates", "carParams", "driverMonitoringState", "sensorEvents", "carState", "liveLocationKalman",
  });

  Params params;
  wide_camera = Hardware::TICI() ? params.getBool("EnableWideCamera") : false;
  has_prime = params.getBool("HasPrime");

  // update timer
  timer = new QTimer(this);
  QObject::connect(timer, &QTimer::timeout, this, &UIState::update);
  timer->start(1000 / UI_FREQ);
}

void UIState::update() {
  update_sockets(this);
  update_state(this);
  update_status(this);

  if (scene.started != started_prev || sm->frame == 1) {
    started_prev = scene.started;
    emit offroadTransition(!scene.started);
  }

  if (sm->frame % UI_FREQ == 0) {
    watchdog_kick();
  }
  emit uiUpdate(*this);
}

Device::Device(QObject *parent) : brightness_filter(BACKLIGHT_OFFROAD, BACKLIGHT_TS, BACKLIGHT_DT), QObject(parent) {
  setAwake(true);
  resetInteractiveTimout();
}

void Device::update(const UIState &s) {
  updateBrightness(s);
  updateWakefulness(s);

  // TODO: remove from UIState and use signals
  uiState()->awake = awake;
}

void Device::setAwake(bool on) {
  if (on != awake) {
    awake = on;
    Hardware::set_display_power(awake);
    LOGD("setting display power %d", awake);
    emit displayPowerChanged(awake);
  }
}

void Device::resetInteractiveTimout() {
  interactive_timeout = (ignition_on ? 10 : 30) * UI_FREQ;
}

void Device::updateBrightness(const UIState &s) {
  float clipped_brightness = BACKLIGHT_OFFROAD;
  if (s.scene.started) {
    // Scale to 0% to 100%
    clipped_brightness = 100.0 * s.scene.light_sensor;

    // CIE 1931 - https://www.photonstophotos.net/GeneralTopics/Exposure/Psychometric_Lightness_and_Gamma.htm
    if (clipped_brightness <= 8) {
      clipped_brightness = (clipped_brightness / 903.3);
    } else {
      clipped_brightness = std::pow((clipped_brightness + 16.0) / 116.0, 3.0);
    }

    // Scale back to 10% to 100%
    clipped_brightness = std::clamp(100.0f * clipped_brightness, 10.0f, 100.0f);
  }

  int brightness = brightness_filter.update(clipped_brightness);
  if (!awake) {
    brightness = 0;
  }

  if (brightness != last_brightness) {
    std::thread{Hardware::set_brightness, brightness}.detach();
  }
  last_brightness = brightness;
}

bool Device::motionTriggered(const UIState &s) {
  static float accel_prev = 0;
  static float gyro_prev = 0;

  bool accel_trigger = abs(s.scene.accel_sensor - accel_prev) > 0.2;
  bool gyro_trigger = abs(s.scene.gyro_sensor - gyro_prev) > 0.15;

  gyro_prev = s.scene.gyro_sensor;
  accel_prev = (accel_prev * (accel_samples - 1) + s.scene.accel_sensor) / accel_samples;

  return (!awake && accel_trigger && gyro_trigger);
}

void Device::updateWakefulness(const UIState &s) {
  bool ignition_just_turned_off = !s.scene.ignition && ignition_on;
  ignition_on = s.scene.ignition;

  if (ignition_just_turned_off || motionTriggered(s)) {
    resetInteractiveTimout();
  } else if (interactive_timeout > 0 && --interactive_timeout == 0) {
    emit interactiveTimout();
  }

<<<<<<< HEAD
  setAwake(awake_timeout, should_wake);
}

UIState *uiState() {
  static UIState ui_state;
  return &ui_state;
=======
  setAwake(s.scene.ignition || interactive_timeout > 0);
>>>>>>> c5dbee4e
}<|MERGE_RESOLUTION|>--- conflicted
+++ resolved
@@ -327,14 +327,10 @@
     emit interactiveTimout();
   }
 
-<<<<<<< HEAD
-  setAwake(awake_timeout, should_wake);
+  setAwake(s.scene.ignition || interactive_timeout > 0);
 }
 
 UIState *uiState() {
   static UIState ui_state;
   return &ui_state;
-=======
-  setAwake(s.scene.ignition || interactive_timeout > 0);
->>>>>>> c5dbee4e
 }