#include "selfdrive/ui/ui.h"

#include <cassert>
#include <cmath>

#include <QtConcurrent>

#include "common/transformations/orientation.hpp"
#include "common/params.h"
#include "common/swaglog.h"
#include "common/util.h"
#include "common/watchdog.h"
#include "system/hardware/hw.h"

#define BACKLIGHT_DT 0.05
#define BACKLIGHT_TS 10.00
#define BACKLIGHT_OFFROAD 50

// Projects a point in car to space to the corresponding point in full frame
// image space.
static bool calib_frame_to_full_frame(const UIState *s, float in_x, float in_y, float in_z, QPointF *out) {
  const float margin = 500.0f;
  const QRectF clip_region{-margin, -margin, s->fb_w + 2 * margin, s->fb_h + 2 * margin};

  const vec3 pt = (vec3){{in_x, in_y, in_z}};
  const vec3 Ep = matvecmul3(s->scene.view_from_calib, pt);
  const vec3 KEp = matvecmul3(s->wide_camera ? ecam_intrinsic_matrix : fcam_intrinsic_matrix, Ep);

  // Project.
  QPointF point = s->car_space_transform.map(QPointF{KEp.v[0] / KEp.v[2], KEp.v[1] / KEp.v[2]});
  if (clip_region.contains(point)) {
    *out = point;
    return true;
  }
  return false;
}

static int get_path_length_idx(const cereal::ModelDataV2::XYZTData::Reader &line, const float path_height) {
  const auto line_x = line.getX();
  int max_idx = 0;
  for (int i = 1; i < TRAJECTORY_SIZE && line_x[i] <= path_height; ++i) {
    max_idx = i;
  }
  return max_idx;
}

static void update_leads(UIState *s, const cereal::RadarState::Reader &radar_state, const cereal::ModelDataV2::XYZTData::Reader &line) {
  for (int i = 0; i < 2; ++i) {
    auto lead_data = (i == 0) ? radar_state.getLeadOne() : radar_state.getLeadTwo();
    if (lead_data.getStatus()) {
      float z = line.getZ()[get_path_length_idx(line, lead_data.getDRel())];
      calib_frame_to_full_frame(s, lead_data.getDRel(), -lead_data.getYRel(), z + 1.22, &s->scene.lead_vertices[i]);
    }
  }
}

static void update_line_data(const UIState *s, const cereal::ModelDataV2::XYZTData::Reader &line,
                             float y_off, float z_off, QPolygonF *pvd, int max_idx, bool allow_invert=true) {
  const auto line_x = line.getX(), line_y = line.getY(), line_z = line.getZ();

  QPolygonF left_points, right_points;
  left_points.reserve(max_idx + 1);
  right_points.reserve(max_idx + 1);

  for (int i = 0; i <= max_idx; i++) {
    QPointF left, right;
    bool l = calib_frame_to_full_frame(s, line_x[i], line_y[i] - y_off, line_z[i] + z_off, &left);
    bool r = calib_frame_to_full_frame(s, line_x[i], line_y[i] + y_off, line_z[i] + z_off, &right);
    if (l && r) {
      // For wider lines the drawn polygon will "invert" when going over a hill and cause artifacts
      if (!allow_invert && left_points.size() && left.y() > left_points.back().y()) {
        continue;
      }
      left_points.push_back(left);
      right_points.push_front(right);
    }
  }
  *pvd = left_points + right_points;
}

static void update_model(UIState *s, const cereal::ModelDataV2::Reader &model) {
  UIScene &scene = s->scene;
  auto model_position = model.getPosition();
  float max_distance = std::clamp(model_position.getX()[TRAJECTORY_SIZE - 1],
                                  MIN_DRAW_DISTANCE, MAX_DRAW_DISTANCE);

  // update lane lines
  const auto lane_lines = model.getLaneLines();
  const auto lane_line_probs = model.getLaneLineProbs();
  int max_idx = get_path_length_idx(lane_lines[0], max_distance);
  for (int i = 0; i < std::size(scene.lane_line_vertices); i++) {
    scene.lane_line_probs[i] = lane_line_probs[i];
    update_line_data(s, lane_lines[i], 0.025 * scene.lane_line_probs[i], 0, &scene.lane_line_vertices[i], max_idx);
  }

  // update road edges
  const auto road_edges = model.getRoadEdges();
  const auto road_edge_stds = model.getRoadEdgeStds();
  for (int i = 0; i < std::size(scene.road_edge_vertices); i++) {
    scene.road_edge_stds[i] = road_edge_stds[i];
    update_line_data(s, road_edges[i], 0.025, 0, &scene.road_edge_vertices[i], max_idx);
  }

  // update path
  auto lead_one = (*s->sm)["radarState"].getRadarState().getLeadOne();
  if (lead_one.getStatus()) {
    const float lead_d = lead_one.getDRel() * 2.;
    max_distance = std::clamp((float)(lead_d - fmin(lead_d * 0.35, 10.)), 0.0f, max_distance);
  }
  max_idx = get_path_length_idx(model_position, max_distance);
  update_line_data(s, model_position, 0.9, 1.22, &scene.track_vertices, max_idx, false);
}

static void update_sockets(UIState *s) {
  // ensure UI stays responsive when modelV2 is not alive
  int timeout = s->sm->alive("modelV2") ? 1000 / UI_FREQ : 0;
  s->sm->update(timeout);
}

static void update_state(UIState *s) {
  SubMaster &sm = *(s->sm);
  UIScene &scene = s->scene;

  if (sm.updated("liveCalibration")) {
    auto rpy_list = sm["liveCalibration"].getLiveCalibration().getRpyCalib();
    Eigen::Vector3d rpy;
    rpy << rpy_list[0], rpy_list[1], rpy_list[2];
    Eigen::Matrix3d device_from_calib = euler2rot(rpy);
    Eigen::Matrix3d view_from_device;
    view_from_device << 0,1,0,
                        0,0,1,
                        1,0,0;
    Eigen::Matrix3d view_from_calib = view_from_device * device_from_calib;
    for (int i = 0; i < 3; i++) {
      for (int j = 0; j < 3; j++) {
        scene.view_from_calib.v[i*3 + j] = view_from_calib(i,j);
      }
    }
    scene.calibration_valid = sm["liveCalibration"].getLiveCalibration().getCalStatus() == 1;
  }
  if (s->worldObjectsVisible()) {
    if (sm.updated("modelV2")) {
      update_model(s, sm["modelV2"].getModelV2());
    }
    if (sm.updated("radarState") && sm.rcv_frame("modelV2") > s->scene.started_frame) {
      update_leads(s, sm["radarState"].getRadarState(), sm["modelV2"].getModelV2().getPosition());
    }
  }
  if (sm.updated("pandaStates")) {
    auto pandaStates = sm["pandaStates"].getPandaStates();
    if (pandaStates.size() > 0) {
      scene.pandaType = pandaStates[0].getPandaType();

      if (scene.pandaType != cereal::PandaState::PandaType::UNKNOWN) {
        scene.ignition = false;
        for (const auto& pandaState : pandaStates) {
          scene.ignition |= pandaState.getIgnitionLine() || pandaState.getIgnitionCan();
        }
      }
    }
  } else if ((s->sm->frame - s->sm->rcv_frame("pandaStates")) > 5*UI_FREQ) {
    scene.pandaType = cereal::PandaState::PandaType::UNKNOWN;
  }
  if (sm.updated("carParams")) {
    scene.longitudinal_control = sm["carParams"].getCarParams().getOpenpilotLongitudinalControl();
  }
  if (!scene.started && sm.updated("sensorEvents")) {
    for (auto sensor : sm["sensorEvents"].getSensorEvents()) {
      if (sensor.which() == cereal::SensorEventData::ACCELERATION) {
        auto accel = sensor.getAcceleration().getV();
        if (accel.totalSize().wordCount) { // TODO: sometimes empty lists are received. Figure out why
          scene.accel_sensor = accel[2];
        }
      } else if (sensor.which() == cereal::SensorEventData::GYRO_UNCALIBRATED) {
        auto gyro = sensor.getGyroUncalibrated().getV();
        if (gyro.totalSize().wordCount) {
          scene.gyro_sensor = gyro[1];
        }
      }
    }
  }
  if (sm.updated("wideRoadCameraState")) {
    auto camera_state = sm["wideRoadCameraState"].getWideRoadCameraState();

    float max_lines = 1618;
    float max_gain = 10.0;
    float max_ev = max_lines * max_gain / 6;

    float ev = camera_state.getGain() * float(camera_state.getIntegLines());

    scene.light_sensor = std::clamp<float>(1.0 - (ev / max_ev), 0.0, 1.0);
  }
  scene.started = sm["deviceState"].getDeviceState().getStarted() && scene.ignition;
}

void ui_update_params(UIState *s) {
  s->scene.is_metric = Params().getBool("IsMetric");
}

void UIState::updateStatus() {
  if (scene.started && sm->updated("controlsState")) {
    auto controls_state = (*sm)["controlsState"].getControlsState();
    auto alert_status = controls_state.getAlertStatus();
    auto state = controls_state.getState();
    if (alert_status == cereal::ControlsState::AlertStatus::USER_PROMPT) {
      status = STATUS_WARNING;
    } else if (alert_status == cereal::ControlsState::AlertStatus::CRITICAL) {
      status = STATUS_ALERT;
    } else if (state == cereal::ControlsState::OpenpilotState::PRE_ENABLED || state == cereal::ControlsState::OpenpilotState::OVERRIDING) {
      status = STATUS_OVERRIDE;
    } else {
      status = controls_state.getEnabled() ? STATUS_ENGAGED : STATUS_DISENGAGED;
    }
  }

  // Handle onroad/offroad transition
  if (scene.started != started_prev || sm->frame == 1) {
    if (scene.started) {
      status = STATUS_DISENGAGED;
      scene.started_frame = sm->frame;
      wide_camera = Params().getBool("WideCameraOnly");
    }
    started_prev = scene.started;
    emit offroadTransition(!scene.started);
  }
}

UIState::UIState(QObject *parent) : QObject(parent) {
  sm = std::make_unique<SubMaster, const std::initializer_list<const char *>, const std::initializer_list<const char *>>({
    "modelV2", "controlsState", "liveCalibration", "radarState", "deviceState", "roadCameraState",
    "pandaStates", "carParams", "driverMonitoringState", "sensorEvents", "carState", "liveLocationKalman",
<<<<<<< HEAD
    "wideRoadCameraState", "managerState",
  }, {"modelV2"});
=======
    "wideRoadCameraState", "managerState", "navInstruction", "navRoute",
  });
>>>>>>> b88d7c89

  Params params;
  wide_camera = params.getBool("WideCameraOnly");
  prime_type = std::atoi(params.get("PrimeType").c_str());

  // update timer
  timer = new QTimer(this);
  QObject::connect(timer, &QTimer::timeout, this, &UIState::update);
  timer->start(1000 / UI_FREQ);
}

void UIState::update() {
  update_sockets(this);
  update_state(this);
  updateStatus();

  if (sm->frame % UI_FREQ == 0) {
    watchdog_kick();
  }
  emit uiUpdate(*this);
}

Device::Device(QObject *parent) : brightness_filter(BACKLIGHT_OFFROAD, BACKLIGHT_TS, BACKLIGHT_DT), QObject(parent) {
  setAwake(true);
  resetInteractiveTimout();

  QObject::connect(uiState(), &UIState::uiUpdate, this, &Device::update);
}

void Device::update(const UIState &s) {
  updateBrightness(s);
  updateWakefulness(s);

  // TODO: remove from UIState and use signals
  uiState()->awake = awake;
}

void Device::setAwake(bool on) {
  if (on != awake) {
    awake = on;
    Hardware::set_display_power(awake);
    LOGD("setting display power %d", awake);
    emit displayPowerChanged(awake);
  }
}

void Device::resetInteractiveTimout() {
  interactive_timeout = (ignition_on ? 10 : 30) * UI_FREQ;
}

void Device::updateBrightness(const UIState &s) {
  float clipped_brightness = BACKLIGHT_OFFROAD;
  if (s.scene.started) {
    // Scale to 0% to 100%
    clipped_brightness = 100.0 * s.scene.light_sensor;

    // CIE 1931 - https://www.photonstophotos.net/GeneralTopics/Exposure/Psychometric_Lightness_and_Gamma.htm
    if (clipped_brightness <= 8) {
      clipped_brightness = (clipped_brightness / 903.3);
    } else {
      clipped_brightness = std::pow((clipped_brightness + 16.0) / 116.0, 3.0);
    }

    // Scale back to 10% to 100%
    clipped_brightness = std::clamp(100.0f * clipped_brightness, 10.0f, 100.0f);
  }

  int brightness = brightness_filter.update(clipped_brightness);
  if (!awake) {
    brightness = 0;
  }

  if (brightness != last_brightness) {
    if (!brightness_future.isRunning()) {
      brightness_future = QtConcurrent::run(Hardware::set_brightness, brightness);
      last_brightness = brightness;
    }
  }
}

bool Device::motionTriggered(const UIState &s) {
  static float accel_prev = 0;
  static float gyro_prev = 0;

  bool accel_trigger = abs(s.scene.accel_sensor - accel_prev) > 0.2;
  bool gyro_trigger = abs(s.scene.gyro_sensor - gyro_prev) > 0.15;

  gyro_prev = s.scene.gyro_sensor;
  accel_prev = (accel_prev * (accel_samples - 1) + s.scene.accel_sensor) / accel_samples;

  return (!awake && accel_trigger && gyro_trigger);
}

void Device::updateWakefulness(const UIState &s) {
  bool ignition_just_turned_off = !s.scene.ignition && ignition_on;
  ignition_on = s.scene.ignition;

  if (ignition_just_turned_off || motionTriggered(s)) {
    resetInteractiveTimout();
  } else if (interactive_timeout > 0 && --interactive_timeout == 0) {
    emit interactiveTimout();
  }

  setAwake(s.scene.ignition || interactive_timeout > 0);
}

UIState *uiState() {
  static UIState ui_state;
  return &ui_state;
}<|MERGE_RESOLUTION|>--- conflicted
+++ resolved
@@ -229,13 +229,8 @@
   sm = std::make_unique<SubMaster, const std::initializer_list<const char *>, const std::initializer_list<const char *>>({
     "modelV2", "controlsState", "liveCalibration", "radarState", "deviceState", "roadCameraState",
     "pandaStates", "carParams", "driverMonitoringState", "sensorEvents", "carState", "liveLocationKalman",
-<<<<<<< HEAD
-    "wideRoadCameraState", "managerState",
+    "wideRoadCameraState", "managerState", "navInstruction", "navRoute",
   }, {"modelV2"});
-=======
-    "wideRoadCameraState", "managerState", "navInstruction", "navRoute",
-  });
->>>>>>> b88d7c89
 
   Params params;
   wide_camera = params.getBool("WideCameraOnly");
