--- conflicted
+++ resolved
@@ -223,13 +223,7 @@
     "pandaStates", "carParams", "driverMonitoringState", "sensorEvents", "carState", "liveLocationKalman",
   });
 
-<<<<<<< HEAD
-  ui_state.has_prime = Params().getBool("HasPrime");
-=======
-  Params params;
-  wide_camera = Hardware::TICI() ? params.getBool("EnableWideCamera") : false;
-  has_prime = params.getBool("HasPrime");
->>>>>>> 7c4855a6
+  has_prime = Params().getBool("HasPrime");
 
   // update timer
   timer = new QTimer(this);
