--- conflicted
+++ resolved
@@ -1,9 +1,6 @@
 #include "selfdrive/ui/soundd/sound.h"
 
-<<<<<<< HEAD
-=======
 #include <QAudio>
->>>>>>> 0ee6f42a
 #include <QAudioDeviceInfo>
 #include <QDebug>
 
@@ -14,14 +11,8 @@
 // TODO: detect when we can't display the UI
 
 Sound::Sound(QObject *parent) : sm({"carState", "controlsState", "deviceState"}) {
-<<<<<<< HEAD
-  qInfo() << "default output audio device: " << QAudioDeviceInfo::defaultOutputDevice().deviceName();
-
-  const QString sound_asset_path = Hardware::TICI() ? "../../assets/sounds_tici/" : "../../assets/sounds/";
-=======
   qInfo() << "default audio device: " << QAudioDeviceInfo::defaultOutputDevice().deviceName();
 
->>>>>>> 0ee6f42a
   for (auto &[alert, fn, loops] : sound_list) {
     QSoundEffect *s = new QSoundEffect(this);
     QObject::connect(s, &QSoundEffect::statusChanged, [=]() {
