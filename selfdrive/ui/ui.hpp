#ifndef _UI_H
#define _UI_H

#ifdef __APPLE__
#include <OpenGL/gl3.h>
#define NANOVG_GL3_IMPLEMENTATION
#define nvgCreate nvgCreateGL3
#else
#include <GLES3/gl3.h>
#include <EGL/egl.h>
#define NANOVG_GLES3_IMPLEMENTATION
#define nvgCreate nvgCreateGLES3
#endif

#include <capnp/serialize.h>
#include <pthread.h>

#include "nanovg.h"

#include "common/mat.h"
#include "common/visionipc.h"
#include "common/visionimg.h"
#include "common/framebuffer.h"
#include "common/modeldata.h"
#include "messaging.hpp"
#include "cereal/gen/c/log.capnp.h"

#include "sound.hpp"

#define STATUS_STOPPED 0
#define STATUS_DISENGAGED 1
#define STATUS_ENGAGED 2
#define STATUS_WARNING 3
#define STATUS_ALERT 4

#define NET_CONNECTED 0
#define NET_DISCONNECTED 1
#define NET_ERROR 2

#define ALERTSIZE_NONE 0
#define ALERTSIZE_SMALL 1
#define ALERTSIZE_MID 2
#define ALERTSIZE_FULL 3

#define COLOR_BLACK nvgRGBA(0, 0, 0, 255)
#define COLOR_BLACK_ALPHA(x) nvgRGBA(0, 0, 0, x)
#define COLOR_WHITE nvgRGBA(255, 255, 255, 255)
#define COLOR_WHITE_ALPHA(x) nvgRGBA(255, 255, 255, x)
#define COLOR_YELLOW nvgRGBA(218, 202, 37, 255)
#define COLOR_RED nvgRGBA(201, 34, 49, 255)
#define COLOR_OCHRE nvgRGBA(218, 111, 37, 255)

#ifndef QCOM
  #define UI_60FPS
#endif

#define UI_BUF_COUNT 4
//#define SHOW_SPEEDLIMIT 1
//#define DEBUG_TURN

const int vwp_w = 1920;
const int vwp_h = 1080;
const int nav_w = 640;
const int nav_ww= 760;
const int sbr_w = 300;
const int bdr_s = 30;
const int box_x = sbr_w+bdr_s;
const int box_y = bdr_s;
const int box_w = vwp_w-sbr_w-(bdr_s*2);
const int box_h = vwp_h-(bdr_s*2);
const int viz_w = vwp_w-(bdr_s*2);
const int ff_xoffset = 32;
const int header_h = 420;
const int footer_h = 280;
const int footer_y = vwp_h-bdr_s-footer_h;
const int settings_btn_h = 117;
const int settings_btn_w = 200;
const int settings_btn_x = 50;
const int settings_btn_y = 35;
const int home_btn_h = 180;
const int home_btn_w = 180;
const int home_btn_x = 60;
const int home_btn_y = vwp_h - home_btn_h - 40;

const int UI_FREQ = 30;   // Hz

const int MODEL_PATH_MAX_VERTICES_CNT = 98;
const int MODEL_LANE_PATH_CNT = 3;
const int TRACK_POINTS_MAX_CNT = 50 * 2;

const int SET_SPEED_NA = 255;

const uint8_t bg_colors[][4] = {
  [STATUS_STOPPED] = {0x07, 0x23, 0x39, 0xff},
  [STATUS_DISENGAGED] = {0x17, 0x33, 0x49, 0xff},
  [STATUS_ENGAGED] = {0x17, 0x86, 0x44, 0xff},
  [STATUS_WARNING] = {0xDA, 0x6F, 0x25, 0xff},
  [STATUS_ALERT] = {0xC9, 0x22, 0x31, 0xff},
};


typedef struct UIScene {
  int frontview;
  int fullview;

  int transformed_width, transformed_height;

  ModelData model;

  float mpc_x[50];
  float mpc_y[50];

  bool world_objects_visible;
  mat4 extrinsic_matrix;      // Last row is 0 so we can use mat4.

  float v_cruise;
  uint64_t v_cruise_update_ts;
  float v_ego;
  bool decel_for_model;

  float speedlimit;
  bool speedlimit_valid;
  bool map_valid;

  float curvature;
  int engaged;
  bool engageable;
  bool monitoring_active;

  bool uilayout_sidebarcollapsed;
  bool uilayout_mapenabled;
  bool uilayout_mockengaged;
  // responsive layout
  int ui_viz_rx;
  int ui_viz_rw;
  int ui_viz_ro;

  int lead_status;
  float lead_d_rel, lead_y_rel, lead_v_rel;

  int lead_status2;
  float lead_d_rel2, lead_y_rel2, lead_v_rel2;

  float face_prob;
  bool is_rhd;
  float face_x, face_y;

  int front_box_x, front_box_y, front_box_width, front_box_height;

  uint64_t alert_ts;
  char alert_text1[1024];
  char alert_text2[1024];
  uint8_t alert_size;
  float alert_blinkingrate;

  float awareness_status;

  // Used to show gps planner status
  bool gps_planner_active;

  uint8_t networkType;
  uint8_t networkStrength;
  int batteryPercent;
  char batteryStatus[64];
  float freeSpace;
  uint8_t thermalStatus;
  int paTemp;
  int hwType;
  int satelliteCount;
  uint8_t athenaStatus;
} UIScene;

typedef struct {
  float x, y;
}vertex_data;

typedef struct {
  vertex_data v[MODEL_PATH_MAX_VERTICES_CNT];
  int cnt;
} model_path_vertices_data;

typedef struct {
  vertex_data v[TRACK_POINTS_MAX_CNT];
  int cnt;
} track_vertices_data;


typedef struct UIState {
  pthread_mutex_t lock;

  // framebuffer
  FramebufferState *fb;
  int fb_w, fb_h;

  // NVG
  NVGcontext *vg;

  // fonts and images
  int font_courbd;
  int font_sans_regular;
  int font_sans_semibold;
  int font_sans_bold;
  int img_wheel;
  int img_turn;
  int img_face;
  int img_map;
  int img_button_settings;
  int img_button_home;
  int img_battery;
  int img_battery_charging;
  int img_network[6];

  // sockets
  Context *ctx;
  SubSocket *model_sock;
  SubSocket *controlsstate_sock;
  SubSocket *livecalibration_sock;
  SubSocket *radarstate_sock;
  SubSocket *map_data_sock;
  SubSocket *uilayout_sock;
  SubSocket *thermal_sock;
  SubSocket *health_sock;
  SubSocket *ubloxgnss_sock;
<<<<<<< HEAD
  SubSocket *driverstate_sock;
  SubSocket *dmonitoring_sock;
=======
  PubSocket *offroad_sock;
>>>>>>> e816467e
  Poller * poller;
  Poller * ublox_poller;

  int active_app;

  // vision state
  bool vision_connected;
  bool vision_connect_firstrun;
  int ipc_fd;

  VIPCBuf bufs[UI_BUF_COUNT];
  VIPCBuf front_bufs[UI_BUF_COUNT];
  int cur_vision_idx;
  int cur_vision_front_idx;

  GLuint frame_program;
  GLuint frame_texs[UI_BUF_COUNT];
  EGLImageKHR khr[UI_BUF_COUNT];
  void *priv_hnds[UI_BUF_COUNT];
  GLuint frame_front_texs[UI_BUF_COUNT];
  EGLImageKHR khr_front[UI_BUF_COUNT];
  void *priv_hnds_front[UI_BUF_COUNT];

  GLint frame_pos_loc, frame_texcoord_loc;
  GLint frame_texture_loc, frame_transform_loc;

  int rgb_width, rgb_height, rgb_stride;
  size_t rgb_buf_len;
  mat4 rgb_transform;

  int rgb_front_width, rgb_front_height, rgb_front_stride;
  size_t rgb_front_buf_len;

  UIScene scene;
  bool awake;

  // timeouts
  int awake_timeout;
  int volume_timeout;
  int controls_timeout;
  int alert_sound_timeout;
  int speed_lim_off_timeout;
  int is_metric_timeout;
  int longitudinal_control_timeout;
  int limit_set_speed_timeout;
  int hardware_timeout;
  int last_athena_ping_timeout;
  int offroad_layout_timeout;

  bool controls_seen;

  uint64_t last_athena_ping;
  int status;
  bool is_metric;
  bool longitudinal_control;
  bool limit_set_speed;
  float speed_lim_off;
  bool is_ego_over_limit;
  char alert_type[64];
  AudibleAlert alert_sound;
  int alert_size;
  float alert_blinking_alpha;
  bool alert_blinked;
  bool started;
  bool vision_seen;

  float light_sensor;

  int touch_fd;

  // Hints for re-calculations and redrawing
  bool model_changed;
  bool livempc_or_radarstate_changed;

  GLuint frame_vao[2], frame_vbo[2], frame_ibo[2];
  mat4 rear_frame_mat, front_frame_mat;

  model_path_vertices_data model_path_vertices[MODEL_LANE_PATH_CNT * 2];

  track_vertices_data track_vertices[2];
} UIState;

// API
void ui_draw_vision_alert(UIState *s, int va_size, int va_color,
                          const char* va_text1, const char* va_text2);
void ui_draw(UIState *s);
void ui_draw_sidebar(UIState *s);
void ui_draw_image(NVGcontext *vg, float x, float y, float w, float h, int image, float alpha);
void ui_nvg_init(UIState *s);

#endif<|MERGE_RESOLUTION|>--- conflicted
+++ resolved
@@ -221,12 +221,9 @@
   SubSocket *thermal_sock;
   SubSocket *health_sock;
   SubSocket *ubloxgnss_sock;
-<<<<<<< HEAD
   SubSocket *driverstate_sock;
   SubSocket *dmonitoring_sock;
-=======
   PubSocket *offroad_sock;
->>>>>>> e816467e
   Poller * poller;
   Poller * ublox_poller;
 
