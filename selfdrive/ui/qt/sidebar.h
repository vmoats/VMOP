#pragma once

#include <QtWidgets>

#include "selfdrive/ui/ui.h"
<<<<<<< HEAD

#define COLOR_GOOD QColor(255, 255, 255)
#define COLOR_WARNING QColor(218, 202, 37)
#define COLOR_DANGER QColor(201, 34, 49)

class SignalWidget : public QFrame {
  Q_OBJECT

public:
  SignalWidget(QWidget* parent = 0);
  void update(const QString &text, int strength);
  QLabel *label;
  int _strength = 0;

protected:
  void paintEvent(QPaintEvent*) override;

private:
  QVBoxLayout *layout;

  const float _dotspace = 37; // spacing between dots
  const float _top = 10;
  const float _dia = 28; // dot diameter
};

class StatusWidget : public QFrame {
  Q_OBJECT

public:
  StatusWidget(bool has_substatus, QWidget* parent = 0);
  void update(const QString &label, const QColor &c, const QString &msg = "");

protected:
  void paintEvent(QPaintEvent*) override;

private:
  QLabel *status;
  QLabel *substatus = nullptr;
  QColor color = COLOR_WARNING;
  QVBoxLayout *layout;
};
=======
>>>>>>> 9c60d8a7

class Sidebar : public QFrame {
  Q_OBJECT

public:
  explicit Sidebar(QWidget* parent = 0);

signals:
  void openSettings();

public slots:
  void update(const UIState &s);

protected:
  void paintEvent(QPaintEvent *event) override;
  void mousePressEvent(QMouseEvent *event) override;

private:
  void drawMetric(QPainter &p, const QString &label, const QString &val, QColor c, int y);

  QImage home_img, settings_img;
  const QMap<cereal::DeviceState::NetworkType, QString> network_type = {
    {cereal::DeviceState::NetworkType::NONE, "--"},
    {cereal::DeviceState::NetworkType::WIFI, "WiFi"},
    {cereal::DeviceState::NetworkType::CELL2_G, "2G"},
    {cereal::DeviceState::NetworkType::CELL3_G, "3G"},
    {cereal::DeviceState::NetworkType::CELL4_G, "4G"},
    {cereal::DeviceState::NetworkType::CELL5_G, "5G"}
  };
  const QMap<cereal::DeviceState::NetworkStrength, QImage> signal_imgs = {
    {cereal::DeviceState::NetworkStrength::UNKNOWN, QImage("../assets/images/network_0.png")},
    {cereal::DeviceState::NetworkStrength::POOR, QImage("../assets/images/network_1.png")},
    {cereal::DeviceState::NetworkStrength::MODERATE, QImage("../assets/images/network_2.png")},
    {cereal::DeviceState::NetworkStrength::GOOD, QImage("../assets/images/network_3.png")},
    {cereal::DeviceState::NetworkStrength::GREAT, QImage("../assets/images/network_4.png")},
  };

  const QRect settings_btn = QRect(50, 35, 200, 117);
  const QColor good_color = QColor(255, 255, 255);
  const QColor warning_color = QColor(218, 202, 37);
  const QColor danger_color = QColor(201, 34, 49);

  Params params;
  QString connect_str = "OFFLINE";
  QColor connect_status = warning_color;
  QString panda_str = "NO\nPANDA";
  QColor panda_status = warning_color;
  int temp_val = 0;
  QColor temp_status = warning_color;
  cereal::DeviceState::NetworkType net_type;
  cereal::DeviceState::NetworkStrength strength;
};<|MERGE_RESOLUTION|>--- conflicted
+++ resolved
@@ -3,50 +3,6 @@
 #include <QtWidgets>
 
 #include "selfdrive/ui/ui.h"
-<<<<<<< HEAD
-
-#define COLOR_GOOD QColor(255, 255, 255)
-#define COLOR_WARNING QColor(218, 202, 37)
-#define COLOR_DANGER QColor(201, 34, 49)
-
-class SignalWidget : public QFrame {
-  Q_OBJECT
-
-public:
-  SignalWidget(QWidget* parent = 0);
-  void update(const QString &text, int strength);
-  QLabel *label;
-  int _strength = 0;
-
-protected:
-  void paintEvent(QPaintEvent*) override;
-
-private:
-  QVBoxLayout *layout;
-
-  const float _dotspace = 37; // spacing between dots
-  const float _top = 10;
-  const float _dia = 28; // dot diameter
-};
-
-class StatusWidget : public QFrame {
-  Q_OBJECT
-
-public:
-  StatusWidget(bool has_substatus, QWidget* parent = 0);
-  void update(const QString &label, const QColor &c, const QString &msg = "");
-
-protected:
-  void paintEvent(QPaintEvent*) override;
-
-private:
-  QLabel *status;
-  QLabel *substatus = nullptr;
-  QColor color = COLOR_WARNING;
-  QVBoxLayout *layout;
-};
-=======
->>>>>>> 9c60d8a7
 
 class Sidebar : public QFrame {
   Q_OBJECT
