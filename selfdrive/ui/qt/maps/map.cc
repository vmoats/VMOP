#include "selfdrive/ui/qt/maps/map.h"

#include <eigen3/Eigen/Dense>

#include <QDebug>

#include "common/transformations/coordinates.hpp"
#include "selfdrive/ui/qt/maps/map_helpers.h"
#include "selfdrive/ui/qt/request_repeater.h"
#include "selfdrive/ui/qt/util.h"
#include "selfdrive/ui/ui.h"


const int PAN_TIMEOUT = 100;
const float MANEUVER_TRANSITION_THRESHOLD = 10;

const float MAX_ZOOM = 17;
const float MIN_ZOOM = 14;
const float MAX_PITCH = 50;
const float MIN_PITCH = 0;
const float MAP_SCALE = 2;

const QString ICON_SUFFIX = ".png";

MapWindow::MapWindow(const QMapboxGLSettings &settings) : m_settings(settings), velocity_filter(0, 10, 0.05) {
  QObject::connect(uiState(), &UIState::uiUpdate, this, &MapWindow::updateState);

  // Instructions
  map_instructions = new MapInstructions(this);
  QObject::connect(this, &MapWindow::instructionsChanged, map_instructions, &MapInstructions::updateInstructions);
  QObject::connect(this, &MapWindow::distanceChanged, map_instructions, &MapInstructions::updateDistance);
  map_instructions->setFixedWidth(width());
  map_instructions->setVisible(false);

  map_eta = new MapETA(this);
<<<<<<< HEAD
=======
  QObject::connect(this, &MapWindow::ETAChanged, map_eta, &MapETA::updateETA);

  const int h = 120;
  map_eta->setFixedHeight(h);
  map_eta->move(25, 1080 - h - UI_BORDER_SIZE*2);
  map_eta->setVisible(false);
>>>>>>> e816c81a

  // Settings button
  QSize icon_size(120, 120);
  directions_icon = loadPixmap("../assets/navigation/icon_directions_outlined.svg", icon_size);
  settings_icon = loadPixmap("../assets/navigation/icon_settings.svg", icon_size);

  settings_btn = new QPushButton(directions_icon, "", this);
  settings_btn->setIconSize(icon_size);
  settings_btn->setStyleSheet(R"(
    QPushButton {
      background-color: #96000000;
      border-radius: 50px;
      padding: 24px;
    }
    QPushButton:pressed {
      background-color: #D9000000;
    }
  )");
  settings_btn->show();  // force update
  settings_btn->move(UI_BORDER_SIZE, 1080 - UI_BORDER_SIZE*3 - settings_btn->height());
  QObject::connect(settings_btn, &QPushButton::clicked, [=]() {
    emit openSettings();
  });

  auto last_gps_position = coordinate_from_param("LastGPSPosition");
  if (last_gps_position.has_value()) {
    last_position = *last_gps_position;
  }

  grabGesture(Qt::GestureType::PinchGesture);
  qDebug() << "MapWindow initialized";
}

MapWindow::~MapWindow() {
  makeCurrent();
}

void MapWindow::initLayers() {
  // This doesn't work from initializeGL
  if (!m_map->layerExists("modelPathLayer")) {
    qDebug() << "Initializing modelPathLayer";
    QVariantMap modelPath;
    modelPath["id"] = "modelPathLayer";
    modelPath["type"] = "line";
    modelPath["source"] = "modelPathSource";
    m_map->addLayer(modelPath);
    m_map->setPaintProperty("modelPathLayer", "line-color", QColor("red"));
    m_map->setPaintProperty("modelPathLayer", "line-width", 5.0);
    m_map->setLayoutProperty("modelPathLayer", "line-cap", "round");
  }
  if (!m_map->layerExists("navLayer")) {
    qDebug() << "Initializing navLayer";
    QVariantMap nav;
    nav["id"] = "navLayer";
    nav["type"] = "line";
    nav["source"] = "navSource";
    m_map->addLayer(nav, "road-intersection");
    m_map->setPaintProperty("navLayer", "line-color", QColor("#31a1ee"));
    m_map->setPaintProperty("navLayer", "line-width", 7.5);
    m_map->setLayoutProperty("navLayer", "line-cap", "round");
    m_map->addAnnotationIcon("default_marker", QImage("../assets/navigation/default_marker.svg"));
  }
  if (!m_map->layerExists("carPosLayer")) {
    qDebug() << "Initializing carPosLayer";
    m_map->addImage("label-arrow", QImage("../assets/images/triangle.svg"));

    QVariantMap carPos;
    carPos["id"] = "carPosLayer";
    carPos["type"] = "symbol";
    carPos["source"] = "carPosSource";
    m_map->addLayer(carPos);
    m_map->setLayoutProperty("carPosLayer", "icon-pitch-alignment", "map");
    m_map->setLayoutProperty("carPosLayer", "icon-image", "label-arrow");
    m_map->setLayoutProperty("carPosLayer", "icon-size", 0.5);
    m_map->setLayoutProperty("carPosLayer", "icon-ignore-placement", true);
    m_map->setLayoutProperty("carPosLayer", "icon-allow-overlap", true);
    m_map->setLayoutProperty("carPosLayer", "symbol-sort-key", 0);
  }
}

void MapWindow::updateState(const UIState &s) {
  if (!uiState()->scene.started) {
    return;
  }
  const SubMaster &sm = *(s.sm);
  update();

  if (sm.updated("liveLocationKalman")) {
    auto locationd_location = sm["liveLocationKalman"].getLiveLocationKalman();
    auto locationd_pos = locationd_location.getPositionGeodetic();
    auto locationd_orientation = locationd_location.getCalibratedOrientationNED();
    auto locationd_velocity = locationd_location.getVelocityCalibrated();

    // Check std norm
    auto pos_ecef_std = locationd_location.getPositionECEF().getStd();
    bool pos_accurate_enough = sqrt(pow(pos_ecef_std[0], 2) + pow(pos_ecef_std[1], 2) + pow(pos_ecef_std[2], 2)) < 100;

    locationd_valid = (locationd_pos.getValid() && locationd_orientation.getValid() && locationd_velocity.getValid() && pos_accurate_enough);

    if (locationd_valid) {
      last_position = QMapbox::Coordinate(locationd_pos.getValue()[0], locationd_pos.getValue()[1]);
      last_bearing = RAD2DEG(locationd_orientation.getValue()[2]);
      velocity_filter.update(locationd_velocity.getValue()[0]);
    }
  }

  if (sm.updated("navRoute") && sm["navRoute"].getNavRoute().getCoordinates().size()) {
    qWarning() << "Got new navRoute from navd. Opening map:" << allow_open;

    // Only open the map on setting destination the first time
    if (allow_open) {
      emit requestVisible(true); // Show map on destination set/change
      allow_open = false;
    }
  }

  if (m_map.isNull()) {
    return;
  }

  loaded_once = loaded_once || m_map->isFullyLoaded();
  if (!loaded_once) {
    map_instructions->showError(tr("Map Loading"));
    return;
  }

  initLayers();

  if (locationd_valid) {
    map_instructions->noError();

    // Update current location marker
    auto point = coordinate_to_collection(*last_position);
    QMapbox::Feature feature1(QMapbox::Feature::PointType, point, {}, {});
    QVariantMap carPosSource;
    carPosSource["type"] = "geojson";
    carPosSource["data"] = QVariant::fromValue<QMapbox::Feature>(feature1);
    m_map->updateSource("carPosSource", carPosSource);
  } else {
    map_instructions->showError(tr("Waiting for GPS"));
  }

  if (pan_counter == 0) {
    if (last_position) m_map->setCoordinate(*last_position);
    if (last_bearing) m_map->setBearing(*last_bearing);
  } else {
    pan_counter--;
  }

  if (zoom_counter == 0) {
    m_map->setZoom(util::map_val<float>(velocity_filter.x(), 0, 30, MAX_ZOOM, MIN_ZOOM));
  } else {
    zoom_counter--;
  }

  if (sm.updated("navInstruction")) {
    if (sm.valid("navInstruction")) {
      auto i = sm["navInstruction"].getNavInstruction();
      map_eta->updateETA(i.getTimeRemaining(), i.getTimeRemainingTypical(), i.getDistanceRemaining());

      if (locationd_valid) {
        m_map->setPitch(MAX_PITCH); // TODO: smooth pitching based on maneuver distance
        emit distanceChanged(i.getManeuverDistance()); // TODO: combine with instructionsChanged
        emit instructionsChanged(i);
      }
    } else {
      clearRoute();
    }

    // TODO: only move if position should change
    // don't move while map isn't visible
    if (isVisible()) {
      auto pos = 1080 - UI_BORDER_SIZE*2 - settings_btn->height() - UI_BORDER_SIZE;
      if (map_eta->isVisible()) {
        settings_btn->move(UI_BORDER_SIZE, pos - map_eta->height());
        settings_btn->setIcon(settings_icon);
      } else {
        settings_btn->move(UI_BORDER_SIZE, pos);
        settings_btn->setIcon(directions_icon);
      }
    }
  }

  if (sm.rcv_frame("navRoute") != route_rcv_frame) {
    qWarning() << "Updating navLayer with new route";
    auto route = sm["navRoute"].getNavRoute();
    auto route_points = capnp_coordinate_list_to_collection(route.getCoordinates());
    QMapbox::Feature feature(QMapbox::Feature::LineStringType, route_points, {}, {});
    QVariantMap navSource;
    navSource["type"] = "geojson";
    navSource["data"] = QVariant::fromValue<QMapbox::Feature>(feature);
    m_map->updateSource("navSource", navSource);
    m_map->setLayoutProperty("navLayer", "visibility", "visible");

    route_rcv_frame = sm.rcv_frame("navRoute");
    updateDestinationMarker();
  }
}

void MapWindow::resizeGL(int w, int h) {
  m_map->resize(size() / MAP_SCALE);
  map_instructions->setFixedWidth(width());
  map_eta->setGeometry(25, height() - 120, w - 50, 120);
}

void MapWindow::initializeGL() {
  m_map.reset(new QMapboxGL(this, m_settings, size(), 1));

  if (last_position) {
    m_map->setCoordinateZoom(*last_position, MAX_ZOOM);
  } else {
    m_map->setCoordinateZoom(QMapbox::Coordinate(64.31990695292795, -149.79038934046247), MIN_ZOOM);
  }

  m_map->setMargins({0, 350, 0, 50});
  m_map->setPitch(MIN_PITCH);
  m_map->setStyleUrl("mapbox://styles/commaai/clj7g5vrp007b01qzb5ro0i4j");

  QObject::connect(m_map.data(), &QMapboxGL::mapChanged, [=](QMapboxGL::MapChange change) {
    if (change == QMapboxGL::MapChange::MapChangeDidFinishLoadingMap) {
      loaded_once = true;
    }
  });
}

void MapWindow::paintGL() {
  if (!isVisible() || m_map.isNull()) return;
  m_map->render();
}

void MapWindow::clearRoute() {
  if (!m_map.isNull()) {
    m_map->setLayoutProperty("navLayer", "visibility", "none");
    m_map->setPitch(MIN_PITCH);
    updateDestinationMarker();
  }

  map_instructions->hideIfNoError();
  map_eta->setVisible(false);
  allow_open = true;
}

void MapWindow::mousePressEvent(QMouseEvent *ev) {
  m_lastPos = ev->localPos();
  ev->accept();
}

void MapWindow::mouseDoubleClickEvent(QMouseEvent *ev) {
  if (last_position) m_map->setCoordinate(*last_position);
  if (last_bearing) m_map->setBearing(*last_bearing);
  m_map->setZoom(util::map_val<float>(velocity_filter.x(), 0, 30, MAX_ZOOM, MIN_ZOOM));
  update();

  pan_counter = 0;
  zoom_counter = 0;
}

void MapWindow::mouseMoveEvent(QMouseEvent *ev) {
  QPointF delta = ev->localPos() - m_lastPos;

  if (!delta.isNull()) {
    pan_counter = PAN_TIMEOUT;
    m_map->moveBy(delta / MAP_SCALE);
    update();
  }

  m_lastPos = ev->localPos();
  ev->accept();
}

void MapWindow::wheelEvent(QWheelEvent *ev) {
  if (ev->orientation() == Qt::Horizontal) {
      return;
  }

  float factor = ev->delta() / 1200.;
  if (ev->delta() < 0) {
      factor = factor > -1 ? factor : 1 / factor;
  }

  m_map->scaleBy(1 + factor, ev->pos() / MAP_SCALE);
  update();

  zoom_counter = PAN_TIMEOUT;
  ev->accept();
}

bool MapWindow::event(QEvent *event) {
  if (event->type() == QEvent::Gesture) {
    return gestureEvent(static_cast<QGestureEvent*>(event));
  }

  return QWidget::event(event);
}

bool MapWindow::gestureEvent(QGestureEvent *event) {
  if (QGesture *pinch = event->gesture(Qt::PinchGesture)) {
    pinchTriggered(static_cast<QPinchGesture *>(pinch));
  }
  return true;
}

void MapWindow::pinchTriggered(QPinchGesture *gesture) {
  QPinchGesture::ChangeFlags changeFlags = gesture->changeFlags();
  if (changeFlags & QPinchGesture::ScaleFactorChanged) {
    // TODO: figure out why gesture centerPoint doesn't work
    m_map->scaleBy(gesture->scaleFactor(), {width() / 2.0 / MAP_SCALE, height() / 2.0 / MAP_SCALE});
    update();
    zoom_counter = PAN_TIMEOUT;
  }
}

void MapWindow::offroadTransition(bool offroad) {
  if (offroad) {
    clearRoute();
  } else {
    auto dest = coordinate_from_param("NavDestination");
    emit requestVisible(dest.has_value());
  }
  last_bearing = {};
}

void MapWindow::updateDestinationMarker() {
  if (marker_id != -1) {
    m_map->removeAnnotation(marker_id);
    marker_id = -1;
  }

  auto nav_dest = coordinate_from_param("NavDestination");
  if (nav_dest.has_value()) {
    auto ano = QMapbox::SymbolAnnotation {*nav_dest, "default_marker"};
    marker_id = m_map->addAnnotation(QVariant::fromValue<QMapbox::SymbolAnnotation>(ano));
  }
}

MapInstructions::MapInstructions(QWidget * parent) : QWidget(parent) {
  is_rhd = Params().getBool("IsRhdDetected");
  QHBoxLayout *main_layout = new QHBoxLayout(this);
  main_layout->setContentsMargins(11, 50, 11, 11);
  {
    QVBoxLayout *layout = new QVBoxLayout;
    icon_01 = new QLabel;
    layout->addWidget(icon_01);
    layout->addStretch();
    main_layout->addLayout(layout);
  }

  {
    QVBoxLayout *layout = new QVBoxLayout;

    distance = new QLabel;
    distance->setStyleSheet(R"(font-size: 90px;)");
    layout->addWidget(distance);

    primary = new QLabel;
    primary->setStyleSheet(R"(font-size: 60px;)");
    primary->setWordWrap(true);
    layout->addWidget(primary);

    secondary = new QLabel;
    secondary->setStyleSheet(R"(font-size: 50px;)");
    secondary->setWordWrap(true);
    layout->addWidget(secondary);

    lane_widget = new QWidget;
    lane_widget->setFixedHeight(125);

    lane_layout = new QHBoxLayout(lane_widget);
    layout->addWidget(lane_widget);

    main_layout->addLayout(layout);
  }

  setStyleSheet(R"(
    * {
      color: white;
      font-family: "Inter";
    }
  )");

  QPalette pal = palette();
  pal.setColor(QPalette::Background, QColor(0, 0, 0, 150));
  setAutoFillBackground(true);
  setPalette(pal);
}

void MapInstructions::updateDistance(float d) {
  d = std::max(d, 0.0f);
  QString distance_str;

  if (uiState()->scene.is_metric) {
    if (d > 500) {
      distance_str.setNum(d / 1000, 'f', 1);
      distance_str += tr(" km");
    } else {
      distance_str.setNum(50 * int(d / 50));
      distance_str += tr(" m");
    }
  } else {
    float miles = d * METER_TO_MILE;
    float feet = d * METER_TO_FOOT;

    if (feet > 500) {
      distance_str.setNum(miles, 'f', 1);
      distance_str += tr(" mi");
    } else {
      distance_str.setNum(50 * int(feet / 50));
      distance_str += tr(" ft");
    }
  }

  distance->setAlignment(Qt::AlignLeft);
  distance->setText(distance_str);
}

void MapInstructions::showError(QString error_text) {
  primary->setText("");
  distance->setText(error_text);
  distance->setAlignment(Qt::AlignCenter);

  secondary->setVisible(false);
  icon_01->setVisible(false);

  this->error = true;
  lane_widget->setVisible(false);

  setVisible(true);
}

void MapInstructions::noError() {
  error = false;
}

void MapInstructions::updateInstructions(cereal::NavInstruction::Reader instruction) {
  // Word wrap widgets need fixed width
  primary->setFixedWidth(width() - 250);
  secondary->setFixedWidth(width() - 250);


  // Show instruction text
  QString primary_str = QString::fromStdString(instruction.getManeuverPrimaryText());
  QString secondary_str = QString::fromStdString(instruction.getManeuverSecondaryText());

  primary->setText(primary_str);
  secondary->setVisible(secondary_str.length() > 0);
  secondary->setText(secondary_str);

  // Show arrow with direction
  QString type = QString::fromStdString(instruction.getManeuverType());
  QString modifier = QString::fromStdString(instruction.getManeuverModifier());
  if (!type.isEmpty()) {
    QString fn = "../assets/navigation/direction_" + type;
    if (!modifier.isEmpty()) {
      fn += "_" + modifier;
    }
    fn += ICON_SUFFIX;
    fn = fn.replace(' ', '_');

    // for rhd, reflect direction and then flip
    if (is_rhd) {
      if (fn.contains("left")) {
        fn.replace("left", "right");
      } else if (fn.contains("right")) {
        fn.replace("right", "left");
      }
    }

    QPixmap pix(fn);
    if (is_rhd) {
      pix = pix.transformed(QTransform().scale(-1, 1));
    }
    icon_01->setPixmap(pix.scaledToWidth(200, Qt::SmoothTransformation));
    icon_01->setSizePolicy(QSizePolicy(QSizePolicy::Fixed, QSizePolicy::Fixed));
    icon_01->setVisible(true);
  }

  // Show lanes
  bool has_lanes = false;
  clearLayout(lane_layout);
  for (auto const &lane: instruction.getLanes()) {
    has_lanes = true;
    bool active = lane.getActive();

    // TODO: only use active direction if active
    bool left = false, straight = false, right = false;
    for (auto const &direction: lane.getDirections()) {
      left |= direction == cereal::NavInstruction::Direction::LEFT;
      right |= direction == cereal::NavInstruction::Direction::RIGHT;
      straight |= direction == cereal::NavInstruction::Direction::STRAIGHT;
    }

    // TODO: Make more images based on active direction and combined directions
    QString fn = "../assets/navigation/direction_";
    if (left) {
      fn += "turn_left";
    } else if (right) {
      fn += "turn_right";
    } else if (straight) {
      fn += "turn_straight";
    }

    if (!active) {
      fn += "_inactive";
    }

    auto icon = new QLabel;
    icon->setPixmap(loadPixmap(fn + ICON_SUFFIX, {125, 125}, Qt::IgnoreAspectRatio));
    icon->setSizePolicy(QSizePolicy(QSizePolicy::Fixed, QSizePolicy::Fixed));
    lane_layout->addWidget(icon);
  }
  lane_widget->setVisible(has_lanes);

  show();
  resize(sizeHint());
}


void MapInstructions::hideIfNoError() {
  if (!error) {
    hide();
  }
}

MapETA::MapETA(QWidget *parent) : QWidget(parent) {
  setVisible(false);
  setAttribute(Qt::WA_TranslucentBackground);
  eta_doc.setUndoRedoEnabled(false);
  eta_doc.setDefaultStyleSheet("body {font-family:Inner;font-size:60px;color:white;} b{font-size:70px;font-weight:600}");
}

void MapETA::paintEvent(QPaintEvent *event) {
  if (!eta_doc.isEmpty()) {
    QPainter p(this);
    p.setPen(Qt::NoPen);
    p.setBrush(QColor(0, 0, 0, 150));
    QSizeF txt_size = eta_doc.size();
    p.drawRoundedRect((width() - txt_size.width()) / 2 - bdr_s, 0, txt_size.width() + bdr_s * 2, height() + 25, 25, 25);
    p.translate((width() - txt_size.width()) / 2, (height() - txt_size.height()) / 2);
    eta_doc.drawContents(&p);
  }
}

void MapETA::updateETA(float s, float s_typical, float d) {
  eta_doc.clear();
  setVisible(d >= MANEUVER_TRANSITION_THRESHOLD);
  if (!isVisible()) return;

  // ETA
  auto eta_t = QDateTime::currentDateTime().addSecs(s).time();
  auto eta = format_24h ? std::array{eta_t.toString("HH:mm"), tr("eta")}
                        : std::array{eta_t.toString("h:mm"), eta_t.toString("a")};

  // Remaining time
  auto time_t = QDateTime::fromTime_t(s);
  auto remaining = s < 3600 ? std::array{time_t.toString("m"), tr("min")}
                            : std::array{time_t.toString("h:mm"), tr("hr")};
  QString color = "#25DA6E";
  if (s / s_typical > 1.5) color = "#DA3025";
  else if (s / s_typical > 1.2) color = "#DAA725";

  // Distance
  float num = uiState()->scene.is_metric ? (d / 1000.0) : (d * METER_TO_MILE);
  auto distance = std::array{QString::number(num, 'f', num < 100 ? 1 : 0),
                             uiState()->scene.is_metric ? tr("km") : tr("mi")};

<<<<<<< HEAD
  eta_doc.setHtml(QString(R"(<body><b>%1</b>%2 <span style="color:%3"><b>%4</b>%5</span> <b>%6</b>%7</body>)")
                      .arg(eta[0], eta[1], color, remaining[0], remaining[1], distance[0], distance[1]));
  update();
=======
  show();
  adjustSize();
  repaint();
  adjustSize();

  // Rounded corners
  const int radius = 25;
  const auto r = rect();

  // Top corners rounded
  QPainterPath path;
  path.setFillRule(Qt::WindingFill);
  path.addRoundedRect(r, radius, radius);

  // Bottom corners not rounded
  path.addRect(r.marginsRemoved(QMargins(0, radius, 0, 0)));

  // Set clipping mask
  QRegion mask = QRegion(path.simplified().toFillPolygon().toPolygon());
  setMask(mask);

  // Center
  move(static_cast<QWidget*>(parent())->width() / 2 - width() / 2, 1080 - height() - UI_BORDER_SIZE*2);
>>>>>>> e816c81a
}<|MERGE_RESOLUTION|>--- conflicted
+++ resolved
@@ -33,15 +33,6 @@
   map_instructions->setVisible(false);
 
   map_eta = new MapETA(this);
-<<<<<<< HEAD
-=======
-  QObject::connect(this, &MapWindow::ETAChanged, map_eta, &MapETA::updateETA);
-
-  const int h = 120;
-  map_eta->setFixedHeight(h);
-  map_eta->move(25, 1080 - h - UI_BORDER_SIZE*2);
-  map_eta->setVisible(false);
->>>>>>> e816c81a
 
   // Settings button
   QSize icon_size(120, 120);
@@ -578,7 +569,7 @@
     p.setPen(Qt::NoPen);
     p.setBrush(QColor(0, 0, 0, 150));
     QSizeF txt_size = eta_doc.size();
-    p.drawRoundedRect((width() - txt_size.width()) / 2 - bdr_s, 0, txt_size.width() + bdr_s * 2, height() + 25, 25, 25);
+    p.drawRoundedRect((width() - txt_size.width()) / 2 - UI_BORDER_SIZE, 0, txt_size.width() + UI_BORDER_SIZE * 2, height() + 25, 25, 25);
     p.translate((width() - txt_size.width()) / 2, (height() - txt_size.height()) / 2);
     eta_doc.drawContents(&p);
   }
@@ -607,33 +598,7 @@
   auto distance = std::array{QString::number(num, 'f', num < 100 ? 1 : 0),
                              uiState()->scene.is_metric ? tr("km") : tr("mi")};
 
-<<<<<<< HEAD
   eta_doc.setHtml(QString(R"(<body><b>%1</b>%2 <span style="color:%3"><b>%4</b>%5</span> <b>%6</b>%7</body>)")
                       .arg(eta[0], eta[1], color, remaining[0], remaining[1], distance[0], distance[1]));
   update();
-=======
-  show();
-  adjustSize();
-  repaint();
-  adjustSize();
-
-  // Rounded corners
-  const int radius = 25;
-  const auto r = rect();
-
-  // Top corners rounded
-  QPainterPath path;
-  path.setFillRule(Qt::WindingFill);
-  path.addRoundedRect(r, radius, radius);
-
-  // Bottom corners not rounded
-  path.addRect(r.marginsRemoved(QMargins(0, radius, 0, 0)));
-
-  // Set clipping mask
-  QRegion mask = QRegion(path.simplified().toFillPolygon().toPolygon());
-  setMask(mask);
-
-  // Center
-  move(static_cast<QWidget*>(parent())->width() / 2 - width() / 2, 1080 - height() - UI_BORDER_SIZE*2);
->>>>>>> e816c81a
 }