#include <cmath>
#include <fstream>
#include <iostream>
#include <thread>

#include <QDateTime>
#include <QHBoxLayout>
#include <QLayout>
#include <QMouseEvent>
#include <QStackedLayout>
#include <QVBoxLayout>
#include <QWidget>

#include "common/params.h"

#include "home.hpp"
#include "paint.hpp"
#include "qt_window.hpp"
#include "widgets/drive_stats.hpp"
#include "widgets/setup.hpp"

#define BACKLIGHT_DT 0.25
#define BACKLIGHT_TS 2.00

OffroadHome::OffroadHome(QWidget* parent) : QWidget(parent) {
  QVBoxLayout* main_layout = new QVBoxLayout();
  main_layout->setContentsMargins(sbr_w + 50, 50, 50, 50);

  // top header
  QHBoxLayout* header_layout = new QHBoxLayout();

  date = new QLabel();
  date->setStyleSheet(R"(font-size: 55px;)");
  header_layout->addWidget(date, 0, Qt::AlignTop | Qt::AlignLeft);

  QLabel* version = new QLabel(QString::fromStdString("openpilot v" + Params().get("Version")));
  version->setStyleSheet(R"(font-size: 45px;)");
  header_layout->addWidget(version, 0, Qt::AlignTop | Qt::AlignRight);

  main_layout->addLayout(header_layout);

  alert_notification = new QPushButton();
  QObject::connect(alert_notification, SIGNAL(released()), this, SLOT(openAlerts()));
  main_layout->addWidget(alert_notification, 0, Qt::AlignTop | Qt::AlignRight);

  // main content
  main_layout->addSpacing(25);
  center_layout = new QStackedLayout();

  QHBoxLayout* statsAndSetup = new QHBoxLayout();

  DriveStats* drive = new DriveStats;
  drive->setFixedSize(1000, 800);
  statsAndSetup->addWidget(drive);

  SetupWidget* setup = new SetupWidget;
  statsAndSetup->addWidget(setup);

  QWidget* statsAndSetupWidget = new QWidget();
  statsAndSetupWidget->setLayout(statsAndSetup);

  center_layout->addWidget(statsAndSetupWidget);

  alerts_widget = new OffroadAlert();
  QObject::connect(alerts_widget, SIGNAL(closeAlerts()), this, SLOT(closeAlerts()));
  center_layout->addWidget(alerts_widget);
  center_layout->setAlignment(alerts_widget, Qt::AlignCenter);

  main_layout->addLayout(center_layout, 1);

  // set up refresh timer
  timer = new QTimer(this);
  QObject::connect(timer, SIGNAL(timeout()), this, SLOT(refresh()));
  refresh();
  timer->start(10 * 1000);

  setLayout(main_layout);
  setStyleSheet(R"(background-color: none;)");
}

void OffroadHome::openAlerts() {
  center_layout->setCurrentIndex(1);
}

void OffroadHome::closeAlerts() {
  center_layout->setCurrentIndex(0);
}

void OffroadHome::refresh() {
  bool first_refresh = !date->text().size();
  if (!isVisible() && !first_refresh) {
    return;
  }

  date->setText(QDateTime::currentDateTime().toString("dddd, MMMM d"));

  // update alerts

  alerts_widget->refresh();
  if (!alerts_widget->alerts.size() && !alerts_widget->updateAvailable) {
    alert_notification->setVisible(false);
    return;
  }

  if (alerts_widget->updateAvailable) {
    // There is a new release
    alert_notification->setText("UPDATE");
  } else {
    int alerts = alerts_widget->alerts.size();
    alert_notification->setText(QString::number(alerts) + " ALERT" + (alerts == 1 ? "" : "S"));
  }

  alert_notification->setVisible(true);

  // Red background for alerts, blue for update available
  QString style = QString(R"(
    padding: 15px;
    padding-left: 30px;
    padding-right: 30px;
    border: 1px solid;
    border-radius: 5px;
    font-size: 40px;
    font-weight: bold;
    background-color: #E22C2C;
  )");
  if (alerts_widget->updateAvailable) {
    style.replace("#E22C2C", "#364DEF");
  }
  alert_notification->setStyleSheet(style);
}

HomeWindow::HomeWindow(QWidget* parent) : QWidget(parent) {
  layout = new QGridLayout;
  layout->setMargin(0);

  // onroad UI
  glWindow = new GLWindow(this);
  layout->addWidget(glWindow, 0, 0);

  // draw offroad UI on top of onroad UI
  home = new OffroadHome();
  layout->addWidget(home, 0, 0);
  QObject::connect(glWindow, SIGNAL(offroadTransition(bool)), this, SLOT(setVisibility(bool)));
  QObject::connect(this, SIGNAL(openSettings()), home, SLOT(refresh()));
  setLayout(layout);
  setStyleSheet(R"(
    * {
      color: white;
    }
  )");
}

void HomeWindow::setVisibility(bool offroad) {
  home->setVisible(offroad);
}

void HomeWindow::mousePressEvent(QMouseEvent* e) {
  UIState* ui_state = &glWindow->ui_state;

  glWindow->wake();

  // Settings button click
  if (!ui_state->scene.sidebar_collapsed && settings_btn.ptInRect(e->x(), e->y())) {
    emit openSettings();
  }

  // Vision click
  if (ui_state->started && (e->x() >= ui_state->scene.viz_rect.x - bdr_s)) {
    ui_state->scene.sidebar_collapsed = !ui_state->scene.sidebar_collapsed;
  }
}

static void handle_display_state(UIState* s, bool user_input) {
  static int awake_timeout = 0; // Somehow this only gets called on program start
  awake_timeout = std::max(awake_timeout - 1, 0);

  if (user_input || s->ignition || s->started) {
    s->awake = true;
<<<<<<< HEAD
    awake_timeout = 90*UI_FREQ;
=======
    awake_timeout = 30 * UI_FREQ;
>>>>>>> 5eb16b11
  } else if (awake_timeout == 0) {
    s->awake = false;
  }
}

static void set_backlight(int brightness) {
  std::ofstream brightness_control("/sys/class/backlight/panel0-backlight/brightness");
  if (brightness_control.is_open()) {
    brightness_control << brightness << "\n";
    brightness_control.close();
  }
}

GLWindow::GLWindow(QWidget* parent) : QOpenGLWidget(parent) {
  timer = new QTimer(this);
  QObject::connect(timer, SIGNAL(timeout()), this, SLOT(timerUpdate()));

  backlight_timer = new QTimer(this);
  QObject::connect(backlight_timer, SIGNAL(timeout()), this, SLOT(backlightUpdate()));

  int result = read_param(&brightness_b, "BRIGHTNESS_B", true);
  result += read_param(&brightness_m, "BRIGHTNESS_M", true);
  if (result != 0) {
    brightness_b = 200.0;
    brightness_m = 10.0;
  }
  smooth_brightness = 512;
}

GLWindow::~GLWindow() {
  makeCurrent();
  doneCurrent();
}

void GLWindow::initializeGL() {
  initializeOpenGLFunctions();
  std::cout << "OpenGL version: " << glGetString(GL_VERSION) << std::endl;
  std::cout << "OpenGL vendor: " << glGetString(GL_VENDOR) << std::endl;
  std::cout << "OpenGL renderer: " << glGetString(GL_RENDERER) << std::endl;
  std::cout << "OpenGL language version: " << glGetString(GL_SHADING_LANGUAGE_VERSION) << std::endl;

  ui_state.sound = &sound;
  ui_init(&ui_state);

  wake();

  timer->start(1000 / UI_FREQ);
  backlight_timer->start(BACKLIGHT_DT * 1000);
}

void GLWindow::backlightUpdate() {
  // Update brightness
  float k = (BACKLIGHT_DT / BACKLIGHT_TS) / (1.0f + BACKLIGHT_DT / BACKLIGHT_TS);

  float clipped_brightness = std::min(1023.0f, (ui_state.light_sensor * brightness_m) + brightness_b);
  smooth_brightness = clipped_brightness * k + smooth_brightness * (1.0f - k);
  int brightness = smooth_brightness;

  if (!ui_state.awake) {
    brightness = 0;
  }

  std::thread{set_backlight, brightness}.detach();
}

void GLWindow::timerUpdate() {
  // Connecting to visionIPC requires opengl to be current
  if (!ui_state.vipc_client->connected){
    makeCurrent();
  }

  if (ui_state.started != onroad) {
    onroad = ui_state.started;
    emit offroadTransition(!onroad);

    // Change timeout to 0 when onroad, this will call timerUpdate continously.
    // This puts visionIPC in charge of update frequency, reducing video latency
    timer->start(onroad ? 0 : 1000 / UI_FREQ);
  }

  handle_display_state(&ui_state, false);

  ui_update(&ui_state);
  repaint();
}

void GLWindow::resizeGL(int w, int h) {
  std::cout << "resize " << w << "x" << h << std::endl;
}

void GLWindow::paintGL() {
  if(GLWindow::ui_state.awake){
    ui_draw(&ui_state);
  }
}

void GLWindow::wake() {
  handle_display_state(&ui_state, true);
}

FramebufferState* framebuffer_init(const char* name, int32_t layer, int alpha,
                                   int *out_w, int *out_h) {
  *out_w = vwp_w;
  *out_h = vwp_h;
  return (FramebufferState*)1; // not null
}<|MERGE_RESOLUTION|>--- conflicted
+++ resolved
@@ -176,11 +176,7 @@
 
   if (user_input || s->ignition || s->started) {
     s->awake = true;
-<<<<<<< HEAD
-    awake_timeout = 90*UI_FREQ;
-=======
     awake_timeout = 30 * UI_FREQ;
->>>>>>> 5eb16b11
   } else if (awake_timeout == 0) {
     s->awake = false;
   }
