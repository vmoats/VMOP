#pragma once

#include <QWidget>
#include <QFrame>
#include <QTimer>
#include <QLabel>
#include <QPushButton>
#include <QButtonGroup>
#include <QStackedLayout>

<<<<<<< HEAD
=======
#include "selfdrive/ui/qt/widgets/toggle.hpp"

// *** settings widgets ***

class ParamsToggle : public QFrame {
  Q_OBJECT

public:
  explicit ParamsToggle(QString param, QString title, QString description,
                        QString icon, QWidget *parent = 0);
  Toggle *toggle;

private:
  QString param;

public slots:
  void checkboxClicked(int state);
};

class DeveloperPanel : public QFrame {
  Q_OBJECT
public:
  explicit DeveloperPanel(QWidget* parent = nullptr);

protected:
  void showEvent(QShowEvent *event) override;
  QList<QLabel *> labels;
};

// *** settings window ***

>>>>>>> ce5d93da
class SettingsWindow : public QFrame {
  Q_OBJECT

public:
  explicit SettingsWindow(QWidget *parent = 0);

signals:
  void closeSettings();

private:
  QPushButton *sidebar_alert_widget;
  QWidget *sidebar_widget;
  QButtonGroup *nav_btns;
  QStackedLayout *panel_layout;
  QFrame* panel_frame;
};<|MERGE_RESOLUTION|>--- conflicted
+++ resolved
@@ -8,26 +8,7 @@
 #include <QButtonGroup>
 #include <QStackedLayout>
 
-<<<<<<< HEAD
-=======
-#include "selfdrive/ui/qt/widgets/toggle.hpp"
-
-// *** settings widgets ***
-
-class ParamsToggle : public QFrame {
-  Q_OBJECT
-
-public:
-  explicit ParamsToggle(QString param, QString title, QString description,
-                        QString icon, QWidget *parent = 0);
-  Toggle *toggle;
-
-private:
-  QString param;
-
-public slots:
-  void checkboxClicked(int state);
-};
+#include "selfdrive/ui/qt/widgets/controls.hpp"
 
 class DeveloperPanel : public QFrame {
   Q_OBJECT
@@ -36,12 +17,9 @@
 
 protected:
   void showEvent(QShowEvent *event) override;
-  QList<QLabel *> labels;
+  QList<LabelControl *> labels;
 };
 
-// *** settings window ***
-
->>>>>>> ce5d93da
 class SettingsWindow : public QFrame {
   Q_OBJECT
 
