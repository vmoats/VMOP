--- conflicted
+++ resolved
@@ -12,12 +12,8 @@
 #include "home.hpp"
 #include "util.h"
 
-<<<<<<< HEAD
 #include <QEasingCurve>
 
-
-=======
->>>>>>> 8bddaa76
 void TrainingGuide::mouseReleaseEvent(QMouseEvent *e) {
   int leftOffset = (geometry().width()-1620)/2;
   int mousex = e->x()-leftOffset;
