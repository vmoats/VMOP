#pragma once

#include <optional>
#include <QtDBus>
#include <QTimer>

#include "selfdrive/ui/qt/offroad/networkmanager.h"

enum class SecurityType {
  OPEN,
  WPA,
  UNSUPPORTED
};
enum class ConnectedType {
  DISCONNECTED,
  CONNECTING,
  CONNECTED
};
enum class NetworkType {
  NONE,
  WIFI,
  CELL,
  ETHERNET
};

typedef QMap<QString, QVariantMap> Connection;
typedef QVector<QVariantMap> IpConfig;

struct Network {
  QByteArray ssid;
  unsigned int strength;
  ConnectedType connected;
  SecurityType security_type;
};
bool compare_by_strength(const Network &a, const Network &b);
inline int strengthLevel(unsigned int strength) { return std::clamp((int)round(strength / 33.), 0, 3); }

class WifiManager : public QObject {
  Q_OBJECT

public:
  QMap<QString, Network> seenNetworks;
  QMap<QDBusObjectPath, QString> knownConnections;
  QString ipv4_address;

  explicit WifiManager(QObject* parent);
  void start();
  void stop();
  void requestScan();
  void forgetConnection(const QString &ssid);
  bool isKnownConnection(const QString &ssid);
  std::optional<QDBusPendingCall> activateWifiConnection(const QString &ssid);
  NetworkType currentNetworkType();
  void updateGsmSettings(bool roaming, QString apn, bool metered);
  void connect(const Network &ssid, const QString &password = {}, const QString &username = {});

  // Tethering functions
  void setTetheringEnabled(bool enabled);
  bool isTetheringEnabled();
  void changeTetheringPassword(const QString &newPassword);
  QString getTetheringPassword();

private:
  QString adapter;  // Path to network manager wifi-device
  QTimer timer;
  unsigned int raw_adapter_state;  // Connection status https://developer.gnome.org/NetworkManager/1.26/nm-dbus-types.html#NMDeviceState
  QString connecting_to_network;
  QString tethering_ssid;
  const QString defaultTetheringPassword = "swagswagcomma";
  QString activeAp;
  QDBusObjectPath lteConnectionPath;

  QString getAdapter(const uint = NM_DEVICE_TYPE_WIFI);
  uint getAdapterType(const QDBusObjectPath &path);
  QString getIp4Address();
  void deactivateConnectionBySsid(const QString &ssid);
  void deactivateConnection(const QDBusObjectPath &path);
  QVector<QDBusObjectPath> getActiveConnections();
  QByteArray get_property(const QString &network_path, const QString &property);
  SecurityType getSecurityType(const QVariantMap &properties);
  QDBusObjectPath getConnectionPath(const QString &ssid);
  Connection getConnectionSettings(const QDBusObjectPath &path);
  void initConnections();
  void setup();
  void refreshNetworks();
  void activateModemConnection(const QDBusObjectPath &path);
  void addTetheringConnection();
<<<<<<< HEAD
  void setCurrentSsid(const QString &connecting_ssid = "", const QString &connected_ssid = "");
=======
  void setCurrentSsid(const QString &connecting_ssid, const QString &connected_ssid = "");
>>>>>>> 6ea564b3

signals:
  void wrongPassword(const QString &ssid);
  void refreshSignal();

private slots:
  void stateChange(unsigned int new_state, unsigned int previous_state, unsigned int change_reason);
  void propertyChange(const QString &interface, const QVariantMap &props, const QStringList &invalidated_props);
  void deviceAdded(const QDBusObjectPath &path);
  void connectionRemoved(const QDBusObjectPath &path);
  void newConnection(const QDBusObjectPath &path);
  void refreshFinished(QDBusPendingCallWatcher *call);
  void tetheringActivated(QDBusPendingCallWatcher *call);
};<|MERGE_RESOLUTION|>--- conflicted
+++ resolved
@@ -85,11 +85,7 @@
   void refreshNetworks();
   void activateModemConnection(const QDBusObjectPath &path);
   void addTetheringConnection();
-<<<<<<< HEAD
-  void setCurrentSsid(const QString &connecting_ssid = "", const QString &connected_ssid = "");
-=======
   void setCurrentSsid(const QString &connecting_ssid, const QString &connected_ssid = "");
->>>>>>> 6ea564b3
 
 signals:
   void wrongPassword(const QString &ssid);
