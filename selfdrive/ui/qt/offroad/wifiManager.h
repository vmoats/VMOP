#pragma once

#include <optional>

#include <QDBusPendingCallWatcher>
#include <QtDBus>
#include <QTimer>

#include "selfdrive/common/swaglog.h"
#include "selfdrive/common/util.h"
#include "selfdrive/ui/qt/offroad/networkmanager.h"

enum class SecurityType {
  OPEN,
  WPA,
  UNSUPPORTED
};
enum class ConnectedType {
  DISCONNECTED,
  CONNECTING,
  CONNECTED
};
enum class NetworkType {
  NONE,
  WIFI,
  CELL,
  ETHERNET
};

typedef QMap<QString, QMap<QString, QVariant>> Connection;
typedef QVector<QMap<QString, QVariant>> IpConfig;

struct Network {
  QByteArray ssid;
  unsigned int strength;
  ConnectedType connected;
  SecurityType security_type;
  QString access_point;
};
inline bool compare_network(const Network &a, const Network &b) {
  if (a.connected > b.connected) return true;
  if (a.connected == b.connected) {
    if (a.strength > b.strength) return true;
    if (a.strength == b.strength && a.ssid > b.ssid) return true;
  }
  return false;
}

class WifiManager : public QObject {
  Q_OBJECT

public:
<<<<<<< HEAD
=======
  explicit WifiManager(QObject* parent);
  void start();
  void stop();
  void requestScan();
>>>>>>> 308a6f17
  QMap<QString, Network> seenNetworks;
  QMap<QDBusObjectPath, QString> knownConnections;

  explicit WifiManager(QObject *parent);
  void requestScan();
  QString getIp4Address();
  void forgetConnection(const QString &ssid);
  bool isKnownConnection(const QString &ssid);
  void activateWifiConnection(const QString &ssid);
  NetworkType currentNetworkType();
  void updateGsmSettings(bool roaming, QString apn);
<<<<<<< HEAD
  void start();
  void stop();
  void connect(const Network &ssid, const QString &password = {}, const QString &username = {});
=======
  void connect(const Network &ssid, const QString &password = {}, const QString &username = {});
  void disconnect();

>>>>>>> 308a6f17
  // Tethering functions
  void setTetheringEnabled(bool enabled);
  bool isTetheringEnabled();
  void changeTetheringPassword(const QString &newPassword);
  QString getTetheringPassword();

private:
<<<<<<< HEAD
=======
  QString adapter;  // Path to network manager wifi-device
  QTimer timer;
  QDBusConnection bus = QDBusConnection::systemBus();
  unsigned int raw_adapter_state;  // Connection status https://developer.gnome.org/NetworkManager/1.26/nm-dbus-types.html#NMDeviceState
  QString connecting_to_network;
  QString tethering_ssid;
  const QString defaultTetheringPassword = "swagswagcomma";

>>>>>>> 308a6f17
  QString getAdapter(const uint = NM_DEVICE_TYPE_WIFI);
  uint getAdapterType(const QDBusObjectPath &path);
  void refreshNetworks();
  void activateModemConnection(const QDBusObjectPath &path);
  void addTetheringConnection();
  void deactivateConnectionBySsid(const QString &ssid);
  void deactivateConnection(const QDBusObjectPath &path);
  QVector<QDBusObjectPath> getActiveConnections();
  QByteArray getProperty(const QString &network_path, const QString &property);
  SecurityType getSecurityType(const QMap<QString,QVariant> &properties);
  std::optional<QDBusObjectPath> getConnectionPath(const QString &ssid);
  Connection getConnectionSettings(const QDBusObjectPath &path);
  void initConnections();
  void setup();

  template <typename T = QDBusMessage, typename... Args>
  T call(const QString &path, const QString &interface, const QString &method, Args&&... args) {
    QDBusInterface nm = QDBusInterface(NM_DBUS_SERVICE, path, interface, bus);
    nm.setTimeout(DBUS_TIMEOUT);
    QDBusMessage response = nm.call(method, args...);
    if constexpr (std::is_same_v<T, QDBusMessage>) {
      return response;
    } else {
      if (response.arguments().count() >= 1) {
        QVariant vFirst = response.arguments().at(0).value<QDBusVariant>().variant();
        if (vFirst.canConvert<T>()) {
          return vFirst.value<T>();
        }
        QDebug critical = qCritical();
        critical << "Variant unpacking failure :" << method << ',';
        (critical << ... << args);
      }

      return T();
    }
  }

  template <typename... Args>
  QDBusPendingCall asyncCall(const QString &path, const QString &interface, const QString &method, Args &&...args) {
    QDBusInterface nm = QDBusInterface(NM_DBUS_SERVICE, path, interface, bus);
    return nm.asyncCall(method, args...);
  }

  QString adapter;  // Path to network manager wifi-device
  QDBusConnection bus = QDBusConnection::systemBus();
  unsigned int raw_adapter_state;  // Connection status https://developer.gnome.org/NetworkManager/1.26/nm-dbus-types.html#NMDeviceState
  QString connecting_to_network;
  QString tethering_ssid;
  const QString defaultTetheringPassword = "swagswagcomma";
  QTimer timer;
  QString activeAp;
  QDBusObjectPath lteConnectionPath;
  double last_scan_tm = 0;

signals:
  void wrongPassword(const QString &ssid);
  void refreshSignal();
  void ipAddressChanged(const QString &ip4_address);

private slots:
  void stateChange(unsigned int new_state, unsigned int previous_state, unsigned int change_reason);
  void propertyChange(const QString &interface, const QVariantMap &props, const QStringList &invalidated_props);
  void deviceAdded(const QDBusObjectPath &path);
  void connectionRemoved(const QDBusObjectPath &path);
  void newConnection(const QDBusObjectPath &path);
  void refreshFinished(QDBusPendingCallWatcher *call);
};<|MERGE_RESOLUTION|>--- conflicted
+++ resolved
@@ -50,17 +50,12 @@
   Q_OBJECT
 
 public:
-<<<<<<< HEAD
-=======
-  explicit WifiManager(QObject* parent);
-  void start();
-  void stop();
-  void requestScan();
->>>>>>> 308a6f17
   QMap<QString, Network> seenNetworks;
   QMap<QDBusObjectPath, QString> knownConnections;
 
   explicit WifiManager(QObject *parent);
+  void start();
+  void stop();
   void requestScan();
   QString getIp4Address();
   void forgetConnection(const QString &ssid);
@@ -68,15 +63,9 @@
   void activateWifiConnection(const QString &ssid);
   NetworkType currentNetworkType();
   void updateGsmSettings(bool roaming, QString apn);
-<<<<<<< HEAD
-  void start();
-  void stop();
-  void connect(const Network &ssid, const QString &password = {}, const QString &username = {});
-=======
   void connect(const Network &ssid, const QString &password = {}, const QString &username = {});
   void disconnect();
 
->>>>>>> 308a6f17
   // Tethering functions
   void setTetheringEnabled(bool enabled);
   bool isTetheringEnabled();
@@ -84,17 +73,6 @@
   QString getTetheringPassword();
 
 private:
-<<<<<<< HEAD
-=======
-  QString adapter;  // Path to network manager wifi-device
-  QTimer timer;
-  QDBusConnection bus = QDBusConnection::systemBus();
-  unsigned int raw_adapter_state;  // Connection status https://developer.gnome.org/NetworkManager/1.26/nm-dbus-types.html#NMDeviceState
-  QString connecting_to_network;
-  QString tethering_ssid;
-  const QString defaultTetheringPassword = "swagswagcomma";
-
->>>>>>> 308a6f17
   QString getAdapter(const uint = NM_DEVICE_TYPE_WIFI);
   uint getAdapterType(const QDBusObjectPath &path);
   void refreshNetworks();
