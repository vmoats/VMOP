--- conflicted
+++ resolved
@@ -83,46 +83,6 @@
 
   Params params = Params();
 
-<<<<<<< HEAD
-	QList<ButtonControl*> buttons;
-
-  buttons.append(new ButtonControl("Driver Camera", "PREVIEW",
-																	 "Preview the driver facing camera to help optimize device mounting position for best driver monitoring experience. (vehicle must be off)",
-																	 [=]() { Params().write_db_value("IsDriverViewEnabled", "1", 1); }, "", this));
-
-  // TODO: show current calibration values
-  buttons.append(new ButtonControl("Reset Calibration", "RESET",
-																	 "openpilot requires the device to be mounted within 4° left or right and within 5° up or down. openpilot is continuously calibrating, resetting is rarely required.",
-																	 [=]() {
-																		 if (ConfirmationDialog::confirm("Are you sure you want to reset calibration?")) {
-																			 Params().delete_db_value("CalibrationParams");
-																		 }
-																	 }, "", this));
-
-
-  buttons.append(new ButtonControl("Review Training Guide", "REVIEW",
-																	 "Review the rules, features, and limitations of openpilot",
-																	 [=]() {
-																		 if (ConfirmationDialog::confirm("Are you sure you want to review the training guide?")) {
-																			 Params().delete_db_value("CompletedTrainingVersion");
-																			 emit reviewTrainingGuide();
-																		 }
-																	 }));
-
-  QString brand = params.read_db_bool("Passive") ? "dashcam" : "openpilot";
-  buttons.append(new ButtonControl("Uninstall " + brand, "UNINSTALL",
-																	 "",
-																	 [=]() {
-																		 if (ConfirmationDialog::confirm("Are you sure you want to uninstall?")) {
-																			 Params().write_db_value("DoUninstall", "1");
-																		 }
-																	 }, "", this));
-	for(auto btn : buttons){
-		device_layout->addWidget(horizontal_line());
-		QObject::connect(parent, SIGNAL(closeSettings()), btn, SLOT(resetState()));
-		device_layout->addWidget(btn);
-	}
-=======
   QString dongle = QString::fromStdString(params.get("DongleId", false));
   device_layout->addWidget(new LabelControl("Dongle ID", dongle));
   device_layout->addWidget(horizontal_line());
@@ -164,7 +124,6 @@
     QObject::connect(parent, SIGNAL(offroadTransition(bool)), btn, SLOT(setEnabled(bool)));
     device_layout->addWidget(btn);
   }
->>>>>>> 9ce62c39
 
   // power buttons
   QHBoxLayout *power_layout = new QHBoxLayout();
