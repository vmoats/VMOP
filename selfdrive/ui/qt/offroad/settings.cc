#include "selfdrive/ui/qt/offroad/settings.h"

#include <cassert>
#include <cmath>
#include <string>

#include <QDebug>

#include "selfdrive/ui/qt/offroad/networking.h"

#include "common/params.h"
#include "common/watchdog.h"
#include "common/util.h"
#include "system/hardware/hw.h"
#include "selfdrive/ui/qt/widgets/controls.h"
#include "selfdrive/ui/qt/widgets/input.h"
#include "selfdrive/ui/qt/widgets/scrollview.h"
#include "selfdrive/ui/qt/widgets/ssh_keys.h"
#include "selfdrive/ui/qt/widgets/toggle.h"
#include "selfdrive/ui/ui.h"
#include "selfdrive/ui/qt/util.h"
#include "selfdrive/ui/qt/qt_window.h"
#include "selfdrive/ui/qt/widgets/input.h"

TogglesPanel::TogglesPanel(SettingsWindow *parent) : ListWidget(parent) {
  // param, title, desc, icon
  std::vector<std::tuple<QString, QString, QString, QString>> toggle_defs{
    {
      "OpenpilotEnabledToggle",
      tr("Enable openpilot"),
      tr("Use the openpilot system for adaptive cruise control and lane keep driver assistance. Your attention is required at all times to use this feature. Changing this setting takes effect when the car is powered off."),
      "../assets/offroad/icon_openpilot.png",
    },
    {
      "ExperimentalLongitudinalEnabled",
      tr("openpilot Longitudinal Control (Alpha)"),
      QString("<b>%1</b><br><br>%2")
      .arg(tr("WARNING: openpilot longitudinal control is in alpha for this car and will disable Automatic Emergency Braking (AEB)."))
      .arg(tr("On this car, openpilot defaults to the car's built-in ACC instead of openpilot's longitudinal control. Enable this to switch to openpilot longitudinal control. Enabling Experimental mode is recommended when enabling openpilot longitudinal control alpha.")),
      "../assets/offroad/icon_speed_limit.png",
    },
    {
      "ExperimentalMode",
      tr("Experimental Mode"),
      "",
      "../assets/img_experimental_white.svg",
    },
    {
      "DisengageOnAccelerator",
      tr("Disengage on Accelerator Pedal"),
      tr("When enabled, pressing the accelerator pedal will disengage openpilot."),
      "../assets/offroad/icon_disengage_on_accelerator.svg",
    },
    {
      "IsLdwEnabled",
      tr("Enable Lane Departure Warnings"),
      tr("Receive alerts to steer back into the lane when your vehicle drifts over a detected lane line without a turn signal activated while driving over 31 mph (50 km/h)."),
      "../assets/offroad/icon_warning.png",
    },
    {
      "RecordFront",
      tr("Record and Upload Driver Camera"),
      tr("Upload data from the driver facing camera and help improve the driver monitoring algorithm."),
      "../assets/offroad/icon_monitoring.png",
    },
    {
      "IsMetric",
      tr("Use Metric System"),
      tr("Display speed in km/h instead of mph."),
      "../assets/offroad/icon_metric.png",
    },
#ifdef ENABLE_MAPS
    {
      "NavSettingTime24h",
      tr("Show ETA in 24h Format"),
      tr("Use 24h format instead of am/pm"),
      "../assets/offroad/icon_metric.png",
    },
    {
      "NavSettingLeftSide",
      tr("Show Map on Left Side of UI"),
      tr("Show map on left side when in split screen view."),
      "../assets/offroad/icon_road.png",
    },
#endif
  };


  std::vector<QString> longi_button_texts{tr("Aggressive"), tr("Standard"), tr("Relaxed")};
  long_personality_setting = new ButtonParamControl("LongitudinalPersonality", tr("Driving Personality"),
                                          tr("Standard is recommended. In aggressive mode, openpilot will follow lead cars closer and be more aggressive with the gas and brake. In relaxed mode openpilot will stay further away from lead cars."),
                                          "../assets/offroad/icon_speed_limit.png",
                                          longi_button_texts);
  for (auto &[param, title, desc, icon] : toggle_defs) {
    auto toggle = new ParamControl(param, title, desc, icon, this);

    bool locked = params.getBool((param + "Lock").toStdString());
    toggle->setEnabled(!locked);

    addItem(toggle);
    toggles[param.toStdString()] = toggle;

    // insert longitudinal personality after NDOG toggle
    if (param == "DisengageOnAccelerator") {
      addItem(long_personality_setting);
    }
  }

  // Toggles with confirmation dialogs
  toggles["ExperimentalMode"]->setActiveIcon("../assets/img_experimental.svg");
  toggles["ExperimentalMode"]->setConfirmation(true, true);
  toggles["ExperimentalLongitudinalEnabled"]->setConfirmation(true, false);

  connect(toggles["ExperimentalLongitudinalEnabled"], &ToggleControl::toggleFlipped, [=]() {
    updateToggles();
  });
}

void TogglesPanel::expandToggleDescription(const QString &param) {
  toggles[param.toStdString()]->showDescription();
}

void TogglesPanel::showEvent(QShowEvent *event) {
  updateToggles();
}

void TogglesPanel::updateToggles() {
  auto experimental_mode_toggle = toggles["ExperimentalMode"];
  auto op_long_toggle = toggles["ExperimentalLongitudinalEnabled"];
<<<<<<< HEAD

  QMap<QString, QString> exp_features;
  exp_features["e2e_long"] = tr("Let the driving model control the gas and brakes. openpilot will drive as it thinks a human would, including stopping for red lights and stop signs. "
                                "Since the driving model decides the speed to drive, the set speed will only act as an upper bound. This is an alpha quality feature; mistakes should be expected.");
  exp_features["visualization"] = tr("The driving visualization will transition to the road-facing wide-angle camera at low speeds to better show some turns. The Experimental mode logo will also be shown in the top right corner.");

  // Ordering of the headers
  QVector<QPair<QString, QString>> exp_features_headers {
    {"e2e_long", tr("🌮 End-to-End Longitudinal Control 🌮")},
    {"visualization", tr("New Driving Visualization")}
  };
=======
  const QString e2e_description = QString("%1<br>"
                                          "<h4>%2</h4><br>"
                                          "%3<br>"
                                          "<h4>%4</h4><br>"
                                          "%5<br>"
                                          "<h4>%6</h4><br>"
                                          "%7")
                                  .arg(tr("openpilot defaults to driving in <b>chill mode</b>. Experimental mode enables <b>alpha-level features</b> that aren't ready for chill mode. Experimental features are listed below:"))
                                  .arg(tr("🌮 End-to-End Longitudinal Control 🌮"))
                                  .arg(tr("Let the driving model control the gas and brakes. openpilot will drive as it thinks a human would, including stopping for red lights and stop signs. "
                                       "Since the driving model decides the speed to drive, the set speed will only act as an upper bound. This is an alpha quality feature; mistakes should be expected."))
                                  .arg(tr("Navigate on openpilot"))
                                  .arg(tr("When navigation has a destination, openpilot will input the map information into the model. This generally improves behavior and allows openpilot to keep left or right appropriately at forks/exits and take turns. "
                                          "Lane change behavior is unchanged and still activated by the driver. This is an alpha quality feature; mistakes should be expected."))
                                  .arg(tr("New Driving Visualization"))
                                  .arg(tr("The driving visualization will transition to the road-facing wide-angle camera at low speeds to better show some turns. The Experimental mode logo will also be shown in the top right corner."));
>>>>>>> 0bea1419

  const bool is_release = params.getBool("IsReleaseBranch");
  auto cp_bytes = params.get("CarParamsPersistent");
  if (!cp_bytes.empty()) {
    AlignedBuffer aligned_buf;
    capnp::FlatArrayMessageReader cmsg(aligned_buf.align(cp_bytes.data(), cp_bytes.size()));
    cereal::CarParams::Reader CP = cmsg.getRoot<cereal::CarParams>();

    if (!CP.getExperimentalLongitudinalAvailable() || is_release) {
      params.remove("ExperimentalLongitudinalEnabled");
    }
    op_long_toggle->setVisible(CP.getExperimentalLongitudinalAvailable() && !is_release);
    if (hasLongitudinalControl(CP)) {
      // normal description and toggle
      experimental_mode_toggle->setEnabled(true);
      long_personality_setting->setEnabled(true);
    } else {
      // no long for now
      experimental_mode_toggle->setEnabled(false);
      long_personality_setting->setEnabled(false);
      params.remove("ExperimentalMode");

      // prepended note that end-to-end longitudinal control will not be used
      const QString unavailable = tr("Experimental mode is currently unavailable on this car since the car's stock ACC is used for longitudinal control.");

      QString long_desc = unavailable + " " + \
                          tr("openpilot longitudinal control may come in a future update.");
      if (CP.getExperimentalLongitudinalAvailable()) {
        if (is_release) {
          long_desc = unavailable + " " + tr("An alpha version of openpilot longitudinal control can be tested, along with Experimental mode, on non-release branches.");
        } else {
          long_desc = tr("Enable the openpilot longitudinal control (alpha) toggle to allow Experimental mode.");
        }
      }
      exp_features["e2e_long"].prepend("<b>" + long_desc + "</b><br><br>");
    }

    experimental_mode_toggle->refresh();
  } else {
    op_long_toggle->setVisible(false);
  }

  // set experimental mode toggle description
  QString e2e_description = tr("openpilot defaults to driving in <b>chill mode</b>. Experimental mode enables <b>alpha-level features</b> that aren't ready for chill mode. Experimental features are listed below:") + "<br>";
  for (const auto& kv : exp_features_headers) {
    e2e_description += QString("<h4>%1</h4><br>%2<br>").arg(kv.second).arg(exp_features.value(kv.first));
  }
  experimental_mode_toggle->setDescription(e2e_description);
}

DevicePanel::DevicePanel(SettingsWindow *parent) : ListWidget(parent) {
  setSpacing(50);
  addItem(new LabelControl(tr("Dongle ID"), getDongleId().value_or(tr("N/A"))));
  addItem(new LabelControl(tr("Serial"), params.get("HardwareSerial").c_str()));

  // offroad-only buttons

  auto dcamBtn = new ButtonControl(tr("Driver Camera"), tr("PREVIEW"),
                                   tr("Preview the driver facing camera to ensure that driver monitoring has good visibility. (vehicle must be off)"));
  connect(dcamBtn, &ButtonControl::clicked, [=]() { emit showDriverView(); });
  addItem(dcamBtn);

  auto resetCalibBtn = new ButtonControl(tr("Reset Calibration"), tr("RESET"), "");
  connect(resetCalibBtn, &ButtonControl::showDescriptionEvent, this, &DevicePanel::updateCalibDescription);
  connect(resetCalibBtn, &ButtonControl::clicked, [&]() {
    if (ConfirmationDialog::confirm(tr("Are you sure you want to reset calibration?"), tr("Reset"), this)) {
      params.remove("CalibrationParams");
      params.remove("LiveTorqueParameters");
    }
  });
  addItem(resetCalibBtn);

  if (!params.getBool("Passive")) {
    auto retrainingBtn = new ButtonControl(tr("Review Training Guide"), tr("REVIEW"), tr("Review the rules, features, and limitations of openpilot"));
    connect(retrainingBtn, &ButtonControl::clicked, [=]() {
      if (ConfirmationDialog::confirm(tr("Are you sure you want to review the training guide?"), tr("Review"), this)) {
        emit reviewTrainingGuide();
      }
    });
    addItem(retrainingBtn);
  }

  if (Hardware::TICI()) {
    auto regulatoryBtn = new ButtonControl(tr("Regulatory"), tr("VIEW"), "");
    connect(regulatoryBtn, &ButtonControl::clicked, [=]() {
      const std::string txt = util::read_file("../assets/offroad/fcc.html");
      ConfirmationDialog::rich(QString::fromStdString(txt), this);
    });
    addItem(regulatoryBtn);
  }

  auto translateBtn = new ButtonControl(tr("Change Language"), tr("CHANGE"), "");
  connect(translateBtn, &ButtonControl::clicked, [=]() {
    QMap<QString, QString> langs = getSupportedLanguages();
    QString selection = MultiOptionDialog::getSelection(tr("Select a language"), langs.keys(), langs.key(uiState()->language), this);
    if (!selection.isEmpty()) {
      // put language setting, exit Qt UI, and trigger fast restart
      Params().put("LanguageSetting", langs[selection].toStdString());
      qApp->exit(18);
      watchdog_kick(0);
    }
  });
  addItem(translateBtn);

  QObject::connect(uiState(), &UIState::offroadTransition, [=](bool offroad) {
    for (auto btn : findChildren<ButtonControl *>()) {
      btn->setEnabled(offroad);
    }
  });

  // power buttons
  QHBoxLayout *power_layout = new QHBoxLayout();
  power_layout->setSpacing(30);

  QPushButton *reboot_btn = new QPushButton(tr("Reboot"));
  reboot_btn->setObjectName("reboot_btn");
  power_layout->addWidget(reboot_btn);
  QObject::connect(reboot_btn, &QPushButton::clicked, this, &DevicePanel::reboot);

  QPushButton *poweroff_btn = new QPushButton(tr("Power Off"));
  poweroff_btn->setObjectName("poweroff_btn");
  power_layout->addWidget(poweroff_btn);
  QObject::connect(poweroff_btn, &QPushButton::clicked, this, &DevicePanel::poweroff);

  if (!Hardware::PC()) {
    connect(uiState(), &UIState::offroadTransition, poweroff_btn, &QPushButton::setVisible);
  }

  setStyleSheet(R"(
    #reboot_btn { height: 120px; border-radius: 15px; background-color: #393939; }
    #reboot_btn:pressed { background-color: #4a4a4a; }
    #poweroff_btn { height: 120px; border-radius: 15px; background-color: #E22C2C; }
    #poweroff_btn:pressed { background-color: #FF2424; }
  )");
  addItem(power_layout);
}

void DevicePanel::updateCalibDescription() {
  QString desc =
      tr("openpilot requires the device to be mounted within 4° left or right and "
         "within 5° up or 8° down. openpilot is continuously calibrating, resetting is rarely required.");
  std::string calib_bytes = Params().get("CalibrationParams");
  if (!calib_bytes.empty()) {
    try {
      AlignedBuffer aligned_buf;
      capnp::FlatArrayMessageReader cmsg(aligned_buf.align(calib_bytes.data(), calib_bytes.size()));
      auto calib = cmsg.getRoot<cereal::Event>().getLiveCalibration();
      if (calib.getCalStatus() != cereal::LiveCalibrationData::Status::UNCALIBRATED) {
        double pitch = calib.getRpyCalib()[1] * (180 / M_PI);
        double yaw = calib.getRpyCalib()[2] * (180 / M_PI);
        desc += tr(" Your device is pointed %1° %2 and %3° %4.")
                    .arg(QString::number(std::abs(pitch), 'g', 1), pitch > 0 ? tr("down") : tr("up"),
                         QString::number(std::abs(yaw), 'g', 1), yaw > 0 ? tr("left") : tr("right"));
      }
    } catch (kj::Exception) {
      qInfo() << "invalid CalibrationParams";
    }
  }
  qobject_cast<ButtonControl *>(sender())->setDescription(desc);
}

void DevicePanel::reboot() {
  if (!uiState()->engaged()) {
    if (ConfirmationDialog::confirm(tr("Are you sure you want to reboot?"), tr("Reboot"), this)) {
      // Check engaged again in case it changed while the dialog was open
      if (!uiState()->engaged()) {
        Params().putBool("DoReboot", true);
      }
    }
  } else {
    ConfirmationDialog::alert(tr("Disengage to Reboot"), this);
  }
}

void DevicePanel::poweroff() {
  if (!uiState()->engaged()) {
    if (ConfirmationDialog::confirm(tr("Are you sure you want to power off?"), tr("Power Off"), this)) {
      // Check engaged again in case it changed while the dialog was open
      if (!uiState()->engaged()) {
        Params().putBool("DoShutdown", true);
      }
    }
  } else {
    ConfirmationDialog::alert(tr("Disengage to Power Off"), this);
  }
}

void SettingsWindow::showEvent(QShowEvent *event) {
  setCurrentPanel(0);
}

void SettingsWindow::setCurrentPanel(int index, const QString &param) {
  panel_widget->setCurrentIndex(index);
  nav_btns->buttons()[index]->setChecked(true);
  if (!param.isEmpty()) {
    emit expandToggleDescription(param);
  }
}

SettingsWindow::SettingsWindow(QWidget *parent) : QFrame(parent) {

  // setup two main layouts
  sidebar_widget = new QWidget;
  QVBoxLayout *sidebar_layout = new QVBoxLayout(sidebar_widget);
  sidebar_layout->setMargin(0);
  panel_widget = new QStackedWidget();
  panel_widget->setStyleSheet(R"(
    border-radius: 30px;
    background-color: #292929;
  )");

  // close button
  QPushButton *close_btn = new QPushButton(tr("×"));
  close_btn->setStyleSheet(R"(
    QPushButton {
      font-size: 140px;
      padding-bottom: 20px;
      border 1px grey solid;
      border-radius: 100px;
      background-color: #292929;
      font-weight: 400;
    }
    QPushButton:pressed {
      background-color: #3B3B3B;
    }
  )");
  close_btn->setFixedSize(200, 200);
  sidebar_layout->addSpacing(45);
  sidebar_layout->addWidget(close_btn, 0, Qt::AlignCenter);
  QObject::connect(close_btn, &QPushButton::clicked, this, &SettingsWindow::closeSettings);

  // setup panels
  DevicePanel *device = new DevicePanel(this);
  QObject::connect(device, &DevicePanel::reviewTrainingGuide, this, &SettingsWindow::reviewTrainingGuide);
  QObject::connect(device, &DevicePanel::showDriverView, this, &SettingsWindow::showDriverView);

  TogglesPanel *toggles = new TogglesPanel(this);
  QObject::connect(this, &SettingsWindow::expandToggleDescription, toggles, &TogglesPanel::expandToggleDescription);

  QList<QPair<QString, QWidget *>> panels = {
    {tr("Device"), device},
    {tr("Network"), new Networking(this)},
    {tr("Toggles"), toggles},
    {tr("Software"), new SoftwarePanel(this)},
  };

  nav_btns = new QButtonGroup(this);
  for (auto &[name, panel] : panels) {
    QPushButton *btn = new QPushButton(name);
    btn->setCheckable(true);
    btn->setChecked(nav_btns->buttons().size() == 0);
    btn->setStyleSheet(R"(
      QPushButton {
        color: grey;
        border: none;
        background: none;
        font-size: 65px;
        font-weight: 500;
      }
      QPushButton:checked {
        color: white;
      }
      QPushButton:pressed {
        color: #ADADAD;
      }
    )");
    btn->setSizePolicy(QSizePolicy::Preferred, QSizePolicy::Expanding);
    nav_btns->addButton(btn);
    sidebar_layout->addWidget(btn, 0, Qt::AlignRight);

    const int lr_margin = name != tr("Network") ? 50 : 0;  // Network panel handles its own margins
    panel->setContentsMargins(lr_margin, 25, lr_margin, 25);

    ScrollView *panel_frame = new ScrollView(panel, this);
    panel_widget->addWidget(panel_frame);

    QObject::connect(btn, &QPushButton::clicked, [=, w = panel_frame]() {
      btn->setChecked(true);
      panel_widget->setCurrentWidget(w);
    });
  }
  sidebar_layout->setContentsMargins(50, 50, 100, 50);

  // main settings layout, sidebar + main panel
  QHBoxLayout *main_layout = new QHBoxLayout(this);

  sidebar_widget->setFixedWidth(500);
  main_layout->addWidget(sidebar_widget);
  main_layout->addWidget(panel_widget);

  setStyleSheet(R"(
    * {
      color: white;
      font-size: 50px;
    }
    SettingsWindow {
      background-color: black;
    }
  )");
}<|MERGE_RESOLUTION|>--- conflicted
+++ resolved
@@ -127,36 +127,20 @@
 void TogglesPanel::updateToggles() {
   auto experimental_mode_toggle = toggles["ExperimentalMode"];
   auto op_long_toggle = toggles["ExperimentalLongitudinalEnabled"];
-<<<<<<< HEAD
 
   QMap<QString, QString> exp_features;
   exp_features["e2e_long"] = tr("Let the driving model control the gas and brakes. openpilot will drive as it thinks a human would, including stopping for red lights and stop signs. "
                                 "Since the driving model decides the speed to drive, the set speed will only act as an upper bound. This is an alpha quality feature; mistakes should be expected.");
+  exp_features["nav_on_op"] = tr("When navigation has a destination, openpilot will input the map information into the model. This generally improves behavior and allows openpilot to keep left or right appropriately at forks/exits and take turns. "
+                                 "Lane change behavior is unchanged and still activated by the driver. This is an alpha quality feature; mistakes should be expected.");
   exp_features["visualization"] = tr("The driving visualization will transition to the road-facing wide-angle camera at low speeds to better show some turns. The Experimental mode logo will also be shown in the top right corner.");
 
   // Ordering of the headers
   QVector<QPair<QString, QString>> exp_features_headers {
     {"e2e_long", tr("🌮 End-to-End Longitudinal Control 🌮")},
+    {"nav_on_op", tr("Navigate on openpilot")},
     {"visualization", tr("New Driving Visualization")}
   };
-=======
-  const QString e2e_description = QString("%1<br>"
-                                          "<h4>%2</h4><br>"
-                                          "%3<br>"
-                                          "<h4>%4</h4><br>"
-                                          "%5<br>"
-                                          "<h4>%6</h4><br>"
-                                          "%7")
-                                  .arg(tr("openpilot defaults to driving in <b>chill mode</b>. Experimental mode enables <b>alpha-level features</b> that aren't ready for chill mode. Experimental features are listed below:"))
-                                  .arg(tr("🌮 End-to-End Longitudinal Control 🌮"))
-                                  .arg(tr("Let the driving model control the gas and brakes. openpilot will drive as it thinks a human would, including stopping for red lights and stop signs. "
-                                       "Since the driving model decides the speed to drive, the set speed will only act as an upper bound. This is an alpha quality feature; mistakes should be expected."))
-                                  .arg(tr("Navigate on openpilot"))
-                                  .arg(tr("When navigation has a destination, openpilot will input the map information into the model. This generally improves behavior and allows openpilot to keep left or right appropriately at forks/exits and take turns. "
-                                          "Lane change behavior is unchanged and still activated by the driver. This is an alpha quality feature; mistakes should be expected."))
-                                  .arg(tr("New Driving Visualization"))
-                                  .arg(tr("The driving visualization will transition to the road-facing wide-angle camera at low speeds to better show some turns. The Experimental mode logo will also be shown in the top right corner."));
->>>>>>> 0bea1419
 
   const bool is_release = params.getBool("IsReleaseBranch");
   auto cp_bytes = params.get("CarParamsPersistent");
