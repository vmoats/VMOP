--- conflicted
+++ resolved
@@ -191,14 +191,6 @@
   return w;
 }
 
-<<<<<<< HEAD
-void SettingsWindow::setActivePanel() {
-  auto *btn = qobject_cast<QPushButton *>(nav_btns->checkedButton());
-  panel_layout->setCurrentWidget(panels[btn->text()]);
-}
-=======
->>>>>>> d34e414a
-
 SettingsWindow::SettingsWindow(QWidget *parent) : QFrame(parent) {
   // setup two main layouts
   QVBoxLayout *sidebar_layout = new QVBoxLayout();
