#include "selfdrive/ui/qt/offroad/networking.h"

#include <algorithm>

#include <QDebug>
#include <QHBoxLayout>
#include <QLabel>
#include <QPainter>
#include <QScrollBar>

#include "selfdrive/ui/qt/util.h"
#include "selfdrive/ui/qt/qt_window.h"
#include "selfdrive/ui/qt/widgets/controls.h"
#include "selfdrive/ui/qt/widgets/scrollview.h"


// Networking functions

Networking::Networking(QWidget* parent, bool show_advanced) : QFrame(parent) {
  main_layout = new QStackedLayout(this);

  wifi = new WifiManager(this);
  connect(wifi, &WifiManager::refreshSignal, this, &Networking::refresh);
  connect(wifi, &WifiManager::wrongPassword, this, &Networking::wrongPassword);

  wifiScreen = new QWidget(this);
  QVBoxLayout* vlayout = new QVBoxLayout(wifiScreen);
  vlayout->setContentsMargins(20, 20, 20, 20);
  if (show_advanced) {
    QPushButton* advancedSettings = new QPushButton("Advanced");
    advancedSettings->setObjectName("advancedBtn");
    advancedSettings->setStyleSheet("margin-right: 30px;");
    advancedSettings->setFixedSize(350, 100);
    connect(advancedSettings, &QPushButton::clicked, [=]() { main_layout->setCurrentWidget(an); });
    vlayout->addSpacing(10);
    vlayout->addWidget(advancedSettings, 0, Qt::AlignRight);
    vlayout->addSpacing(10);
  }

  wifiWidget = new WifiUI(this, wifi);
  wifiWidget->setObjectName("wifiWidget");
  connect(wifiWidget, &WifiUI::connectToNetwork, this, &Networking::connectToNetwork);

  ScrollView *wifiScroller = new ScrollView(wifiWidget, this);
  wifiScroller->setVerticalScrollBarPolicy(Qt::ScrollBarAsNeeded);
  vlayout->addWidget(wifiScroller, 1);
  main_layout->addWidget(wifiScreen);

  an = new AdvancedNetworking(this, wifi);
  connect(an, &AdvancedNetworking::backPress, [=]() { main_layout->setCurrentWidget(wifiScreen); });
  main_layout->addWidget(an);

  QPalette pal = palette();
  pal.setColor(QPalette::Window, QColor(0x29, 0x29, 0x29));
  setAutoFillBackground(true);
  setPalette(pal);

  // TODO: revisit pressed colors
  setStyleSheet(R"(
    #wifiWidget > QPushButton, #back_btn, #advancedBtn {
      font-size: 50px;
      margin: 0px;
      padding: 15px;
      border-width: 0;
      border-radius: 30px;
      color: #dddddd;
      background-color: #444444;
    }
  )");
  main_layout->setCurrentWidget(wifiScreen);
}

void Networking::refresh() {
  wifiWidget->refresh();
  an->refresh();
}

void Networking::connectToNetwork(const Network &n) {
  if (wifi->isKnownConnection(n.ssid)) {
    wifi->activateWifiConnection(n.ssid);
    wifiWidget->refresh();
  } else if (n.security_type == SecurityType::OPEN) {
    wifi->connect(n);
  } else if (n.security_type == SecurityType::WPA) {
    QString pass = InputDialog::getText("Enter password", this, QString("for \"%1\"").arg(QString::fromUtf8(n.ssid)), true, 8);
    if (!pass.isEmpty()) {
      wifi->connect(n, pass);
    }
  }
}

void Networking::wrongPassword(const QString &ssid) {
  if (wifi->seenNetworks.contains(ssid)) {
    const Network &n = wifi->seenNetworks.value(ssid);
    QString pass = InputDialog::getText("Wrong password", this, QString("for \"%1\"").arg(QString::fromUtf8(n.ssid)), true, 8);
    if (!pass.isEmpty()) {
      wifi->connect(n, pass);
    }
  }
}

<<<<<<< HEAD
void Networking::showEvent(QShowEvent* event) {
  wifi->start();
}

void Networking::hideEvent(QHideEvent* event) {
=======
void Networking::showEvent(QShowEvent *event) {
  wifi->start();
}

void Networking::hideEvent(QHideEvent *event) {
>>>>>>> 308a6f17
  wifi->stop();
}

// AdvancedNetworking functions

AdvancedNetworking::AdvancedNetworking(QWidget* parent, WifiManager* wifi): QWidget(parent), wifi(wifi) {

  QVBoxLayout* main_layout = new QVBoxLayout(this);
  main_layout->setMargin(40);
  main_layout->setSpacing(20);

  // Back button
  QPushButton* back = new QPushButton("Back");
  back->setObjectName("back_btn");
  back->setFixedSize(500, 100);
  connect(back, &QPushButton::clicked, [=]() { emit backPress(); });
  main_layout->addWidget(back, 0, Qt::AlignLeft);

  ListWidget *list = new ListWidget(this);
  // Enable tethering layout
  tetheringToggle = new ToggleControl("Enable Tethering", "", "", wifi->isTetheringEnabled());
  list->addItem(tetheringToggle);
  QObject::connect(tetheringToggle, &ToggleControl::toggleFlipped, this, &AdvancedNetworking::toggleTethering);

  // Change tethering password
  ButtonControl *editPasswordButton = new ButtonControl("Tethering Password", "EDIT");
  connect(editPasswordButton, &ButtonControl::clicked, [=]() {
    QString pass = InputDialog::getText("Enter new tethering password", this, "", true, 8, wifi->getTetheringPassword());
    if (!pass.isEmpty()) {
      wifi->changeTetheringPassword(pass);
    }
  });
  list->addItem(editPasswordButton);

  // IP address
  ipLabel = new LabelControl("IP Address");
  list->addItem(ipLabel);

  // SSH keys
  list->addItem(new SshToggle());
  list->addItem(new SshControl());

  // Roaming toggle
  const bool roamingEnabled = params.getBool("GsmRoaming");
  ToggleControl *roamingToggle = new ToggleControl("Enable Roaming", "", "", roamingEnabled);
  QObject::connect(roamingToggle, &SshToggle::toggleFlipped, [=](bool state) {
    params.putBool("GsmRoaming", state);
    wifi->updateGsmSettings(state, QString::fromStdString(params.get("GsmApn")));
  });
  list->addItem(roamingToggle);

  // APN settings
  ButtonControl *editApnButton = new ButtonControl("APN Setting", "EDIT");
  connect(editApnButton, &ButtonControl::clicked, [=]() {
    const bool roamingEnabled = params.getBool("GsmRoaming");
    const QString cur_apn = QString::fromStdString(params.get("GsmApn"));
    QString apn = InputDialog::getText("Enter APN", this, "leave blank for automatic configuration", false, -1, cur_apn).trimmed();

    if (apn.isEmpty()) {
      params.remove("GsmApn");
    } else {
      params.put("GsmApn", apn.toStdString());
    }
    wifi->updateGsmSettings(roamingEnabled, apn);
  });
  list->addItem(editApnButton);

  // Set initial config
  wifi->updateGsmSettings(roamingEnabled,  QString::fromStdString(params.get("GsmApn")));

  main_layout->addWidget(new ScrollView(list, this));
  main_layout->addStretch(1);
}

void AdvancedNetworking::refresh() {
  tetheringToggle->setEnabled(true);
  update();
}

void AdvancedNetworking::toggleTethering(bool enabled) {
  wifi->setTetheringEnabled(enabled);
  tetheringToggle->setEnabled(false);
}

// WifiItem

WifiItem::WifiItem(QWidget *parent) : QWidget(parent) {
  QHBoxLayout *hlayout = new QHBoxLayout(this);
  hlayout->setContentsMargins(44, 0, 73, 0);
  hlayout->setSpacing(50);

  // Clickable SSID label
  ssidLabel = new ElidedLabel();
  ssidLabel->setObjectName("ssidLabel");
  ssidLabel->setSizePolicy(QSizePolicy::Expanding, QSizePolicy::Preferred);
  ssidLabel->setStyleSheet("background-color:red;");
  QObject::connect(ssidLabel, &ElidedLabel::clicked, this, [this]() {
    emit connectToNetwork(network);
  });
  hlayout->addWidget(ssidLabel);

  connecting = new QPushButton("CONNECTING...");
  connecting->setObjectName("connecting");
  hlayout->addWidget(connecting, 2, Qt::AlignLeft);

  forgetBtn = new QPushButton("FORGET");
  forgetBtn->setObjectName("forgetBtn");
  QObject::connect(forgetBtn, &QPushButton::clicked, [this]() {
    emit forgotNetwork(network);
  });
  hlayout->addWidget(forgetBtn, 0, Qt::AlignRight);

  iconLabel = new QLabel();
  hlayout->addWidget(iconLabel, 0, Qt::AlignRight);

  strengthLabel = new QLabel();
  hlayout->addWidget(strengthLabel, 0, Qt::AlignRight);

  setVisible(false);
}

void WifiItem::update(const Network &n, const QMap<QString, QPixmap> &pixmaps, bool has_forgot_btn) {
  network = n;
  ssidLabel->setText(n.ssid);
  ssidLabel->setEnabled(n.security_type != SecurityType::UNSUPPORTED);
  ssidLabel->setStyleSheet(n.connected == ConnectedType::DISCONNECTED ? "font-weight:500" : "font-weight:300");

  connecting->setVisible(n.connected == ConnectedType::CONNECTING);
  forgetBtn->setVisible(has_forgot_btn);

  if (n.connected == ConnectedType::CONNECTED) {
    iconLabel->setPixmap(pixmaps["checkmark"]);
  } else if (n.security_type == SecurityType::UNSUPPORTED) {
    iconLabel->setPixmap(pixmaps["circled_slash"]);
  } else if (n.security_type == SecurityType::WPA) {
    iconLabel->setPixmap(pixmaps["lock_icon"]);
  } else {
    iconLabel->setPixmap(QPixmap());
  }
  strengthLabel->setPixmap(pixmaps[QString("strength_%1").arg(std::clamp((int)round(n.strength / 33.), 0, 3))]);
}

// WifiUI functions

WifiUI::WifiUI(QWidget *parent, WifiManager *wifi) : QWidget(parent), wifi(wifi) {
  QVBoxLayout *main_layout = new QVBoxLayout(this);
  main_layout->setContentsMargins(0, 0, 0, 0);
  main_layout->setSpacing(0);

  // load imgs
  const char *suffix[] = {"low", "medium", "high", "full"};
  for (int i = 0; i < std::size(suffix); ++i) {
    auto path = ASSET_PATH + "/offroad/icon_wifi_strength_" + suffix[i] + ".svg";
    pixmaps[QString("strength_%1").arg(i)] = QPixmap(path).scaledToHeight(68, Qt::SmoothTransformation);
  }
  pixmaps["lock"] = QPixmap(ASSET_PATH + "offroad/icon_lock_closed.svg").scaledToWidth(49, Qt::SmoothTransformation);
  pixmaps["checkmark"] = QPixmap(ASSET_PATH + "offroad/icon_checkmark.svg").scaledToWidth(49, Qt::SmoothTransformation);
  pixmaps["circled_slash"] = QPixmap(ASSET_PATH + "img_circled_slash.svg").scaledToWidth(49, Qt::SmoothTransformation);

  scanning_label = new QLabel("Scanning for networks...");
  scanning_label->setStyleSheet("font-size: 65px;");
  main_layout->addWidget(scanning_label, 0, Qt::AlignCenter);

  list_container = new QWidget(this);
  QVBoxLayout *list_layout = new QVBoxLayout(list_container);
  wifi_list_widget = new ListWidget(list_container);
  list_layout->addWidget(wifi_list_widget);
  list_layout->addStretch(1);
  main_layout->addWidget(list_container);

  setStyleSheet(R"(
    QScrollBar::handle:vertical {
      min-height: 0px;
      border-radius: 4px;
      background-color: #8A8A8A;
    }
    #forgetBtn {
      font-size: 32px;
      font-weight: 600;
      color: #292929;
      background-color: #BDBDBD;
      border-width: 1px solid #828282;
      border-radius: 5px;
      padding: 40px;
      padding-bottom: 16px;
      padding-top: 16px;
    }
    #connecting {
      font-size: 32px;
      font-weight: 600;
      color: white;
      border-radius: 0;
      padding: 27px;
      padding-left: 43px;
      padding-right: 43px;
      background-color: black;
    }
    #ssidLabel {
      font-size: 55px;
      font-weight: 300;
      text-align: left;
      border: none;
      padding-top: 50px;
      padding-bottom: 50px;
    }
    #ssidLabel:disabled {
      color: #696969;
    }
  )");
}

void WifiUI::refresh() {
  bool is_empty = wifi->seenNetworks.isEmpty();
  scanning_label->setVisible(is_empty);
  list_container->setVisible(!is_empty);
  if (is_empty) return;

  const bool is_tethering_enabled = wifi->isTetheringEnabled();
  QList<Network> sortedNetworks = wifi->seenNetworks.values();
  std::sort(sortedNetworks.begin(), sortedNetworks.end(), compare_network);
  int cnt = 0;
  for (const Network &network : sortedNetworks) {
    WifiItem *item = nullptr;
    if (cnt < wifi_items.size()) {
      item = wifi_items[cnt];
    } else {
      item = new WifiItem(this);
      QObject::connect(item, &WifiItem::connectToNetwork, this, &WifiUI::connectToNetwork);
      QObject::connect(item, &WifiItem::forgotNetwork, [this](const Network &n) {
        if (ConfirmationDialog::confirm(QString("Forget Wi-Fi Network \"%1\"?").arg(QString::fromUtf8(n.ssid)), this)) {
          wifi->forgetConnection(n.ssid);
        }
      });
      wifi_items.push_back(item);
      wifi_list_widget->addItem(item);
    }

    bool has_forgot_btn = wifi->isKnownConnection(network.ssid) && is_tethering_enabled;
    item->update(network, pixmaps, has_forgot_btn);
    item->setVisible(true);

    ++cnt;
  }

  for (int i = cnt; i < wifi_items.size(); ++i) {
    wifi_items[i]->setVisible(false);
  }
}<|MERGE_RESOLUTION|>--- conflicted
+++ resolved
@@ -99,19 +99,11 @@
   }
 }
 
-<<<<<<< HEAD
-void Networking::showEvent(QShowEvent* event) {
-  wifi->start();
-}
-
-void Networking::hideEvent(QHideEvent* event) {
-=======
 void Networking::showEvent(QShowEvent *event) {
   wifi->start();
 }
 
 void Networking::hideEvent(QHideEvent *event) {
->>>>>>> 308a6f17
   wifi->stop();
 }
 
