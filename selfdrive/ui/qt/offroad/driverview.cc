--- conflicted
+++ resolved
@@ -8,22 +8,6 @@
 
 const int FACE_IMG_SIZE = 130;
 
-<<<<<<< HEAD
-DriverViewWindow::DriverViewWindow(QWidget* parent) : QWidget(parent) {
-  QVBoxLayout *layout = new QVBoxLayout(this);
-  layout->addWidget(new DriverViewScene(this));
-  QObject::connect(device(), &Device::interactiveTimeout, this, &DriverViewWindow::closeView);
-}
-
-void DriverViewWindow::closeView() {
-  if (isVisible()) {
-    emit done();
-  }
-}
-
-void DriverViewWindow::mouseReleaseEvent(QMouseEvent* e) {
-  closeView();
-=======
 DriverViewWindow::DriverViewWindow(QWidget* parent) : CameraWidget("camerad", VISION_STREAM_DRIVER, true, parent) {
   face_img = loadPixmap("../assets/img_driver_face_static.png", {FACE_IMG_SIZE, FACE_IMG_SIZE});
   QObject::connect(this, &CameraWidget::clicked, this, &DriverViewWindow::done);
@@ -32,7 +16,6 @@
       emit done();
     }
   });
->>>>>>> 84a3b10d
 }
 
 void DriverViewWindow::showEvent(QShowEvent* event) {
@@ -43,29 +26,15 @@
 
 void DriverViewWindow::hideEvent(QHideEvent* event) {
   params.putBool("IsDriverViewEnabled", false);
-  stopVipcThread();
   CameraWidget::hideEvent(event);
 }
 
-<<<<<<< HEAD
-DriverViewScene::DriverViewScene(QWidget* parent) : CameraView("camerad", VISION_STREAM_DRIVER, true, parent) {
-  face_img = loadPixmap("../assets/img_driver_face_static.png", {FACE_IMG_SIZE, FACE_IMG_SIZE});
-}
-
-void DriverViewScene::paintGL() {
-  CameraWidget::paintGL();
-  // startup msg
-  QPainter p(this);
-  if (!frame_) {
-=======
 void DriverViewWindow::paintGL() {
   CameraWidget::paintGL();
 
-  std::lock_guard lk(frame_lock);
   QPainter p(this);
   // startup msg
-  if (frames.empty()) {
->>>>>>> 84a3b10d
+  if (!frame_) {
     p.setPen(Qt::white);
     p.setRenderHint(QPainter::TextAntialiasing);
     p.setFont(InterFont(100, QFont::Bold));
@@ -77,10 +46,6 @@
   cereal::DriverStateV2::Reader driver_state = sm["driverStateV2"].getDriverStateV2();
   bool is_rhd = driver_state.getWheelOnRightProb() > 0.5;
   auto driver_data = is_rhd ? driver_state.getRightDriverData() : driver_state.getLeftDriverData();
-<<<<<<< HEAD
-=======
-
->>>>>>> 84a3b10d
   bool face_detected = driver_data.getFaceProb() > 0.7;
   if (face_detected) {
     auto fxy_list = driver_data.getFacePosition();
