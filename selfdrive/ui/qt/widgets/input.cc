--- conflicted
+++ resolved
@@ -183,24 +183,14 @@
 
   if (cancel_text.length()) {
     QPushButton* cancel_btn = new QPushButton(cancel_text);
-<<<<<<< HEAD
-    btn_layout->addWidget(cancel_btn, 0, Qt::AlignRight);
+    btn_layout->addWidget(cancel_btn);
     QObject::connect(cancel_btn, &QPushButton::clicked, this, &ConfirmationDialog::reject);
-=======
-    btn_layout->addWidget(cancel_btn);
-    QObject::connect(cancel_btn, &QPushButton::released, this, &ConfirmationDialog::reject);
->>>>>>> 62077abd
   }
 
   if (confirm_text.length()) {
     QPushButton* confirm_btn = new QPushButton(confirm_text);
-<<<<<<< HEAD
-    btn_layout->addWidget(confirm_btn, 0, Qt::AlignRight);
+    btn_layout->addWidget(confirm_btn);
     QObject::connect(confirm_btn, &QPushButton::clicked, this, &ConfirmationDialog::accept);
-=======
-    btn_layout->addWidget(confirm_btn);
-    QObject::connect(confirm_btn, &QPushButton::released, this, &ConfirmationDialog::accept);
->>>>>>> 62077abd
   }
 
   QVBoxLayout *outer_layout = new QVBoxLayout(this);
