#include "input.h"

#include <QPushButton>

<<<<<<< HEAD
#include "selfdrive/ui/qt/qt_window.h"
=======
#include "input.h"
#include "qt_window.h"
#include "selfdrive/hardware/hw.h"
>>>>>>> fd7c2b4a

InputDialog::InputDialog(const QString &prompt_text, QWidget *parent) : QDialog(parent) {
  layout = new QVBoxLayout();
  layout->setContentsMargins(50, 50, 50, 50);
  layout->setSpacing(20);

  // build header
  QHBoxLayout *header_layout = new QHBoxLayout();

  label = new QLabel(prompt_text, this);
  label->setStyleSheet(R"(font-size: 75px; font-weight: 500;)");
  header_layout->addWidget(label, 1, Qt::AlignLeft);

  QPushButton* cancel_btn = new QPushButton("Cancel");
  cancel_btn->setStyleSheet(R"(
    padding: 30px;
    padding-right: 45px;
    padding-left: 45px;
    border-radius: 7px;
    font-size: 45px;
    background-color: #444444;
  )");
  header_layout->addWidget(cancel_btn, 0, Qt::AlignRight);
  QObject::connect(cancel_btn, &QPushButton::released, this, &InputDialog::reject);
  QObject::connect(cancel_btn, &QPushButton::released, this, &InputDialog::cancel);

  layout->addLayout(header_layout);

  // text box
  layout->addSpacing(20);
  line = new QLineEdit();
  line->setStyleSheet(R"(
    border: none;
    background-color: #444444;
    font-size: 80px;
    font-weight: 500;
    padding: 10px;
  )");
  layout->addWidget(line, 1, Qt::AlignTop);

  k = new Keyboard(this);
  QObject::connect(k, &Keyboard::emitButton, this, &InputDialog::handleInput);
  layout->addWidget(k, 2, Qt::AlignBottom);

  setStyleSheet(R"(
    * {
      color: white;
      background-color: black;
    }
  )");

  setLayout(layout);
}

QString InputDialog::getText(const QString &prompt, int minLength) {
  InputDialog d = InputDialog(prompt);
  d.setMinLength(minLength);
  const int ret = d.exec();
  return ret ? d.text() : QString();
}

QString InputDialog::text() {
  return line->text();
}

int InputDialog::exec() {
  setMainWindow(this);
  return QDialog::exec();
}

void InputDialog::show(){
  setMainWindow(this);
}

void InputDialog::handleInput(const QString &s) {
  if (!QString::compare(s,"⌫")) {
    line->backspace();
  }

  if (!QString::compare(s,"⏎")) {
    if (line->text().length() >= minLength){
      done(QDialog::Accepted);
      emitText(line->text());
    } else {
      setMessage("Need at least "+QString::number(minLength)+" characters!", false);
    }
  }

  QVector<QString> control_buttons {"⇧", "↑", "ABC", "⏎", "#+=", "⌫", "123"};
  for(QString c : control_buttons) {
    if (!QString::compare(s, c)) {
      return;
    }
  }

  line->insert(s.left(1));
}

void InputDialog::setMessage(const QString &message, bool clearInputField){
  label->setText(message);
  if (clearInputField){
    line->setText("");
  }
}

void InputDialog::setMinLength(int length){
  minLength = length;
}

ConfirmationDialog::ConfirmationDialog(const QString &prompt_text, const QString &confirm_text, const QString &cancel_text,
                                       QWidget *parent):QDialog(parent) {
  setWindowFlags(Qt::Popup);
  layout = new QVBoxLayout();
  layout->setMargin(25);

  prompt = new QLabel(prompt_text, this);
  prompt->setWordWrap(true);
  prompt->setAlignment(Qt::AlignHCenter);
  prompt->setStyleSheet(R"(font-size: 55px; font-weight: 400;)");
  layout->addWidget(prompt, 1, Qt::AlignTop | Qt::AlignHCenter);

  // cancel + confirm buttons
  QHBoxLayout *btn_layout = new QHBoxLayout();
  btn_layout->setSpacing(20);
  btn_layout->addStretch(1);
  layout->addLayout(btn_layout);

  if (cancel_text.length()) {
    QPushButton* cancel_btn = new QPushButton(cancel_text);
    btn_layout->addWidget(cancel_btn, 0, Qt::AlignRight);
    QObject::connect(cancel_btn, &QPushButton::released, this, &ConfirmationDialog::reject);
  }

  if (confirm_text.length()) {
    QPushButton* confirm_btn = new QPushButton(confirm_text);
    btn_layout->addWidget(confirm_btn, 0, Qt::AlignRight);
    QObject::connect(confirm_btn, &QPushButton::released, this, &ConfirmationDialog::accept);
  }

  setFixedSize(900, 350);
  setStyleSheet(R"(
    * {
      color: black;
      background-color: white;
    }
    QPushButton {
      font-size: 40px;
      padding: 30px;
      padding-right: 45px;
      padding-left: 45px;
      border-radius: 7px;
      background-color: #44444400;
    }
  )");

  setLayout(layout);
}

bool ConfirmationDialog::alert(const QString &prompt_text, QWidget *parent) {
  ConfirmationDialog d = ConfirmationDialog(prompt_text, "Ok", "", parent);
  return d.exec();
}

bool ConfirmationDialog::confirm(const QString &prompt_text, QWidget *parent) {
  ConfirmationDialog d = ConfirmationDialog(prompt_text, "Ok", "Cancel", parent);
  return d.exec();
}

int ConfirmationDialog::exec() {
   // TODO: make this work without fullscreen
  if (Hardware::TICI()) {
    setMainWindow(this);
  }
  return QDialog::exec();
}<|MERGE_RESOLUTION|>--- conflicted
+++ resolved
@@ -2,13 +2,8 @@
 
 #include <QPushButton>
 
-<<<<<<< HEAD
 #include "selfdrive/ui/qt/qt_window.h"
-=======
-#include "input.h"
-#include "qt_window.h"
 #include "selfdrive/hardware/hw.h"
->>>>>>> fd7c2b4a
 
 InputDialog::InputDialog(const QString &prompt_text, QWidget *parent) : QDialog(parent) {
   layout = new QVBoxLayout();
