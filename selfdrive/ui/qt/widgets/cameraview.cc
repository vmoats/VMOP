#include "selfdrive/ui/qt/widgets/cameraview.h"

#ifdef __APPLE__
#include <OpenGL/gl3.h>
#else
#include <GLES3/gl3.h>
#endif

#include <QOpenGLBuffer>
#include <QOffscreenSurface>

namespace {

const char frame_vertex_shader[] =
#ifdef __APPLE__
  "#version 150 core\n"
#else
  "#version 300 es\n"
#endif
  "in vec4 aPosition;\n"
  "in vec4 aTexCoord;\n"
  "uniform mat4 uTransform;\n"
  "out vec4 vTexCoord;\n"
  "void main() {\n"
  "  gl_Position = uTransform * aPosition;\n"
  "  vTexCoord = aTexCoord;\n"
  "}\n";

const char frame_fragment_shader[] =
#ifdef __APPLE__
  "#version 150 core\n"
#else
  "#version 300 es\n"
  "precision mediump float;\n"
#endif
  "uniform sampler2D uTexture;\n"
  "in vec4 vTexCoord;\n"
  "out vec4 colorOut;\n"
  "void main() {\n"
  "  colorOut = texture(uTexture, vTexCoord.xy);\n"
#ifdef QCOM
  "  vec3 dz = vec3(0.0627f, 0.0627f, 0.0627f);\n"
  "  colorOut.rgb = ((vec3(1.0f, 1.0f, 1.0f) - dz) * colorOut.rgb / vec3(1.0f, 1.0f, 1.0f)) + dz;\n"
#endif
  "}\n";

const mat4 device_transform = {{
  1.0,  0.0, 0.0, 0.0,
  0.0,  1.0, 0.0, 0.0,
  0.0,  0.0, 1.0, 0.0,
  0.0,  0.0, 0.0, 1.0,
}};

mat4 get_driver_view_transform(int screen_width, int screen_height, int stream_width, int stream_height) {
  const float driver_view_ratio = 1.333;
  mat4 transform;
  if (stream_width == TICI_CAM_WIDTH) {
    const float yscale = stream_height * driver_view_ratio / tici_dm_crop::width;
    const float xscale = yscale*screen_height/screen_width*stream_width/stream_height;
    transform = (mat4){{
      xscale,  0.0, 0.0, xscale*tici_dm_crop::x_offset/stream_width*2,
      0.0,  yscale, 0.0, yscale*tici_dm_crop::y_offset/stream_height*2,
      0.0,  0.0, 1.0, 0.0,
      0.0,  0.0, 0.0, 1.0,
    }};
  } else {
    // frame from 4/3 to 16/9 display
    transform = (mat4){{
      driver_view_ratio * screen_height / screen_width,  0.0, 0.0, 0.0,
      0.0,  1.0, 0.0, 0.0,
      0.0,  0.0, 1.0, 0.0,
      0.0,  0.0, 0.0, 1.0,
    }};
  }
  return transform;
}

mat4 get_fit_view_transform(float widget_aspect_ratio, float frame_aspect_ratio) {
  float zx = 1, zy = 1;
  if (frame_aspect_ratio > widget_aspect_ratio) {
    zy = widget_aspect_ratio / frame_aspect_ratio;
  } else {
    zx = frame_aspect_ratio / widget_aspect_ratio;
  }

  const mat4 frame_transform = {{
    zx, 0.0, 0.0, 0.0,
    0.0, zy, 0.0, 0.0,
    0.0, 0.0, 1.0, 0.0,
    0.0, 0.0, 0.0, 1.0,
  }};
  return frame_transform;
}

} // namespace

CameraViewWidget::CameraViewWidget(std::string stream_name, VisionStreamType type, bool zoom, QWidget* parent) :
                                   stream_name(stream_name), stream_type(type), zoomed_view(zoom), QOpenGLWidget(parent) {
  setAttribute(Qt::WA_OpaquePaintEvent);
  connect(this, &CameraViewWidget::vipcThreadConnected, this, &CameraViewWidget::vipcConnected, Qt::BlockingQueuedConnection);
}

CameraViewWidget::~CameraViewWidget() {
  makeCurrent();
  if (isValid()) {
    glDeleteVertexArrays(1, &frame_vao);
    glDeleteBuffers(1, &frame_vbo);
    glDeleteBuffers(1, &frame_ibo);
  }
  doneCurrent();
}

void CameraViewWidget::initializeGL() {
  initializeOpenGLFunctions();

  program = std::make_unique<QOpenGLShaderProgram>(context());
  bool ret = program->addShaderFromSourceCode(QOpenGLShader::Vertex, frame_vertex_shader);
  assert(ret);
  ret = program->addShaderFromSourceCode(QOpenGLShader::Fragment, frame_fragment_shader);
  assert(ret);

  program->link();
  GLint frame_pos_loc = program->attributeLocation("aPosition");
  GLint frame_texcoord_loc = program->attributeLocation("aTexCoord");

  auto [x1, x2, y1, y2] = stream_type == VISION_STREAM_RGB_FRONT ? std::tuple(0.f, 1.f, 1.f, 0.f) : std::tuple(1.f, 0.f, 1.f, 0.f);
  const uint8_t frame_indicies[] = {0, 1, 2, 0, 2, 3};
  const float frame_coords[4][4] = {
    {-1.0, -1.0, x2, y1}, // bl
    {-1.0,  1.0, x2, y2}, // tl
    { 1.0,  1.0, x1, y2}, // tr
    { 1.0, -1.0, x1, y1}, // br
  };

  glGenVertexArrays(1, &frame_vao);
  glBindVertexArray(frame_vao);
  glGenBuffers(1, &frame_vbo);
  glBindBuffer(GL_ARRAY_BUFFER, frame_vbo);
  glBufferData(GL_ARRAY_BUFFER, sizeof(frame_coords), frame_coords, GL_STATIC_DRAW);
  glEnableVertexAttribArray(frame_pos_loc);
  glVertexAttribPointer(frame_pos_loc, 2, GL_FLOAT, GL_FALSE,
                        sizeof(frame_coords[0]), (const void *)0);
  glEnableVertexAttribArray(frame_texcoord_loc);
  glVertexAttribPointer(frame_texcoord_loc, 2, GL_FLOAT, GL_FALSE,
                        sizeof(frame_coords[0]), (const void *)(sizeof(float) * 2));
  glGenBuffers(1, &frame_ibo);
  glBindBuffer(GL_ELEMENT_ARRAY_BUFFER, frame_ibo);
  glBufferData(GL_ELEMENT_ARRAY_BUFFER, sizeof(frame_indicies), frame_indicies, GL_STATIC_DRAW);
  glBindBuffer(GL_ARRAY_BUFFER, 0);
  glBindVertexArray(0);
}

void CameraViewWidget::showEvent(QShowEvent *event) {
  latest_texture_id = -1;
  if (!vipc_thread) {
    vipc_thread = new QThread();
    connect(vipc_thread, &QThread::started, [=]() { vipcThread(); });
    connect(vipc_thread, &QThread::finished, vipc_thread, &QObject::deleteLater);
    vipc_thread->start();
  }
}

void CameraViewWidget::hideEvent(QHideEvent *event) {
  if (vipc_thread) {
    vipc_thread->requestInterruption();
    vipc_thread->quit();
    vipc_thread->wait();
    vipc_thread = nullptr;
  }
}

void CameraViewWidget::updateFrameMat(int w, int h) {
  if (zoomed_view) {
    if (stream_type == VISION_STREAM_RGB_FRONT) {
      frame_mat = matmul(device_transform, get_driver_view_transform(w, h, stream_width, stream_height));
    } else {
      auto intrinsic_matrix = stream_type == VISION_STREAM_RGB_WIDE ? ecam_intrinsic_matrix : fcam_intrinsic_matrix;
      float zoom = ZOOM / intrinsic_matrix.v[0];
      if (stream_type == VISION_STREAM_RGB_WIDE) {
        zoom *= 0.5;
      }
      float zx = zoom * 2 * intrinsic_matrix.v[2] / width();
      float zy = zoom * 2 * intrinsic_matrix.v[5] / height();

      const mat4 frame_transform = {{
        zx, 0.0, 0.0, 0.0,
        0.0, zy, 0.0, -y_offset / height() * 2,
        0.0, 0.0, 1.0, 0.0,
        0.0, 0.0, 0.0, 1.0,
      }};
      frame_mat = matmul(device_transform, frame_transform);
    }
  } else if (stream_width > 0 && stream_height > 0) {
    // fit frame to widget size
    float widget_aspect_ratio = (float)width() / height();
    float frame_aspect_ratio = (float)stream_width  / stream_height;
    frame_mat = matmul(device_transform, get_fit_view_transform(widget_aspect_ratio, frame_aspect_ratio));
  }
}

void CameraViewWidget::paintGL() {
  glClearColor(bg.redF(), bg.greenF(), bg.blueF(), bg.alphaF());
  glClear(GL_STENCIL_BUFFER_BIT | GL_COLOR_BUFFER_BIT);

  std::lock_guard lk(lock);

  if (latest_texture_id == -1) return;

  glViewport(0, 0, width(), height());
  // sync with the PBO
  if (wait_fence) {
    wait_fence->wait();
  }

  glBindVertexArray(frame_vao);
  glActiveTexture(GL_TEXTURE0);
  glBindTexture(GL_TEXTURE_2D, texture[latest_texture_id]->frame_tex);

  glUseProgram(program->programId());
  glUniform1i(program->uniformLocation("uTexture"), 0);
  glUniformMatrix4fv(program->uniformLocation("uTransform"), 1, GL_TRUE, frame_mat.v);

  assert(glGetError() == GL_NO_ERROR);
  glEnableVertexAttribArray(0);
  glDrawElements(GL_TRIANGLES, 6, GL_UNSIGNED_BYTE, (const void *)0);
  glDisableVertexAttribArray(0);
  glBindVertexArray(0);
}

void CameraViewWidget::vipcConnected(VisionIpcClient *vipc_client) {
  makeCurrent();
  for (int i = 0; i < vipc_client->num_buffers; i++) {
    texture[i].reset(new EGLImageTexture(&vipc_client->buffers[i]));

    glBindTexture(GL_TEXTURE_2D, texture[i]->frame_tex);
    glTexParameteri(GL_TEXTURE_2D, GL_TEXTURE_MAG_FILTER, GL_NEAREST);
    glTexParameteri(GL_TEXTURE_2D, GL_TEXTURE_MIN_FILTER, GL_NEAREST);

    // BGR
    glTexParameteri(GL_TEXTURE_2D, GL_TEXTURE_SWIZZLE_R, GL_BLUE);
    glTexParameteri(GL_TEXTURE_2D, GL_TEXTURE_SWIZZLE_G, GL_GREEN);
    glTexParameteri(GL_TEXTURE_2D, GL_TEXTURE_SWIZZLE_B, GL_RED);
    assert(glGetError() == GL_NO_ERROR);
  }
  latest_texture_id = -1;
  stream_width = vipc_client->buffers[0].width;
  stream_height = vipc_client->buffers[0].height;
  updateFrameMat(width(), height());
}

void CameraViewWidget::vipcThread() {
  VisionStreamType cur_stream_type = stream_type;
  std::unique_ptr<VisionIpcClient> vipc_client;

  std::unique_ptr<QOpenGLContext> ctx;
  std::unique_ptr<QOffscreenSurface> surface;
  std::unique_ptr<QOpenGLBuffer> gl_buffer;

  if (!Hardware::EON()) {
    ctx = std::make_unique<QOpenGLContext>();
    ctx->setFormat(context()->format());
    ctx->setShareContext(context());
    ctx->create();
    assert(ctx->isValid());

    surface = std::make_unique<QOffscreenSurface>();
    surface->setFormat(ctx->format());
    surface->create();
    ctx->makeCurrent(surface.get());
    assert(QOpenGLContext::currentContext() == ctx.get());
    initializeOpenGLFunctions();
  }

  while (!QThread::currentThread()->isInterruptionRequested()) {
    if (!vipc_client || cur_stream_type != stream_type) {
      cur_stream_type = stream_type;
      vipc_client.reset(new VisionIpcClient(stream_name, cur_stream_type, true));
    }

    if (!vipc_client->connected) {
      if (!vipc_client->connect(false)) {
        QThread::msleep(100);
        continue;
      }

      if (!Hardware::EON()) {
        gl_buffer.reset(new QOpenGLBuffer(QOpenGLBuffer::PixelUnpackBuffer));
        gl_buffer->create();
        gl_buffer->bind();
        gl_buffer->setUsagePattern(QOpenGLBuffer::StreamDraw);
        gl_buffer->allocate(vipc_client->buffers[0].len);
      }

      emit vipcThreadConnected(vipc_client.get());
    }

    if (VisionBuf *buf = vipc_client->recv(nullptr, 1000)) {
<<<<<<< HEAD
      {
        std::lock_guard lk(lock);
        if (!Hardware::EON()) {
          void *texture_buffer = gl_buffer->map(QOpenGLBuffer::WriteOnly);
          memcpy(texture_buffer, buf->addr, buf->len);
          gl_buffer->unmap();

          // copy pixels from PBO to texture object
          glBindTexture(GL_TEXTURE_2D, texture[buf->idx]->frame_tex);
          glTexSubImage2D(GL_TEXTURE_2D, 0, 0, 0, buf->width, buf->height, GL_RGB, GL_UNSIGNED_BYTE, 0);
          glBindTexture(GL_TEXTURE_2D, 0);
          assert(glGetError() == GL_NO_ERROR);

          wait_fence.reset(new WaitFence());

          // Ensure the fence is in the GPU command queue, or waiting on it might block
          // https://www.khronos.org/opengl/wiki/Sync_Object#Flushing_and_contexts
          glFlush();
        }
        latest_texture_id = buf->idx;
=======
      if (!Hardware::EON()) {
        void *texture_buffer = gl_buffer->map(QOpenGLBuffer::WriteOnly);

        if (texture_buffer == nullptr) {
          LOGE("gl_buffer->map returned nullptr");
          continue;
        }

        memcpy(texture_buffer, buf->addr, buf->len);
        gl_buffer->unmap();

        // copy pixels from PBO to texture object
        glBindTexture(GL_TEXTURE_2D, texture[buf->idx]->frame_tex);
        glTexSubImage2D(GL_TEXTURE_2D, 0, 0, 0, buf->width, buf->height, GL_RGB, GL_UNSIGNED_BYTE, 0);
        glBindTexture(GL_TEXTURE_2D, 0);
        assert(glGetError() == GL_NO_ERROR);
        // use glFinish to ensure that the texture has been uploaded.
        glFinish();
>>>>>>> 8d80c010
      }
      // Schedule update. update() will be invoked on the gui thread.
      QMetaObject::invokeMethod(this, "update");

      // TODO: remove later, it's only connected by DriverView.
      emit vipcThreadFrameReceived(buf);
    }
  }
}<|MERGE_RESOLUTION|>--- conflicted
+++ resolved
@@ -295,11 +295,16 @@
     }
 
     if (VisionBuf *buf = vipc_client->recv(nullptr, 1000)) {
-<<<<<<< HEAD
       {
         std::lock_guard lk(lock);
         if (!Hardware::EON()) {
           void *texture_buffer = gl_buffer->map(QOpenGLBuffer::WriteOnly);
+          
+          if (texture_buffer == nullptr) {
+            LOGE("gl_buffer->map returned nullptr");
+            continue;
+          }
+          
           memcpy(texture_buffer, buf->addr, buf->len);
           gl_buffer->unmap();
 
@@ -316,26 +321,6 @@
           glFlush();
         }
         latest_texture_id = buf->idx;
-=======
-      if (!Hardware::EON()) {
-        void *texture_buffer = gl_buffer->map(QOpenGLBuffer::WriteOnly);
-
-        if (texture_buffer == nullptr) {
-          LOGE("gl_buffer->map returned nullptr");
-          continue;
-        }
-
-        memcpy(texture_buffer, buf->addr, buf->len);
-        gl_buffer->unmap();
-
-        // copy pixels from PBO to texture object
-        glBindTexture(GL_TEXTURE_2D, texture[buf->idx]->frame_tex);
-        glTexSubImage2D(GL_TEXTURE_2D, 0, 0, 0, buf->width, buf->height, GL_RGB, GL_UNSIGNED_BYTE, 0);
-        glBindTexture(GL_TEXTURE_2D, 0);
-        assert(glGetError() == GL_NO_ERROR);
-        // use glFinish to ensure that the texture has been uploaded.
-        glFinish();
->>>>>>> 8d80c010
       }
       // Schedule update. update() will be invoked on the gui thread.
       QMetaObject::invokeMethod(this, "update");
