--- conflicted
+++ resolved
@@ -215,18 +215,14 @@
   glClearColor(bg.redF(), bg.greenF(), bg.blueF(), bg.alphaF());
   glClear(GL_STENCIL_BUFFER_BIT | GL_COLOR_BUFFER_BIT);
 
-<<<<<<< HEAD
-  if (latest_frame == nullptr) return;
-  drawn_frame_id = latest_frame_id;
-=======
   if (frames.empty()) return;
 
   int frame_idx;
   for (frame_idx = 0; frame_idx < frames.size() - 1; frame_idx++) {
     if (frames[frame_idx].first == draw_frame_id) break;
   }
+  drawn_frame_id = frames[frame_idx].first;
   VisionBuf *frame = frames[frame_idx].second;
->>>>>>> d9289721
 
   glPixelStorei(GL_UNPACK_ALIGNMENT, 1);
   glViewport(0, 0, width(), height());
@@ -280,17 +276,11 @@
 }
 
 void CameraViewWidget::vipcFrameReceived(VisionBuf *buf, uint32_t frame_id) {
-<<<<<<< HEAD
-  latest_frame = buf;
-  latest_frame_id = frame_id;
-  if (!manual_update) update();
-=======
   frames.push_back(std::make_pair(frame_id, buf));
   while (frames.size() > FRAME_BUFFER_SIZE) {
     frames.pop_front();
   }
-  update();
->>>>>>> d9289721
+  if (!manual_update) update();
 }
 
 void CameraViewWidget::vipcThread() {
