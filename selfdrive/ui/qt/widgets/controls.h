--- conflicted
+++ resolved
@@ -165,20 +165,14 @@
     });
   }
 
-<<<<<<< HEAD
-  void setActiveIcon(const QString &icon) {
-    active_icon_pixmap = QPixmap(icon).scaledToWidth(80, Qt::SmoothTransformation);
-  }
-
-  bool confirm = false;
-  bool store_confirm = false;
-  QPixmap active_icon_pixmap;
-=======
   void setConfirmation(bool _confirm, bool _store_confirm) {
     confirm = _confirm;
     store_confirm = _store_confirm;
   };
->>>>>>> b3f75b0c
+
+  void setActiveIcon(const QString &icon) {
+    active_icon_pixmap = QPixmap(icon).scaledToWidth(80, Qt::SmoothTransformation);
+  }
 
   void refresh() {
     if (params.getBool(key) != toggle.on) {
@@ -193,6 +187,7 @@
 private:
   std::string key;
   Params params;
+  QPixmap active_icon_pixmap;
   bool confirm = false;
   bool store_confirm = false;
 };
