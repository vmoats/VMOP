--- conflicted
+++ resolved
@@ -73,10 +73,6 @@
   PrimeUserWidget *primeUser;
 
 private slots:
-<<<<<<< HEAD
-  void replyFinished(const QString &response);
+  void replyFinished(const QString &response, bool success);
   void showPrimeWidget(bool hasPrime);
-=======
-  void replyFinished(const QString &response, bool success);
->>>>>>> 46fd5892
 };