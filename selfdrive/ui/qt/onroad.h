--- conflicted
+++ resolved
@@ -8,12 +8,8 @@
 #include "cereal/gen/cpp/log.capnp.h"
 #include "selfdrive/hardware/hw.h"
 #include "selfdrive/ui/ui.h"
-<<<<<<< HEAD
 #include "selfdrive/ui/qt/onroad/hud.h"
-
-=======
 #include "selfdrive/ui/qt/qt_window.h"
->>>>>>> 4dfdf0e5
 
 typedef cereal::CarControl::HUDControl::AudibleAlert AudibleAlert;
 
@@ -92,15 +88,12 @@
   void paintEvent(QPaintEvent *event) override;
 
 private:
-<<<<<<< HEAD
   QColor bg;
-  QStackedLayout *layout;
-=======
+
   OnroadAlerts *alerts;
   NvgWindow *nvg;
   QStackedLayout *main_layout;
   QHBoxLayout* split;
->>>>>>> 4dfdf0e5
 
 signals:
   void update(const UIState &s);
