#include "selfdrive/ui/qt/setup/setup.h"

#include <cstdio>
#include <cstdlib>

#include <QApplication>
#include <QLabel>
#include <QVBoxLayout>

#include <curl/curl.h>

#include "selfdrive/hardware/hw.h"
#include "selfdrive/ui/qt/api.h"
#include "selfdrive/ui/qt/qt_window.h"
#include "selfdrive/ui/qt/offroad/networking.h"
#include "selfdrive/ui/qt/widgets/input.h"

const char*  USER_AGENT = "AGNOSSetup-0.1";
const QString DASHCAM_URL = "https://dashcam.comma.ai";

const QString TEST_URL = "https://api.commadotai.com/v1/me";

void Setup::download(QString url) {
  CURL *curl = curl_easy_init();
  if (!curl) {
    emit finished(false);
    return;
  }

  char tmpfile[] = "/tmp/installer_XXXXXX";
  FILE *fp = fdopen(mkstemp(tmpfile), "w");

  curl_easy_setopt(curl, CURLOPT_URL, url.toStdString().c_str());
  curl_easy_setopt(curl, CURLOPT_WRITEFUNCTION, NULL);
  curl_easy_setopt(curl, CURLOPT_WRITEDATA, fp);
  curl_easy_setopt(curl, CURLOPT_VERBOSE, 1L);
  curl_easy_setopt(curl, CURLOPT_FOLLOWLOCATION, 1L);
  curl_easy_setopt(curl, CURLOPT_USERAGENT, USER_AGENT);

  int ret = curl_easy_perform(curl);
  if (ret != CURLE_OK) {
    emit finished(false);
    return;
  }
  curl_easy_cleanup(curl);
  fclose(fp);

  rename(tmpfile, "/tmp/installer");
  emit finished(true);
}

QWidget * Setup::getting_started() {
  QWidget *widget = new QWidget();

<<<<<<< HEAD
  main_layout->setMargin(50);
  main_layout->setSpacing(36);
  main_layout->addWidget(title_label(title), 0, Qt::AlignLeft | Qt::AlignTop);
=======
  QHBoxLayout *main_layout = new QHBoxLayout(widget);
  main_layout->setMargin(0);
>>>>>>> ddd1342f

  QVBoxLayout *vlayout = new QVBoxLayout();
  vlayout->setContentsMargins(165, 280, 100, 0);
  main_layout->addLayout(vlayout);

  QLabel *title = new QLabel("Getting Started");
  title->setStyleSheet("font-size: 90px; font-weight: 500;");
  vlayout->addWidget(title, 0, Qt::AlignTop | Qt::AlignLeft);

  vlayout->addSpacing(90);
  QLabel *desc = new QLabel("Before we get on the road, let’s finish installation and cover some details.");
  desc->setWordWrap(true);
  desc->setStyleSheet("font-size: 80px; font-weight: 300;");
  vlayout->addWidget(desc, 0, Qt::AlignTop | Qt::AlignLeft);

  vlayout->addStretch();

  QPushButton *btn = new QPushButton();
  btn->setIcon(QIcon("../../../assets/img_continue_triangle.svg"));
  btn->setIconSize(QSize(54, 106));
  btn->setFixedSize(310, 1080);
  btn->setProperty("primary", true);
  btn->setStyleSheet("border: none;");
  main_layout->addWidget(btn, 0, Qt::AlignRight);
  QObject::connect(btn, &QPushButton::clicked, this, &Setup::nextPage);

  return widget;
}

QWidget * Setup::network_setup() {
  QWidget *widget = new QWidget();
  QVBoxLayout *main_layout = new QVBoxLayout(widget);
  main_layout->setContentsMargins(55, 50, 55, 50);

  // title
  QLabel *title = new QLabel("Connect to WiFi");
  title->setStyleSheet("font-size: 90px; font-weight: 500;");
  main_layout->addWidget(title, 0, Qt::AlignLeft | Qt::AlignTop);

  // wifi widget
  Networking *wifi = new Networking(this, false);
  main_layout->addWidget(wifi, 1);

  // back + continue buttons
  QHBoxLayout *blayout = new QHBoxLayout;
  main_layout->addLayout(blayout);
  blayout->setSpacing(50);

  QPushButton *back = new QPushButton("Back");
  back->setObjectName("navBtn");
  QObject::connect(back, &QPushButton::clicked, this, &Setup::prevPage);
  blayout->addWidget(back);

  QPushButton *cont = new QPushButton();
  cont->setObjectName("navBtn");
  QObject::connect(cont, &QPushButton::clicked, this, &Setup::nextPage);
  blayout->addWidget(cont);

  // setup timer for testing internet connection
  HttpRequest *request = new HttpRequest(this, TEST_URL, false, 2500);
  QObject::connect(request, &HttpRequest::requestDone, [=](bool success) {
    cont->setEnabled(success);
    cont->setText(success ? "Continue" : "Waiting for internet");
    repaint();
  });
  QTimer *timer = new QTimer(this);
  QObject::connect(timer, &QTimer::timeout, [=]() {
    if (!request->active() && cont->isVisible()) {
      request->sendRequest(TEST_URL);
    }
  });
  timer->start(1000);

  return widget;
}

QWidget * radio_button(QString title, QButtonGroup *group) {
  QPushButton *btn = new QPushButton(title);
  btn->setCheckable(true);
  group->addButton(btn);
  btn->setStyleSheet(R"(
    QPushButton {
      height: 230;
      padding-left: 100px;
      padding-right: 100px;
      text-align: left;
      font-size: 80px;
      font-weight: 400;
      border-radius: 10px;
      background-color: #4F4F4F;
    }
    QPushButton:checked {
      background-color: #465BEA;
    }
  )");

  // checkmark icon
  QPixmap pix("../../../assets/img_circled_check.svg");
  btn->setIcon(pix);
  btn->setIconSize(QSize(0, 0));
  btn->setLayoutDirection(Qt::RightToLeft);
  QObject::connect(btn, &QPushButton::toggled, [=](bool checked) {
    btn->setIconSize(checked ? QSize(104, 104) : QSize(0, 0));
  });
  return btn;
}

QWidget * Setup::software_selection() {
  QWidget *widget = new QWidget();
  QVBoxLayout *main_layout = new QVBoxLayout(widget);
  main_layout->setContentsMargins(55, 50, 55, 50);
  main_layout->setSpacing(0);

  // title
  QLabel *title = new QLabel("Choose Software to Install");
  title->setStyleSheet("font-size: 90px; font-weight: 500;");
  main_layout->addWidget(title, 0, Qt::AlignLeft | Qt::AlignTop);

  main_layout->addSpacing(50);

  // dashcam + custom radio buttons
  QButtonGroup *group = new QButtonGroup(widget);
  group->setExclusive(true);

  QWidget *dashcam = radio_button("Dashcam", group);
  main_layout->addWidget(dashcam);

  main_layout->addSpacing(30);

  QWidget *custom = radio_button("Custom Software", group);
  main_layout->addWidget(custom);

  main_layout->addStretch();

  // back + continue buttons
  QHBoxLayout *blayout = new QHBoxLayout;
  main_layout->addLayout(blayout);
  blayout->setSpacing(50);

  QPushButton *back = new QPushButton("Back");
  back->setObjectName("navBtn");
  QObject::connect(back, &QPushButton::clicked, this, &Setup::prevPage);
  blayout->addWidget(back);

  QPushButton *cont = new QPushButton("Continue");
  cont->setObjectName("navBtn");
  cont->setEnabled(false);
  blayout->addWidget(cont);

  QObject::connect(cont, &QPushButton::clicked, [=]() {
    QString url = DASHCAM_URL;
    if (group->checkedButton() != dashcam) {
      url = InputDialog::getText("Enter URL", this);
    }
    if (!url.isEmpty()) {
      setCurrentWidget(downloading_widget);
      QTimer::singleShot(100, this, [=]() {
        download(url);
      });
    }
  });

  connect(group, QOverload<QAbstractButton *>::of(&QButtonGroup::buttonClicked), [=](QAbstractButton *btn) {
    btn->setChecked(true);
    cont->setEnabled(true);
  });

  return widget;
}

QWidget * Setup::downloading() {
  QWidget *widget = new QWidget();
  QVBoxLayout *main_layout = new QVBoxLayout(widget);
  QLabel *txt = new QLabel("Downloading...");
  txt->setStyleSheet("font-size: 90px; font-weight: 500;");
  main_layout->addWidget(txt, 0, Qt::AlignCenter);
  return widget;
}

QWidget * Setup::download_failed() {
  QWidget *widget = new QWidget();
  QVBoxLayout *main_layout = new QVBoxLayout(widget);
  main_layout->setContentsMargins(55, 225, 55, 55);
  main_layout->setSpacing(0);

  QLabel *title = new QLabel("Download Failed");
  title->setStyleSheet("font-size: 90px; font-weight: 500;");
  main_layout->addWidget(title, 0, Qt::AlignTop | Qt::AlignLeft);

  main_layout->addSpacing(67);

  QLabel *body = new QLabel("Ensure the entered URL is valid, and the device’s internet connection is good.");
  body->setWordWrap(true);
  body->setAlignment(Qt::AlignTop | Qt::AlignLeft);
  body->setStyleSheet("font-size: 80px; font-weight: 300; margin-right: 100px;");
  main_layout->addWidget(body);

  main_layout->addStretch();

  // reboot + start over buttons
  QHBoxLayout *blayout = new QHBoxLayout();
  blayout->setSpacing(50);
  main_layout->addLayout(blayout, 0);

  QPushButton *reboot = new QPushButton("Reboot device");
  reboot->setObjectName("navBtn");
  blayout->addWidget(reboot);
  QObject::connect(reboot, &QPushButton::released, this, [=]() {
    Hardware::reboot();
  });

  QPushButton *restart = new QPushButton("Start over");
  restart->setObjectName("navBtn");
  restart->setProperty("primary", true);
  blayout->addWidget(restart);
  QObject::connect(restart, &QPushButton::released, this, [=]() {
    setCurrentIndex(0);
  });

  widget->setStyleSheet(R"(
    QLabel {
      margin-left: 117;
    }
  )");
  return widget;
}

void Setup::prevPage() {
  setCurrentIndex(currentIndex() - 1);
}

void Setup::nextPage() {
  setCurrentIndex(currentIndex() + 1);
}

Setup::Setup(QWidget *parent) : QStackedWidget(parent) {
  addWidget(getting_started());
  addWidget(network_setup());
  addWidget(software_selection());

  downloading_widget = downloading();
  addWidget(downloading_widget);

  failed_widget = download_failed();
  addWidget(failed_widget);

  QObject::connect(this, &Setup::finished, [=](bool success) {
    // hide setup on success
    qDebug() << "finished" << success;
    setVisible(!success);
    setCurrentWidget(failed_widget);
  });

  // TODO: revisit pressed bg color
  setStyleSheet(R"(
    * {
      color: white;
      font-family: Inter;
    }
    Setup {
      background-color: black;
    }
    QPushButton#navBtn {
      height: 160;
      font-size: 55px;
      font-weight: 400;
      border-radius: 10px;
      background-color: #333333;
    }
    QPushButton#navBtn:disabled {
      color: #808080;
    }
    QPushButton#navBtn:pressed {
      background-color: #444444;
    }
    QPushButton[primary='true'], #navBtn[primary='true'] {
      background-color: #465BEA;
    }
    QPushButton[primary='true']:pressed, #navBtn:pressed[primary='true'] {
      background-color: #3049F4;
    }
  )");
}

int main(int argc, char *argv[]) {
  QApplication a(argc, argv);
  Setup setup;
  setMainWindow(&setup);
  return a.exec();
}<|MERGE_RESOLUTION|>--- conflicted
+++ resolved
@@ -52,14 +52,8 @@
 QWidget * Setup::getting_started() {
   QWidget *widget = new QWidget();
 
-<<<<<<< HEAD
-  main_layout->setMargin(50);
-  main_layout->setSpacing(36);
-  main_layout->addWidget(title_label(title), 0, Qt::AlignLeft | Qt::AlignTop);
-=======
   QHBoxLayout *main_layout = new QHBoxLayout(widget);
   main_layout->setMargin(0);
->>>>>>> ddd1342f
 
   QVBoxLayout *vlayout = new QVBoxLayout();
   vlayout->setContentsMargins(165, 280, 100, 0);
