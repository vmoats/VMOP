--- conflicted
+++ resolved
@@ -20,40 +20,5 @@
 QString timeAgo(const QDateTime &date);
 void swagLogMessageHandler(QtMsgType type, const QMessageLogContext &context, const QString &msg);
 void initApp();
-<<<<<<< HEAD
 QWidget* topWidget (QWidget* widget);
-
-inline QPixmap loadPixmap(const QString &fileName, const QSize &size = {}, Qt::AspectRatioMode aspectRatioMode = Qt::KeepAspectRatio) {
-  if (size.isEmpty()) {
-    return QPixmap(fileName); 
-  } else {
-    return QPixmap(fileName).scaled(size, aspectRatioMode, Qt::SmoothTransformation);
-  }
-}
-
-// convenience class for wrapping layouts
-class LayoutWidget : public QWidget {
-  Q_OBJECT
-
-public:
-  LayoutWidget(QLayout *l, QWidget *parent = nullptr) : QWidget(parent) {
-    setLayout(l);
-  };
-};
-
-class ClickableWidget : public QWidget {
-  Q_OBJECT
-
-public:
-  ClickableWidget(QWidget *parent = nullptr);
-
-protected:
-  void mouseReleaseEvent(QMouseEvent *event) override;
-  void paintEvent(QPaintEvent *) override;
-
-signals:
-  void clicked();
-};
-=======
-QWidget* topWidget (QWidget* widget);
->>>>>>> 345fe483
+QPixmap loadPixmap(const QString &fileName, const QSize &size = {}, Qt::AspectRatioMode aspectRatioMode = Qt::KeepAspectRatio);