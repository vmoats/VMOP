--- conflicted
+++ resolved
@@ -81,10 +81,6 @@
 #ifdef ENABLE_MAPS
   if (map != nullptr) {
     bool sidebarVisible = geometry().x() > 0;
-<<<<<<< HEAD
-    if (map->isVisible() && !((MapPanel *)map)->isShowingMap() && e->windowPos().x() >= 1080) {
-      return;
-    }
     qDebug() << "sidebarVisible:" << sidebarVisible << "- mapVisible" << map->isVisible();
     qDebug() << "isShowingMap:" << ((MapPanel *)map)->isShowingMap();
     qDebug() << "windowPos:" << e->windowPos().x();
@@ -92,9 +88,6 @@
     qDebug() << "nav_enabled" << nav_enabled;
     bool show_map = nav_enabled ? sidebarVisible : !sidebarVisible;
     map->setVisible(show_map && !map->isVisible());
-=======
-    map->setVisible(!sidebarVisible && !map->isVisible());
->>>>>>> 305ab3cb
   }
 #endif
   // propagation event to parent(HomeWindow)
