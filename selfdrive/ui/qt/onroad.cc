--- conflicted
+++ resolved
@@ -92,12 +92,8 @@
       auto m = new MapPanel(get_mapbox_settings());
       map = m;
 
-<<<<<<< HEAD
-      QObject::connect(uiState(), &UIState::offroadTransition, m, &MapWindow::offroadTransition);
-      QObject::connect(m, &MapWindow::mapWindowShown, this, &OnroadWindow::mapWindowShown);
-
-=======
->>>>>>> fb3eb6f9
+      QObject::connect(m, &MapPanel::mapWindowShown, this, &OnroadWindow::mapWindowShown);
+
       m->setFixedWidth(topWidget(this)->width() / 2 - bdr_s);
       split->insertWidget(0, m);
 
