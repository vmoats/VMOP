--- conflicted
+++ resolved
@@ -73,15 +73,7 @@
 
 void OnroadAlerts::updateState(const UIState &s) {
   SubMaster &sm = *(s.sm);
-<<<<<<< HEAD
   UIStatus status = s.status;
-  if (sm.updated("carState")) {
-    // scale volume with speed
-    volume = util::map_val(sm["carState"].getCarState().getVEgo(), 0.f, 20.f,
-                           Hardware::MIN_VOLUME, Hardware::MAX_VOLUME);
-  }
-=======
->>>>>>> 61448db0
   if (sm["deviceState"].getDeviceState().getStarted()) {
     if (sm.updated("controlsState")) {
       const cereal::ControlsState::Reader &cs = sm["controlsState"].getControlsState();
@@ -93,40 +85,18 @@
       // Handle controls timeout
       if (sm.rcv_frame("controlsState") < s.scene.started_frame) {
         // car is started, but controlsState hasn't been seen at all
-<<<<<<< HEAD
-        updateAlert("openpilot Unavailable", "Waiting for controls to start", 0,
-                    "controlsWaiting", cereal::ControlsState::AlertSize::MID, AudibleAlert::NONE);
-        status = STATUS_ALERT;
-      } else if ((sm.frame - sm.rcv_frame("controlsState")) > 5 * UI_FREQ) {
-        // car is started, but controls is lagging or died
-        updateAlert("TAKE CONTROL IMMEDIATELY", "Controls Unresponsive", 0,
-                    "controlsUnresponsive", cereal::ControlsState::AlertSize::FULL, AudibleAlert::CHIME_WARNING_REPEAT);
-        status = STATUS_ALERT;
-      }
-    }
-  }
-
-  // TODO: add blinking back if performant
-  //float alpha = 0.375 * cos((millis_since_boot() / 1000) * 2 * M_PI * blinking_rate) + 0.625;
-  bg = bg_colors[status];
-  if (status != prev_status) {
-    update();
-    prev_status = status;
-  }
-=======
         updateAlert(CONTROLS_WAITING_ALERT);
       } else if ((nanos_since_boot() - sm.rcv_time("controlsState")) / 1e9 > CONTROLS_TIMEOUT) {
         // car is started, but controls is lagging or died
         updateAlert(CONTROLS_UNRESPONSIVE_ALERT);
-
-        // TODO: clean this up once Qt handles the border
-        QUIState::ui_state.status = STATUS_ALERT;
+        status = STATUS_ALERT;
       }
     }
   }
 
-  bg = bg_colors[s.status];
->>>>>>> 61448db0
+  // TODO: add blinking back if performant
+  //float alpha = 0.375 * cos((millis_since_boot() / 1000) * 2 * M_PI * blinking_rate) + 0.625;
+  bg = bg_colors[status];
 }
 
 void OnroadAlerts::offroadTransition(bool offroad) {
@@ -141,16 +111,12 @@
 }
 
 void OnroadAlerts::paintEvent(QPaintEvent *event) {
-<<<<<<< HEAD
   // border
   QPainter p(this);
   p.setPen(QPen(bg, bdr_s, Qt::SolidLine, Qt::SquareCap, Qt::MiterJoin));
   p.drawRect(rect().adjusted(bdr_s / 2, bdr_s / 2, -bdr_s / 2, -bdr_s / 2));
 
-  if (alert_size == cereal::ControlsState::AlertSize::NONE) {
-=======
   if (alert.size == cereal::ControlsState::AlertSize::NONE) {
->>>>>>> 61448db0
     return;
   }
   static std::map<cereal::ControlsState::AlertSize, const int> alert_sizes = {
