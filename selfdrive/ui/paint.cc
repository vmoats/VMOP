#include "ui.hpp"

#include <assert.h>
#include <map>
#include <cmath>
#include <iostream>
#include "common/util.h"
#include <algorithm>

#define NANOVG_GLES3_IMPLEMENTATION
#include "nanovg_gl.h"
#include "nanovg_gl_utils.h"

extern "C"{
#include "common/glutil.h"
}

#include "paint.hpp"
#include "sidebar.hpp"


// TODO: this is also hardcoded in common/transformations/camera.py
// TODO: choose based on frame input size
#ifdef QCOM2
const float y_offset = 150.0;
const float zoom = 1.1;
const mat3 intrinsic_matrix = (mat3){{
  2648.0, 0.0, 1928.0/2,
  0.0, 2648.0, 1208.0/2,
  0.0,   0.0,   1.0
}};
#else
const float y_offset = 0.0;
const float zoom = 2.35;
const mat3 intrinsic_matrix = (mat3){{
  910., 0., 1164.0/2,
  0., 910., 874.0/2,
  0.,   0.,   1.
}};
#endif

// Projects a point in car to space to the corresponding point in full frame
// image space.
bool car_space_to_full_frame(const UIState *s, float in_x, float in_y, float in_z, float *out_x, float *out_y, float margin=0.0) {
  const vec4 car_space_projective = (vec4){{in_x, in_y, in_z, 1.}};
  // We'll call the car space point p.
  // First project into normalized image coordinates with the extrinsics matrix.
  const vec4 Ep4 = matvecmul(s->scene.extrinsic_matrix, car_space_projective);

  // The last entry is zero because of how we store E (to use matvecmul).
  const vec3 Ep = {{Ep4.v[0], Ep4.v[1], Ep4.v[2]}};
  const vec3 KEp = matvecmul3(intrinsic_matrix, Ep);

  // Project.
  *out_x = KEp.v[0] / KEp.v[2];
  *out_y = KEp.v[1] / KEp.v[2];

  return *out_x >= -margin && *out_x <= s->fb_w + margin && *out_y >= -margin && *out_y <= s->fb_h + margin;
}


static void ui_draw_text(NVGcontext *vg, float x, float y, const char* string, float size, NVGcolor color, int font){
  nvgFontFaceId(vg, font);
  nvgFontSize(vg, size);
  nvgFillColor(vg, color);
  nvgText(vg, x, y, string, NULL);
}

static void draw_chevron(UIState *s, float x_in, float y_in, float sz,
                          NVGcolor fillColor, NVGcolor glowColor) {
  float x, y;
  if (!car_space_to_full_frame(s, x_in, y_in, 0.0, &x, &y)) {
    return;
  }

  sz = std::clamp((sz * 30) / (x_in / 3 + 30), 15.0f, 30.0f);

  // glow
  float g_xo = sz/5;
  float g_yo = sz/10;
  nvgBeginPath(s->vg);
  nvgMoveTo(s->vg, x+(sz*1.35)+g_xo, y+sz+g_yo);
  nvgLineTo(s->vg, x, y-g_xo);
  nvgLineTo(s->vg, x-(sz*1.35)-g_xo, y+sz+g_yo);
  nvgClosePath(s->vg);
  nvgFillColor(s->vg, glowColor);
  nvgFill(s->vg);

  // chevron
  nvgBeginPath(s->vg);
  nvgMoveTo(s->vg, x+(sz*1.25), y+sz);
  nvgLineTo(s->vg, x, y);
  nvgLineTo(s->vg, x-(sz*1.25), y+sz);
  nvgClosePath(s->vg);
  nvgFillColor(s->vg, fillColor);
  nvgFill(s->vg);
}

static void ui_draw_circle_image(NVGcontext *vg, int x, int y, int size, int image, NVGcolor color, float img_alpha, int img_y = 0) {
  const int img_size = size * 1.5;
  nvgBeginPath(vg);
  nvgCircle(vg, x, y + (bdr_s * 1.5), size);
  nvgFillColor(vg, color);
  nvgFill(vg);
  const Rect rect = {x - (img_size / 2), img_y ? img_y : y - (size / 4), img_size, img_size};
  ui_draw_image(vg, rect, image, img_alpha);
}

static void ui_draw_circle_image(NVGcontext *vg, int x, int y, int size, int image, bool active) {
  float bg_alpha = active ? 0.3f : 0.1f;
  float img_alpha = active ? 1.0f : 0.15f;
  ui_draw_circle_image(vg, x, y, size, image, nvgRGBA(0, 0, 0, (255 * bg_alpha)), img_alpha);
}

static void draw_lead(UIState *s, const cereal::RadarState::LeadData::Reader &lead){
  // Draw lead car indicator
  float fillAlpha = 0;
  float speedBuff = 10.;
  float leadBuff = 40.;
  float d_rel = lead.getDRel();
  float v_rel = lead.getVRel();
  if (d_rel < leadBuff) {
    fillAlpha = 255*(1.0-(d_rel/leadBuff));
    if (v_rel < 0) {
      fillAlpha += 255*(-1*(v_rel/speedBuff));
    }
    fillAlpha = (int)(fmin(fillAlpha, 255));
  }
  draw_chevron(s, d_rel, lead.getYRel(), 25, nvgRGBA(201, 34, 49, fillAlpha), COLOR_YELLOW);
}

static void ui_draw_line(UIState *s, const vertex_data *v, const int cnt, NVGcolor *color, NVGpaint *paint) {
  if (cnt == 0) return;

  nvgBeginPath(s->vg);
  nvgMoveTo(s->vg, v[0].x, v[0].y);
  for (int i = 1; i < cnt; i++) {
    nvgLineTo(s->vg, v[i].x, v[i].y);
  }
  nvgClosePath(s->vg);
  if (color) {
    nvgFillColor(s->vg, *color);
  } else if (paint) {
    nvgFillPaint(s->vg, *paint);
  }
  nvgFill(s->vg);
}

<<<<<<< HEAD
=======
static void update_track_data(UIState *s, const cereal::ModelDataV2::XYZTData::Reader &line, track_vertices_data *pvd) {
  const UIScene *scene = &s->scene;
  const float off = 0.5;
  int max_idx = -1;
  const auto lead = scene->lead_data[0];
  float lead_d = lead.getStatus() ? lead.getDRel()*2. : MAX_DRAW_DISTANCE;

  float path_length = (lead_d>0.)?lead_d-fmin(lead_d*0.35, 10.):MAX_DRAW_DISTANCE;
  path_length = fmin(path_length, scene->max_distance);


  vertex_data *v = &pvd->v[0];
  const float margin = 500.0f;
  for (int i = 0; i < TRAJECTORY_SIZE and line.getX()[i] <= path_length; i++) {
    v += car_space_to_full_frame(s, line.getX()[i], -line.getY()[i] - off, -line.getZ()[i], &v->x, &v->y, margin);
    max_idx = i;
  }
  for (int i = max_idx; i >= 0; i--) {
    v += car_space_to_full_frame(s, line.getX()[i], -line.getY()[i] + off, -line.getZ()[i], &v->x, &v->y, margin);
  }
  pvd->cnt = v - pvd->v;
}

static void ui_draw_track(UIState *s, track_vertices_data *pvd) {
  NVGpaint track_bg = nvgLinearGradient(s->vg, s->fb_w, s->fb_h, s->fb_w, s->fb_h * .4,
                                        COLOR_WHITE, COLOR_WHITE_ALPHA(0));
  ui_draw_line(s, &pvd->v[0], pvd->cnt, nullptr, &track_bg);
}

>>>>>>> d8e864e3
static void draw_frame(UIState *s) {
  mat4 *out_mat;
  if (s->scene.frontview) {
    glBindVertexArray(s->frame_vao[1]);
    out_mat = &s->front_frame_mat;
  } else {
    glBindVertexArray(s->frame_vao[0]);
    out_mat = &s->rear_frame_mat;
  }
  glActiveTexture(GL_TEXTURE0);

  if (s->stream.last_idx >= 0) {
    glBindTexture(GL_TEXTURE_2D, s->frame_texs[s->stream.last_idx]);
#ifndef QCOM
    // this is handled in ion on QCOM
    glTexImage2D(GL_TEXTURE_2D, 0, GL_RGB, s->stream.bufs_info.width, s->stream.bufs_info.height,
                 0, GL_RGB, GL_UNSIGNED_BYTE, s->priv_hnds[s->stream.last_idx]);
#endif
  }

  glUseProgram(s->frame_program);
  glUniform1i(s->frame_texture_loc, 0);
  glUniformMatrix4fv(s->frame_transform_loc, 1, GL_TRUE, out_mat->v);

  assert(glGetError() == GL_NO_ERROR);
  glEnableVertexAttribArray(0);
  glDrawElements(GL_TRIANGLES, 6, GL_UNSIGNED_BYTE, (const void*)0);
  glDisableVertexAttribArray(0);
  glBindVertexArray(0);
}

static void ui_draw_vision_lane_lines(UIState *s) {
  const UIScene &scene = s->scene;
  // paint lanelines
  for (int i = 0; i < std::size(scene.lane_line_vertices); i++) {
    NVGcolor color = nvgRGBAf(1.0, 1.0, 1.0, scene.lane_line_probs[i]);
    ui_draw_line(s, scene.lane_line_vertices[i].v, scene.lane_line_vertices[i].cnt, &color, nullptr);
  }

  // paint road edges
  for (int i = 0; i < std::size(scene.road_edge_vertices); i++) {
    NVGcolor color = nvgRGBAf(1.0, 0.0, 0.0, std::clamp<float>(1.0 - scene.road_edge_stds[i], 0.0, 1.0));
    ui_draw_line(s, scene.road_edge_vertices[i].v, scene.road_edge_vertices[i].cnt, &color, nullptr);
  }

  // paint path
  NVGpaint track_bg = nvgLinearGradient(s->vg, s->fb_w, s->fb_h, s->fb_w, s->fb_h * .4,
                                        COLOR_WHITE, COLOR_WHITE_ALPHA(0));
  ui_draw_line(s, scene.track_vertices.v, scene.track_vertices.cnt, nullptr, &track_bg);
}

// Draw all world space objects.
static void ui_draw_world(UIState *s) {
  const UIScene *scene = &s->scene;

  nvgSave(s->vg);

  // Don't draw on top of sidebar
  nvgScissor(s->vg, scene->viz_rect.x, scene->viz_rect.y, scene->viz_rect.w, scene->viz_rect.h);

  // Apply transformation such that video pixel coordinates match video
  // 1) Put (0, 0) in the middle of the video
  nvgTranslate(s->vg, s->video_rect.x + s->video_rect.w / 2, s->video_rect.y + s->video_rect.h / 2 + y_offset);

  // 2) Apply same scaling as video
  nvgScale(s->vg, zoom, zoom);

  // 3) Put (0, 0) in top left corner of video
  nvgTranslate(s->vg, -intrinsic_matrix.v[2], -intrinsic_matrix.v[5]);

  // Draw lane edges and vision/mpc tracks
  ui_draw_vision_lane_lines(s);

  // Draw lead indicators if openpilot is handling longitudinal
  if (s->longitudinal_control) {
    if (scene->lead_data[0].getStatus()) {
      draw_lead(s, scene->lead_data[0]);
    }
    if (scene->lead_data[1].getStatus() && (std::abs(scene->lead_data[0].getDRel() - scene->lead_data[1].getDRel()) > 3.0)) {
      draw_lead(s, scene->lead_data[1]);
    }
  }
  nvgRestore(s->vg);
}

static void ui_draw_vision_maxspeed(UIState *s) {
  float maxspeed = s->scene.controls_state.getVCruise();
  const bool is_cruise_set = maxspeed != 0 && maxspeed != SET_SPEED_NA;
  if (is_cruise_set && !s->is_metric) { maxspeed *= 0.6225; }

  auto [x, y, w, h] = std::tuple(s->scene.viz_rect.x + (bdr_s * 2), s->scene.viz_rect.y + (bdr_s * 1.5), 184, 202);

  ui_draw_rect(s->vg, x, y, w, h, COLOR_BLACK_ALPHA(100), 30);
  ui_draw_rect(s->vg, x, y, w, h, COLOR_WHITE_ALPHA(100), 20, 10);

  nvgTextAlign(s->vg, NVG_ALIGN_CENTER | NVG_ALIGN_BASELINE);
  ui_draw_text(s->vg, x + w / 2, 148, "MAX", 26 * 2.5, COLOR_WHITE_ALPHA(is_cruise_set ? 200 : 100), s->font_sans_regular);
  if (is_cruise_set) {
    const std::string maxspeed_str = std::to_string((int)std::nearbyint(maxspeed));
    ui_draw_text(s->vg, x + w / 2, 242, maxspeed_str.c_str(), 48 * 2.5, COLOR_WHITE, s->font_sans_bold);
  } else {
    ui_draw_text(s->vg, x + w / 2, 242, "N/A", 42 * 2.5, COLOR_WHITE_ALPHA(100), s->font_sans_semibold);
  }
}

static void ui_draw_vision_speed(UIState *s) {
  const float speed = std::max(0.0, s->scene.controls_state.getVEgo() * (s->is_metric ? 3.6 : 2.2369363));
  const std::string speed_str = std::to_string((int)std::nearbyint(speed));
  nvgTextAlign(s->vg, NVG_ALIGN_CENTER | NVG_ALIGN_BASELINE);
  ui_draw_text(s->vg, s->scene.viz_rect.centerX(), 240, speed_str.c_str(), 96 * 2.5, COLOR_WHITE, s->font_sans_bold);
  ui_draw_text(s->vg, s->scene.viz_rect.centerX(), 320, s->is_metric ? "km/h" : "mph", 36 * 2.5, COLOR_WHITE_ALPHA(200), s->font_sans_regular);
}

static void ui_draw_vision_event(UIState *s) {
  const int viz_event_w = 220;
  const int viz_event_x = s->scene.viz_rect.right() - (viz_event_w + bdr_s*2);
  const int viz_event_y = s->scene.viz_rect.y + (bdr_s*1.5);
  if (s->scene.controls_state.getDecelForModel() && s->scene.controls_state.getEnabled()) {
    // draw winding road sign
    const int img_turn_size = 160*1.5;
    const Rect rect = {viz_event_x - (img_turn_size / 4), viz_event_y + bdr_s - 25, img_turn_size, img_turn_size};
    ui_draw_image(s->vg, rect, s->img_turn, 1.0f);
  } else if (s->scene.controls_state.getEngageable()) {
    // draw steering wheel
    const int bg_wheel_size = 96;
    const int bg_wheel_x = viz_event_x + (viz_event_w-bg_wheel_size);
    const int bg_wheel_y = viz_event_y + (bg_wheel_size/2);
    const NVGcolor color = bg_colors[s->status];

    ui_draw_circle_image(s->vg, bg_wheel_x, bg_wheel_y, bg_wheel_size, s->img_wheel, color, 1.0f, bg_wheel_y - 25);
  }
}

static void ui_draw_vision_face(UIState *s) {
  const int face_size = 96;
  const int face_x = (s->scene.viz_rect.x + face_size + (bdr_s * 2));
  const int face_y = (s->scene.viz_rect.bottom() - footer_h + ((footer_h - face_size) / 2));
  ui_draw_circle_image(s->vg, face_x, face_y, face_size, s->img_face, s->scene.dmonitoring_state.getFaceDetected());
}

static void ui_draw_driver_view(UIState *s) {
  const UIScene *scene = &s->scene;
  s->scene.sidebar_collapsed = true;
  const Rect &viz_rect = s->scene.viz_rect;
  const int ff_xoffset = 32;
  const int frame_x = viz_rect.x;
  const int frame_w = viz_rect.w;
  const int valid_frame_w = 4 * viz_rect.h / 3;
  const int box_y = viz_rect.y;
  const int box_h  = viz_rect.h;
  const int valid_frame_x = frame_x + (frame_w - valid_frame_w) / 2 + ff_xoffset;

  // blackout
  NVGpaint gradient = nvgLinearGradient(s->vg, scene->is_rhd ? valid_frame_x : (valid_frame_x + valid_frame_w),
                                        box_y,
                                        scene->is_rhd ? (valid_frame_w - box_h / 2) : (valid_frame_x + box_h / 2), box_y,
                                        COLOR_BLACK, COLOR_BLACK_ALPHA(0));
  ui_draw_rect(s->vg, scene->is_rhd ? valid_frame_x : (valid_frame_x + box_h / 2), box_y, valid_frame_w - box_h / 2, box_h, gradient);
  ui_draw_rect(s->vg, scene->is_rhd ? valid_frame_x : valid_frame_x + box_h / 2, box_y, valid_frame_w - box_h / 2, box_h, COLOR_BLACK_ALPHA(144));

  // borders
  ui_draw_rect(s->vg, frame_x, box_y, valid_frame_x - frame_x, box_h, nvgRGBA(23, 51, 73, 255));
  ui_draw_rect(s->vg, valid_frame_x + valid_frame_w, box_y, frame_w - valid_frame_w - (valid_frame_x - frame_x), box_h, nvgRGBA(23, 51, 73, 255));

  // draw face box
  if (scene->dmonitoring_state.getFaceDetected()) {
    auto fxy_list = scene->driver_state.getFacePosition();
    const float face_x = fxy_list[0];
    const float face_y = fxy_list[1];
    float fbox_x;
    float fbox_y = box_y + (face_y + 0.5) * box_h - 0.5 * 0.6 * box_h / 2;;
    if (!scene->is_rhd) {
      fbox_x = valid_frame_x + (1 - (face_x + 0.5)) * (box_h / 2) - 0.5 * 0.6 * box_h / 2;
    } else {
      fbox_x = valid_frame_x + valid_frame_w - box_h / 2 + (face_x + 0.5) * (box_h / 2) - 0.5 * 0.6 * box_h / 2;
    }

    if (std::abs(face_x) <= 0.35 && std::abs(face_y) <= 0.4) {
      ui_draw_rect(s->vg, fbox_x, fbox_y, 0.6 * box_h / 2, 0.6 * box_h / 2,
                   nvgRGBAf(1.0, 1.0, 1.0, 0.8 - ((std::abs(face_x) > std::abs(face_y) ? std::abs(face_x) : std::abs(face_y))) * 0.6 / 0.375),
                   35, 10);
    } else {
      ui_draw_rect(s->vg, fbox_x, fbox_y, 0.6 * box_h / 2, 0.6 * box_h / 2, nvgRGBAf(1.0, 1.0, 1.0, 0.2), 35, 10);
    }
  }

  // draw face icon
  const int face_size = 85;
  const int x = (valid_frame_x + face_size + (bdr_s * 2)) + (scene->is_rhd ? valid_frame_w - box_h / 2:0);
  const int y = (box_y + box_h - face_size - bdr_s - (bdr_s * 1.5));
  ui_draw_circle_image(s->vg, x, y, face_size, s->img_face, scene->dmonitoring_state.getFaceDetected());
}

static void ui_draw_vision_header(UIState *s) {
  const Rect &viz_rect = s->scene.viz_rect;
  NVGpaint gradient = nvgLinearGradient(s->vg, viz_rect.x,
                        viz_rect.y+(header_h-(header_h/2.5)),
                        viz_rect.x, viz_rect.y+header_h,
                        nvgRGBAf(0,0,0,0.45), nvgRGBAf(0,0,0,0));

  ui_draw_rect(s->vg, viz_rect.x, viz_rect.y, viz_rect.w, header_h, gradient);

  ui_draw_vision_maxspeed(s);
  ui_draw_vision_speed(s);
  ui_draw_vision_event(s);
}

static void ui_draw_vision_footer(UIState *s) {
  ui_draw_vision_face(s);
}

static void ui_draw_vision_alert(UIState *s) {
  static std::map<cereal::ControlsState::AlertSize, const int> alert_size_map = {
      {cereal::ControlsState::AlertSize::SMALL, 241},
      {cereal::ControlsState::AlertSize::MID, 390},
      {cereal::ControlsState::AlertSize::FULL, s->fb_h}};
  const UIScene *scene = &s->scene;
  bool longAlert1 = scene->alert_text1.length() > 15;

  NVGcolor color = bg_colors[s->status];
  color.a *= s->alert_blinking_alpha;
  int alr_s = alert_size_map[scene->alert_size];

  const int alr_x = scene->viz_rect.x - bdr_s;
  const int alr_w = scene->viz_rect.w + (bdr_s * 2);
  const int alr_h = alr_s + bdr_s;
  const int alr_y = s->fb_h - alr_h;

  ui_draw_rect(s->vg, alr_x, alr_y, alr_w, alr_h, color);

  NVGpaint gradient = nvgLinearGradient(s->vg, alr_x, alr_y, alr_x, alr_y+alr_h,
                                        nvgRGBAf(0.0,0.0,0.0,0.05), nvgRGBAf(0.0,0.0,0.0,0.35));
  ui_draw_rect(s->vg, alr_x, alr_y, alr_w, alr_h, gradient);

  nvgFillColor(s->vg, COLOR_WHITE);
  nvgTextAlign(s->vg, NVG_ALIGN_CENTER | NVG_ALIGN_BASELINE);

  if (scene->alert_size == cereal::ControlsState::AlertSize::SMALL) {
    ui_draw_text(s->vg, alr_x+alr_w/2, alr_y+alr_h/2+15, scene->alert_text1.c_str(), 40*2.5, COLOR_WHITE, s->font_sans_semibold);
  } else if (scene->alert_size == cereal::ControlsState::AlertSize::MID) {
    ui_draw_text(s->vg, alr_x+alr_w/2, alr_y+alr_h/2-45, scene->alert_text1.c_str(), 48*2.5, COLOR_WHITE, s->font_sans_bold);
    ui_draw_text(s->vg, alr_x+alr_w/2, alr_y+alr_h/2+75, scene->alert_text2.c_str(), 36*2.5, COLOR_WHITE, s->font_sans_regular);
  } else if (scene->alert_size == cereal::ControlsState::AlertSize::FULL) {
    nvgFontSize(s->vg, (longAlert1?72:96)*2.5);
    nvgFontFaceId(s->vg, s->font_sans_bold);
    nvgTextAlign(s->vg, NVG_ALIGN_CENTER | NVG_ALIGN_MIDDLE);
    nvgTextBox(s->vg, alr_x, alr_y+(longAlert1?360:420), alr_w-60, scene->alert_text1.c_str(), NULL);
    nvgFontSize(s->vg, 48*2.5);
    nvgFontFaceId(s->vg,  s->font_sans_regular);
    nvgTextAlign(s->vg, NVG_ALIGN_CENTER | NVG_ALIGN_BOTTOM);
    nvgTextBox(s->vg, alr_x, alr_h-(longAlert1?300:360), alr_w-60, scene->alert_text2.c_str(), NULL);
  }
}

static void ui_draw_vision_frame(UIState *s) {
  const UIScene *scene = &s->scene;
  const Rect &viz_rect = scene->viz_rect;

  // Draw video frames
  glEnable(GL_SCISSOR_TEST);
  glViewport(s->video_rect.x, s->video_rect.y, s->video_rect.w, s->video_rect.h);
  glScissor(viz_rect.x, viz_rect.y, viz_rect.w, viz_rect.h);
  draw_frame(s);
  glDisable(GL_SCISSOR_TEST);

  glViewport(0, 0, s->fb_w, s->fb_h);
}

static void ui_draw_vision(UIState *s) {
  const UIScene *scene = &s->scene;
  if (!scene->frontview) {
    // Draw augmented elements
    if (scene->world_objects_visible) {
      ui_draw_world(s);
    }
    // Set Speed, Current Speed, Status/Events
    ui_draw_vision_header(s);
    if (scene->alert_size == cereal::ControlsState::AlertSize::NONE) {
      ui_draw_vision_footer(s);
    }
  } else {
    ui_draw_driver_view(s);
  }
}

static void ui_draw_background(UIState *s) {
  const NVGcolor color = bg_colors[s->status];
  glClearColor(color.r, color.g, color.b, 1.0);
  glClear(GL_STENCIL_BUFFER_BIT | GL_COLOR_BUFFER_BIT);
}

void ui_draw(UIState *s) {
  s->scene.viz_rect = Rect{bdr_s, bdr_s, s->fb_w - 2 * bdr_s, s->fb_h - 2 * bdr_s};
  if (!s->scene.sidebar_collapsed) {
    s->scene.viz_rect.x += sbr_w;
    s->scene.viz_rect.w -= sbr_w;
  }

  const bool draw_vision = s->started && s->status != STATUS_OFFROAD &&
                           s->active_app == cereal::UiLayoutState::App::NONE;

  // GL drawing functions
  ui_draw_background(s);
  if (draw_vision && s->vision_connected) {
    ui_draw_vision_frame(s);
  }
  glEnable(GL_BLEND);
  glBlendFunc(GL_SRC_ALPHA, GL_ONE_MINUS_SRC_ALPHA);
  glViewport(0, 0, s->fb_w, s->fb_h);

  // NVG drawing functions - should be no GL inside NVG frame
  nvgBeginFrame(s->vg, s->fb_w, s->fb_h, 1.0f);
  ui_draw_sidebar(s);
  if (draw_vision && s->vision_connected) {
    ui_draw_vision(s);
  }

  if (draw_vision && s->scene.alert_size != cereal::ControlsState::AlertSize::NONE) {
    ui_draw_vision_alert(s);
  }
  nvgEndFrame(s->vg);
  glDisable(GL_BLEND);
}

void ui_draw_image(NVGcontext *vg, const Rect &r, int image, float alpha){
  nvgBeginPath(vg);
  NVGpaint imgPaint = nvgImagePattern(vg, r.x, r.y, r.w, r.h, 0, image, alpha);
  nvgRect(vg, r.x, r.y, r.w, r.h);
  nvgFillPaint(vg, imgPaint);
  nvgFill(vg);
}

void ui_draw_rect(NVGcontext *vg, float x, float y, float w, float h, NVGcolor color, float r, int width) {
  nvgBeginPath(vg);
  r > 0 ? nvgRoundedRect(vg, x, y, w, h, r) : nvgRect(vg, x, y, w, h);
  if (width) {
    nvgStrokeColor(vg, color);
    nvgStrokeWidth(vg, width);
    nvgStroke(vg);
  } else {
    nvgFillColor(vg, color);
    nvgFill(vg);
  }
}

void ui_draw_rect(NVGcontext *vg, float x, float y, float w, float h, NVGpaint &paint, float r){
  nvgBeginPath(vg);
  r > 0? nvgRoundedRect(vg, x, y, w, h, r) : nvgRect(vg, x, y, w, h);
  nvgFillPaint(vg, paint);
  nvgFill(vg);
}

static const char frame_vertex_shader[] =
#ifdef NANOVG_GL3_IMPLEMENTATION
  "#version 150 core\n"
#else
  "#version 300 es\n"
#endif
  "in vec4 aPosition;\n"
  "in vec4 aTexCoord;\n"
  "uniform mat4 uTransform;\n"
  "out vec4 vTexCoord;\n"
  "void main() {\n"
  "  gl_Position = uTransform * aPosition;\n"
  "  vTexCoord = aTexCoord;\n"
  "}\n";

static const char frame_fragment_shader[] =
#ifdef NANOVG_GL3_IMPLEMENTATION
  "#version 150 core\n"
#else
  "#version 300 es\n"
#endif
  "precision mediump float;\n"
  "uniform sampler2D uTexture;\n"
  "in vec4 vTexCoord;\n"
  "out vec4 colorOut;\n"
  "void main() {\n"
  "  colorOut = texture(uTexture, vTexCoord.xy);\n"
  "}\n";

static const mat4 device_transform = {{
  1.0,  0.0, 0.0, 0.0,
  0.0,  1.0, 0.0, 0.0,
  0.0,  0.0, 1.0, 0.0,
  0.0,  0.0, 0.0, 1.0,
}};

// frame from 4/3 to 16/9 display
static const mat4 full_to_wide_frame_transform = {{
  .75,  0.0, 0.0, 0.0,
  0.0,  1.0, 0.0, 0.0,
  0.0,  0.0, 1.0, 0.0,
  0.0,  0.0, 0.0, 1.0,
}};

void ui_nvg_init(UIState *s) {
  // init drawing
#ifdef QCOM
  // on QCOM, we enable MSAA
  s->vg = nvgCreate(0);
#else
  s->vg = nvgCreate(NVG_ANTIALIAS | NVG_STENCIL_STROKES | NVG_DEBUG);
#endif

  assert(s->vg);

  s->font_sans_regular = nvgCreateFont(s->vg, "sans-regular", "../assets/fonts/opensans_regular.ttf");
  assert(s->font_sans_regular >= 0);
  s->font_sans_semibold = nvgCreateFont(s->vg, "sans-semibold", "../assets/fonts/opensans_semibold.ttf");
  assert(s->font_sans_semibold >= 0);
  s->font_sans_bold = nvgCreateFont(s->vg, "sans-bold", "../assets/fonts/opensans_bold.ttf");
  assert(s->font_sans_bold >= 0);

  s->img_wheel = nvgCreateImage(s->vg, "../assets/img_chffr_wheel.png", 1);
  assert(s->img_wheel != 0);
  s->img_turn = nvgCreateImage(s->vg, "../assets/img_trafficSign_turn.png", 1);
  assert(s->img_turn != 0);
  s->img_face = nvgCreateImage(s->vg, "../assets/img_driver_face.png", 1);
  assert(s->img_face != 0);
  s->img_button_settings = nvgCreateImage(s->vg, "../assets/images/button_settings.png", 1);
  assert(s->img_button_settings != 0);
  s->img_button_home = nvgCreateImage(s->vg, "../assets/images/button_home.png", 1);
  assert(s->img_button_home != 0);
  s->img_battery = nvgCreateImage(s->vg, "../assets/images/battery.png", 1);
  assert(s->img_battery != 0);
  s->img_battery_charging = nvgCreateImage(s->vg, "../assets/images/battery_charging.png", 1);
  assert(s->img_battery_charging != 0);

  for(int i=0;i<=5;++i) {
    char network_asset[32];
    snprintf(network_asset, sizeof(network_asset), "../assets/images/network_%d.png", i);
    s->img_network[i] = nvgCreateImage(s->vg, network_asset, 1);
    assert(s->img_network[i] != 0);
  }

  // init gl
  s->frame_program = load_program(frame_vertex_shader, frame_fragment_shader);
  assert(s->frame_program);

  s->frame_pos_loc = glGetAttribLocation(s->frame_program, "aPosition");
  s->frame_texcoord_loc = glGetAttribLocation(s->frame_program, "aTexCoord");

  s->frame_texture_loc = glGetUniformLocation(s->frame_program, "uTexture");
  s->frame_transform_loc = glGetUniformLocation(s->frame_program, "uTransform");

  glViewport(0, 0, s->fb_w, s->fb_h);

  glDisable(GL_DEPTH_TEST);

  assert(glGetError() == GL_NO_ERROR);

  for(int i = 0; i < 2; i++) {
    float x1, x2, y1, y2;
    if (i == 1) {
      // flip horizontally so it looks like a mirror
      x1 = 0.0;
      x2 = 1.0;
      y1 = 1.0;
      y2 = 0.0;
    } else {
      x1 = 1.0;
      x2 = 0.0;
      y1 = 1.0;
      y2 = 0.0;
    }
    const uint8_t frame_indicies[] = {0, 1, 2, 0, 2, 3};
    const float frame_coords[4][4] = {
      {-1.0, -1.0, x2, y1}, //bl
      {-1.0,  1.0, x2, y2}, //tl
      { 1.0,  1.0, x1, y2}, //tr
      { 1.0, -1.0, x1, y1}, //br
    };

    glGenVertexArrays(1, &s->frame_vao[i]);
    glBindVertexArray(s->frame_vao[i]);
    glGenBuffers(1, &s->frame_vbo[i]);
    glBindBuffer(GL_ARRAY_BUFFER, s->frame_vbo[i]);
    glBufferData(GL_ARRAY_BUFFER, sizeof(frame_coords), frame_coords, GL_STATIC_DRAW);
    glEnableVertexAttribArray(s->frame_pos_loc);
    glVertexAttribPointer(s->frame_pos_loc, 2, GL_FLOAT, GL_FALSE,
                          sizeof(frame_coords[0]), (const void *)0);
    glEnableVertexAttribArray(s->frame_texcoord_loc);
    glVertexAttribPointer(s->frame_texcoord_loc, 2, GL_FLOAT, GL_FALSE,
                          sizeof(frame_coords[0]), (const void *)(sizeof(float) * 2));
    glGenBuffers(1, &s->frame_ibo[i]);
    glBindBuffer(GL_ELEMENT_ARRAY_BUFFER, s->frame_ibo[i]);
    glBufferData(GL_ELEMENT_ARRAY_BUFFER, sizeof(frame_indicies), frame_indicies, GL_STATIC_DRAW);
    glBindBuffer(GL_ARRAY_BUFFER,0);
    glBindVertexArray(0);
  }

  s->video_rect = Rect{bdr_s, bdr_s, s->fb_w - 2 * bdr_s, s->fb_h - 2 * bdr_s};
  float zx = zoom * 2 * intrinsic_matrix.v[2] / s->video_rect.w;
  float zy = zoom * 2 * intrinsic_matrix.v[5] / s->video_rect.h;

  const mat4 frame_transform = {{
    zx, 0.0, 0.0, 0.0,
    0.0, zy, 0.0, -y_offset / s->video_rect.h * 2,
    0.0, 0.0, 1.0, 0.0,
    0.0, 0.0, 0.0, 1.0,
  }};

  s->front_frame_mat = matmul(device_transform, full_to_wide_frame_transform);
  s->rear_frame_mat = matmul(device_transform, frame_transform);

  for(int i = 0; i < UI_BUF_COUNT; i++) {
    s->khr[i] = 0;
    s->priv_hnds[i] = NULL;
  }
}<|MERGE_RESOLUTION|>--- conflicted
+++ resolved
@@ -146,38 +146,6 @@
   nvgFill(s->vg);
 }
 
-<<<<<<< HEAD
-=======
-static void update_track_data(UIState *s, const cereal::ModelDataV2::XYZTData::Reader &line, track_vertices_data *pvd) {
-  const UIScene *scene = &s->scene;
-  const float off = 0.5;
-  int max_idx = -1;
-  const auto lead = scene->lead_data[0];
-  float lead_d = lead.getStatus() ? lead.getDRel()*2. : MAX_DRAW_DISTANCE;
-
-  float path_length = (lead_d>0.)?lead_d-fmin(lead_d*0.35, 10.):MAX_DRAW_DISTANCE;
-  path_length = fmin(path_length, scene->max_distance);
-
-
-  vertex_data *v = &pvd->v[0];
-  const float margin = 500.0f;
-  for (int i = 0; i < TRAJECTORY_SIZE and line.getX()[i] <= path_length; i++) {
-    v += car_space_to_full_frame(s, line.getX()[i], -line.getY()[i] - off, -line.getZ()[i], &v->x, &v->y, margin);
-    max_idx = i;
-  }
-  for (int i = max_idx; i >= 0; i--) {
-    v += car_space_to_full_frame(s, line.getX()[i], -line.getY()[i] + off, -line.getZ()[i], &v->x, &v->y, margin);
-  }
-  pvd->cnt = v - pvd->v;
-}
-
-static void ui_draw_track(UIState *s, track_vertices_data *pvd) {
-  NVGpaint track_bg = nvgLinearGradient(s->vg, s->fb_w, s->fb_h, s->fb_w, s->fb_h * .4,
-                                        COLOR_WHITE, COLOR_WHITE_ALPHA(0));
-  ui_draw_line(s, &pvd->v[0], pvd->cnt, nullptr, &track_bg);
-}
-
->>>>>>> d8e864e3
 static void draw_frame(UIState *s) {
   mat4 *out_mat;
   if (s->scene.frontview) {
