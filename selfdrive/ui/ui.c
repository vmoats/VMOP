#include <stdio.h>
#include <stdlib.h>
#include <stdbool.h>
#include <unistd.h>
#include <assert.h>
#include <sys/mman.h>
#include <sys/resource.h>

#include <cutils/properties.h>

#include <GLES3/gl3.h>
#include <EGL/egl.h>

#include <json.h>
#include <czmq.h>

#include "nanovg.h"
#define NANOVG_GLES3_IMPLEMENTATION
#include "nanovg_gl.h"
#include "nanovg_gl_utils.h"

#include "common/timing.h"
#include "common/util.h"
#include "common/swaglog.h"
#include "common/mat.h"
#include "common/glutil.h"

#include "common/touch.h"
#include "common/framebuffer.h"
#include "common/visionipc.h"
#include "common/visionimg.h"
#include "common/modeldata.h"
#include "common/params.h"

#include "cereal/gen/c/log.capnp.h"
<<<<<<< HEAD
#include "slplay.h"
=======
>>>>>>> 5f3d5ab3

#define STATUS_STOPPED 0
#define STATUS_DISENGAGED 1
#define STATUS_ENGAGED 2
#define STATUS_WARNING 3
#define STATUS_ALERT 4
#define STATUS_MAX 5

#define ALERTSIZE_NONE 0
#define ALERTSIZE_SMALL 1
#define ALERTSIZE_MID 2
#define ALERTSIZE_FULL 3

#define UI_BUF_COUNT 4

const int vwp_w = 1920;
const int vwp_h = 1080;
const int nav_w = 640;
const int nav_ww= 760;
const int sbr_w = 300;
const int bdr_s = 30;
const int box_x = sbr_w+bdr_s;
const int box_y = bdr_s;
const int box_w = vwp_w-sbr_w-(bdr_s*2);
const int box_h = vwp_h-(bdr_s*2);
const int viz_w = vwp_w-(bdr_s*2);
const int header_h = 420;
const int footer_h = 280;
const int footer_y = vwp_h-bdr_s-footer_h;

const uint8_t bg_colors[][4] = {
  [STATUS_STOPPED] = {0x07, 0x23, 0x39, 0xff},
  [STATUS_DISENGAGED] = {0x17, 0x33, 0x49, 0xff},
  [STATUS_ENGAGED] = {0x17, 0x86, 0x44, 0xff},
  [STATUS_WARNING] = {0xDA, 0x6F, 0x25, 0xff},
  [STATUS_ALERT] = {0xC9, 0x22, 0x31, 0xff},
};

const uint8_t alert_colors[][4] = {
  [STATUS_STOPPED] = {0x07, 0x23, 0x39, 0xf1},
  [STATUS_DISENGAGED] = {0x17, 0x33, 0x49, 0xc8},
  [STATUS_ENGAGED] = {0x17, 0x86, 0x44, 0xf1},
  [STATUS_WARNING] = {0xDA, 0x6F, 0x25, 0xf1},
  [STATUS_ALERT] = {0xC9, 0x22, 0x31, 0xf1},
};

const int alert_sizes[] = {
  [ALERTSIZE_NONE] = 0,
  [ALERTSIZE_SMALL] = 241,
  [ALERTSIZE_MID] = 390,
  [ALERTSIZE_FULL] = vwp_h,
};

// TODO: this is also hardcoded in common/transformations/camera.py
const mat3 intrinsic_matrix = (mat3){{
  910., 0., 582.,
  0., 910., 437.,
  0.,   0.,   1.
}};

typedef struct UIScene {
  int frontview;
  int fullview;

  int transformed_width, transformed_height;

  uint64_t model_ts;
  ModelData model;

  float mpc_x[50];
  float mpc_y[50];

  bool world_objects_visible;
  mat3 warp_matrix;           // transformed box -> frame.
  mat4 extrinsic_matrix;      // Last row is 0 so we can use mat4.

  float v_cruise;
  uint64_t v_cruise_update_ts;
  float v_ego;

  float speedlimit;
  bool speedlimit_valid;

  float curvature;
  int engaged;
  bool engageable;
  bool monitoring_active;

  bool uilayout_sidebarcollapsed;
  bool uilayout_mapenabled;
  // responsive layout
  int ui_viz_rx;
  int ui_viz_rw;
  int ui_viz_ro;

  int lead_status;
  float lead_d_rel, lead_y_rel, lead_v_rel;

  int front_box_x, front_box_y, front_box_width, front_box_height;

  uint64_t alert_ts;
  char alert_text1[1024];
  char alert_text2[1024];
  uint8_t alert_size;
  float alert_blinkingrate;

  float awareness_status;

  uint64_t started_ts;

<<<<<<< HEAD
  //BB CPU TEMP
  uint16_t maxCpuTemp;
  uint32_t maxBatTemp;
  float gpsAccuracy ;
  float freeSpace;
  float angleSteers;
  float angleSteersDes;
  //BB END CPU TEMP

=======
>>>>>>> 5f3d5ab3
  // Used to show gps planner status
  bool gps_planner_active;

  bool is_playing_alert;
} UIScene;

typedef struct UIState {
  pthread_mutex_t lock;
  pthread_cond_t bg_cond;

  FramebufferState *fb;
  int fb_w, fb_h;
  EGLDisplay display;
  EGLSurface surface;

  NVGcontext *vg;

  int font_courbd;
  int font_sans_regular;
  int font_sans_semibold;
  int font_sans_bold;
  int img_wheel;
  int img_face;

  zsock_t *thermal_sock;
  void *thermal_sock_raw;
  zsock_t *model_sock;
  void *model_sock_raw;
  zsock_t *live100_sock;
  void *live100_sock_raw;
  zsock_t *livecalibration_sock;
  void *livecalibration_sock_raw;
  zsock_t *live20_sock;
  void *live20_sock_raw;
  zsock_t *livempc_sock;
  void *livempc_sock_raw;
  zsock_t *plus_sock;
  void *plus_sock_raw;
  zsock_t *map_data_sock;
  void *map_data_sock_raw;

  zsock_t *uilayout_sock;
  void *uilayout_sock_raw;

  int plus_state;

  // vision state
  bool vision_connected;
  bool vision_connect_firstrun;
  int ipc_fd;

  VIPCBuf bufs[UI_BUF_COUNT];
  VIPCBuf front_bufs[UI_BUF_COUNT];
  int cur_vision_idx;
  int cur_vision_front_idx;

  GLuint frame_program;
  GLuint frame_texs[UI_BUF_COUNT];
  GLuint frame_front_texs[UI_BUF_COUNT];

  GLint frame_pos_loc, frame_texcoord_loc;
  GLint frame_texture_loc, frame_transform_loc;

  GLuint line_program;
  GLint line_pos_loc, line_color_loc;
  GLint line_transform_loc;

  unsigned int rgb_width, rgb_height, rgb_stride;
  size_t rgb_buf_len;
  mat4 rgb_transform;

  unsigned int rgb_front_width, rgb_front_height, rgb_front_stride;
  size_t rgb_front_buf_len;

  bool intrinsic_matrix_loaded;
  mat3 intrinsic_matrix;

  UIScene scene;

  bool awake;
  int awake_timeout;

  int volume_timeout;

  int status;
  bool is_metric;
  bool passive;
  char alert_type[64];
  char alert_sound[64];
  int alert_size;
  float alert_blinking_alpha;
  bool alert_blinked;

  float light_sensor;
} UIState;

<<<<<<< HEAD
=======
#include "tuning.h"

>>>>>>> 5f3d5ab3
static int last_brightness = -1;
static void set_brightness(UIState *s, int brightness) {
  if (last_brightness != brightness && (s->awake || brightness == 0)) {
    FILE *f = fopen("/sys/class/leds/lcd-backlight/brightness", "wb");
    if (f != NULL) {
      fprintf(f, "%d", brightness);
      fclose(f);
      last_brightness = brightness;
    }
  }
}

static void set_awake(UIState *s, bool awake) {
  if (awake) {
    // 30 second timeout at 30 fps
    s->awake_timeout = 30*30;
  }
  if (s->awake != awake) {
    s->awake = awake;

    if (awake) {
      LOG("awake normal");
      framebuffer_set_power(s->fb, HWC_POWER_MODE_NORMAL);
    } else {
      LOG("awake off");
      set_brightness(s, 0);
      framebuffer_set_power(s->fb, HWC_POWER_MODE_OFF);
    }
  }
}

static void set_volume(UIState *s, int volume) {
  char volume_change_cmd[64];
  sprintf(volume_change_cmd, "service call audio 3 i32 3 i32 %d i32 1", volume);

  // 5 second timeout at 60fps
  s->volume_timeout = 5 * 60;
  int volume_changed = system(volume_change_cmd);
}

volatile int do_exit = 0;
static void set_do_exit(int sig) {
  do_exit = 1;
}


static const char frame_vertex_shader[] =
  "attribute vec4 aPosition;\n"
  "attribute vec4 aTexCoord;\n"
  "uniform mat4 uTransform;\n"
  "varying vec4 vTexCoord;\n"
  "void main() {\n"
  "  gl_Position = uTransform * aPosition;\n"
  "  vTexCoord = aTexCoord;\n"
  "}\n";

static const char frame_fragment_shader[] =
  "precision mediump float;\n"
  "uniform sampler2D uTexture;\n"
  "varying vec4 vTexCoord;\n"
  "void main() {\n"
  "  gl_FragColor = texture2D(uTexture, vTexCoord.xy);\n"
  "}\n";

static const char line_vertex_shader[] =
  "attribute vec4 aPosition;\n"
  "attribute vec4 aColor;\n"
  "uniform mat4 uTransform;\n"
  "varying vec4 vColor;\n"
  "void main() {\n"
  "  gl_Position = uTransform * aPosition;\n"
  "  vColor = aColor;\n"
  "}\n";

static const char line_fragment_shader[] =
  "precision mediump float;\n"
  "uniform sampler2D uTexture;\n"
  "varying vec4 vColor;\n"
  "void main() {\n"
  "  gl_FragColor = vColor;\n"
  "}\n";


static const mat4 device_transform = {{
  1.0,  0.0, 0.0, 0.0,
  0.0,  1.0, 0.0, 0.0,
  0.0,  0.0, 1.0, 0.0,
  0.0,  0.0, 0.0, 1.0,
}};

// frame from 4/3 to box size with a 2x zoom
static const mat4 frame_transform = {{
  2*(4./3.)/((float)viz_w/box_h), 0.0, 0.0, 0.0,
                                           0.0, 2.0, 0.0, 0.0,
                                           0.0, 0.0, 1.0, 0.0,
                                           0.0, 0.0, 0.0, 1.0,
}};

// frame from 4/3 to 16/9 display
static const mat4 full_to_wide_frame_transform = {{
  .75,  0.0, 0.0, 0.0,
  0.0,  1.0, 0.0, 0.0,
  0.0,  0.0, 1.0, 0.0,
  0.0,  0.0, 0.0, 1.0,
}};

typedef struct {
  const char* name;
  const char* uri;
  bool loop;
} sound_file;

sound_file sound_table[] = {
  { "chimeDisengage", "../assets/sounds/disengaged.wav", false },
  { "chimeEngage", "../assets/sounds/engaged.wav", false },
  { "chimeWarning1", "../assets/sounds/warning_1.wav", false },
  { "chimeWarning2", "../assets/sounds/warning_2.wav", false },
  { "chimeWarningRepeat", "../assets/sounds/warning_2.wav", true },
  { "chimeError", "../assets/sounds/error.wav", false },
  { "chimePrompt", "../assets/sounds/error.wav", false },
  { NULL, NULL, false },
};

sound_file* get_sound_file_by_name(const char* name) {
  for (sound_file *s = sound_table; s->name != NULL; s++) {
    if (strcmp(s->name, name) == 0) {
      return s;
    }
  }

  return NULL;
}

void ui_sound_init(char **error) {
  slplay_setup(error);
  if (*error) return;

  for (sound_file *s = sound_table; s->name != NULL; s++) {
    slplay_create_player_for_uri(s->uri, error);
    if (*error) return;
  }
}

static void ui_init(UIState *s) {
  memset(s, 0, sizeof(UIState));

  pthread_mutex_init(&s->lock, NULL);
  pthread_cond_init(&s->bg_cond, NULL);

  // init connections

  s->thermal_sock = zsock_new_sub(">tcp://127.0.0.1:8005", "");
  assert(s->thermal_sock);
  s->thermal_sock_raw = zsock_resolve(s->thermal_sock);

  s->model_sock = zsock_new_sub(">tcp://127.0.0.1:8009", "");
  assert(s->model_sock);
  s->model_sock_raw = zsock_resolve(s->model_sock);

  s->live100_sock = zsock_new_sub(">tcp://127.0.0.1:8007", "");
  assert(s->live100_sock);
  s->live100_sock_raw = zsock_resolve(s->live100_sock);

  s->uilayout_sock = zsock_new_sub(">tcp://127.0.0.1:8060", "");
  assert(s->uilayout_sock);
  s->uilayout_sock_raw = zsock_resolve(s->uilayout_sock);

  s->livecalibration_sock = zsock_new_sub(">tcp://127.0.0.1:8019", "");
  assert(s->livecalibration_sock);
  s->livecalibration_sock_raw = zsock_resolve(s->livecalibration_sock);

  s->live20_sock = zsock_new_sub(">tcp://127.0.0.1:8012", "");
  assert(s->live20_sock);
  s->live20_sock_raw = zsock_resolve(s->live20_sock);

  s->livempc_sock = zsock_new_sub(">tcp://127.0.0.1:8035", "");
  assert(s->livempc_sock);
  s->livempc_sock_raw = zsock_resolve(s->livempc_sock);

  s->plus_sock = zsock_new_sub(">tcp://127.0.0.1:8037", "");
  assert(s->plus_sock);
  s->plus_sock_raw = zsock_resolve(s->plus_sock);

  s->map_data_sock = zsock_new_sub(">tcp://127.0.0.1:8065", "");
  assert(s->map_data_sock);
  s->map_data_sock_raw = zsock_resolve(s->map_data_sock);

  s->ipc_fd = -1;

  // init display
  s->fb = framebuffer_init("ui", 0x00010000, true,
                           &s->display, &s->surface, &s->fb_w, &s->fb_h);
  assert(s->fb);

  set_awake(s, true);

  // init drawing
  s->vg = nvgCreateGLES3(NVG_ANTIALIAS | NVG_STENCIL_STROKES | NVG_DEBUG);
  assert(s->vg);

  s->font_courbd = nvgCreateFont(s->vg, "courbd", "../assets/courbd.ttf");
  assert(s->font_courbd >= 0);
  s->font_sans_regular = nvgCreateFont(s->vg, "sans-regular", "../assets/OpenSans-Regular.ttf");
  assert(s->font_sans_regular >= 0);
  s->font_sans_semibold = nvgCreateFont(s->vg, "sans-semibold", "../assets/OpenSans-SemiBold.ttf");
  assert(s->font_sans_semibold >= 0);
  s->font_sans_bold = nvgCreateFont(s->vg, "sans-bold", "../assets/OpenSans-Bold.ttf");
  assert(s->font_sans_bold >= 0);

  assert(s->img_wheel >= 0);
  s->img_wheel = nvgCreateImage(s->vg, "../assets/img_chffr_wheel.png", 1);

  assert(s->img_face >= 0);
  s->img_face = nvgCreateImage(s->vg, "../assets/img_driver_face.png", 1);

  // init gl
  s->frame_program = load_program(frame_vertex_shader, frame_fragment_shader);
  assert(s->frame_program);

  s->frame_pos_loc = glGetAttribLocation(s->frame_program, "aPosition");
  s->frame_texcoord_loc = glGetAttribLocation(s->frame_program, "aTexCoord");

  s->frame_texture_loc = glGetUniformLocation(s->frame_program, "uTexture");
  s->frame_transform_loc = glGetUniformLocation(s->frame_program, "uTransform");

  s->line_program = load_program(line_vertex_shader, line_fragment_shader);
  assert(s->line_program);

  s->line_pos_loc = glGetAttribLocation(s->line_program, "aPosition");
  s->line_color_loc = glGetAttribLocation(s->line_program, "aColor");
  s->line_transform_loc = glGetUniformLocation(s->line_program, "uTransform");

  glViewport(0, 0, s->fb_w, s->fb_h);

  glDisable(GL_DEPTH_TEST);

  assert(glGetError() == GL_NO_ERROR);

  {
    char *value;
    const int result = read_db_value(NULL, "Passive", &value, NULL);
    if (result == 0) {
      s->passive = value[0] == '1';
      free(value);
    }
  }
}

// If the intrinsics are in the params entry, this copies them to
// intrinsic_matrix and returns true.  Otherwise returns false.
static bool try_load_intrinsics(mat3 *intrinsic_matrix) {
  char *value;
  const int result = read_db_value(NULL, "CloudCalibration", &value, NULL);

  if (result == 0) {
    JsonNode* calibration_json = json_decode(value);
    free(value);

    JsonNode *intrinsic_json =
        json_find_member(calibration_json, "intrinsic_matrix");

    if (intrinsic_json == NULL || intrinsic_json->tag != JSON_ARRAY) {
      json_delete(calibration_json);
      return false;
    }

    int i = 0;
    JsonNode* json_num;
    json_foreach(json_num, intrinsic_json) {
      intrinsic_matrix->v[i++] = json_num->number_;
    }
    json_delete(calibration_json);

    return true;
  } else {
    return false;
  }
}

static void ui_init_vision(UIState *s, const VisionStreamBufs back_bufs,
                           int num_back_fds, const int *back_fds,
                           const VisionStreamBufs front_bufs, int num_front_fds,
                           const int *front_fds) {
  const VisionUIInfo ui_info = back_bufs.buf_info.ui_info;

  assert(num_back_fds == UI_BUF_COUNT);
  assert(num_front_fds == UI_BUF_COUNT);

  vipc_bufs_load(s->bufs, &back_bufs, num_back_fds, back_fds);
  vipc_bufs_load(s->front_bufs, &front_bufs, num_front_fds, front_fds);

  s->cur_vision_idx = -1;
  s->cur_vision_front_idx = -1;

  s->scene = (UIScene){
      .frontview = getenv("FRONTVIEW") != NULL,
      .fullview = getenv("FULLVIEW") != NULL,
      .transformed_width = ui_info.transformed_width,
      .transformed_height = ui_info.transformed_height,
      .front_box_x = ui_info.front_box_x,
      .front_box_y = ui_info.front_box_y,
      .front_box_width = ui_info.front_box_width,
      .front_box_height = ui_info.front_box_height,
      .world_objects_visible = false,  // Invisible until we receive a calibration message.
      .gps_planner_active = false,
  };

  s->rgb_width = back_bufs.width;
  s->rgb_height = back_bufs.height;
  s->rgb_stride = back_bufs.stride;
  s->rgb_buf_len = back_bufs.buf_len;

  s->rgb_front_width = front_bufs.width;
  s->rgb_front_height = front_bufs.height;
  s->rgb_front_stride = front_bufs.stride;
  s->rgb_front_buf_len = front_bufs.buf_len;

  s->rgb_transform = (mat4){{
    2.0/s->rgb_width, 0.0, 0.0, -1.0,
    0.0, 2.0/s->rgb_height, 0.0, -1.0,
    0.0, 0.0, 1.0, 0.0,
    0.0, 0.0, 0.0, 1.0,
  }};

  char *value;
  const int result = read_db_value(NULL, "IsMetric", &value, NULL);
  if (result == 0) {
    s->is_metric = value[0] == '1';
    free(value);
  }
}

static void ui_draw_transformed_box(UIState *s, uint32_t color) {
  const UIScene *scene = &s->scene;

  const mat3 bbt = scene->warp_matrix;

  struct {
    vec3 pos;
    uint32_t color;
  } verts[] = {
    {matvecmul3(bbt, (vec3){{0.0, 0.0, 1.0,}}), color},
    {matvecmul3(bbt, (vec3){{scene->transformed_width, 0.0, 1.0,}}), color},
    {matvecmul3(bbt, (vec3){{scene->transformed_width, scene->transformed_height, 1.0,}}), color},
    {matvecmul3(bbt, (vec3){{0.0, scene->transformed_height, 1.0,}}), color},
    {matvecmul3(bbt, (vec3){{0.0, 0.0, 1.0,}}), color},
  };

  for (int i=0; i<ARRAYSIZE(verts); i++) {
    verts[i].pos.v[0] = verts[i].pos.v[0] / verts[i].pos.v[2];
    verts[i].pos.v[1] = s->rgb_height - verts[i].pos.v[1] / verts[i].pos.v[2];
  }

  glUseProgram(s->line_program);

  mat4 out_mat = matmul(device_transform,
                        matmul(frame_transform, s->rgb_transform));
  glUniformMatrix4fv(s->line_transform_loc, 1, GL_TRUE, out_mat.v);

  glEnableVertexAttribArray(s->line_pos_loc);
  glVertexAttribPointer(s->line_pos_loc, 2, GL_FLOAT, GL_FALSE, sizeof(verts[0]), &verts[0].pos.v[0]);

  glEnableVertexAttribArray(s->line_color_loc);
  glVertexAttribPointer(s->line_color_loc, 4, GL_UNSIGNED_BYTE, GL_TRUE, sizeof(verts[0]), &verts[0].color);

  assert(glGetError() == GL_NO_ERROR);
  glDrawArrays(GL_LINE_STRIP, 0, ARRAYSIZE(verts));
}

// Projects a point in car to space to the corresponding point in full frame
// image space.
vec3 car_space_to_full_frame(const UIState *s, vec4 car_space_projective) {
  const UIScene *scene = &s->scene;

  // We'll call the car space point p.
  // First project into normalized image coordinates with the extrinsics matrix.
  const vec4 Ep4 = matvecmul(scene->extrinsic_matrix, car_space_projective);

  // The last entry is zero because of how we store E (to use matvecmul).
  const vec3 Ep = {{Ep4.v[0], Ep4.v[1], Ep4.v[2]}};
  const vec3 KEp = matvecmul3(intrinsic_matrix, Ep);

  // Project.
  const vec3 p_image = {{KEp.v[0] / KEp.v[2], KEp.v[1] / KEp.v[2], 1.}};
  return p_image;
}

// Calculate an interpolation between two numbers at a specific increment
static float lerp(float v0, float v1, float t) {
  return (1 - t) * v0 + t * v1;
}

static void draw_chevron(UIState *s, float x_in, float y_in, float sz,
                          NVGcolor fillColor, NVGcolor glowColor) {
  const UIScene *scene = &s->scene;

  nvgSave(s->vg);

  nvgTranslate(s->vg, 240.0f, 0.0);
  nvgTranslate(s->vg, -1440.0f / 2, -1080.0f / 2);
  nvgScale(s->vg, 2.0, 2.0);
  nvgScale(s->vg, 1440.0f / s->rgb_width, 1080.0f / s->rgb_height);

  const vec4 p_car_space = (vec4){{x_in, y_in, 0., 1.}};
  const vec3 p_full_frame = car_space_to_full_frame(s, p_car_space);

  sz *= 30;
  sz /= (x_in / 3 + 30);
  if (sz > 30) sz = 30;
  if (sz < 15) sz = 15;

  float x = p_full_frame.v[0];
  float y = p_full_frame.v[1];

  // glow
  nvgBeginPath(s->vg);
  float g_xo = sz/5;
  float g_yo = sz/10;
  if (x >= 0 && y >= 0.) {
    nvgMoveTo(s->vg, x+(sz*1.35)+g_xo, y+sz+g_yo);
    nvgLineTo(s->vg, x, y-g_xo);
    nvgLineTo(s->vg, x-(sz*1.35)-g_xo, y+sz+g_yo);
    nvgLineTo(s->vg, x+(sz*1.35)+g_xo, y+sz+g_yo);
    nvgClosePath(s->vg);
  }
  nvgFillColor(s->vg, glowColor);
  nvgFill(s->vg);

  // chevron
  nvgBeginPath(s->vg);
  if (x >= 0 && y >= 0.) {
    nvgMoveTo(s->vg, x+(sz*1.25), y+sz);
    nvgLineTo(s->vg, x, y);
    nvgLineTo(s->vg, x-(sz*1.25), y+sz);
    nvgLineTo(s->vg, x+(sz*1.25), y+sz);
    nvgClosePath(s->vg);
  }
  nvgFillColor(s->vg, fillColor);
  nvgFill(s->vg);

  nvgRestore(s->vg);
}

static void ui_draw_lane_line(UIState *s, const float *points, float off,
                      NVGcolor color, bool is_ghost) {
  const UIScene *scene = &s->scene;

  nvgSave(s->vg);
  nvgTranslate(s->vg, 240.0f, 0.0); // rgb-box space
  nvgTranslate(s->vg, -1440.0f / 2, -1080.0f / 2); // zoom 2x
  nvgScale(s->vg, 2.0, 2.0);
  nvgScale(s->vg, 1440.0f / s->rgb_width, 1080.0f / s->rgb_height);
  nvgBeginPath(s->vg);

  bool started = false;
  for (int i=0; i<49; i++) {
    float px = (float)i;
    float py = points[i] - off;
    vec4 p_car_space = (vec4){{px, py, 0., 1.}};
    vec3 p_full_frame = car_space_to_full_frame(s, p_car_space);
    float x = p_full_frame.v[0];
    float y = p_full_frame.v[1];
    if (x < 0 || y < 0.) {
      continue;
    }
    if (!started) {
      nvgMoveTo(s->vg, x, y);
      started = true;
    } else {
      nvgLineTo(s->vg, x, y);
    }
  }

  for (int i=49; i>0; i--) {
    float px = (float)i;
    float py = is_ghost?(points[i]-off):(points[i]+off);
    vec4 p_car_space = (vec4){{px, py, 0., 1.}};
    vec3 p_full_frame = car_space_to_full_frame(s, p_car_space);
    float x = p_full_frame.v[0];
    float y = p_full_frame.v[1];
    if (x < 0 || y < 0.) {
      continue;
    }
    nvgLineTo(s->vg, x, y);
  }

  nvgClosePath(s->vg);
  nvgFillColor(s->vg, color);
  nvgFill(s->vg);
  nvgRestore(s->vg);
}

static void ui_draw_lane(UIState *s, const PathData path, NVGcolor color) {
  ui_draw_lane_line(s, path.points, 0.025*path.prob, color, false);
  float var = min(path.std, 0.7);
  color.a /= 4;
  ui_draw_lane_line(s, path.points, -var, color, true);
  ui_draw_lane_line(s, path.points, var, color, true);
}

static void ui_draw_track(UIState *s, bool is_mpc) {
  const UIScene *scene = &s->scene;
  const PathData path = scene->model.path;
  const float *mpc_x_coords = &scene->mpc_x[0];
  const float *mpc_y_coords = &scene->mpc_y[0];

  nvgSave(s->vg);
  nvgTranslate(s->vg, 240.0f, 0.0); // rgb-box space
  nvgTranslate(s->vg, -1440.0f / 2, -1080.0f / 2); // zoom 2x
  nvgScale(s->vg, 2.0, 2.0);
  nvgScale(s->vg, 1440.0f / s->rgb_width, 1080.0f / s->rgb_height);
  nvgBeginPath(s->vg);

  bool started = false;
  float off = is_mpc?0.3:0.5;
  float lead_d = scene->lead_d_rel*2.;
  float path_height = is_mpc?(lead_d>5.)?min(lead_d, 25.)-min(lead_d*0.35, 10.):20.
                            :(lead_d>0.)?min(lead_d, 50.)-min(lead_d*0.35, 10.):49.;

  // left side up
  for (int i=0; i<=path_height; i++) {
    float px, py, mpx;
    if (is_mpc) {
      mpx = i==0?0.0:mpc_x_coords[i];
      px = lerp(mpx+1.0, mpx, i/100.0);
      py = mpc_y_coords[i] - off;
    } else {
      px = lerp(i+1.0, i, i/100.0);
      py = path.points[i] - off;
    }

    vec4 p_car_space = (vec4){{px, py, 0., 1.}};
    vec3 p_full_frame = car_space_to_full_frame(s, p_car_space);
    float x = p_full_frame.v[0];
    float y = p_full_frame.v[1];
    if (x < 0 || y < 0) {
      continue;
    }

    if (!started) {
      nvgMoveTo(s->vg, x, y);
      started = true;
    } else {
      nvgLineTo(s->vg, x, y);
    }
  }

  // right side down
  for (int i=path_height; i>=0; i--) {
    float px, py, mpx;
    if (is_mpc) {
      mpx = i==0?0.0:mpc_x_coords[i];
      px = lerp(mpx+1.0, mpx, i/100.0);
      py = mpc_y_coords[i] + off;
    } else {
      px = lerp(i+1.0, i, i/100.0);
      py = path.points[i] + off;
    }

    vec4 p_car_space = (vec4){{px, py, 0., 1.}};
    vec3 p_full_frame = car_space_to_full_frame(s, p_car_space);
    float x = p_full_frame.v[0];
    float y = p_full_frame.v[1];
    if (x < 0 || y < 0.) {
      continue;
    }

    nvgLineTo(s->vg, x, y);
  }

  nvgClosePath(s->vg);

  NVGpaint track_bg;
  if (is_mpc) {
    // Draw colored MPC track
    const uint8_t *clr = bg_colors[s->status];
    track_bg = nvgLinearGradient(s->vg, vwp_w, vwp_h, vwp_w, vwp_h*.4,
      nvgRGBA(clr[0], clr[1], clr[2], 255), nvgRGBA(clr[0], clr[1], clr[2], 255/2));
  } else {
    // Draw white vision track
    track_bg = nvgLinearGradient(s->vg, vwp_w, vwp_h, vwp_w, vwp_h*.4,
      nvgRGBA(255, 255, 255, 255), nvgRGBA(255, 255, 255, 0));
  }

  nvgFillPaint(s->vg, track_bg);
  nvgFill(s->vg);
  nvgRestore(s->vg);
}

static void draw_steering(UIState *s, float curvature) {
  float points[50];
  for (int i = 0; i < 50; i++) {
    float y_actual = i * tan(asin(clamp(i * curvature, -0.999, 0.999)) / 2.);
    points[i] = y_actual;
  }

  // ui_draw_lane_edge(s, points, 0.0, nvgRGBA(0, 0, 255, 128), 5);
}

static void draw_frame(UIState *s) {
  const UIScene *scene = &s->scene;

  mat4 out_mat;
  float x1, x2, y1, y2;
  if (s->scene.frontview) {
    out_mat = device_transform; // full 16/9
    // flip horizontally so it looks like a mirror
    x1 = (float)scene->front_box_x / s->rgb_front_width;
    x2 = (float)(scene->front_box_x + scene->front_box_width) / s->rgb_front_width;
    y2 = (float)scene->front_box_y / s->rgb_front_height;
    y1 = (float)(scene->front_box_y + scene->front_box_height) / s->rgb_front_height;
  } else {
    out_mat = matmul(device_transform, frame_transform);
    x1 = 1.0;
    x2 = 0.0;
    y1 = 1.0;
    y2 = 0.0;
  }

  const uint8_t frame_indicies[] = {0, 1, 2, 0, 2, 3};
  const float frame_coords[4][4] = {
    {-1.0, -1.0, x2, y1}, //bl
    {-1.0,  1.0, x2, y2}, //tl
    { 1.0,  1.0, x1, y2}, //tr
    { 1.0, -1.0, x1, y1}, //br
  };

  glActiveTexture(GL_TEXTURE0);
  if (s->scene.frontview && s->cur_vision_front_idx >= 0) {
    glBindTexture(GL_TEXTURE_2D, s->frame_front_texs[s->cur_vision_front_idx]);
  } else if (!scene->frontview && s->cur_vision_idx >= 0) {
    glBindTexture(GL_TEXTURE_2D, s->frame_texs[s->cur_vision_idx]);
  }

  glUseProgram(s->frame_program);

  glUniform1i(s->frame_texture_loc, 0);
  glUniformMatrix4fv(s->frame_transform_loc, 1, GL_TRUE, out_mat.v);

  glEnableVertexAttribArray(s->frame_pos_loc);
  glVertexAttribPointer(s->frame_pos_loc, 2, GL_FLOAT, GL_FALSE,
                        sizeof(frame_coords[0]), frame_coords);

  glEnableVertexAttribArray(s->frame_texcoord_loc);
  glVertexAttribPointer(s->frame_texcoord_loc, 2, GL_FLOAT, GL_FALSE,
                        sizeof(frame_coords[0]), &frame_coords[0][2]);

  assert(glGetError() == GL_NO_ERROR);
  glDrawElements(GL_TRIANGLES, 6, GL_UNSIGNED_BYTE, &frame_indicies[0]);
}

static void ui_draw_vision_lanes(UIState *s) {
  const UIScene *scene = &s->scene;
  // Draw left lane edge
  ui_draw_lane(
      s, scene->model.left_lane,
      nvgRGBAf(1.0, 1.0, 1.0, scene->model.left_lane.prob));

  // Draw right lane edge
  ui_draw_lane(
      s, scene->model.right_lane,
      nvgRGBAf(1.0, 1.0, 1.0, scene->model.right_lane.prob));

  // Draw vision path
  ui_draw_track(s, false);

  if (scene->engaged) {
    // Draw MPC path when engaged
    ui_draw_track(s, true);
  }
}

// Draw all world space objects.
static void ui_draw_world(UIState *s) {
  const UIScene *scene = &s->scene;
  if (!scene->world_objects_visible) {
    return;
  }

  if ((nanos_since_boot() - scene->model_ts) < 1000000000ULL) {
    // Draw lane edges and vision/mpc tracks
    ui_draw_vision_lanes(s);
  }

  if (scene->lead_status) {
    // Draw lead car indicator
    float fillAlpha = 0;
    float speedBuff = 10.;
    float leadBuff = 40.;
    if (scene->lead_d_rel < leadBuff) {
      fillAlpha = 255*(1.0-(scene->lead_d_rel/leadBuff));
      if (scene->lead_v_rel < 0) {
        fillAlpha += 255*(-1*(scene->lead_v_rel/speedBuff));
      }
      fillAlpha = (int)(min(fillAlpha, 255));
    }
    draw_chevron(s, scene->lead_d_rel+2.7, scene->lead_y_rel, 25,
                  nvgRGBA(201, 34, 49, fillAlpha), nvgRGBA(218, 202, 37, 255));
  }
}

//BB START: functions added for the display of various items
static int bb_ui_draw_measure(UIState *s,  const char* bb_value, const char* bb_uom, const char* bb_label, 
		int bb_x, int bb_y, int bb_uom_dx,
		NVGcolor bb_valueColor, NVGcolor bb_labelColor, NVGcolor bb_uomColor, 
		int bb_valueFontSize, int bb_labelFontSize, int bb_uomFontSize )  {
  const UIScene *scene = &s->scene;	
  nvgTextAlign(s->vg, NVG_ALIGN_CENTER | NVG_ALIGN_BASELINE);
  int dx = 0;
  if (strlen(bb_uom) > 0) {
  	dx = (int)(bb_uomFontSize*2.5/2);
   }
  //print value
  nvgFontFace(s->vg, "sans-semibold");
  nvgFontSize(s->vg, bb_valueFontSize*2.5);
  nvgFillColor(s->vg, bb_valueColor);
  nvgText(s->vg, bb_x-dx/2, bb_y+ (int)(bb_valueFontSize*2.5)+5, bb_value, NULL);
  //print label
  nvgFontFace(s->vg, "sans-regular");
  nvgFontSize(s->vg, bb_labelFontSize*2.5);
  nvgFillColor(s->vg, bb_labelColor);
  nvgText(s->vg, bb_x, bb_y + (int)(bb_valueFontSize*2.5)+5 + (int)(bb_labelFontSize*2.5)+5, bb_label, NULL);
  //print uom
  if (strlen(bb_uom) > 0) {
      nvgSave(s->vg);
	  int rx =bb_x + bb_uom_dx + bb_valueFontSize -3;
	  int ry = bb_y + (int)(bb_valueFontSize*2.5/2)+25;
	  nvgTranslate(s->vg,rx,ry);
	  nvgRotate(s->vg, -1.5708); //-90deg in radians
	  nvgFontFace(s->vg, "sans-regular");
	  nvgFontSize(s->vg, (int)(bb_uomFontSize*2.5));
	  nvgFillColor(s->vg, bb_uomColor);
	  nvgText(s->vg, 0, 0, bb_uom, NULL);
	  nvgRestore(s->vg);
  }
  return (int)((bb_valueFontSize + bb_labelFontSize)*2.5) + 5;
}

static void bb_ui_draw_measures_left(UIState *s, int bb_x, int bb_y, int bb_w ) {
	const UIScene *scene = &s->scene;		
	int bb_rx = bb_x + (int)(bb_w/2);
	int bb_ry = bb_y;
	int bb_h = 5; 
	NVGcolor lab_color = nvgRGBA(255, 255, 255, 200);
	NVGcolor uom_color = nvgRGBA(255, 255, 255, 200);
	int value_fontSize=30;
	int label_fontSize=15;
	int uom_fontSize = 15;
	int bb_uom_dx =  (int)(bb_w /2 - uom_fontSize*2.5) ;
	
	//add CPU temperature
	if (true) {
	    	char val_str[16];
		char uom_str[6];
		NVGcolor val_color = nvgRGBA(255, 255, 255, 200);
			if((int)(scene->maxCpuTemp/10) > 80) {
				val_color = nvgRGBA(255, 188, 3, 200);
			}
			if((int)(scene->maxCpuTemp/10) > 92) {
				val_color = nvgRGBA(255, 0, 0, 200);
			}
			// temp is alway in C * 10
			snprintf(val_str, sizeof(val_str), "%d C", (int)(scene->maxCpuTemp/10));
			snprintf(uom_str, sizeof(uom_str), "");
		bb_h +=bb_ui_draw_measure(s,  val_str, uom_str, "CPU TEMP", 
				bb_rx, bb_ry, bb_uom_dx,
				val_color, lab_color, uom_color, 
				value_fontSize, label_fontSize, uom_fontSize );
		bb_ry = bb_y + bb_h;
	}

   //add battery temperature
	if (true) {
		char val_str[16];
		char uom_str[6];
		NVGcolor val_color = nvgRGBA(255, 255, 255, 200);
		if((int)(scene->maxBatTemp/1000) > 40) {
			val_color = nvgRGBA(255, 188, 3, 200);
		}
		if((int)(scene->maxBatTemp/1000) > 50) {
			val_color = nvgRGBA(255, 0, 0, 200);
		}
		// temp is alway in C * 1000
		snprintf(val_str, sizeof(val_str), "%d C", (int)(scene->maxBatTemp/1000));
		snprintf(uom_str, sizeof(uom_str), "");
		bb_h +=bb_ui_draw_measure(s,  val_str, uom_str, "BAT TEMP", 
				bb_rx, bb_ry, bb_uom_dx,
				val_color, lab_color, uom_color, 
				value_fontSize, label_fontSize, uom_fontSize );
		bb_ry = bb_y + bb_h;
	}
	
	//add grey panda GPS accuracy
	if (true) {
		char val_str[16];
		char uom_str[3];
		NVGcolor val_color = nvgRGBA(255, 255, 255, 200);
		//show red/orange if gps accuracy is high
	    if(scene->gpsAccuracy > 0.59) {
	       val_color = nvgRGBA(255, 188, 3, 200);
	    }
	    if(scene->gpsAccuracy > 0.8) {
	       val_color = nvgRGBA(255, 0, 0, 200);
	    }

		// gps accuracy is always in meters
		snprintf(val_str, sizeof(val_str), "%.2f", (s->scene.gpsAccuracy));
		snprintf(uom_str, sizeof(uom_str), "m");;
		bb_h +=bb_ui_draw_measure(s,  val_str, uom_str, "GPS PREC", 
				bb_rx, bb_ry, bb_uom_dx,
				val_color, lab_color, uom_color, 
				value_fontSize, label_fontSize, uom_fontSize );
		bb_ry = bb_y + bb_h;
	}
	
  //add free space - from bthaler1
	if (true) {
		char val_str[16];
		char uom_str[3];
		NVGcolor val_color = nvgRGBA(255, 255, 255, 200);

		//show red/orange if free space is low
		if(scene->freeSpace < 0.4) {
			val_color = nvgRGBA(255, 188, 3, 200);
		}
		if(scene->freeSpace < 0.2) {
			val_color = nvgRGBA(255, 0, 0, 200);
		}

		snprintf(val_str, sizeof(val_str), "%.1f", s->scene.freeSpace* 100);
		snprintf(uom_str, sizeof(uom_str), "%%");

		bb_h +=bb_ui_draw_measure(s, val_str, uom_str, "FREE", 
			bb_rx, bb_ry, bb_uom_dx,
			val_color, lab_color, uom_color, 
			value_fontSize, label_fontSize, uom_fontSize );
		bb_ry = bb_y + bb_h;
	}	
	//finally draw the frame
	bb_h += 20;
	nvgBeginPath(s->vg);
  	nvgRoundedRect(s->vg, bb_x, bb_y, bb_w, bb_h, 20);
  	nvgStrokeColor(s->vg, nvgRGBA(255,255,255,80));
  	nvgStrokeWidth(s->vg, 6);
  	nvgStroke(s->vg);
}


static void bb_ui_draw_measures_right(UIState *s, int bb_x, int bb_y, int bb_w ) {
	const UIScene *scene = &s->scene;		
	int bb_rx = bb_x + (int)(bb_w/2);
	int bb_ry = bb_y;
	int bb_h = 5; 
	NVGcolor lab_color = nvgRGBA(255, 255, 255, 200);
	NVGcolor uom_color = nvgRGBA(255, 255, 255, 200);
	int value_fontSize=30;
	int label_fontSize=15;
	int uom_fontSize = 15;
	int bb_uom_dx =  (int)(bb_w /2 - uom_fontSize*2.5) ;
	
	//add visual radar relative distance
	if (true) {
		char val_str[16];
		char uom_str[6];
		NVGcolor val_color = nvgRGBA(255, 255, 255, 200);
		if (scene->lead_status) {
			//show RED if less than 5 meters
			//show orange if less than 15 meters
			if((int)(scene->lead_d_rel) < 15) {
				val_color = nvgRGBA(255, 188, 3, 200);
			}
			if((int)(scene->lead_d_rel) < 5) {
				val_color = nvgRGBA(255, 0, 0, 200);
			}
			// lead car relative distance is always in meters
			snprintf(val_str, sizeof(val_str), "%d", (int)scene->lead_d_rel);
		} else {
		   snprintf(val_str, sizeof(val_str), "-");
		}
		snprintf(uom_str, sizeof(uom_str), "m   ");
		bb_h +=bb_ui_draw_measure(s,  val_str, uom_str, "REL DIST", 
				bb_rx, bb_ry, bb_uom_dx,
				val_color, lab_color, uom_color, 
				value_fontSize, label_fontSize, uom_fontSize );
		bb_ry = bb_y + bb_h;
	}
	
	//add visual radar relative speed
	if (true) {
		char val_str[16];
		char uom_str[6];
		NVGcolor val_color = nvgRGBA(255, 255, 255, 200);
		if (scene->lead_status) {
			//show Orange if negative speed (approaching)
			//show Orange if negative speed faster than 5mph (approaching fast)
			if((int)(scene->lead_v_rel) < 0) {
				val_color = nvgRGBA(255, 188, 3, 200);
			}
			if((int)(scene->lead_v_rel) < -5) {
				val_color = nvgRGBA(255, 0, 0, 200);
			}
			// lead car relative speed is always in meters
			if (s->is_metric) {
				 snprintf(val_str, sizeof(val_str), "%d", (int)(scene->lead_v_rel * 3.6 + 0.5));
			} else {
				 snprintf(val_str, sizeof(val_str), "%d", (int)(scene->lead_v_rel * 2.2374144 + 0.5));
			}
		} else {
		   snprintf(val_str, sizeof(val_str), "-");
		}
		if (s->is_metric) {
			snprintf(uom_str, sizeof(uom_str), "km/h");;
		} else {
			snprintf(uom_str, sizeof(uom_str), "mph");
		}
		bb_h +=bb_ui_draw_measure(s,  val_str, uom_str, "REL SPD", 
				bb_rx, bb_ry, bb_uom_dx,
				val_color, lab_color, uom_color, 
				value_fontSize, label_fontSize, uom_fontSize );
		bb_ry = bb_y + bb_h;
	}
	
	//add  steering angle
	if (true) {
		char val_str[16];
		char uom_str[6];
		NVGcolor val_color = nvgRGBA(255, 255, 255, 200);
			//show Orange if more than 6 degrees
			//show red if  more than 12 degrees
			if(((int)(scene->angleSteers) < -6) || ((int)(scene->angleSteers) > 6)) {
				val_color = nvgRGBA(255, 188, 3, 200);
			}
			if(((int)(scene->angleSteers) < -12) || ((int)(scene->angleSteers) > 12)) {
				val_color = nvgRGBA(255, 0, 0, 200);
			}
			// steering is in degrees
			snprintf(val_str, sizeof(val_str), "%.1f",(scene->angleSteers));

	    snprintf(uom_str, sizeof(uom_str), "deg");
		bb_h +=bb_ui_draw_measure(s,  val_str, uom_str, "STEER", 
				bb_rx, bb_ry, bb_uom_dx,
				val_color, lab_color, uom_color, 
				value_fontSize, label_fontSize, uom_fontSize );
		bb_ry = bb_y + bb_h;
	}
	
	//add  desired steering angle
	if (true) {
		char val_str[16];
		char uom_str[6];
		NVGcolor val_color = nvgRGBA(255, 255, 255, 200);
			//show Orange if more than 6 degrees
			//show red if  more than 12 degrees
			if(((int)(scene->angleSteersDes) < -6) || ((int)(scene->angleSteersDes) > 6)) {
				val_color = nvgRGBA(255, 188, 3, 200);
			}
			if(((int)(scene->angleSteersDes) < -12) || ((int)(scene->angleSteersDes) > 12)) {
				val_color = nvgRGBA(255, 0, 0, 200);
			}
			// steering is in degrees
			snprintf(val_str, sizeof(val_str), "%.1f",(scene->angleSteersDes));

	    snprintf(uom_str, sizeof(uom_str), "deg");
		bb_h +=bb_ui_draw_measure(s,  val_str, uom_str, "DES STEER", 
				bb_rx, bb_ry, bb_uom_dx,
				val_color, lab_color, uom_color, 
				value_fontSize, label_fontSize, uom_fontSize );
		bb_ry = bb_y + bb_h;
	}
	
	
	//finally draw the frame
	bb_h += 20;
	nvgBeginPath(s->vg);
  	nvgRoundedRect(s->vg, bb_x, bb_y, bb_w, bb_h, 20);
  	nvgStrokeColor(s->vg, nvgRGBA(255,255,255,80));
  	nvgStrokeWidth(s->vg, 6);
  	nvgStroke(s->vg);
}

//draw grid from wiki
static void ui_draw_vision_grid(UIState *s) {
  const UIScene *scene = &s->scene;
  bool is_cruise_set = (s->scene.v_cruise != 0 && s->scene.v_cruise != 255);
  if (!is_cruise_set) {
    const int grid_spacing = 30;

    int ui_viz_rx = scene->ui_viz_rx;
    int ui_viz_rw = scene->ui_viz_rw;

    nvgSave(s->vg);

    // path coords are worked out in rgb-box space
    nvgTranslate(s->vg, 240.0f, 0.0);

    // zooom in 2x
    nvgTranslate(s->vg, -1440.0f / 2, -1080.0f / 2);
    nvgScale(s->vg, 2.0, 2.0);

    nvgScale(s->vg, 1440.0f / s->rgb_width, 1080.0f / s->rgb_height);

    nvgBeginPath(s->vg);
    nvgStrokeColor(s->vg, nvgRGBA(255,255,255,128));
    nvgStrokeWidth(s->vg, 1);

    for (int i=box_y; i < box_h; i+=grid_spacing) {
      nvgMoveTo(s->vg, ui_viz_rx, i);
      //nvgLineTo(s->vg, ui_viz_rx, i);
      nvgLineTo(s->vg, ((ui_viz_rw + ui_viz_rx) / 2)+ 10, i);
    }

    for (int i=ui_viz_rx + 12; i <= ui_viz_rw; i+=grid_spacing) {
      nvgMoveTo(s->vg, i, 0);
      nvgLineTo(s->vg, i, 1000);
    }
    nvgStroke(s->vg);
    nvgRestore(s->vg);
  }
}

static void bb_ui_draw_UI(UIState *s) {
  //get 3-state switch position
  int tri_state_fd;
  int tri_state_switch;
  char buffer[10];
  tri_state_switch = 0;
  tri_state_fd = open ("/sys/devices/virtual/switch/tri-state-key/state", O_RDONLY);
  //if we can't open then switch should be considered in the middle, nothing done
  if (tri_state_fd == -1) {
            tri_state_switch = 2;
  } else {
  	read (tri_state_fd, &buffer, 10);
	tri_state_switch = buffer[0] -48;
	close(tri_state_fd);
  }

  if (tri_state_switch == 1) {
	  const UIScene *scene = &s->scene;
	  const int bb_dml_w = 180;
	  const int bb_dml_x =  (scene->ui_viz_rx + (bdr_s*2));
	  const int bb_dml_y = (box_y + (bdr_s*1.5))+220;
	  
	  const int bb_dmr_w = 180;
	  const int bb_dmr_x = scene->ui_viz_rx + scene->ui_viz_rw - bb_dmr_w - (bdr_s*2) ; 
	  const int bb_dmr_y = (box_y + (bdr_s*1.5))+220;

	 bb_ui_draw_measures_left(s,bb_dml_x, bb_dml_y, bb_dml_w );
	 bb_ui_draw_measures_right(s,bb_dmr_x, bb_dmr_y, bb_dmr_w );
	 }
	 if (tri_state_switch ==3) {
	 	ui_draw_vision_grid(s);
	 }
 }
 
 
//BB END: functions added for the display of various items


static void ui_draw_vision_maxspeed(UIState *s) {
  const UIScene *scene = &s->scene;
  int ui_viz_rx = scene->ui_viz_rx;
  int ui_viz_rw = scene->ui_viz_rw;
  float maxspeed = s->scene.v_cruise;

  const int viz_maxspeed_x = (ui_viz_rx + (bdr_s*2));
  const int viz_maxspeed_y = (box_y + (bdr_s*1.5));
  const int viz_maxspeed_w = 180;
  const int viz_maxspeed_h = 202;
  char maxspeed_str[32];
  bool is_cruise_set = (maxspeed != 0 && maxspeed != 255);

  nvgBeginPath(s->vg);
  nvgRoundedRect(s->vg, viz_maxspeed_x, viz_maxspeed_y, viz_maxspeed_w, viz_maxspeed_h, 20);
  nvgStrokeColor(s->vg, nvgRGBA(255,255,255,80));
  nvgStrokeWidth(s->vg, 6);
  nvgStroke(s->vg);

  nvgTextAlign(s->vg, NVG_ALIGN_CENTER | NVG_ALIGN_BASELINE);
  nvgFontFace(s->vg, "sans-regular");
  nvgFontSize(s->vg, 26*2.5);
  nvgFillColor(s->vg, nvgRGBA(255, 255, 255, 200));
  nvgText(s->vg, viz_maxspeed_x+viz_maxspeed_w/2, 148, "MAX", NULL);

  nvgFontFace(s->vg, "sans-semibold");
  nvgFontSize(s->vg, 52*2.5);
  nvgFillColor(s->vg, nvgRGBA(255, 255, 255, 255));
  if (is_cruise_set) {
    if (s->is_metric) {
      snprintf(maxspeed_str, sizeof(maxspeed_str), "%d", (int)(maxspeed + 0.5));
    } else {
      snprintf(maxspeed_str, sizeof(maxspeed_str), "%d", (int)(maxspeed * 0.6225 + 0.5));
    }
    nvgText(s->vg, viz_maxspeed_x+viz_maxspeed_w/2, 242, maxspeed_str, NULL);
  } else {
    nvgFontSize(s->vg, 42*2.5);
    nvgText(s->vg, viz_maxspeed_x+viz_maxspeed_w/2, 242, "N/A", NULL);
  }
<<<<<<< HEAD

}

static void ui_draw_vision_speedlimit(UIState *s) {
  const UIScene *scene = &s->scene;
  int ui_viz_rx = scene->ui_viz_rx;
  int ui_viz_rw = scene->ui_viz_rw;

  if (!s->scene.speedlimit_valid){
    return;
  }

  float speedlimit = s->scene.speedlimit;

  const int viz_maxspeed_w = 180;
  const int viz_maxspeed_h = 202;

  const int viz_event_w = 220;
  const int viz_event_x = ((ui_viz_rx + ui_viz_rw) - (viz_event_w + (bdr_s*2)));

  const int viz_maxspeed_x = viz_event_x + (viz_event_w-viz_maxspeed_w);
  const int viz_maxspeed_y = (footer_y + ((footer_h - viz_maxspeed_h) / 2)) - 20;

  char maxspeed_str[32];

  if (s->is_metric) {
    nvgBeginPath(s->vg);
    nvgCircle(s->vg, viz_maxspeed_x + viz_maxspeed_w / 2, viz_maxspeed_y + viz_maxspeed_h / 2, 127);
    nvgFillColor(s->vg, nvgRGBA(195, 0, 0, 255));
    nvgFill(s->vg);

    nvgBeginPath(s->vg);
    nvgCircle(s->vg, viz_maxspeed_x + viz_maxspeed_w / 2, viz_maxspeed_y + viz_maxspeed_h / 2, 100);
    nvgFillColor(s->vg, nvgRGBA(255, 255, 255, 255));
    nvgFill(s->vg);

    nvgTextAlign(s->vg, NVG_ALIGN_CENTER | NVG_ALIGN_BASELINE);
    nvgFontFace(s->vg, "sans-bold");
    nvgFontSize(s->vg, 130);
    nvgFillColor(s->vg, nvgRGBA(0, 0, 0, 255));

    snprintf(maxspeed_str, sizeof(maxspeed_str), "%d", (int)(speedlimit * 3.6 + 0.5));
    nvgText(s->vg, viz_maxspeed_x+viz_maxspeed_w/2, viz_maxspeed_y + 135, maxspeed_str, NULL);
  } else {
    const int border = 10;
    nvgBeginPath(s->vg);
    nvgRoundedRect(s->vg, viz_maxspeed_x - border, viz_maxspeed_y - border, viz_maxspeed_w + 2 * border, viz_maxspeed_h + 2 * border, 30);
    nvgFillColor(s->vg, nvgRGBA(255, 255, 255, 255));
    nvgFill(s->vg);

    nvgBeginPath(s->vg);
    nvgRoundedRect(s->vg, viz_maxspeed_x, viz_maxspeed_y, viz_maxspeed_w, viz_maxspeed_h, 20);
    nvgStrokeColor(s->vg, nvgRGBA(0, 0, 0, 255));
    nvgStrokeWidth(s->vg, 8);
    nvgStroke(s->vg);


    nvgTextAlign(s->vg, NVG_ALIGN_CENTER | NVG_ALIGN_BASELINE);
    nvgFontFace(s->vg, "sans-semibold");
    nvgFontSize(s->vg, 50);
    nvgFillColor(s->vg, nvgRGBA(0, 0, 0, 255));
    nvgText(s->vg, viz_maxspeed_x+viz_maxspeed_w/2, viz_maxspeed_y + 50, "SPEED", NULL);
    nvgText(s->vg, viz_maxspeed_x+viz_maxspeed_w/2, viz_maxspeed_y + 90, "LIMIT", NULL);

    nvgFontFace(s->vg, "sans-bold");
    nvgFontSize(s->vg, 120);
    nvgFillColor(s->vg, nvgRGBA(0, 0, 0, 255));

    snprintf(maxspeed_str, sizeof(maxspeed_str), "%d", (int)(speedlimit * 2.2369363 + 0.5));
    nvgText(s->vg, viz_maxspeed_x+viz_maxspeed_w/2, viz_maxspeed_y + 170, maxspeed_str, NULL);
  }
=======
>>>>>>> 5f3d5ab3
}

static void ui_draw_vision_speed(UIState *s) {
  const UIScene *scene = &s->scene;
  int ui_viz_rx = scene->ui_viz_rx;
  int ui_viz_rw = scene->ui_viz_rw;
  float speed = s->scene.v_ego;

  const int viz_speed_w = 280;
  const int viz_speed_x = ui_viz_rx+((ui_viz_rw/2)-(viz_speed_w/2));
  char speed_str[32];

  nvgBeginPath(s->vg);
  nvgRect(s->vg, viz_speed_x, box_y, viz_speed_w, header_h);
  nvgTextAlign(s->vg, NVG_ALIGN_CENTER | NVG_ALIGN_BASELINE);

  if (s->is_metric) {
    snprintf(speed_str, sizeof(speed_str), "%d", (int)(speed * 3.6 + 0.5));
  } else {
    snprintf(speed_str, sizeof(speed_str), "%d", (int)(speed * 2.2374144 + 0.5));
  }
  nvgFontFace(s->vg, "sans-bold");
  nvgFontSize(s->vg, 96*2.5);
  nvgFillColor(s->vg, nvgRGBA(255, 255, 255, 255));
  nvgText(s->vg, viz_speed_x+viz_speed_w/2, 240, speed_str, NULL);

  nvgFontFace(s->vg, "sans-regular");
  nvgFontSize(s->vg, 36*2.5);
  nvgFillColor(s->vg, nvgRGBA(255, 255, 255, 200));

  if (s->is_metric) {
    nvgText(s->vg, viz_speed_x+viz_speed_w/2, 320, "kph", NULL);
  } else {
    nvgText(s->vg, viz_speed_x+viz_speed_w/2, 320, "mph", NULL);
  }
}

static void ui_draw_vision_wheel(UIState *s) {
  const UIScene *scene = &s->scene;
  const int ui_viz_rx = scene->ui_viz_rx;
  const int ui_viz_rw = scene->ui_viz_rw;
  const int viz_event_w = 220;
  const int viz_event_x = ((ui_viz_rx + ui_viz_rw) - (viz_event_w + (bdr_s*2)));
  const int viz_event_y = (box_y + (bdr_s*1.5));
  const int viz_event_h = (header_h - (bdr_s*1.5));
  // draw steering wheel
  const int bg_wheel_size = 96;
  const int bg_wheel_x = viz_event_x + (viz_event_w-bg_wheel_size);
  const int bg_wheel_y = viz_event_y + (bg_wheel_size/2);
  const int img_wheel_size = bg_wheel_size*1.5;
  const int img_wheel_x = bg_wheel_x-(img_wheel_size/2);
  const int img_wheel_y = bg_wheel_y-25;
  float img_wheel_alpha = 0.1f;
  bool is_engaged = (s->status == STATUS_ENGAGED);
  bool is_warning = (s->status == STATUS_WARNING);
  bool is_engageable = scene->engageable;
  if (is_engaged || is_warning || is_engageable) {
    nvgBeginPath(s->vg);
    nvgCircle(s->vg, bg_wheel_x, (bg_wheel_y + (bdr_s*1.5)), bg_wheel_size);
    if (is_engaged) {
      nvgFillColor(s->vg, nvgRGBA(23, 134, 68, 255));
    } else if (is_warning) {
      nvgFillColor(s->vg, nvgRGBA(218, 111, 37, 255));
    } else if (is_engageable) {
      nvgFillColor(s->vg, nvgRGBA(23, 51, 73, 255));
    }
    nvgFill(s->vg);
    img_wheel_alpha = 1.0f;
  }
  nvgBeginPath(s->vg);
  NVGpaint imgPaint = nvgImagePattern(s->vg, img_wheel_x, img_wheel_y,
    img_wheel_size, img_wheel_size, 0, s->img_wheel, img_wheel_alpha);
  nvgRect(s->vg, img_wheel_x, img_wheel_y, img_wheel_size, img_wheel_size);
  nvgFillPaint(s->vg, imgPaint);
  nvgFill(s->vg);
}

static void ui_draw_vision_face(UIState *s) {
  const UIScene *scene = &s->scene;
  const int face_size = 96;
  const int face_x = (scene->ui_viz_rx + face_size + (bdr_s * 2));
  const int face_y = (footer_y + ((footer_h - face_size) / 2));
  const int face_img_size = (face_size * 1.5);
  const int face_img_x = (face_x - (face_img_size / 2));
  const int face_img_y = (face_y - (face_size / 4));
  float face_img_alpha = scene->monitoring_active ? 1.0f : 0.15f;
  float face_bg_alpha = scene->monitoring_active ? 0.3f : 0.1f;
  NVGcolor face_bg = nvgRGBA(0, 0, 0, (255 * face_bg_alpha));
  NVGpaint face_img = nvgImagePattern(s->vg, face_img_x, face_img_y,
    face_img_size, face_img_size, 0, s->img_face, face_img_alpha);

  nvgBeginPath(s->vg);
  nvgCircle(s->vg, face_x, (face_y + (bdr_s * 1.5)), face_size);
  nvgFillColor(s->vg, face_bg);
  nvgFill(s->vg);

  nvgBeginPath(s->vg);
  nvgRect(s->vg, face_img_x, face_img_y, face_img_size, face_img_size);
  nvgFillPaint(s->vg, face_img);
  nvgFill(s->vg);
}

static void ui_draw_vision_header(UIState *s) {
  const UIScene *scene = &s->scene;
  int ui_viz_rx = scene->ui_viz_rx;
  int ui_viz_rw = scene->ui_viz_rw;

  nvgBeginPath(s->vg);
  NVGpaint gradient = nvgLinearGradient(s->vg, ui_viz_rx,
                        (box_y+(header_h-(header_h/2.5))),
                        ui_viz_rx, box_y+header_h,
                        nvgRGBAf(0,0,0,0.45), nvgRGBAf(0,0,0,0));
  nvgFillPaint(s->vg, gradient);
  nvgRect(s->vg, ui_viz_rx, box_y, ui_viz_rw, header_h);
  nvgFill(s->vg);

  ui_draw_vision_maxspeed(s);
  ui_draw_vision_speed(s);
  ui_draw_vision_wheel(s);
}

static void ui_draw_vision_footer(UIState *s) {
  const UIScene *scene = &s->scene;
  int ui_viz_rx = scene->ui_viz_rx;
  int ui_viz_rw = scene->ui_viz_rw;

  nvgBeginPath(s->vg);
  nvgRect(s->vg, ui_viz_rx, footer_y, ui_viz_rw, footer_h);

  // Driver Monitoring
  ui_draw_vision_face(s);

  ui_draw_vision_speedlimit(s);
}

static void ui_draw_vision_alert(UIState *s, int va_size, int va_color,
                                  const char* va_text1, const char* va_text2) {
  const UIScene *scene = &s->scene;
  int ui_viz_rx = scene->ui_viz_rx;
  int ui_viz_rw = scene->ui_viz_rw;
  bool hasSidebar = !s->scene.uilayout_sidebarcollapsed;
  bool mapEnabled = s->scene.uilayout_mapenabled;
  bool longAlert1 = strlen(va_text1) > 15;

  const uint8_t *color = alert_colors[va_color];
  const int alr_s = alert_sizes[va_size];
  const int alr_x = ui_viz_rx-(mapEnabled?(hasSidebar?nav_w:(nav_ww)):0)-bdr_s;
  const int alr_w = ui_viz_rw+(mapEnabled?(hasSidebar?nav_w:(nav_ww)):0)+(bdr_s*2);
  const int alr_h = alr_s+(va_size==ALERTSIZE_NONE?0:bdr_s);
  const int alr_y = vwp_h-alr_h;

  nvgBeginPath(s->vg);
  nvgRect(s->vg, alr_x, alr_y, alr_w, alr_h);
  nvgFillColor(s->vg, nvgRGBA(color[0],color[1],color[2],(color[3]*s->alert_blinking_alpha)));
  nvgFill(s->vg);

  nvgBeginPath(s->vg);
  NVGpaint gradient = nvgLinearGradient(s->vg, alr_x, alr_y, alr_x, alr_y+alr_h,
                        nvgRGBAf(0.0,0.0,0.0,0.05), nvgRGBAf(0.0,0.0,0.0,0.35));
  nvgFillPaint(s->vg, gradient);
  nvgRect(s->vg, alr_x, alr_y, alr_w, alr_h);
  nvgFill(s->vg);

  nvgFillColor(s->vg, nvgRGBA(255, 255, 255, 255));
  nvgTextAlign(s->vg, NVG_ALIGN_CENTER | NVG_ALIGN_BASELINE);

  if (va_size == ALERTSIZE_SMALL) {
    nvgFontFace(s->vg, "sans-semibold");
    nvgFontSize(s->vg, 40*2.5);
    nvgText(s->vg, alr_x+alr_w/2, alr_y+alr_h/2+15, va_text1, NULL);
  } else if (va_size== ALERTSIZE_MID) {
    nvgFontFace(s->vg, "sans-bold");
    nvgFontSize(s->vg, 48*2.5);
    nvgText(s->vg, alr_x+alr_w/2, alr_y+alr_h/2-45, va_text1, NULL);
    nvgFontFace(s->vg, "sans-regular");
    nvgFontSize(s->vg, 36*2.5);
    nvgText(s->vg, alr_x+alr_w/2, alr_y+alr_h/2+75, va_text2, NULL);
  } else if (va_size== ALERTSIZE_FULL) {
    nvgFontSize(s->vg, (longAlert1?72:96)*2.5);
    nvgFontFace(s->vg, "sans-bold");
    nvgTextAlign(s->vg, NVG_ALIGN_CENTER | NVG_ALIGN_MIDDLE);
    nvgTextBox(s->vg, alr_x, alr_y+(longAlert1?360:420), alr_w-60, va_text1, NULL);
    nvgFontSize(s->vg, 48*2.5);
    nvgFontFace(s->vg, "sans-regular");
    nvgTextAlign(s->vg, NVG_ALIGN_CENTER | NVG_ALIGN_BOTTOM);
    nvgTextBox(s->vg, alr_x, alr_h-(longAlert1?300:360), alr_w-60, va_text2, NULL);
  }
}

static void ui_draw_vision(UIState *s) {
  const UIScene *scene = &s->scene;
  int ui_viz_rx = scene->ui_viz_rx;
  int ui_viz_rw = scene->ui_viz_rw;
  int ui_viz_ro = scene->ui_viz_ro;

  glClearColor(0.0, 0.0, 0.0, 0.0);
  glClear(GL_STENCIL_BUFFER_BIT | GL_COLOR_BUFFER_BIT);

  // Draw video frames
  glEnable(GL_SCISSOR_TEST);
  glViewport(ui_viz_rx+ui_viz_ro, s->fb_h-(box_y+box_h), viz_w, box_h);
  glScissor(ui_viz_rx, s->fb_h-(box_y+box_h), ui_viz_rw, box_h);
  draw_frame(s);
  glViewport(0, 0, s->fb_w, s->fb_h);
  glDisable(GL_SCISSOR_TEST);

  glEnable(GL_BLEND);
  glBlendFunc(GL_SRC_ALPHA, GL_ONE_MINUS_SRC_ALPHA);
  glClear(GL_STENCIL_BUFFER_BIT);

  nvgBeginFrame(s->vg, s->fb_w, s->fb_h, 1.0f);
  nvgSave(s->vg);

  // Draw augmented elements
  const int inner_height = viz_w*9/16;
  nvgScissor(s->vg, ui_viz_rx, box_y, ui_viz_rw, box_h);
  nvgTranslate(s->vg, ui_viz_rx+ui_viz_ro, box_y + (box_h-inner_height)/2.0);
  nvgScale(s->vg, (float)viz_w / s->fb_w, (float)inner_height / s->fb_h);
  if (!scene->frontview && !scene->fullview) {
    ui_draw_transformed_box(s, 0xFF00FF00);
    ui_draw_world(s);
    
  }

  nvgRestore(s->vg);

  // Set Speed, Current Speed, Status/Events
  ui_draw_vision_header(s);

  if (s->scene.alert_size != ALERTSIZE_NONE) {
    // Controls Alerts
    ui_draw_vision_alert(s, s->scene.alert_size, s->status,
                            s->scene.alert_text1, s->scene.alert_text2);
  } else {
    ui_draw_vision_footer(s);
  }

  nvgEndFrame(s->vg);
  glDisable(GL_BLEND);
}

static void ui_draw_blank(UIState *s) {
  glClearColor(0.0, 0.0, 0.0, 0.0);
  glClear(GL_STENCIL_BUFFER_BIT | GL_COLOR_BUFFER_BIT);
}

static void ui_draw(UIState *s) {
  if (s->vision_connected && s->plus_state == 0) {
    ui_draw_vision(s);
  } else {
    ui_draw_blank(s);
  }

  {
    glEnable(GL_BLEND);
    glBlendFunc(GL_SRC_ALPHA, GL_ONE_MINUS_SRC_ALPHA);
    glClear(GL_STENCIL_BUFFER_BIT);

    nvgBeginFrame(s->vg, s->fb_w, s->fb_h, 1.0f);

    nvgEndFrame(s->vg);
    glDisable(GL_BLEND);
  }

  assert(glGetError() == GL_NO_ERROR);
}

static PathData read_path(cereal_ModelData_PathData_ptr pathp) {
  PathData ret = {0};

  struct cereal_ModelData_PathData pathd;
  cereal_read_ModelData_PathData(&pathd, pathp);

  ret.prob = pathd.prob;
  ret.std = pathd.std;

  capn_list32 pointl = pathd.points;
  capn_resolve(&pointl.p);
  for (int i = 0; i < 50; i++) {
    ret.points[i] = capn_to_f32(capn_get32(pointl, i));
  }

  return ret;
}

static ModelData read_model(cereal_ModelData_ptr modelp) {
  struct cereal_ModelData modeld;
  cereal_read_ModelData(&modeld, modelp);

  ModelData d = {0};

  d.path = read_path(modeld.path);
  d.left_lane = read_path(modeld.leftLane);
  d.right_lane = read_path(modeld.rightLane);

  struct cereal_ModelData_LeadData leadd;
  cereal_read_ModelData_LeadData(&leadd, modeld.lead);
  d.lead = (LeadData){
      .dist = leadd.dist, .prob = leadd.prob, .std = leadd.std,
  };

  return d;
}

static void update_status(UIState *s, int status) {
  if (s->status != status) {
    s->status = status;
    // wake up bg thread to change
    pthread_cond_signal(&s->bg_cond);
  }
}

static void ui_update(UIState *s) {
  int err;

  if (!s->intrinsic_matrix_loaded) {
    s->intrinsic_matrix_loaded = try_load_intrinsics(&s->intrinsic_matrix);
  }

  if (s->vision_connect_firstrun) {
    // cant run this in connector thread because opengl.
    // do this here for now in lieu of a run_on_main_thread event

    for (int i=0; i<UI_BUF_COUNT; i++) {
      glDeleteTextures(1, &s->frame_texs[i]);

      VisionImg img = {
        .fd = s->bufs[i].fd,
        .format = VISIONIMG_FORMAT_RGB24,
        .width = s->rgb_width,
        .height = s->rgb_height,
        .stride = s->rgb_stride,
        .bpp = 3,
        .size = s->rgb_buf_len,
      };
      s->frame_texs[i] = visionimg_to_gl(&img);

      glBindTexture(GL_TEXTURE_2D, s->frame_texs[i]);
    glTexParameteri(GL_TEXTURE_2D, GL_TEXTURE_MAG_FILTER, GL_NEAREST);
    glTexParameteri(GL_TEXTURE_2D, GL_TEXTURE_MIN_FILTER, GL_NEAREST);

    // BGR
    glTexParameteri(GL_TEXTURE_2D, GL_TEXTURE_SWIZZLE_R, GL_BLUE);
    glTexParameteri(GL_TEXTURE_2D, GL_TEXTURE_SWIZZLE_G, GL_GREEN);
    glTexParameteri(GL_TEXTURE_2D, GL_TEXTURE_SWIZZLE_B, GL_RED);
    }

    for (int i=0; i<UI_BUF_COUNT; i++) {
      glDeleteTextures(1, &s->frame_front_texs[i]);

      VisionImg img = {
        .fd = s->front_bufs[i].fd,
        .format = VISIONIMG_FORMAT_RGB24,
        .width = s->rgb_front_width,
        .height = s->rgb_front_height,
        .stride = s->rgb_front_stride,
        .bpp = 3,
        .size = s->rgb_front_buf_len,
      };
      s->frame_front_texs[i] = visionimg_to_gl(&img);

      glBindTexture(GL_TEXTURE_2D, s->frame_front_texs[i]);
    glTexParameteri(GL_TEXTURE_2D, GL_TEXTURE_MAG_FILTER, GL_NEAREST);
    glTexParameteri(GL_TEXTURE_2D, GL_TEXTURE_MIN_FILTER, GL_NEAREST);

    // BGR
    glTexParameteri(GL_TEXTURE_2D, GL_TEXTURE_SWIZZLE_R, GL_BLUE);
    glTexParameteri(GL_TEXTURE_2D, GL_TEXTURE_SWIZZLE_G, GL_GREEN);
    glTexParameteri(GL_TEXTURE_2D, GL_TEXTURE_SWIZZLE_B, GL_RED);
    }

    assert(glGetError() == GL_NO_ERROR);

    // Default UI Measurements (Assumes sidebar collapsed)
    s->scene.ui_viz_rx = (box_x-sbr_w+bdr_s*2);
    s->scene.ui_viz_rw = (box_w+sbr_w-(bdr_s*2));
    s->scene.ui_viz_ro = 0;

    s->vision_connect_firstrun = false;

    s->alert_blinking_alpha = 1.0;
    s->alert_blinked = false;
  }

  // poll for events
  while (true) {
    zmq_pollitem_t polls[10] = {{0}};
    polls[0].socket = s->live100_sock_raw;
    polls[0].events = ZMQ_POLLIN;
    polls[1].socket = s->livecalibration_sock_raw;
    polls[1].events = ZMQ_POLLIN;
    polls[2].socket = s->model_sock_raw;
    polls[2].events = ZMQ_POLLIN;
    polls[3].socket = s->live20_sock_raw;
    polls[3].events = ZMQ_POLLIN;
    polls[4].socket = s->livempc_sock_raw;
    polls[4].events = ZMQ_POLLIN;
    polls[5].socket = s->thermal_sock_raw;
    polls[5].events = ZMQ_POLLIN;
    polls[6].socket = s->uilayout_sock_raw;
    polls[6].events = ZMQ_POLLIN;
    polls[7].socket = s->map_data_sock_raw;
    polls[7].events = ZMQ_POLLIN;
    polls[8].socket = s->plus_sock_raw; // plus_sock should be last
    polls[8].events = ZMQ_POLLIN;

    int num_polls = 9;
    if (s->vision_connected) {
      assert(s->ipc_fd >= 0);
      polls[9].fd = s->ipc_fd;
      polls[9].events = ZMQ_POLLIN;
      num_polls++;
    }

    int ret = zmq_poll(polls, num_polls, 0);
    if (ret < 0) {
      LOGW("poll failed (%d)", ret);
      break;
    }
    if (ret == 0) {
      break;
    }

    if (polls[0].revents || polls[1].revents || polls[2].revents ||
        polls[3].revents || polls[4].revents || polls[6].revents ||
        polls[7].revents || polls[8].revents) {
      // awake on any (old) activity
      set_awake(s, true);
    }

    if (s->vision_connected && polls[9].revents) {
      // vision ipc event
      VisionPacket rp;
      err = vipc_recv(s->ipc_fd, &rp);
      if (err <= 0) {
        LOGW("vision disconnected");
        close(s->ipc_fd);
        s->ipc_fd = -1;
        s->vision_connected = false;
        continue;
      }
      if (rp.type == VIPC_STREAM_ACQUIRE) {
        bool front = rp.d.stream_acq.type == VISION_STREAM_RGB_FRONT;
        int idx = rp.d.stream_acq.idx;

        int release_idx;
        if (front) {
          release_idx = s->cur_vision_front_idx;
        } else {
          release_idx = s->cur_vision_idx;
        }
        if (release_idx >= 0) {
          VisionPacket rep = {
            .type = VIPC_STREAM_RELEASE,
            .d = { .stream_rel = {
              .type = rp.d.stream_acq.type,
              .idx = release_idx,
            }},
          };
          vipc_send(s->ipc_fd, &rep);
        }

        if (front) {
          assert(idx < UI_BUF_COUNT);
          s->cur_vision_front_idx = idx;
        } else {
          assert(idx < UI_BUF_COUNT);
          s->cur_vision_idx = idx;
          // printf("v %d\n", ((uint8_t*)s->bufs[idx].addr)[0]);
        }
      } else {
        assert(false);
      }
    } else if (polls[8].revents) {
      // plus socket

      zmq_msg_t msg;
      err = zmq_msg_init(&msg);
      assert(err == 0);
      err = zmq_msg_recv(&msg, s->plus_sock_raw, 0);
      assert(err >= 0);

      assert(zmq_msg_size(&msg) == 1);

      s->plus_state = ((char*)zmq_msg_data(&msg))[0];

      zmq_msg_close(&msg);

    } else if (polls[8].revents) 
    {
      // gps socket

      zmq_msg_t msg;
      err = zmq_msg_init(&msg);
      assert(err == 0);

      struct capn ctx;
      capn_init_mem(&ctx, zmq_msg_data(&msg), zmq_msg_size(&msg), 0);

      cereal_Event_ptr eventp;
      eventp.p = capn_getp(capn_root(&ctx), 0, 1);
      struct cereal_Event eventd;
      cereal_read_Event(&eventd, eventp);

      struct cereal_GpsLocationData datad;
      cereal_read_GpsLocationData(&datad, eventd.gpsLocation);

      s->scene.gpsAccuracy= datad.accuracy;
      if (s->scene.gpsAccuracy>100)
      {
          s->scene.gpsAccuracy=99.99;
      }
      else if (s->scene.gpsAccuracy==0)
      {
          s->scene.gpsAccuracy=99.8;
      }
      capn_free(&ctx);
      zmq_msg_close(&msg);
    } else {
      // zmq messages
      void* which = NULL;
      for (int i=0; i<num_polls - 1; i++) {
        if (polls[i].revents) {
          which = polls[i].socket;
          break;
        }
      }
      if (which == NULL) {
        continue;
      }

      zmq_msg_t msg;
      err = zmq_msg_init(&msg);
      assert(err == 0);
      err = zmq_msg_recv(&msg, which, 0);
      assert(err >= 0);

      struct capn ctx;
      capn_init_mem(&ctx, zmq_msg_data(&msg), zmq_msg_size(&msg), 0);

      cereal_Event_ptr eventp;
      eventp.p = capn_getp(capn_root(&ctx), 0, 1);
      struct cereal_Event eventd;
      cereal_read_Event(&eventd, eventp);

      if (eventd.which == cereal_Event_live100) {
        struct cereal_Live100Data datad;
        cereal_read_Live100Data(&datad, eventd.live100);

        if (datad.vCruise != s->scene.v_cruise) {
          s->scene.v_cruise_update_ts = eventd.logMonoTime;
        }
        s->scene.v_cruise = datad.vCruise;
        s->scene.v_ego = datad.vEgo;
<<<<<<< HEAD
		s->scene.angleSteers = datad.angleSteers;
		s->scene.angleSteersDes = datad.angleSteersDes;
=======
>>>>>>> 5f3d5ab3
        s->scene.curvature = datad.curvature;
        s->scene.engaged = datad.enabled;
        s->scene.engageable = datad.engageable;
        s->scene.gps_planner_active = datad.gpsPlannerActive;
        s->scene.monitoring_active = datad.driverMonitoringOn;

        s->scene.frontview = datad.rearViewCam;

        if (datad.alertSound.str && datad.alertSound.str[0] != '\0' && strcmp(s->alert_type, datad.alertType.str) != 0) {
          char* error = NULL;
          if (s->alert_sound[0] != '\0') {
            sound_file* active_sound = get_sound_file_by_name(s->alert_sound);
            slplay_stop_uri(active_sound->uri, &error);
            if (error) {
              LOGW("error stopping active sound %s", error);
            }
          }

          sound_file* sound = get_sound_file_by_name(datad.alertSound.str);
          slplay_play(sound->uri, sound->loop, &error);
          if(error) {
            LOGW("error playing sound: %s", error);
          }

          snprintf(s->alert_sound, sizeof(s->alert_sound), "%s", datad.alertSound.str);
          snprintf(s->alert_type, sizeof(s->alert_type), "%s", datad.alertType.str);
        } else if ((!datad.alertSound.str || datad.alertSound.str[0] == '\0') && s->alert_sound[0] != '\0') {
          sound_file* sound = get_sound_file_by_name(s->alert_sound);

          char* error = NULL;

          slplay_stop_uri(sound->uri, &error);
          if(error) {
            LOGW("error stopping sound: %s", error);
          }
          s->alert_type[0] = '\0';
          s->alert_sound[0] = '\0';
        }

        if (datad.alertText1.str) {
          snprintf(s->scene.alert_text1, sizeof(s->scene.alert_text1), "%s", datad.alertText1.str);
        } else {
          s->scene.alert_text1[0] = '\0';
        }
        if (datad.alertText2.str) {
          snprintf(s->scene.alert_text2, sizeof(s->scene.alert_text2), "%s", datad.alertText2.str);
        } else {
          s->scene.alert_text2[0] = '\0';
        }
        s->scene.awareness_status = datad.awarenessStatus;

        s->scene.alert_ts = eventd.logMonoTime;

        s->scene.alert_size = datad.alertSize;
        if (datad.alertSize == cereal_Live100Data_AlertSize_none) {
          s->alert_size = ALERTSIZE_NONE;
        } else if (datad.alertSize == cereal_Live100Data_AlertSize_small) {
          s->alert_size = ALERTSIZE_SMALL;
        } else if (datad.alertSize == cereal_Live100Data_AlertSize_mid) {
          s->alert_size = ALERTSIZE_MID;
        } else if (datad.alertSize == cereal_Live100Data_AlertSize_full) {
          s->alert_size = ALERTSIZE_FULL;
        }

        if (datad.alertStatus == cereal_Live100Data_AlertStatus_userPrompt) {
          update_status(s, STATUS_WARNING);
        } else if (datad.alertStatus == cereal_Live100Data_AlertStatus_critical) {
          update_status(s, STATUS_ALERT);
        } else if (datad.enabled) {
          update_status(s, STATUS_ENGAGED);
        } else {
          update_status(s, STATUS_DISENGAGED);
        }

        s->scene.alert_blinkingrate = datad.alertBlinkingRate;
        if (datad.alertBlinkingRate > 0.) {
          if (s->alert_blinked) {
            if (s->alert_blinking_alpha > 0.0 && s->alert_blinking_alpha < 1.0) {
              s->alert_blinking_alpha += (0.05*datad.alertBlinkingRate);
            } else {
              s->alert_blinked = false;
            }
          } else {
            if (s->alert_blinking_alpha > 0.25) {
              s->alert_blinking_alpha -= (0.05*datad.alertBlinkingRate);
            } else {
              s->alert_blinking_alpha += 0.25;
              s->alert_blinked = true;
            }
          }
        }
      } else if (eventd.which == cereal_Event_live20) {
        struct cereal_Live20Data datad;
        cereal_read_Live20Data(&datad, eventd.live20);
        struct cereal_Live20Data_LeadData leaddatad;
        cereal_read_Live20Data_LeadData(&leaddatad, datad.leadOne);
        s->scene.lead_status = leaddatad.status;
        s->scene.lead_d_rel = leaddatad.dRel;
        s->scene.lead_y_rel = leaddatad.yRel;
        s->scene.lead_v_rel = leaddatad.vRel;
      } else if (eventd.which == cereal_Event_liveCalibration) {
        s->scene.world_objects_visible = true;
        struct cereal_LiveCalibrationData datad;
        cereal_read_LiveCalibrationData(&datad, eventd.liveCalibration);

        // should we still even have this?
        capn_list32 warpl = datad.warpMatrix2;
        capn_resolve(&warpl.p);  // is this a bug?
        for (int i = 0; i < 3 * 3; i++) {
          s->scene.warp_matrix.v[i] = capn_to_f32(capn_get32(warpl, i));
        }

        capn_list32 extrinsicl = datad.extrinsicMatrix;
        capn_resolve(&extrinsicl.p);  // is this a bug?
        for (int i = 0; i < 3 * 4; i++) {
          s->scene.extrinsic_matrix.v[i] =
              capn_to_f32(capn_get32(extrinsicl, i));
        }
      } else if (eventd.which == cereal_Event_model) {
        s->scene.model_ts = eventd.logMonoTime;
        s->scene.model = read_model(eventd.model);
      } else if (eventd.which == cereal_Event_liveMpc) {
        struct cereal_LiveMpcData datad;
        cereal_read_LiveMpcData(&datad, eventd.liveMpc);

        capn_list32 x_list = datad.x;
        capn_resolve(&x_list.p);

        for (int i = 0; i < 50; i++){
          s->scene.mpc_x[i] = capn_to_f32(capn_get32(x_list, i));
        }

        capn_list32 y_list = datad.y;
        capn_resolve(&y_list.p);

        for (int i = 0; i < 50; i++){
          s->scene.mpc_y[i] = capn_to_f32(capn_get32(y_list, i));
        }
      } else if (eventd.which == cereal_Event_thermal) {
        struct cereal_ThermalData datad;
        cereal_read_ThermalData(&datad, eventd.thermal);

        if (!datad.started) {
          update_status(s, STATUS_STOPPED);
        } else if (s->status == STATUS_STOPPED) {
          // car is started but controls doesn't have fingerprint yet
          update_status(s, STATUS_DISENGAGED);
        }

        s->scene.started_ts = datad.startedTs;
<<<<<<< HEAD

	   //BBB CPU TEMP
		s->scene.maxCpuTemp=datad.cpu0;
        if (s->scene.maxCpuTemp<datad.cpu1)
        {
            s->scene.maxCpuTemp=datad.cpu1;
        }
        else if (s->scene.maxCpuTemp<datad.cpu2)
        {
            s->scene.maxCpuTemp=datad.cpu2;
        }
        else if (s->scene.maxCpuTemp<datad.cpu3)
        {
            s->scene.maxCpuTemp=datad.cpu3;
        }
      s->scene.maxBatTemp=datad.bat;
	  s->scene.freeSpace=datad.freeSpace;
	   //BBB END CPU TEMP
=======
>>>>>>> 5f3d5ab3
      } else if (eventd.which == cereal_Event_uiLayoutState) {
        struct cereal_UiLayoutState datad;
        cereal_read_UiLayoutState(&datad, eventd.uiLayoutState);
        s->scene.uilayout_sidebarcollapsed = datad.sidebarCollapsed;
        s->scene.uilayout_mapenabled = datad.mapEnabled;

        bool hasSidebar = !s->scene.uilayout_sidebarcollapsed;
        bool mapEnabled = s->scene.uilayout_mapenabled;
        if (mapEnabled) {
          s->scene.ui_viz_rx = hasSidebar ? (box_x+nav_w) : (box_x+nav_w-(bdr_s*4));
          s->scene.ui_viz_rw = hasSidebar ? (box_w-nav_w) : (box_w-nav_w+(bdr_s*4));
          s->scene.ui_viz_ro = -(sbr_w + 4*bdr_s);
        } else {
          s->scene.ui_viz_rx = hasSidebar ? box_x : (box_x-sbr_w+bdr_s*2);
          s->scene.ui_viz_rw = hasSidebar ? box_w : (box_w+sbr_w-(bdr_s*2));
          s->scene.ui_viz_ro = hasSidebar ? -(sbr_w - 6*bdr_s) : 0;
        }
      } else if (eventd.which == cereal_Event_liveMapData) {
        struct cereal_LiveMapData datad;
        cereal_read_LiveMapData(&datad, eventd.liveMapData);
        s->scene.speedlimit = datad.speedLimit;
        s->scene.speedlimit_valid = datad.valid;
      }
      capn_free(&ctx);
      zmq_msg_close(&msg);
    }
  }

}

static int vision_subscribe(int fd, VisionPacket *rp, int type) {
  int err;
  LOGW("vision_subscribe type:%d", type);

  VisionPacket p1 = {
    .type = VIPC_STREAM_SUBSCRIBE,
    .d = { .stream_sub = { .type = type, .tbuffer = true, }, },
  };
  err = vipc_send(fd, &p1);
  if (err < 0) {
    close(fd);
    return 0;
  }

  do {
    err = vipc_recv(fd, rp);
    if (err <= 0) {
      close(fd);
      return 0;
    }

    // release what we aren't ready for yet
    if (rp->type == VIPC_STREAM_ACQUIRE) {
      VisionPacket rep = {
        .type = VIPC_STREAM_RELEASE,
        .d = { .stream_rel = {
          .type = rp->d.stream_acq.type,
          .idx = rp->d.stream_acq.idx,
        }},
      };
      vipc_send(fd, &rep);
    }
  } while (rp->type != VIPC_STREAM_BUFS || rp->d.stream_bufs.type != type);

  return 1;
}

static void* vision_connect_thread(void *args) {
  int err;

  UIState *s = args;
  while (!do_exit) {
    usleep(100000);
    pthread_mutex_lock(&s->lock);
    bool connected = s->vision_connected;
    pthread_mutex_unlock(&s->lock);
    if (connected) continue;

    int fd = vipc_connect();
    if (fd < 0) continue;

    VisionPacket back_rp, front_rp;
    if (!vision_subscribe(fd, &back_rp, VISION_STREAM_RGB_BACK)) continue;
    if (!vision_subscribe(fd, &front_rp, VISION_STREAM_RGB_FRONT)) continue;

    pthread_mutex_lock(&s->lock);
    assert(!s->vision_connected);
    s->ipc_fd = fd;

    ui_init_vision(s,
                   back_rp.d.stream_bufs, back_rp.num_fds, back_rp.fds,
                   front_rp.d.stream_bufs, front_rp.num_fds, front_rp.fds);

    s->vision_connected = true;
    s->vision_connect_firstrun = true;
    pthread_mutex_unlock(&s->lock);
  }
  return NULL;
}


#include <hardware/sensors.h>
#include <utils/Timers.h>

static void* light_sensor_thread(void *args) {
  int err;

  UIState *s = args;
  s->light_sensor = 0.0;

  struct sensors_poll_device_t* device;
  struct sensors_module_t* module;

  hw_get_module(SENSORS_HARDWARE_MODULE_ID, (hw_module_t const**)&module);
  sensors_open(&module->common, &device);

  // need to do this
  struct sensor_t const* list;
  int count = module->get_sensors_list(module, &list);

  int SENSOR_LIGHT = 7;

  struct stat buffer;
  if (stat("/sys/bus/i2c/drivers/cyccg", &buffer) == 0) {
    LOGD("LeEco light sensor detected");
    SENSOR_LIGHT = 5;
  }

  device->activate(device, SENSOR_LIGHT, 0);
  device->activate(device, SENSOR_LIGHT, 1);
  device->setDelay(device, SENSOR_LIGHT, ms2ns(100));

  while (!do_exit) {
    static const size_t numEvents = 1;
    sensors_event_t buffer[numEvents];

    int n = device->poll(device, buffer, numEvents);
    if (n < 0) {
      LOG_100("light_sensor_poll failed: %d", n);
    }
    if (n > 0) {
      if (SENSOR_LIGHT == 5) s->light_sensor = buffer[0].light * 2;
      else s->light_sensor = buffer[0].light;
      //printf("new light sensor value: %f\n", s->light_sensor);
    }
  }

  return NULL;
}


static void* bg_thread(void* args) {
  UIState *s = args;

  EGLDisplay bg_display;
  EGLSurface bg_surface;

  FramebufferState *bg_fb = framebuffer_init("bg", 0x00001000, false,
                              &bg_display, &bg_surface, NULL, NULL);
  assert(bg_fb);

  int bg_status = -1;
  while(!do_exit) {
    pthread_mutex_lock(&s->lock);
    if (bg_status == s->status) {
      // will always be signaled if it changes?
      pthread_cond_wait(&s->bg_cond, &s->lock);
    }
    bg_status = s->status;
    pthread_mutex_unlock(&s->lock);

    assert(bg_status < ARRAYSIZE(bg_colors));
    const uint8_t *color = bg_colors[bg_status];

    glClearColor(color[0]/256.0, color[1]/256.0, color[2]/256.0, 0.0);
    glClear(GL_COLOR_BUFFER_BIT);

    eglSwapBuffers(bg_display, bg_surface);
    assert(glGetError() == GL_NO_ERROR);
  }

  return NULL;
}

int is_leon() {
  #define MAXCHAR 1000
  FILE *fp;
  char str[MAXCHAR];
  char* filename = "/proc/cmdline";
   fp = fopen(filename, "r");
  if (fp == NULL){
    printf("Could not open file %s",filename);
    return 0;
  }
  fgets(str, MAXCHAR, fp);
  fclose(fp);
  return strstr(str, "letv") != NULL;
}

int main() {
  int err;
  setpriority(PRIO_PROCESS, 0, -14);

  zsys_handler_set(NULL);
  signal(SIGINT, (sighandler_t)set_do_exit);

  UIState uistate;
  UIState *s = &uistate;
  ui_init(s);

  pthread_t connect_thread_handle;
  err = pthread_create(&connect_thread_handle, NULL,
                       vision_connect_thread, s);
  assert(err == 0);

  pthread_t light_sensor_thread_handle;
  err = pthread_create(&light_sensor_thread_handle, NULL,
                       light_sensor_thread, s);
  assert(err == 0);

  pthread_t bg_thread_handle;
  err = pthread_create(&bg_thread_handle, NULL,
                       bg_thread, s);
  assert(err == 0);

  TouchState touch = {0};
  touch_init(&touch);

  char* error = NULL;
  ui_sound_init(&error);
  if (error) {
    LOGW(error);
    exit(1);
  }

  // light sensor scaling params
  const int EON = (access("/EON", F_OK) != -1);
  const int LEON = is_leon();

  const float BRIGHTNESS_B = LEON? 10.0 : 5.0;
  const float BRIGHTNESS_M = LEON? 2.6 : 1.3;

  #define NEO_BRIGHTNESS 100

  float smooth_brightness = BRIGHTNESS_B;

  set_volume(s, 0);

  while (!do_exit) {
    bool should_swap = false;
    pthread_mutex_lock(&s->lock);

    if (EON) {
      // light sensor is only exposed on EONs

      float clipped_brightness = (s->light_sensor*BRIGHTNESS_M) + BRIGHTNESS_B;
      if (clipped_brightness > 255) clipped_brightness = 255;
      smooth_brightness = clipped_brightness * 0.01 + smooth_brightness * 0.99;
      set_brightness(s, (int)smooth_brightness);
    } else {
      // compromise for bright and dark envs
      set_brightness(s, NEO_BRIGHTNESS);
    }

    ui_update(s);

    // awake on any touch
    int touch_x = -1, touch_y = -1;
    int key_up = 0;
    int touched = custom_touch_poll(&touch, &touch_x, &touch_y, s->awake ? 0 : 100, &key_up);
    if (touched == 1) {
      // touch event will still happen :(
      set_awake(s, true);
    }

    // manage wakefulness
    if (s->awake_timeout > 0) {
      s->awake_timeout--;
    } else {
      set_awake(s, false);
    }

    if (s->awake) {
      ui_draw(s);
      glFinish();
      should_swap = true;
      tuning(s, touch_x, touch_y, key_up);
    }

    if (s->volume_timeout > 0) {
      s->volume_timeout--;
    } else {
      int volume = min(13, 11 + s->scene.v_ego / 15);  // up one notch every 15 m/s, starting at 11
      set_volume(s, volume);
    }

    pthread_mutex_unlock(&s->lock);

    // the bg thread needs to be scheduled, so the main thread needs time without the lock
    // safe to do this outside the lock?
    if (should_swap) {
      eglSwapBuffers(s->display, s->surface);
    }
  }

  set_awake(s, true);

  slplay_destroy();

  // wake up bg thread to exit
  pthread_mutex_lock(&s->lock);
  pthread_cond_signal(&s->bg_cond);
  pthread_mutex_unlock(&s->lock);
  err = pthread_join(bg_thread_handle, NULL);
  assert(err == 0);

  err = pthread_join(connect_thread_handle, NULL);
  assert(err == 0);

  return 0;
}<|MERGE_RESOLUTION|>--- conflicted
+++ resolved
@@ -33,10 +33,7 @@
 #include "common/params.h"
 
 #include "cereal/gen/c/log.capnp.h"
-<<<<<<< HEAD
 #include "slplay.h"
-=======
->>>>>>> 5f3d5ab3
 
 #define STATUS_STOPPED 0
 #define STATUS_DISENGAGED 1
@@ -147,7 +144,6 @@
 
   uint64_t started_ts;
 
-<<<<<<< HEAD
   //BB CPU TEMP
   uint16_t maxCpuTemp;
   uint32_t maxBatTemp;
@@ -157,8 +153,6 @@
   float angleSteersDes;
   //BB END CPU TEMP
 
-=======
->>>>>>> 5f3d5ab3
   // Used to show gps planner status
   bool gps_planner_active;
 
@@ -255,11 +249,8 @@
   float light_sensor;
 } UIState;
 
-<<<<<<< HEAD
-=======
 #include "tuning.h"
 
->>>>>>> 5f3d5ab3
 static int last_brightness = -1;
 static void set_brightness(UIState *s, int brightness) {
   if (last_brightness != brightness && (s->awake || brightness == 0)) {
@@ -1357,7 +1348,6 @@
     nvgFontSize(s->vg, 42*2.5);
     nvgText(s->vg, viz_maxspeed_x+viz_maxspeed_w/2, 242, "N/A", NULL);
   }
-<<<<<<< HEAD
 
 }
 
@@ -1429,8 +1419,6 @@
     snprintf(maxspeed_str, sizeof(maxspeed_str), "%d", (int)(speedlimit * 2.2369363 + 0.5));
     nvgText(s->vg, viz_maxspeed_x+viz_maxspeed_w/2, viz_maxspeed_y + 170, maxspeed_str, NULL);
   }
-=======
->>>>>>> 5f3d5ab3
 }
 
 static void ui_draw_vision_speed(UIState *s) {
@@ -1985,11 +1973,8 @@
         }
         s->scene.v_cruise = datad.vCruise;
         s->scene.v_ego = datad.vEgo;
-<<<<<<< HEAD
-		s->scene.angleSteers = datad.angleSteers;
-		s->scene.angleSteersDes = datad.angleSteersDes;
-=======
->>>>>>> 5f3d5ab3
+		    s->scene.angleSteers = datad.angleSteers;
+		    s->scene.angleSteersDes = datad.angleSteersDes;
         s->scene.curvature = datad.curvature;
         s->scene.engaged = datad.enabled;
         s->scene.engageable = datad.engageable;
@@ -2140,7 +2125,6 @@
         }
 
         s->scene.started_ts = datad.startedTs;
-<<<<<<< HEAD
 
 	   //BBB CPU TEMP
 		s->scene.maxCpuTemp=datad.cpu0;
@@ -2157,10 +2141,8 @@
             s->scene.maxCpuTemp=datad.cpu3;
         }
       s->scene.maxBatTemp=datad.bat;
-	  s->scene.freeSpace=datad.freeSpace;
+	    s->scene.freeSpace=datad.freeSpace;
 	   //BBB END CPU TEMP
-=======
->>>>>>> 5f3d5ab3
       } else if (eventd.which == cereal_Event_uiLayoutState) {
         struct cereal_UiLayoutState datad;
         cereal_read_UiLayoutState(&datad, eventd.uiLayoutState);
