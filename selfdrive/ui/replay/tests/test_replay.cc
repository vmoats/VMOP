#include <QCryptographicHash>
#include <QDebug>
#include <QEventLoop>

#include "catch2/catch.hpp"
#include "selfdrive/ui/replay/replay.h"
#include "selfdrive/ui/replay/util.h"

const QString DEMO_ROUTE = "4cf7a6ad03080c90|2021-09-29--13-46-36";
std::string sha_256(const QString &dat) {
  return QString(QCryptographicHash::hash(dat.toUtf8(), QCryptographicHash::Sha256).toHex()).toStdString();
}

TEST_CASE("httpMultiPartDownload") {
  char filename[] = "/tmp/XXXXXX";
  int fd = mkstemp(filename);
  close(fd);

  const char *stream_url = "https://commadataci.blob.core.windows.net/openpilotci/0c94aa1e1296d7c6/2021-05-05--19-48-37/0/fcamera.hevc";
  SECTION("http 200") {
    REQUIRE(httpMultiPartDownload(stream_url, filename, 5));
    std::string content = util::read_file(filename);
    REQUIRE(content.size() == 37495242);
    std::string checksum = sha_256(QString::fromStdString(content));
    REQUIRE(checksum == "d8ff81560ce7ed6f16d5fb5a6d6dd13aba06c8080c62cfe768327914318744c4");
  }
  SECTION("http 404") {
    REQUIRE(httpMultiPartDownload(util::string_format("%s_abc", stream_url), filename, 5) == false);
  }
}

int random_int(int min, int max) {
  std::random_device dev;
  std::mt19937 rng(dev());
  std::uniform_int_distribution<std::mt19937::result_type> dist(min, max);
  return dist(rng);
}

TEST_CASE("Segment") {
  Route demo_route(DEMO_ROUTE);
  REQUIRE(demo_route.load());
  REQUIRE(demo_route.segments().size() == 11);

  QEventLoop loop;
  Segment segment(0, demo_route.at(0), false, false);
  QObject::connect(&segment, &Segment::loadFinished, [&]() {
    REQUIRE(segment.isLoaded() == true);
    REQUIRE(segment.log != nullptr);
    REQUIRE(segment.frames[RoadCam] != nullptr);
    REQUIRE(segment.frames[DriverCam] == nullptr);
    REQUIRE(segment.frames[WideRoadCam] == nullptr);

    // LogReader & FrameReader
    REQUIRE(segment.log->events.size() > 0);
<<<<<<< HEAD
    REQUIRE(is_events_ordered(segment.log->events));

    auto &fr = segment.frames[RoadCam];
    REQUIRE(fr->getFrameCount() == 1200);
    std::unique_ptr<uint8_t[]> rgb_buf = std::make_unique<uint8_t[]>(fr->getRGBSize());
    std::unique_ptr<uint8_t[]> yuv_buf = std::make_unique<uint8_t[]>(fr->getYUVSize());
    // sequence get 50 frames
=======
    REQUIRE(std::is_sorted(segment.log->events.begin(), segment.log->events.end(), Event::lessThan()));
    // sequence get 50 frames {
    REQUIRE(segment.frames[RoadCam]->getFrameCount() == 1200);
>>>>>>> ccc07db1
    for (int i = 0; i < 50; ++i) {
      REQUIRE(fr->get(i, rgb_buf.get(), yuv_buf.get()));
    }
    loop.quit();
  });
  loop.exec();
}

// helper class for unit tests
class TestReplay : public Replay {
public:
  TestReplay(const QString &route) : Replay(route, {}, {}) {}
  void test_seek();
  void testSeekTo(int seek_to);
};

void TestReplay::testSeekTo(int seek_to) {
  seekTo(seek_to, false);

  while (true) {
    std::unique_lock lk(stream_lock_);
    stream_cv_.wait(lk, [=]() { return events_updated_ == true; });
    events_updated_ = false;
    if (cur_mono_time_ != route_start_ts_ + seek_to * 1e9) {
      // wake up by the previous merging, skip it.
      continue;
    }

    Event cur_event(cereal::Event::Which::INIT_DATA, cur_mono_time_);
    auto eit = std::upper_bound(events_->begin(), events_->end(), &cur_event, Event::lessThan());
    if (eit == events_->end()) {
      qDebug() << "waiting for events...";
      continue;
    }

    REQUIRE(std::is_sorted(events_->begin(), events_->end(), Event::lessThan()));
    const int seek_to_segment = seek_to / 60;
    const int event_seconds = ((*eit)->mono_time - route_start_ts_) / 1e9;
    current_segment_ = event_seconds / 60;
    INFO("seek to [" << seek_to << "s segment " << seek_to_segment << "], events [" << event_seconds << "s segment" << current_segment_ << "]");
    REQUIRE(event_seconds >= seek_to);
    if (event_seconds > seek_to) {
      auto it = segments_.lower_bound(seek_to_segment);
      REQUIRE(it->first == current_segment_);
    }
    break;
  }
}

void TestReplay::test_seek() {
  // create a dummy stream thread
  stream_thread_ = new QThread(this);
  QEventLoop loop;
  std::thread thread = std::thread([&]() {
    for (int i = 0; i < 50; ++i) {
      testSeekTo(random_int(0, 3 * 60));
    }
    // remove 3 segments
    for (int n : {5, 6, 8}) {
      segments_.erase(n);
    }
    for (int i =0; i < 50; ++i) {
      testSeekTo(random_int(4 * 60, 9 * 60));
    }
    loop.quit();
  });
  loop.exec();
  thread.join();
}

TEST_CASE("Replay") {
  TestReplay replay(DEMO_ROUTE);
  REQUIRE(replay.load());
  replay.test_seek();
}<|MERGE_RESOLUTION|>--- conflicted
+++ resolved
@@ -52,19 +52,13 @@
 
     // LogReader & FrameReader
     REQUIRE(segment.log->events.size() > 0);
-<<<<<<< HEAD
-    REQUIRE(is_events_ordered(segment.log->events));
+    REQUIRE(std::is_sorted(segment.log->events.begin(), segment.log->events.end(), Event::lessThan()));
 
     auto &fr = segment.frames[RoadCam];
     REQUIRE(fr->getFrameCount() == 1200);
     std::unique_ptr<uint8_t[]> rgb_buf = std::make_unique<uint8_t[]>(fr->getRGBSize());
     std::unique_ptr<uint8_t[]> yuv_buf = std::make_unique<uint8_t[]>(fr->getYUVSize());
     // sequence get 50 frames
-=======
-    REQUIRE(std::is_sorted(segment.log->events.begin(), segment.log->events.end(), Event::lessThan()));
-    // sequence get 50 frames {
-    REQUIRE(segment.frames[RoadCam]->getFrameCount() == 1200);
->>>>>>> ccc07db1
     for (int i = 0; i < 50; ++i) {
       REQUIRE(fr->get(i, rgb_buf.get(), yuv_buf.get()));
     }
