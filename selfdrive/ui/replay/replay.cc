--- conflicted
+++ resolved
@@ -7,7 +7,6 @@
 #include "selfdrive/common/timing.h"
 #include "selfdrive/hardware/hw.h"
 
-<<<<<<< HEAD
 inline void precise_nano_sleep(long sleep_ns) {
   const long estimate_ns = 1 * 1e6;  // 1ms
   struct timespec req = {.tv_nsec = estimate_ns};
@@ -24,11 +23,8 @@
   }
 }
 
-Replay::Replay(QString route, QStringList allow, QStringList block, SubMaster *sm_, QObject *parent) : sm(sm_), QObject(parent) {
-=======
 Replay::Replay(QString route, QStringList allow, QStringList block, SubMaster *sm_, bool dcam, bool ecam, QObject *parent)
     : sm(sm_), load_dcam(dcam), load_ecam(ecam), QObject(parent) {
->>>>>>> d95641a5
   std::vector<const char*> s;
   for (const auto &it : services) {
     if ((allow.size() == 0 || allow.contains(it.name)) &&
