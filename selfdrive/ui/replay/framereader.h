#pragma once

#include <string>
#include <vector>

extern "C" {
#include <libavcodec/avcodec.h>
#include <libavformat/avformat.h>
}

class FrameReader {
public:
  FrameReader();
  ~FrameReader();
  bool load(const std::string &url);
  bool get(int idx, uint8_t *rgb, uint8_t *yuv);
  int getRGBSize() const { return width * height * 3; }
  int getYUVSize() const { return width * height * 3 / 2; }
  size_t getFrameCount() const { return frames_.size(); }
  bool valid() const { return valid_; }

  int width = 0, height = 0;

private:
  bool decode(int idx, uint8_t *rgb, uint8_t *yuv);
  bool decodeFrame(AVFrame *f, uint8_t *rgb, uint8_t *yuv);

  struct Frame {
    AVPacket pkt = {};
    int decoded = false;
    bool failed = false;
  };
  std::vector<Frame> frames_;
  AVFrame *av_frame_ = nullptr;
  AVFormatContext *pFormatCtx_ = nullptr;
  AVCodecContext *pCodecCtx_ = nullptr;
<<<<<<< HEAD
  int key_frames_count_ = 0;
  std::vector<uint8_t> yuv_buf_;
=======

  std::mutex mutex_;
  std::condition_variable cv_decode_;
  std::condition_variable cv_frame_;
  int decode_idx_ = 0;
  std::atomic<bool> exit_ = false;
>>>>>>> 7c611cd7
  bool valid_ = false;
};<|MERGE_RESOLUTION|>--- conflicted
+++ resolved
@@ -34,16 +34,7 @@
   AVFrame *av_frame_ = nullptr;
   AVFormatContext *pFormatCtx_ = nullptr;
   AVCodecContext *pCodecCtx_ = nullptr;
-<<<<<<< HEAD
   int key_frames_count_ = 0;
   std::vector<uint8_t> yuv_buf_;
-=======
-
-  std::mutex mutex_;
-  std::condition_variable cv_decode_;
-  std::condition_variable cv_frame_;
-  int decode_idx_ = 0;
-  std::atomic<bool> exit_ = false;
->>>>>>> 7c611cd7
   bool valid_ = false;
 };