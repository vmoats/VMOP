--- conflicted
+++ resolved
@@ -55,15 +55,9 @@
   void loadFile(int id, const std::string file);
   std::string cacheFilePath(const std::string &file);
 
-<<<<<<< HEAD
-  std::atomic<bool> loaded_ = false;
-  std::atomic<bool> aborting_ = false;
-  std::atomic<int> downloading_ = 0;
-  int seg_num_ = 0;
-  SegmentFile files_;
-  QString road_cam_path_;
-  QString log_path_;
-  std::vector<QThread*> download_threads_;
+  std::atomic<bool> success_ = true, aborting_ = false;
+  std::atomic<int> loading_ = 0;
+  QFutureSynchronizer<void> synchronizer_;
 };
 
 class SegmentManager : public QObject {
@@ -76,7 +70,7 @@
   inline void setCacheSize(int size) { cache_size_ = size; }
 
 signals:
-  void segmentLoaded(int n);
+  void segmentLoadFinished(int n, bool success);
 
 protected:
   struct SegmentData {
@@ -85,9 +79,4 @@
   };
   std::map<int, std::unique_ptr<SegmentData>> segments_;
   int cache_size_;
-=======
-  std::atomic<bool> success_ = true, aborting_ = false;
-  std::atomic<int> loading_ = 0;
-  QFutureSynchronizer<void> synchronizer_;
->>>>>>> 7b5d915a
 };