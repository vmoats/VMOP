#pragma once

#include <QThread>
#include <set>

#include <capnp/dynamic.h>
#include "cereal/visionipc/visionipc_server.h"
#include "selfdrive/ui/replay/route.h"

constexpr int FORWARD_SEGS = 2;
constexpr int BACKWARD_SEGS = 2;

class Replay : public QObject {
  Q_OBJECT

public:
  Replay(QString route, QStringList allow, QStringList block, SubMaster *sm = nullptr, bool dcam = false, bool ecam = false, QObject *parent = 0);
  ~Replay();

  void start(int seconds = 0);
  void seekTo(int seconds, bool relative = false);
  void relativeSeek(int seconds) { seekTo(seconds, true); }
  void pause(bool pause);
  bool isPaused() const { return paused_; }

signals:
 void segmentChanged(int);

protected slots:
  void queueSegment();

protected:
  void stream();
  void setCurrentSegment(int n);
  void mergeSegments(int begin_idx, int end_idx);
<<<<<<< HEAD
  void updateEvents(const std::function<bool()>& lambda);
=======

  bool load_dcam = false, load_ecam = false;

  float last_print = 0;
  uint64_t route_start_ts = 0;
  std::atomic<int> seek_ts = 0;
  std::atomic<int> current_ts = 0;
  std::atomic<int> current_segment = -1;
>>>>>>> e888a7e9

  QThread *thread;

  // logs
  std::mutex lock_;
  std::condition_variable stream_cv_;
  std::atomic<bool> updating_events_ = false;
  std::atomic<int> current_segment_ = -1;
  bool exit_ = false;
  bool paused_ = false;
  bool events_updated_ = false;
  uint64_t route_start_ts_ = 0;
  uint64_t cur_mono_time_ = 0;
  std::vector<Event *> *events_ = nullptr;
  std::unordered_map<uint32_t, EncodeIdx> *eidx_ = nullptr;
  std::vector<std::unique_ptr<Segment>> segments_;
  std::vector<int> segments_merged_;

  // messaging
  SubMaster *sm;
  PubMaster *pm;
  std::set<std::string> socks;
  VisionIpcServer *vipc_server = nullptr;
  std::unique_ptr<Route> route_;
};<|MERGE_RESOLUTION|>--- conflicted
+++ resolved
@@ -33,18 +33,7 @@
   void stream();
   void setCurrentSegment(int n);
   void mergeSegments(int begin_idx, int end_idx);
-<<<<<<< HEAD
   void updateEvents(const std::function<bool()>& lambda);
-=======
-
-  bool load_dcam = false, load_ecam = false;
-
-  float last_print = 0;
-  uint64_t route_start_ts = 0;
-  std::atomic<int> seek_ts = 0;
-  std::atomic<int> current_ts = 0;
-  std::atomic<int> current_segment = -1;
->>>>>>> e888a7e9
 
   QThread *thread;
 
@@ -69,4 +58,5 @@
   std::set<std::string> socks;
   VisionIpcServer *vipc_server = nullptr;
   std::unique_ptr<Route> route_;
+  bool load_dcam = false, load_ecam = false;
 };