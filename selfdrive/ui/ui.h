--- conflicted
+++ resolved
@@ -74,41 +74,22 @@
       // Handle controls timeout
       if (controls_frame < started_frame) {
         // car is started, but controlsState hasn't been seen at all
-<<<<<<< HEAD
-        return {onroad_alert_strings[0], onroad_alert_strings[1],
-                "controlsWaiting", cereal::ControlsState::AlertSize::MID,
-                cereal::ControlsState::AlertStatus::NORMAL,
-                AudibleAlert::NONE};
-      } else if (controls_missing > CONTROLS_TIMEOUT && !Hardware::PC()) {
-        // car is started, but controls is lagging or died
-        if (cs.getEnabled() && (controls_missing - CONTROLS_TIMEOUT) < 10) {
-          return {onroad_alert_strings[2], onroad_alert_strings[3],
-                  "controlsUnresponsive", cereal::ControlsState::AlertSize::FULL,
-                  cereal::ControlsState::AlertStatus::CRITICAL,
-                  AudibleAlert::WARNING_IMMEDIATE};
-        } else {
-          return {onroad_alert_strings[4], onroad_alert_strings[5],
-                  "controlsUnresponsivePermanent", cereal::ControlsState::AlertSize::MID,
-                  cereal::ControlsState::AlertStatus::NORMAL,
-                  AudibleAlert::NONE};
-=======
-        alert = {"openpilot Unavailable", "Waiting for controls to start",
+        alert = {onroad_alert_strings[0], onroad_alert_strings[1],
                  "controlsWaiting", cereal::ControlsState::AlertSize::MID,
                  cereal::ControlsState::AlertStatus::NORMAL,
                  AudibleAlert::NONE};
       } else if (controls_missing > CONTROLS_TIMEOUT && !Hardware::PC()) {
         // car is started, but controls is lagging or died
         if (cs.getEnabled() && (controls_missing - CONTROLS_TIMEOUT) < 10) {
-          alert = {"TAKE CONTROL IMMEDIATELY", "Controls Unresponsive",
+          alert = {onroad_alert_strings[2], onroad_alert_strings[3],
                    "controlsUnresponsive", cereal::ControlsState::AlertSize::FULL,
                    cereal::ControlsState::AlertStatus::CRITICAL,
                    AudibleAlert::WARNING_IMMEDIATE};
         } else {
-          alert = {"Controls Unresponsive", "Reboot Device",
+          alert = {onroad_alert_strings[4], onroad_alert_strings[5],
                    "controlsUnresponsivePermanent", cereal::ControlsState::AlertSize::MID,
                    cereal::ControlsState::AlertStatus::NORMAL,
                    AudibleAlert::NONE};
->>>>>>> e816c81a
         }
       }
     }
