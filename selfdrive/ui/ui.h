--- conflicted
+++ resolved
@@ -206,11 +206,7 @@
   void interactiveTimeout();
 
 public slots:
-<<<<<<< HEAD
-  void resetInteractiveTimout(int timeout = 0);
-=======
-  void resetInteractiveTimeout();
->>>>>>> a4630ef9
+  void resetInteractiveTimeout(int timeout = 0);
   void update(const UIState &s);
 };
 
