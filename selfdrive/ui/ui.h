#pragma once

#include <map>
#include <memory>
#include <string>
#include <optional>

#include <QObject>
#include <QTimer>
#include <QColor>
#include <QTransform>
#include "nanovg.h"

#include "cereal/messaging/messaging.h"
#include "common/transformations/orientation.hpp"
#include "selfdrive/camerad/cameras/camera_common.h"
#include "selfdrive/common/mat.h"
#include "selfdrive/common/modeldata.h"
#include "selfdrive/common/params.h"
#include "selfdrive/common/util.h"

#define COLOR_BLACK nvgRGBA(0, 0, 0, 255)
#define COLOR_BLACK_ALPHA(x) nvgRGBA(0, 0, 0, x)
#define COLOR_WHITE nvgRGBA(255, 255, 255, 255)
#define COLOR_WHITE_ALPHA(x) nvgRGBA(255, 255, 255, x)
#define COLOR_RED_ALPHA(x) nvgRGBA(201, 34, 49, x)
#define COLOR_YELLOW nvgRGBA(218, 202, 37, 255)
#define COLOR_RED nvgRGBA(201, 34, 49, 255)

const int bdr_s = 30;
const int header_h = 420;
const int footer_h = 280;

const int UI_FREQ = 20;   // Hz
typedef cereal::CarControl::HUDControl::AudibleAlert AudibleAlert;

// TODO: this is also hardcoded in common/transformations/camera.py
// TODO: choose based on frame input size
const float y_offset = Hardware::EON() ? 0.0 : 150.0;
const float ZOOM = Hardware::EON() ? 2138.5 : 2912.8;

typedef struct Rect {
  int x, y, w, h;
  int centerX() const { return x + w / 2; }
  int centerY() const { return y + h / 2; }
  int right() const { return x + w; }
  int bottom() const { return y + h; }
  bool ptInRect(int px, int py) const {
    return px >= x && px < (x + w) && py >= y && py < (y + h);
  }
} Rect;

struct Alert {
  QString text1;
  QString text2;
  QString type;
  cereal::ControlsState::AlertSize size;
  AudibleAlert sound;
  bool equal(const Alert &a2) {
    return text1 == a2.text1 && text2 == a2.text2 && type == a2.type && sound == a2.sound;
  }

  static Alert get(const SubMaster &sm, uint64_t started_frame) {
    if (sm.updated("controlsState")) {
      const cereal::ControlsState::Reader &cs = sm["controlsState"].getControlsState();
      return {cs.getAlertText1().cStr(), cs.getAlertText2().cStr(),
              cs.getAlertType().cStr(), cs.getAlertSize(),
              cs.getAlertSound()};
    } else if ((sm.frame - started_frame) > 5 * UI_FREQ) {
      const int CONTROLS_TIMEOUT = 5;
      // Handle controls timeout
      if (sm.rcv_frame("controlsState") < started_frame) {
        // car is started, but controlsState hasn't been seen at all
        return {"openpilot Unavailable", "Waiting for controls to start",
                "controlsWaiting", cereal::ControlsState::AlertSize::MID,
                AudibleAlert::NONE};
      } else if ((nanos_since_boot() - sm.rcv_time("controlsState")) / 1e9 > CONTROLS_TIMEOUT) {
        // car is started, but controls is lagging or died
        return {"TAKE CONTROL IMMEDIATELY", "Controls Unresponsive",
                "controlsUnresponsive", cereal::ControlsState::AlertSize::FULL,
                AudibleAlert::WARNING_IMMEDIATE};
      }
    }
    return {};
  }
};

typedef enum UIStatus {
  STATUS_DISENGAGED,
  STATUS_ENGAGED,
  STATUS_WARNING,
  STATUS_ALERT,
} UIStatus;

const QColor bg_colors [] = {
  [STATUS_DISENGAGED] =  QColor(0x17, 0x33, 0x49, 0xc8),
  [STATUS_ENGAGED] = QColor(0x17, 0x86, 0x44, 0xf1),
  [STATUS_WARNING] = QColor(0xDA, 0x6F, 0x25, 0xf1),
  [STATUS_ALERT] = QColor(0xC9, 0x22, 0x31, 0xf1),
};

typedef struct {
  float x, y;
} vertex_data;

typedef struct {
  vertex_data v[TRAJECTORY_SIZE * 2];
  int cnt;
} line_vertices_data;

typedef struct UIScene {

  int dfButtonStatus = 0;
  int lsButtonStatus = 0;
  bool mlButtonEnabled = false;

  mat3 view_from_calib;
  bool world_objects_visible;

  cereal::PandaState::PandaType pandaType;

  // modelV2
  float lane_line_probs[4];
  float road_edge_stds[2];
  line_vertices_data track_vertices;
  line_vertices_data lane_line_vertices[4];
  line_vertices_data road_edge_vertices[2];

  bool dm_active, engageable;

  // lead
  vertex_data lead_vertices[2];

  float light_sensor, accel_sensor, gyro_sensor;
  bool started, ignition, is_metric, longitudinal_control, end_to_end;
  uint64_t started_frame;
} UIScene;

typedef struct UIState {
  int fb_w = 0, fb_h = 0;
  NVGcontext *vg;

  // images
  std::map<std::string, int> images;

  std::unique_ptr<SubMaster> sm;
  std::unique_ptr<PubMaster> pm;

  UIStatus status;
  UIScene scene = {};

  bool awake;
  bool has_prime = false;

<<<<<<< HEAD
  bool enable_distance_btn = false;

  float car_space_transform[6];
=======
  QTransform car_space_transform;
>>>>>>> 46fd5892
  bool wide_camera;
  
  float running_time;
} UIState;


class QUIState : public QObject {
  Q_OBJECT

public:
  QUIState(QObject* parent = 0);

  // TODO: get rid of this, only use signal
  inline static UIState ui_state = {0};

signals:
  void uiUpdate(const UIState &s);
  void offroadTransition(bool offroad);

private slots:
  void update();

private:
  QTimer *timer;
  bool started_prev = true;
  void saInit(const UIState &s);
};


// device management class

class Device : public QObject {
  Q_OBJECT

public:
  Device(QObject *parent = 0);

private:
  // auto brightness
  const float accel_samples = 5*UI_FREQ;

  bool awake = false;
  int awake_timeout = 0;
  float accel_prev = 0;
  float gyro_prev = 0;
  int last_brightness = 0;
  FirstOrderFilter brightness_filter;

  QTimer *timer;

  void updateBrightness(const UIState &s);
  void updateWakefulness(const UIState &s);

signals:
  void displayPowerChanged(bool on);

public slots:
  void setAwake(bool on, bool reset);
  void update(const UIState &s);
};<|MERGE_RESOLUTION|>--- conflicted
+++ resolved
@@ -151,16 +151,11 @@
 
   bool awake;
   bool has_prime = false;
-
-<<<<<<< HEAD
   bool enable_distance_btn = false;
 
-  float car_space_transform[6];
-=======
   QTransform car_space_transform;
->>>>>>> 46fd5892
   bool wide_camera;
-  
+
   float running_time;
 } UIState;
 
