--- conflicted
+++ resolved
@@ -24,18 +24,10 @@
     del qt_base_libs[qt_base_libs.index('OpenCL')]
     qt_env['FRAMEWORKS'] += ['OpenCL']
 
-<<<<<<< HEAD
-  widgets = qt_env.Library("qt_widgets",
-                 ["qt/qt_window.cc", "qt/qt_sound.cc", "qt/widgets/keyboard.cc", "qt/widgets/input_field.cc", "qt/widgets/drive_stats.cc",
-                  "qt/offroad/wifi.cc", "qt/offroad/wifiManager.cc", "qt/widgets/toggle.cc", "qt/widgets/offroad_alerts.cc", "qt/widgets/setup.cc", "qt/sidebar.cc"],
-                 LIBS=qt_libs)
-  qt_libs.append(widgets)
-=======
   widgets_src = ["qt/widgets/input.cc", "qt/widgets/drive_stats.cc",
                  "qt/widgets/ssh_keys.cc", "qt/widgets/toggle.cc", "qt/qt_sound.cc",
                  "qt/widgets/offroad_alerts.cc", "qt/widgets/setup.cc", "qt/widgets/keyboard.cc",
                  "#phonelibs/qrcode/QrCode.cc"]
->>>>>>> 3ecfc169
 
   if arch != 'aarch64':
     widgets_src += ["qt/offroad/networking.cc", "qt/offroad/wifiManager.cc"]
