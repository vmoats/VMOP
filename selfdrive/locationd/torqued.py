--- conflicted
+++ resolved
@@ -97,11 +97,7 @@
     self.offline_friction = 0.0
     self.offline_latAccelFactor = 0.0
     self.resets = 0.0
-<<<<<<< HEAD
-    self.use_params = True
-=======
     self.use_params = CP.carName in ALLOWED_CARS
->>>>>>> 8b33ee97
 
     if CP.lateralTuning.which() == 'torque':
       self.offline_friction = CP.lateralTuning.torque.friction
