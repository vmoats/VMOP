--- conflicted
+++ resolved
@@ -12,12 +12,7 @@
 from openpilot.common.filter_simple import FirstOrderFilter
 from openpilot.system.swaglog import cloudlog
 from openpilot.selfdrive.controls.lib.vehicle_model import ACCELERATION_DUE_TO_GRAVITY
-<<<<<<< HEAD
-from openpilot.selfdrive.locationd.params_learner import PointBuckets
-
-=======
 from openpilot.selfdrive.locationd.helpers import PointBuckets
->>>>>>> d2c3c92f
 
 HISTORY = 5  # secs
 POINTS_PER_BUCKET = 1500
@@ -35,7 +30,7 @@
 MIN_FILTER_DECAY = 50
 MAX_FILTER_DECAY = 250
 LAT_ACC_THRESHOLD = 1
-STEER_BUCKET_BOUNDS = [((-0.5, -0.3),), ((-0.3, -0.2),), ((-0.2, -0.1),), ((-0.1, 0),), ((0, 0.1),), ((0.1, 0.2),), ((0.2, 0.3),), ((0.3, 0.5),)]
+STEER_BUCKET_BOUNDS = [(-0.5, -0.3), (-0.3, -0.2), (-0.2, -0.1), (-0.1, 0), (0, 0.1), (0.1, 0.2), (0.2, 0.3), (0.3, 0.5)]
 MIN_BUCKET_POINTS = np.array([100, 300, 500, 500, 500, 500, 300, 100])
 MIN_ENGAGE_BUFFER = 2  # secs
 
@@ -49,8 +44,6 @@
   return np.array([[cos, -sin], [sin, cos]])
 
 
-<<<<<<< HEAD
-=======
 class TorqueBuckets(PointBuckets):
   def add_point(self, x, y):
     for bound_min, bound_max in self.x_bounds:
@@ -59,7 +52,6 @@
         break
 
 
->>>>>>> d2c3c92f
 class TorqueEstimator:
   def __init__(self, CP, decimated=False):
     self.hist_len = int(HISTORY / DT_MDL)
@@ -120,7 +112,7 @@
             }
           initial_params['points'] = cache_ltp.points
           self.decay = cache_ltp.decay
-          self.filtered_points.load_points([([x], y) for x, y in initial_params['points']])
+          self.filtered_points.load_points(initial_params['points'])
           cloudlog.info("restored torque params from cache")
       except Exception:
         cloudlog.exception("failed to restore cached torque params")
@@ -142,16 +134,11 @@
     self.resets += 1.0
     self.decay = MIN_FILTER_DECAY
     self.raw_points = defaultdict(lambda: deque(maxlen=self.hist_len))
-<<<<<<< HEAD
-    self.filtered_points = PointBuckets(x_bounds=STEER_BUCKET_BOUNDS, min_points=self.min_bucket_points,
-                                        min_points_total=self.min_points_total, points_per_bucket=POINTS_PER_BUCKET)
-=======
     self.filtered_points = TorqueBuckets(x_bounds=STEER_BUCKET_BOUNDS,
                                          min_points=self.min_bucket_points,
                                          min_points_total=self.min_points_total,
                                          points_per_bucket=POINTS_PER_BUCKET,
                                          rowsize=3)
->>>>>>> d2c3c92f
 
   def estimate_params(self):
     points = self.filtered_points.get_points(self.fit_points)
@@ -192,7 +179,7 @@
         steer = np.interp(t, self.raw_points['carControl_t'], self.raw_points['steer_torque'])
         lateral_acc = (vego * yaw_rate) - (np.sin(roll) * ACCELERATION_DUE_TO_GRAVITY)
         if all(active) and (not any(steer_override)) and (vego > MIN_VEL) and (abs(steer) > STEER_MIN_THRESHOLD) and (abs(lateral_acc) <= LAT_ACC_THRESHOLD):
-          self.filtered_points.add_point([float(steer)], float(lateral_acc))
+          self.filtered_points.add_point(float(steer), float(lateral_acc))
 
   def get_msg(self, valid=True, with_points=False):
     msg = messaging.new_message('liveTorqueParameters')
