--- conflicted
+++ resolved
@@ -231,12 +231,8 @@
     liveTorqueParameters.latAccelOffsetRaw = float(latAccelOffset)
     liveTorqueParameters.frictionCoefficientRaw = float(frictionCoeff)
 
-<<<<<<< HEAD
     if self.filtered_points.is_valid():
-      if any([val is None or np.isnan(val) for val in [latAccelFactor, latAccelOffset, frictionCoeff]]):
-=======
       if any(val is None or np.isnan(val) for val in [latAccelFactor, latAccelOffset, frictionCoeff]):
->>>>>>> 78a4bff4
         cloudlog.exception("Live torque parameters are invalid.")
         liveTorqueParameters.liveValid = False
         self.reset()
