#!/usr/bin/env python3
import numpy as np
import sympy as sp
<<<<<<< HEAD

from cereal import log
=======
>>>>>>> 1d7f4bc3
import cereal.messaging as messaging
import common.transformations.coordinates as coord
from common.transformations.orientation import ecef_euler_from_ned, \
                                               euler_from_quat, \
                                               ned_euler_from_ecef, \
                                               quat_from_euler, euler_from_rot, \
                                               rot_from_quat, rot_from_euler
from rednose.helpers import KalmanError
from selfdrive.locationd.models.live_kf import LiveKalman, States, ObservationKind
from selfdrive.locationd.models.constants import GENERATED_DIR
from selfdrive.swaglog import cloudlog

#from datetime import datetime
#from laika.gps_time import GPSTime

from sympy.utilities.lambdify import lambdify
from rednose.helpers.sympy_helpers import euler_rotate

Status = log.LiveLocationKalman.Status

VISION_DECIMATION = 2
SENSOR_DECIMATION = 10
POSENET_STD_HIST = 40


def to_float(arr):
  return [float(arr[0]), float(arr[1]), float(arr[2])]


def get_H():
  # this returns a function to eval the jacobian
  # of the observation function of the local vel
  roll = sp.Symbol('roll')
  pitch = sp.Symbol('pitch')
  yaw = sp.Symbol('yaw')
  vx = sp.Symbol('vx')
  vy = sp.Symbol('vy')
  vz = sp.Symbol('vz')

  h = euler_rotate(roll, pitch, yaw).T*(sp.Matrix([vx, vy, vz]))
  H = h.jacobian(sp.Matrix([roll, pitch, yaw, vx, vy, vz]))
  H_f = lambdify([roll, pitch, yaw, vx, vy, vz], H)
  return H_f


class Localizer():
  def __init__(self, disabled_logs=None, dog=None):
    if disabled_logs is None:
      disabled_logs = []

    self.kf = LiveKalman(GENERATED_DIR)
    self.reset_kalman()
    self.max_age = .1  # seconds
    self.disabled_logs = disabled_logs
    self.calib = np.zeros(3)
    self.device_from_calib = np.eye(3)
    self.calib_from_device = np.eye(3)
    self.calibrated = 0
    self.H = get_H()

    self.posenet_invalid_count = 0
    self.posenet_speed = 0
    self.car_speed = 0
    self.posenet_stds = 10*np.ones((POSENET_STD_HIST))

    self.converter = coord.LocalCoord.from_ecef(self.kf.x[States.ECEF_POS])

    self.unix_timestamp_millis = 0
    self.last_gps_fix = 0

  @staticmethod
  def msg_from_state(converter, calib_from_device, H, predicted_state, predicted_cov):
    predicted_std = np.sqrt(np.diagonal(predicted_cov))

    fix_ecef = predicted_state[States.ECEF_POS]
    fix_ecef_std = predicted_std[States.ECEF_POS_ERR]
    vel_ecef = predicted_state[States.ECEF_VELOCITY]
    vel_ecef_std = predicted_std[States.ECEF_VELOCITY_ERR]
    fix_pos_geo = coord.ecef2geodetic(fix_ecef)
    #fix_pos_geo_std = np.abs(coord.ecef2geodetic(fix_ecef + fix_ecef_std) - fix_pos_geo)
    orientation_ecef = euler_from_quat(predicted_state[States.ECEF_ORIENTATION])
    orientation_ecef_std = predicted_std[States.ECEF_ORIENTATION_ERR]
    device_from_ecef = rot_from_quat(predicted_state[States.ECEF_ORIENTATION]).T
    calibrated_orientation_ecef = euler_from_rot(calib_from_device.dot(device_from_ecef))

    acc_calib = calib_from_device.dot(predicted_state[States.ACCELERATION])
    acc_calib_std = np.sqrt(np.diagonal(calib_from_device.dot(
      predicted_cov[States.ACCELERATION_ERR, States.ACCELERATION_ERR]).dot(
        calib_from_device.T)))
    ang_vel_calib = calib_from_device.dot(predicted_state[States.ANGULAR_VELOCITY])
    ang_vel_calib_std = np.sqrt(np.diagonal(calib_from_device.dot(
      predicted_cov[States.ANGULAR_VELOCITY_ERR, States.ANGULAR_VELOCITY_ERR]).dot(
        calib_from_device.T)))

    vel_device = device_from_ecef.dot(vel_ecef)
    device_from_ecef_eul = euler_from_quat(predicted_state[States.ECEF_ORIENTATION]).T
    idxs = list(range(States.ECEF_ORIENTATION_ERR.start, States.ECEF_ORIENTATION_ERR.stop)) + \
           list(range(States.ECEF_VELOCITY_ERR.start, States.ECEF_VELOCITY_ERR.stop))
    condensed_cov = predicted_cov[idxs][:, idxs]
    HH = H(*list(np.concatenate([device_from_ecef_eul, vel_ecef])))
    vel_device_cov = HH.dot(condensed_cov).dot(HH.T)
    vel_device_std = np.sqrt(np.diagonal(vel_device_cov))

    vel_calib = calib_from_device.dot(vel_device)
    vel_calib_std = np.sqrt(np.diagonal(calib_from_device.dot(
      vel_device_cov).dot(calib_from_device.T)))

    orientation_ned = ned_euler_from_ecef(fix_ecef, orientation_ecef)
    #orientation_ned_std = ned_euler_from_ecef(fix_ecef, orientation_ecef + orientation_ecef_std) - orientation_ned
    ned_vel = converter.ecef2ned(fix_ecef + vel_ecef) - converter.ecef2ned(fix_ecef)
    #ned_vel_std = self.converter.ecef2ned(fix_ecef + vel_ecef + vel_ecef_std) - self.converter.ecef2ned(fix_ecef + vel_ecef)

    fix = messaging.log.LiveLocationKalman.new_message()
    fix.positionGeodetic.value = to_float(fix_pos_geo)
<<<<<<< HEAD
    #fix.positionGeodetic.std = to_float(fix_pos_geo_std)
    #fix.positionGeodetic.valid = True
    positionECEF = fix.positionECEF
    positionECEF.value = to_float(fix_ecef)
    positionECEF.std = to_float(fix_ecef_std)
    positionECEF.valid = True

    velocityECEF = fix.velocityECEF
    velocityECEF.value = to_float(vel_ecef)
    velocityECEF.std = to_float(vel_ecef_std)
    velocityECEF.valid = True
    fix.velocityNED.value = to_float(ned_vel)
    #fix.velocityNED.std = to_float(ned_vel_std)
    #fix.velocityNED.valid = True
    velocityDevice = fix.velocityDevice
    velocityDevice.value = to_float(vel_device)
    velocityDevice.std = to_float(vel_device_std)
    velocityDevice.valid = True

    accelerationDevice = fix.accelerationDevice
    accelerationDevice.value = to_float(predicted_state[States.ACCELERATION])
    accelerationDevice.std = to_float(predicted_std[States.ACCELERATION_ERR])
    accelerationDevice.valid = True

    orientationECEF = fix.orientationECEF
    orientationECEF.value = to_float(orientation_ecef)
    orientationECEF.std = to_float(orientation_ecef_std)
    orientationECEF.valid = True
=======
    fix.positionGeodetic.std = to_float(np.nan*np.zeros(3))
    fix.positionGeodetic.valid = True
    fix.positionECEF.value = to_float(fix_ecef)
    fix.positionECEF.std = to_float(fix_ecef_std)
    fix.positionECEF.valid = True
    fix.velocityECEF.value = to_float(vel_ecef)
    fix.velocityECEF.std = to_float(vel_ecef_std)
    fix.velocityECEF.valid = True
    fix.velocityNED.value = to_float(ned_vel)
    fix.velocityNED.std = to_float(np.nan*np.zeros(3))
    fix.velocityNED.valid = True
    fix.velocityDevice.value = to_float(vel_device)
    fix.velocityDevice.std = to_float(vel_device_std)
    fix.velocityDevice.valid = True
    fix.accelerationDevice.value = to_float(predicted_state[States.ACCELERATION])
    fix.accelerationDevice.std = to_float(predicted_std[States.ACCELERATION_ERR])
    fix.accelerationDevice.valid = True

    fix.orientationECEF.value = to_float(orientation_ecef)
    fix.orientationECEF.std = to_float(orientation_ecef_std)
    fix.orientationECEF.valid = True
>>>>>>> 1d7f4bc3
    fix.calibratedOrientationECEF.value = to_float(calibrated_orientation_ecef)
    fix.calibratedOrientationECEF.std = to_float(np.nan*np.zeros(3))
    fix.calibratedOrientationECEF.valid = True
    fix.orientationNED.value = to_float(orientation_ned)
<<<<<<< HEAD
    #fix.orientationNED.std = to_float(orientation_ned_std)
    #fix.orientationNED.valid = True

    angularVelocityDevice = fix.angularVelocityDevice
    angularVelocityDevice.value = to_float(predicted_state[States.ANGULAR_VELOCITY])
    angularVelocityDevice.std = to_float(predicted_std[States.ANGULAR_VELOCITY_ERR])
    angularVelocityDevice.valid = True

    velocityCalibrated = fix.velocityCalibrated
    velocityCalibrated.value = to_float(vel_calib)
    velocityCalibrated.std = to_float(vel_calib_std)
    velocityCalibrated.valid = True

    angularVelocityCalibrated = fix.angularVelocityCalibrated
    angularVelocityCalibrated.value = to_float(ang_vel_calib)
    angularVelocityCalibrated.std = to_float(ang_vel_calib_std)
    angularVelocityCalibrated.valid = True

    accelerationCalibrated = fix.accelerationCalibrated
    accelerationCalibrated.value = to_float(acc_calib)
    accelerationCalibrated.std = to_float(acc_calib_std)
    accelerationCalibrated.valid = True
=======
    fix.orientationNED.std = to_float(np.nan*np.zeros(3))
    fix.orientationNED.valid = True
    fix.angularVelocityDevice.value = to_float(predicted_state[States.ANGULAR_VELOCITY])
    fix.angularVelocityDevice.std = to_float(predicted_std[States.ANGULAR_VELOCITY_ERR])
    fix.angularVelocityDevice.valid = True

    fix.velocityCalibrated.value = to_float(vel_calib)
    fix.velocityCalibrated.std = to_float(vel_calib_std)
    fix.velocityCalibrated.valid = True
    fix.angularVelocityCalibrated.value = to_float(ang_vel_calib)
    fix.angularVelocityCalibrated.std = to_float(ang_vel_calib_std)
    fix.angularVelocityCalibrated.valid = True
    fix.accelerationCalibrated.value = to_float(acc_calib)
    fix.accelerationCalibrated.std = to_float(acc_calib_std)
    fix.accelerationCalibrated.valid = True
>>>>>>> 1d7f4bc3
    return fix

  def liveLocationMsg(self):
    fix = self.msg_from_state(self.converter, self.calib_from_device, self.H, self.kf.x, self.kf.P)

    #if abs(self.posenet_speed - self.car_speed) > max(0.4 * self.car_speed, 5.0):
    #  self.posenet_invalid_count += 1
    #else:
    #  self.posenet_invalid_count = 0
    #fix.posenetOK = self.posenet_invalid_count < 4

    # experimentally found these values
    old_mean, new_mean = np.mean(self.posenet_stds[:POSENET_STD_HIST//2]), np.mean(self.posenet_stds[POSENET_STD_HIST//2:])
    std_spike = new_mean/old_mean > 4 and new_mean > 5

    if std_spike and self.car_speed > 5:
      fix.posenetOK = False
    else:
      fix.posenetOK = True

    #fix.gpsWeek = self.time.week
    #fix.gpsTimeOfWeek = self.time.tow
    fix.unixTimestampMillis = self.unix_timestamp_millis

    if np.linalg.norm(fix.positionECEF.std) < 50 and self.calibrated:
      fix.status = Status.valid
    elif np.linalg.norm(fix.positionECEF.std) < 50:
      fix.status = Status.uncalibrated
    else:
      fix.status = Status.uninitialized
    return fix

  def update_kalman(self, time, kind, meas, R=None):
    try:
      self.kf.predict_and_observe(time, kind, meas, R)
    except KalmanError:
      cloudlog.error("Error in predict and observe, kalman reset")
      self.reset_kalman()

  def handle_gps(self, current_time, log):
    # ignore the message if the fix is invalid
    if log.flags % 2 == 0:
      return

    self.last_gps_fix = current_time

    self.converter = coord.LocalCoord.from_geodetic([log.latitude, log.longitude, log.altitude])
    ecef_pos = self.converter.ned2ecef([0, 0, 0])
    ecef_vel = self.converter.ned2ecef(np.array(log.vNED)) - ecef_pos
    ecef_pos_R = np.diag([(3*log.verticalAccuracy)**2]*3)
    ecef_vel_R = np.diag([(log.speedAccuracy)**2]*3)

    #self.time = GPSTime.from_datetime(datetime.utcfromtimestamp(log.timestamp*1e-3))
    self.unix_timestamp_millis = log.timestamp
    gps_est_error = np.sqrt((self.kf.x[0] - ecef_pos[0])**2 +
                            (self.kf.x[1] - ecef_pos[1])**2 +
                            (self.kf.x[2] - ecef_pos[2])**2)

    orientation_ecef = euler_from_quat(self.kf.x[States.ECEF_ORIENTATION])
    orientation_ned = ned_euler_from_ecef(ecef_pos, orientation_ecef)
    orientation_ned_gps = np.array([0, 0, np.radians(log.bearing)])
    orientation_error = np.mod(orientation_ned - orientation_ned_gps - np.pi, 2*np.pi) - np.pi
    if np.linalg.norm(ecef_vel) > 5 and np.linalg.norm(orientation_error) > 1:
      cloudlog.error("Locationd vs ubloxLocation orientation difference too large, kalman reset")
      initial_pose_ecef_quat = quat_from_euler(ecef_euler_from_ned(ecef_pos, orientation_ned_gps))
      self.reset_kalman(init_orient=initial_pose_ecef_quat)
      self.update_kalman(current_time, ObservationKind.ECEF_ORIENTATION_FROM_GPS, initial_pose_ecef_quat)
    elif gps_est_error > 50:
      cloudlog.error("Locationd vs ubloxLocation position difference too large, kalman reset")
      self.reset_kalman()

    self.update_kalman(current_time, ObservationKind.ECEF_POS, ecef_pos, R=ecef_pos_R)
    self.update_kalman(current_time, ObservationKind.ECEF_VEL, ecef_vel, R=ecef_vel_R)

  def handle_car_state(self, current_time, log):
    self.speed_counter += 1

    if self.speed_counter % SENSOR_DECIMATION == 0:
      self.update_kalman(current_time, ObservationKind.ODOMETRIC_SPEED, [log.vEgo])
      self.car_speed = abs(log.vEgo)
      if log.vEgo == 0:
        self.update_kalman(current_time, ObservationKind.NO_ROT, [0, 0, 0])

  def handle_cam_odo(self, current_time, log):
    self.cam_counter += 1

    if self.cam_counter % VISION_DECIMATION == 0:
      rot_device = self.device_from_calib.dot(log.rot)
      rot_device_std = self.device_from_calib.dot(log.rotStd)
      self.update_kalman(current_time,
                         ObservationKind.CAMERA_ODO_ROTATION,
                         np.concatenate([rot_device, 10*rot_device_std]))
      trans_device = self.device_from_calib.dot(log.trans)
      trans_device_std = self.device_from_calib.dot(log.transStd)
      self.posenet_speed = np.linalg.norm(trans_device)
      self.posenet_stds[:-1] = self.posenet_stds[1:]
      self.posenet_stds[-1] = trans_device_std[0]
      self.update_kalman(current_time,
                         ObservationKind.CAMERA_ODO_TRANSLATION,
                         np.concatenate([trans_device, 10*trans_device_std]))

  def handle_sensors(self, current_time, log):
    # TODO does not yet account for double sensor readings in the log
    for sensor_reading in log:
      # Gyro Uncalibrated
      if sensor_reading.sensor == 5 and sensor_reading.type == 16:
        self.gyro_counter += 1
        if self.gyro_counter % SENSOR_DECIMATION == 0:
          v = sensor_reading.gyroUncalibrated.v
          self.update_kalman(current_time, ObservationKind.PHONE_GYRO, [-v[2], -v[1], -v[0]])

      # Accelerometer
      if sensor_reading.sensor == 1 and sensor_reading.type == 1:
        self.acc_counter += 1
        if self.acc_counter % SENSOR_DECIMATION == 0:
          v = sensor_reading.acceleration.v
          self.update_kalman(current_time, ObservationKind.PHONE_ACCEL, [-v[2], -v[1], -v[0]])

  def handle_live_calib(self, current_time, log):
    if len(log.rpyCalib):
      self.calib = log.rpyCalib
      self.device_from_calib = rot_from_euler(self.calib)
      self.calib_from_device = self.device_from_calib.T
      self.calibrated = log.calStatus == 1

  def reset_kalman(self, current_time=None, init_orient=None):
    self.filter_time = current_time
    init_x = LiveKalman.initial_x.copy()
    # too nonlinear to init on completely wrong
    if init_orient is not None:
      init_x[3:7] = init_orient
    self.kf.init_state(init_x, covs=np.diag(LiveKalman.initial_P_diag), filter_time=current_time)

    self.observation_buffer = []

    self.gyro_counter = 0
    self.acc_counter = 0
    self.speed_counter = 0
    self.cam_counter = 0


def locationd_thread(sm, pm, disabled_logs=None):
  if disabled_logs is None:
    disabled_logs = []

  if sm is None:
    sm = messaging.SubMaster(['gpsLocationExternal', 'sensorEvents', 'cameraOdometry',
                              'liveCalibration', 'carState'], ignore_alive=['gpsLocationExternal'])
  if pm is None:
    pm = messaging.PubMaster(['liveLocationKalman'])

  localizer = Localizer(disabled_logs=disabled_logs)

  while True:
    sm.update()

    for sock, updated in sm.updated.items():
      if updated and sm.valid[sock]:
        t = sm.logMonoTime[sock] * 1e-9
        if sock == "sensorEvents":
          localizer.handle_sensors(t, sm[sock])
        elif sock == "gpsLocationExternal":
          localizer.handle_gps(t, sm[sock])
        elif sock == "carState":
          localizer.handle_car_state(t, sm[sock])
        elif sock == "cameraOdometry":
          localizer.handle_cam_odo(t, sm[sock])
        elif sock == "liveCalibration":
          localizer.handle_live_calib(t, sm[sock])

    if sm.updated['cameraOdometry']:
      t = sm.logMonoTime['cameraOdometry']
      msg = messaging.new_message('liveLocationKalman')
      msg.logMonoTime = t

      msg.liveLocationKalman = localizer.liveLocationMsg()
      msg.liveLocationKalman.inputsOK = sm.all_alive_and_valid()
      msg.liveLocationKalman.sensorsOK = sm.alive['sensorEvents'] and sm.valid['sensorEvents']

      gps_age = (t / 1e9) - localizer.last_gps_fix
      msg.liveLocationKalman.gpsOK = gps_age < 1.0
      pm.send('liveLocationKalman', msg)


def main(sm=None, pm=None):
  locationd_thread(sm, pm)


if __name__ == "__main__":
  import os
  os.environ["OMP_NUM_THREADS"] = "1"
  main()<|MERGE_RESOLUTION|>--- conflicted
+++ resolved
@@ -1,11 +1,7 @@
 #!/usr/bin/env python3
 import numpy as np
 import sympy as sp
-<<<<<<< HEAD
-
-from cereal import log
-=======
->>>>>>> 1d7f4bc3
+
 import cereal.messaging as messaging
 import common.transformations.coordinates as coord
 from common.transformations.orientation import ecef_euler_from_ned, \
@@ -24,11 +20,9 @@
 from sympy.utilities.lambdify import lambdify
 from rednose.helpers.sympy_helpers import euler_rotate
 
-Status = log.LiveLocationKalman.Status
 
 VISION_DECIMATION = 2
 SENSOR_DECIMATION = 10
-POSENET_STD_HIST = 40
 
 
 def to_float(arr):
@@ -58,7 +52,7 @@
 
     self.kf = LiveKalman(GENERATED_DIR)
     self.reset_kalman()
-    self.max_age = .1  # seconds
+    self.max_age = .2  # seconds
     self.disabled_logs = disabled_logs
     self.calib = np.zeros(3)
     self.device_from_calib = np.eye(3)
@@ -69,7 +63,6 @@
     self.posenet_invalid_count = 0
     self.posenet_speed = 0
     self.car_speed = 0
-    self.posenet_stds = 10*np.ones((POSENET_STD_HIST))
 
     self.converter = coord.LocalCoord.from_ecef(self.kf.x[States.ECEF_POS])
 
@@ -120,38 +113,8 @@
 
     fix = messaging.log.LiveLocationKalman.new_message()
     fix.positionGeodetic.value = to_float(fix_pos_geo)
-<<<<<<< HEAD
     #fix.positionGeodetic.std = to_float(fix_pos_geo_std)
     #fix.positionGeodetic.valid = True
-    positionECEF = fix.positionECEF
-    positionECEF.value = to_float(fix_ecef)
-    positionECEF.std = to_float(fix_ecef_std)
-    positionECEF.valid = True
-
-    velocityECEF = fix.velocityECEF
-    velocityECEF.value = to_float(vel_ecef)
-    velocityECEF.std = to_float(vel_ecef_std)
-    velocityECEF.valid = True
-    fix.velocityNED.value = to_float(ned_vel)
-    #fix.velocityNED.std = to_float(ned_vel_std)
-    #fix.velocityNED.valid = True
-    velocityDevice = fix.velocityDevice
-    velocityDevice.value = to_float(vel_device)
-    velocityDevice.std = to_float(vel_device_std)
-    velocityDevice.valid = True
-
-    accelerationDevice = fix.accelerationDevice
-    accelerationDevice.value = to_float(predicted_state[States.ACCELERATION])
-    accelerationDevice.std = to_float(predicted_std[States.ACCELERATION_ERR])
-    accelerationDevice.valid = True
-
-    orientationECEF = fix.orientationECEF
-    orientationECEF.value = to_float(orientation_ecef)
-    orientationECEF.std = to_float(orientation_ecef_std)
-    orientationECEF.valid = True
-=======
-    fix.positionGeodetic.std = to_float(np.nan*np.zeros(3))
-    fix.positionGeodetic.valid = True
     fix.positionECEF.value = to_float(fix_ecef)
     fix.positionECEF.std = to_float(fix_ecef_std)
     fix.positionECEF.valid = True
@@ -159,8 +122,8 @@
     fix.velocityECEF.std = to_float(vel_ecef_std)
     fix.velocityECEF.valid = True
     fix.velocityNED.value = to_float(ned_vel)
-    fix.velocityNED.std = to_float(np.nan*np.zeros(3))
-    fix.velocityNED.valid = True
+    #fix.velocityNED.std = to_float(ned_vel_std)
+    #fix.velocityNED.valid = True
     fix.velocityDevice.value = to_float(vel_device)
     fix.velocityDevice.std = to_float(vel_device_std)
     fix.velocityDevice.valid = True
@@ -171,37 +134,12 @@
     fix.orientationECEF.value = to_float(orientation_ecef)
     fix.orientationECEF.std = to_float(orientation_ecef_std)
     fix.orientationECEF.valid = True
->>>>>>> 1d7f4bc3
     fix.calibratedOrientationECEF.value = to_float(calibrated_orientation_ecef)
-    fix.calibratedOrientationECEF.std = to_float(np.nan*np.zeros(3))
-    fix.calibratedOrientationECEF.valid = True
+    #fix.calibratedOrientationECEF.std = to_float(calibrated_orientation_ecef_std)
+    #fix.calibratedOrientationECEF.valid = True
     fix.orientationNED.value = to_float(orientation_ned)
-<<<<<<< HEAD
     #fix.orientationNED.std = to_float(orientation_ned_std)
     #fix.orientationNED.valid = True
-
-    angularVelocityDevice = fix.angularVelocityDevice
-    angularVelocityDevice.value = to_float(predicted_state[States.ANGULAR_VELOCITY])
-    angularVelocityDevice.std = to_float(predicted_std[States.ANGULAR_VELOCITY_ERR])
-    angularVelocityDevice.valid = True
-
-    velocityCalibrated = fix.velocityCalibrated
-    velocityCalibrated.value = to_float(vel_calib)
-    velocityCalibrated.std = to_float(vel_calib_std)
-    velocityCalibrated.valid = True
-
-    angularVelocityCalibrated = fix.angularVelocityCalibrated
-    angularVelocityCalibrated.value = to_float(ang_vel_calib)
-    angularVelocityCalibrated.std = to_float(ang_vel_calib_std)
-    angularVelocityCalibrated.valid = True
-
-    accelerationCalibrated = fix.accelerationCalibrated
-    accelerationCalibrated.value = to_float(acc_calib)
-    accelerationCalibrated.std = to_float(acc_calib_std)
-    accelerationCalibrated.valid = True
-=======
-    fix.orientationNED.std = to_float(np.nan*np.zeros(3))
-    fix.orientationNED.valid = True
     fix.angularVelocityDevice.value = to_float(predicted_state[States.ANGULAR_VELOCITY])
     fix.angularVelocityDevice.std = to_float(predicted_std[States.ANGULAR_VELOCITY_ERR])
     fix.angularVelocityDevice.valid = True
@@ -215,45 +153,40 @@
     fix.accelerationCalibrated.value = to_float(acc_calib)
     fix.accelerationCalibrated.std = to_float(acc_calib_std)
     fix.accelerationCalibrated.valid = True
->>>>>>> 1d7f4bc3
     return fix
 
-  def liveLocationMsg(self):
+  def liveLocationMsg(self, time):
     fix = self.msg_from_state(self.converter, self.calib_from_device, self.H, self.kf.x, self.kf.P)
 
-    #if abs(self.posenet_speed - self.car_speed) > max(0.4 * self.car_speed, 5.0):
-    #  self.posenet_invalid_count += 1
-    #else:
-    #  self.posenet_invalid_count = 0
-    #fix.posenetOK = self.posenet_invalid_count < 4
-
-    # experimentally found these values
-    old_mean, new_mean = np.mean(self.posenet_stds[:POSENET_STD_HIST//2]), np.mean(self.posenet_stds[POSENET_STD_HIST//2:])
-    std_spike = new_mean/old_mean > 4 and new_mean > 5
-
-    if std_spike and self.car_speed > 5:
-      fix.posenetOK = False
+    if abs(self.posenet_speed - self.car_speed) > max(0.4 * self.car_speed, 5.0):
+      self.posenet_invalid_count += 1
     else:
-      fix.posenetOK = True
+      self.posenet_invalid_count = 0
+    fix.posenetOK = self.posenet_invalid_count < 4
 
     #fix.gpsWeek = self.time.week
     #fix.gpsTimeOfWeek = self.time.tow
     fix.unixTimestampMillis = self.unix_timestamp_millis
 
     if np.linalg.norm(fix.positionECEF.std) < 50 and self.calibrated:
-      fix.status = Status.valid
+      fix.status = 'valid'
     elif np.linalg.norm(fix.positionECEF.std) < 50:
-      fix.status = Status.uncalibrated
+      fix.status = 'uncalibrated'
     else:
-      fix.status = Status.uninitialized
+      fix.status = 'uninitialized'
     return fix
 
   def update_kalman(self, time, kind, meas, R=None):
     try:
-      self.kf.predict_and_observe(time, kind, meas, R)
+      self.kf.predict_and_observe(time, kind, meas, R=R)
     except KalmanError:
       cloudlog.error("Error in predict and observe, kalman reset")
       self.reset_kalman()
+    #idx = bisect_right([x[0] for x in self.observation_buffer], time)
+    #self.observation_buffer.insert(idx, (time, kind, meas))
+    #while len(self.observation_buffer) > 0 and self.observation_buffer[-1][0] - self.observation_buffer[0][0] > self.max_age:
+    #  else:
+    #    self.observation_buffer.pop(0)
 
   def handle_gps(self, current_time, log):
     # ignore the message if the fix is invalid
@@ -311,8 +244,6 @@
       trans_device = self.device_from_calib.dot(log.trans)
       trans_device_std = self.device_from_calib.dot(log.transStd)
       self.posenet_speed = np.linalg.norm(trans_device)
-      self.posenet_stds[:-1] = self.posenet_stds[1:]
-      self.posenet_stds[-1] = trans_device_std[0]
       self.update_kalman(current_time,
                          ObservationKind.CAMERA_ODO_TRANSLATION,
                          np.concatenate([trans_device, 10*trans_device_std]))
@@ -362,8 +293,8 @@
     disabled_logs = []
 
   if sm is None:
-    sm = messaging.SubMaster(['gpsLocationExternal', 'sensorEvents', 'cameraOdometry',
-                              'liveCalibration', 'carState'], ignore_alive=['gpsLocationExternal'])
+    socks = ['gpsLocationExternal', 'sensorEvents', 'cameraOdometry', 'liveCalibration', 'carState']
+    sm = messaging.SubMaster(socks, ignore_alive=['gpsLocationExternal'])
   if pm is None:
     pm = messaging.PubMaster(['liveLocationKalman'])
 
@@ -391,7 +322,7 @@
       msg = messaging.new_message('liveLocationKalman')
       msg.logMonoTime = t
 
-      msg.liveLocationKalman = localizer.liveLocationMsg()
+      msg.liveLocationKalman = localizer.liveLocationMsg(t * 1e-9)
       msg.liveLocationKalman.inputsOK = sm.all_alive_and_valid()
       msg.liveLocationKalman.sensorsOK = sm.alive['sensorEvents'] and sm.valid['sensorEvents']
 
