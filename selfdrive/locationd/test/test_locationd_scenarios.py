--- conflicted
+++ resolved
@@ -8,11 +8,7 @@
 from openpilot.selfdrive.test.process_replay.process_replay import replay_process_with_name
 
 # TODO find a new segment to test
-<<<<<<< HEAD
-TEST_ROUTE = "ff2bd20623fcaeaa|2023-09-05--10-14-54/4"
-=======
 TEST_ROUTE = "4019fff6e54cf1c7|00000123--4bc0d95ef6/5"
->>>>>>> 012162e8
 GPS_MESSAGES = ['gpsLocationExternal', 'gpsLocation']
 SELECT_COMPARE_FIELDS = {
   'yaw_rate': ['angularVelocityDevice', 'z'],
@@ -101,54 +97,6 @@
     assert np.allclose(orig_data['yaw_rate'], replayed_data['yaw_rate'], atol=np.radians(0.25))
     assert np.allclose(orig_data['roll'], replayed_data['roll'], atol=np.radians(0.55))
 
-<<<<<<< HEAD
-=======
-  def test_gps_off(self):
-    """
-    Test: no GPS message for the entire segment
-    Expected Result:
-      - yaw_rate: unchanged
-      - roll:
-      - gpsOK: False
-    """
-    orig_data, replayed_data = run_scenarios(Scenario.GPS_OFF, self.logs)
-    assert np.allclose(orig_data['yaw_rate'], replayed_data['yaw_rate'], atol=np.radians(0.25))
-    assert np.allclose(orig_data['roll'], replayed_data['roll'], atol=np.radians(0.55))
-
-  def test_gps_off_midway(self):
-    """
-    Test: no GPS message for the second half of the segment
-    Expected Result:
-      - yaw_rate: unchanged
-      - roll:
-    """
-    orig_data, replayed_data = run_scenarios(Scenario.GPS_OFF_MIDWAY, self.logs)
-    assert np.allclose(orig_data['yaw_rate'], replayed_data['yaw_rate'], atol=np.radians(0.25))
-    assert np.allclose(orig_data['roll'], replayed_data['roll'], atol=np.radians(0.55))
-
-  def test_gps_on_midway(self):
-    """
-    Test: no GPS message for the first half of the segment
-    Expected Result:
-      - yaw_rate: unchanged
-      - roll:
-    """
-    orig_data, replayed_data = run_scenarios(Scenario.GPS_ON_MIDWAY, self.logs)
-    assert np.allclose(orig_data['yaw_rate'], replayed_data['yaw_rate'], atol=np.radians(0.25))
-    assert np.allclose(orig_data['roll'], replayed_data['roll'], atol=np.radians(1.5))
-
-  def test_gps_tunnel(self):
-    """
-    Test: no GPS message for the middle section of the segment
-    Expected Result:
-      - yaw_rate: unchanged
-      - roll:
-    """
-    orig_data, replayed_data = run_scenarios(Scenario.GPS_TUNNEL, self.logs)
-    assert np.allclose(orig_data['yaw_rate'], replayed_data['yaw_rate'], atol=np.radians(0.25))
-    assert np.allclose(orig_data['roll'], replayed_data['roll'], atol=np.radians(0.55))
-
->>>>>>> 012162e8
   def test_gyro_off(self):
     """
     Test: no gyroscope message for the entire segment
