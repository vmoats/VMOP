// This is a generated file! Please edit source .ksy file and use kaitai-struct-compiler to rebuild

#include "glonass.h"

glonass_t::glonass_t(kaitai::kstream* p__io, kaitai::kstruct* p__parent, glonass_t* p__root) : kaitai::kstruct(p__io) {
    m__parent = p__parent;
    m__root = this;

    try {
        _read();
    } catch(...) {
        _clean_up();
        throw;
    }
}

void glonass_t::_read() {
    m_idle_chip = m__io->read_bits_int_be(1);
    m_string_number = m__io->read_bits_int_be(4);
    //m__io->align_to_byte();
    switch (string_number()) {
    case 4: {
        m_data = new string_4_t(m__io, this, m__root);
        break;
    }
    case 1: {
        m_data = new string_1_t(m__io, this, m__root);
        break;
    }
    case 3: {
        m_data = new string_3_t(m__io, this, m__root);
        break;
    }
    case 5: {
        m_data = new string_5_t(m__io, this, m__root);
        break;
    }
    case 2: {
        m_data = new string_2_t(m__io, this, m__root);
        break;
    }
    default: {
        m_data = new string_non_immediate_t(m__io, this, m__root);
        break;
    }
    }
    m_hamming_code = m__io->read_bits_int_be(8);
    m_pad_1 = m__io->read_bits_int_be(11);
    m_superframe_number = m__io->read_bits_int_be(16);
    m_pad_2 = m__io->read_bits_int_be(8);
    m_frame_number = m__io->read_bits_int_be(8);
}

glonass_t::~glonass_t() {
    _clean_up();
}

void glonass_t::_clean_up() {
    if (m_data) {
        delete m_data; m_data = 0;
    }
}

glonass_t::string_4_t::string_4_t(kaitai::kstream* p__io, glonass_t* p__parent, glonass_t* p__root) : kaitai::kstruct(p__io) {
    m__parent = p__parent;
    m__root = p__root;
    f_tau_n = false;
    f_delta_tau_n = false;

    try {
        _read();
    } catch(...) {
        _clean_up();
        throw;
    }
}

void glonass_t::string_4_t::_read() {
    m_tau_n_sign = m__io->read_bits_int_be(1);
    m_tau_n_value = m__io->read_bits_int_be(21);
    m_delta_tau_n_sign = m__io->read_bits_int_be(1);
    m_delta_tau_n_value = m__io->read_bits_int_be(4);
    m_e_n = m__io->read_bits_int_be(5);
    m_not_used_1 = m__io->read_bits_int_be(14);
    m_p4 = m__io->read_bits_int_be(1);
    m_f_t = m__io->read_bits_int_be(4);
    m_not_used_2 = m__io->read_bits_int_be(3);
    m_n_t = m__io->read_bits_int_be(11);
    m_n = m__io->read_bits_int_be(5);
    m_m = m__io->read_bits_int_be(2);
}

glonass_t::string_4_t::~string_4_t() {
    _clean_up();
}

void glonass_t::string_4_t::_clean_up() {
}

int32_t glonass_t::string_4_t::tau_n() {
    if (f_tau_n)
        return m_tau_n;
<<<<<<< HEAD
    m_tau_n = ((tau_n_sign()) ? ((tau_n_value() - (1 << 21))) : (tau_n_value()));
=======
    m_tau_n = ((tau_n_sign()) ? ((tau_n_value() * -1)) : (tau_n_value()));
>>>>>>> 549e4d96
    f_tau_n = true;
    return m_tau_n;
}

int32_t glonass_t::string_4_t::delta_tau_n() {
    if (f_delta_tau_n)
        return m_delta_tau_n;
<<<<<<< HEAD
    m_delta_tau_n = ((delta_tau_n_sign()) ? ((delta_tau_n_value() - (1 << 4))) : (delta_tau_n_value()));
=======
    m_delta_tau_n = ((delta_tau_n_sign()) ? ((delta_tau_n_value() * -1)) : (delta_tau_n_value()));
>>>>>>> 549e4d96
    f_delta_tau_n = true;
    return m_delta_tau_n;
}

glonass_t::string_non_immediate_t::string_non_immediate_t(kaitai::kstream* p__io, glonass_t* p__parent, glonass_t* p__root) : kaitai::kstruct(p__io) {
    m__parent = p__parent;
    m__root = p__root;

    try {
        _read();
    } catch(...) {
        _clean_up();
        throw;
    }
}

void glonass_t::string_non_immediate_t::_read() {
    m_data_1 = m__io->read_bits_int_be(64);
    m_data_2 = m__io->read_bits_int_be(8);
}

glonass_t::string_non_immediate_t::~string_non_immediate_t() {
    _clean_up();
}

void glonass_t::string_non_immediate_t::_clean_up() {
}

glonass_t::string_5_t::string_5_t(kaitai::kstream* p__io, glonass_t* p__parent, glonass_t* p__root) : kaitai::kstruct(p__io) {
    m__parent = p__parent;
    m__root = p__root;

    try {
        _read();
    } catch(...) {
        _clean_up();
        throw;
    }
}

void glonass_t::string_5_t::_read() {
    m_n_a = m__io->read_bits_int_be(11);
<<<<<<< HEAD
    m_tau_e = m__io->read_bits_int_be(32);
    m_not_used_1 = m__io->read_bits_int_be(1);
=======
    m_tau_c = m__io->read_bits_int_be(32);
    m_not_used = m__io->read_bits_int_be(1);
>>>>>>> 549e4d96
    m_n_4 = m__io->read_bits_int_be(5);
    m_tau_gps = m__io->read_bits_int_be(22);
    m_l_n = m__io->read_bits_int_be(1);
}

glonass_t::string_5_t::~string_5_t() {
    _clean_up();
}

void glonass_t::string_5_t::_clean_up() {
}

glonass_t::string_1_t::string_1_t(kaitai::kstream* p__io, glonass_t* p__parent, glonass_t* p__root) : kaitai::kstruct(p__io) {
    m__parent = p__parent;
    m__root = p__root;
    f_x_vel = false;
    f_x_accel = false;
    f_x = false;

    try {
        _read();
    } catch(...) {
        _clean_up();
        throw;
    }
}

void glonass_t::string_1_t::_read() {
    m_not_used = m__io->read_bits_int_be(2);
    m_p1 = m__io->read_bits_int_be(2);
    m_t_k = m__io->read_bits_int_be(12);
    m_x_vel_sign = m__io->read_bits_int_be(1);
    m_x_vel_value = m__io->read_bits_int_be(23);
    m_x_accel_sign = m__io->read_bits_int_be(1);
    m_x_accel_value = m__io->read_bits_int_be(4);
    m_x_sign = m__io->read_bits_int_be(1);
    m_x_value = m__io->read_bits_int_be(26);
}

glonass_t::string_1_t::~string_1_t() {
    _clean_up();
}

void glonass_t::string_1_t::_clean_up() {
}

int32_t glonass_t::string_1_t::x_vel() {
    if (f_x_vel)
        return m_x_vel;
<<<<<<< HEAD
    m_x_vel = ((x_vel_sign()) ? ((x_vel_value() - (1 << 23))) : (x_vel_value()));
=======
    m_x_vel = ((x_vel_sign()) ? ((x_vel_value() * -1)) : (x_vel_value()));
>>>>>>> 549e4d96
    f_x_vel = true;
    return m_x_vel;
}

int32_t glonass_t::string_1_t::x_accel() {
    if (f_x_accel)
        return m_x_accel;
<<<<<<< HEAD
    m_x_accel = ((x_accel_sign()) ? ((x_accel_value() - (1 << 4))) : (x_accel_value()));
=======
    m_x_accel = ((x_accel_sign()) ? ((x_accel_value() * -1)) : (x_accel_value()));
>>>>>>> 549e4d96
    f_x_accel = true;
    return m_x_accel;
}

int32_t glonass_t::string_1_t::x() {
    if (f_x)
        return m_x;
<<<<<<< HEAD
    m_x = ((x_sign()) ? ((x_value() - (1 << 26))) : (x_value()));
=======
    m_x = ((x_sign()) ? ((x_value() * -1)) : (x_value()));
>>>>>>> 549e4d96
    f_x = true;
    return m_x;
}

glonass_t::string_2_t::string_2_t(kaitai::kstream* p__io, glonass_t* p__parent, glonass_t* p__root) : kaitai::kstruct(p__io) {
    m__parent = p__parent;
    m__root = p__root;
    f_y_vel = false;
    f_y_accel = false;
    f_y = false;

    try {
        _read();
    } catch(...) {
        _clean_up();
        throw;
    }
}

void glonass_t::string_2_t::_read() {
    m_b_n = m__io->read_bits_int_be(3);
    m_p2 = m__io->read_bits_int_be(1);
    m_t_b = m__io->read_bits_int_be(7);
    m_not_used = m__io->read_bits_int_be(5);
    m_y_vel_sign = m__io->read_bits_int_be(1);
    m_y_vel_value = m__io->read_bits_int_be(23);
    m_y_accel_sign = m__io->read_bits_int_be(1);
    m_y_accel_value = m__io->read_bits_int_be(4);
    m_y_sign = m__io->read_bits_int_be(1);
    m_y_value = m__io->read_bits_int_be(26);
}

glonass_t::string_2_t::~string_2_t() {
    _clean_up();
}

void glonass_t::string_2_t::_clean_up() {
}

int32_t glonass_t::string_2_t::y_vel() {
    if (f_y_vel)
        return m_y_vel;
<<<<<<< HEAD
    m_y_vel = ((y_vel_sign()) ? ((y_vel_value() - (1 << 23))) : (y_vel_value()));
=======
    m_y_vel = ((y_vel_sign()) ? ((y_vel_value() * -1)) : (y_vel_value()));
>>>>>>> 549e4d96
    f_y_vel = true;
    return m_y_vel;
}

int32_t glonass_t::string_2_t::y_accel() {
    if (f_y_accel)
        return m_y_accel;
<<<<<<< HEAD
    m_y_accel = ((y_accel_sign()) ? ((y_accel_value() - (1 << 4))) : (y_accel_value()));
=======
    m_y_accel = ((y_accel_sign()) ? ((y_accel_value() * -1)) : (y_accel_value()));
>>>>>>> 549e4d96
    f_y_accel = true;
    return m_y_accel;
}

int32_t glonass_t::string_2_t::y() {
    if (f_y)
        return m_y;
<<<<<<< HEAD
    m_y = ((y_sign()) ? ((y_value() - (1 << 26))) : (y_value()));
=======
    m_y = ((y_sign()) ? ((y_value() * -1)) : (y_value()));
>>>>>>> 549e4d96
    f_y = true;
    return m_y;
}

glonass_t::string_3_t::string_3_t(kaitai::kstream* p__io, glonass_t* p__parent, glonass_t* p__root) : kaitai::kstruct(p__io) {
    m__parent = p__parent;
    m__root = p__root;
    f_gamma_n = false;
    f_z_vel = false;
    f_z_accel = false;
    f_z = false;

    try {
        _read();
    } catch(...) {
        _clean_up();
        throw;
    }
}

void glonass_t::string_3_t::_read() {
    m_p3 = m__io->read_bits_int_be(1);
    m_gamma_n_sign = m__io->read_bits_int_be(1);
    m_gamma_n_value = m__io->read_bits_int_be(10);
    m_not_used = m__io->read_bits_int_be(1);
    m_p = m__io->read_bits_int_be(2);
    m_l_n = m__io->read_bits_int_be(1);
    m_z_vel_sign = m__io->read_bits_int_be(1);
    m_z_vel_value = m__io->read_bits_int_be(23);
    m_z_accel_sign = m__io->read_bits_int_be(1);
    m_z_accel_value = m__io->read_bits_int_be(4);
    m_z_sign = m__io->read_bits_int_be(1);
    m_z_value = m__io->read_bits_int_be(26);
}

glonass_t::string_3_t::~string_3_t() {
    _clean_up();
}

void glonass_t::string_3_t::_clean_up() {
}

int32_t glonass_t::string_3_t::gamma_n() {
    if (f_gamma_n)
        return m_gamma_n;
<<<<<<< HEAD
    m_gamma_n = ((gamma_n_sign()) ? ((gamma_n_value() - (1 << 10))) : (gamma_n_value()));
=======
    m_gamma_n = ((gamma_n_sign()) ? ((gamma_n_value() * -1)) : (gamma_n_value()));
>>>>>>> 549e4d96
    f_gamma_n = true;
    return m_gamma_n;
}

int32_t glonass_t::string_3_t::z_vel() {
    if (f_z_vel)
        return m_z_vel;
<<<<<<< HEAD
    m_z_vel = ((z_vel_sign()) ? ((z_vel_value() - (1 << 23))) : (z_vel_value()));
=======
    m_z_vel = ((z_vel_sign()) ? ((z_vel_value() * -1)) : (z_vel_value()));
>>>>>>> 549e4d96
    f_z_vel = true;
    return m_z_vel;
}

int32_t glonass_t::string_3_t::z_accel() {
    if (f_z_accel)
        return m_z_accel;
<<<<<<< HEAD
    m_z_accel = ((z_accel_sign()) ? ((z_accel_value() - (1 << 4))) : (z_accel_value()));
=======
    m_z_accel = ((z_accel_sign()) ? ((z_accel_value() * -1)) : (z_accel_value()));
>>>>>>> 549e4d96
    f_z_accel = true;
    return m_z_accel;
}

int32_t glonass_t::string_3_t::z() {
    if (f_z)
        return m_z;
<<<<<<< HEAD
    m_z = ((z_sign()) ? ((z_value() - (1 << 26))) : (z_value()));
=======
    m_z = ((z_sign()) ? ((z_value() * -1)) : (z_value()));
>>>>>>> 549e4d96
    f_z = true;
    return m_z;
}<|MERGE_RESOLUTION|>--- conflicted
+++ resolved
@@ -100,11 +100,7 @@
 int32_t glonass_t::string_4_t::tau_n() {
     if (f_tau_n)
         return m_tau_n;
-<<<<<<< HEAD
-    m_tau_n = ((tau_n_sign()) ? ((tau_n_value() - (1 << 21))) : (tau_n_value()));
-=======
     m_tau_n = ((tau_n_sign()) ? ((tau_n_value() * -1)) : (tau_n_value()));
->>>>>>> 549e4d96
     f_tau_n = true;
     return m_tau_n;
 }
@@ -112,11 +108,7 @@
 int32_t glonass_t::string_4_t::delta_tau_n() {
     if (f_delta_tau_n)
         return m_delta_tau_n;
-<<<<<<< HEAD
-    m_delta_tau_n = ((delta_tau_n_sign()) ? ((delta_tau_n_value() - (1 << 4))) : (delta_tau_n_value()));
-=======
     m_delta_tau_n = ((delta_tau_n_sign()) ? ((delta_tau_n_value() * -1)) : (delta_tau_n_value()));
->>>>>>> 549e4d96
     f_delta_tau_n = true;
     return m_delta_tau_n;
 }
@@ -159,13 +151,8 @@
 
 void glonass_t::string_5_t::_read() {
     m_n_a = m__io->read_bits_int_be(11);
-<<<<<<< HEAD
-    m_tau_e = m__io->read_bits_int_be(32);
-    m_not_used_1 = m__io->read_bits_int_be(1);
-=======
     m_tau_c = m__io->read_bits_int_be(32);
     m_not_used = m__io->read_bits_int_be(1);
->>>>>>> 549e4d96
     m_n_4 = m__io->read_bits_int_be(5);
     m_tau_gps = m__io->read_bits_int_be(22);
     m_l_n = m__io->read_bits_int_be(1);
@@ -215,11 +202,7 @@
 int32_t glonass_t::string_1_t::x_vel() {
     if (f_x_vel)
         return m_x_vel;
-<<<<<<< HEAD
-    m_x_vel = ((x_vel_sign()) ? ((x_vel_value() - (1 << 23))) : (x_vel_value()));
-=======
     m_x_vel = ((x_vel_sign()) ? ((x_vel_value() * -1)) : (x_vel_value()));
->>>>>>> 549e4d96
     f_x_vel = true;
     return m_x_vel;
 }
@@ -227,11 +210,7 @@
 int32_t glonass_t::string_1_t::x_accel() {
     if (f_x_accel)
         return m_x_accel;
-<<<<<<< HEAD
-    m_x_accel = ((x_accel_sign()) ? ((x_accel_value() - (1 << 4))) : (x_accel_value()));
-=======
     m_x_accel = ((x_accel_sign()) ? ((x_accel_value() * -1)) : (x_accel_value()));
->>>>>>> 549e4d96
     f_x_accel = true;
     return m_x_accel;
 }
@@ -239,11 +218,7 @@
 int32_t glonass_t::string_1_t::x() {
     if (f_x)
         return m_x;
-<<<<<<< HEAD
-    m_x = ((x_sign()) ? ((x_value() - (1 << 26))) : (x_value()));
-=======
     m_x = ((x_sign()) ? ((x_value() * -1)) : (x_value()));
->>>>>>> 549e4d96
     f_x = true;
     return m_x;
 }
@@ -286,11 +261,7 @@
 int32_t glonass_t::string_2_t::y_vel() {
     if (f_y_vel)
         return m_y_vel;
-<<<<<<< HEAD
-    m_y_vel = ((y_vel_sign()) ? ((y_vel_value() - (1 << 23))) : (y_vel_value()));
-=======
     m_y_vel = ((y_vel_sign()) ? ((y_vel_value() * -1)) : (y_vel_value()));
->>>>>>> 549e4d96
     f_y_vel = true;
     return m_y_vel;
 }
@@ -298,11 +269,7 @@
 int32_t glonass_t::string_2_t::y_accel() {
     if (f_y_accel)
         return m_y_accel;
-<<<<<<< HEAD
-    m_y_accel = ((y_accel_sign()) ? ((y_accel_value() - (1 << 4))) : (y_accel_value()));
-=======
     m_y_accel = ((y_accel_sign()) ? ((y_accel_value() * -1)) : (y_accel_value()));
->>>>>>> 549e4d96
     f_y_accel = true;
     return m_y_accel;
 }
@@ -310,11 +277,7 @@
 int32_t glonass_t::string_2_t::y() {
     if (f_y)
         return m_y;
-<<<<<<< HEAD
-    m_y = ((y_sign()) ? ((y_value() - (1 << 26))) : (y_value()));
-=======
     m_y = ((y_sign()) ? ((y_value() * -1)) : (y_value()));
->>>>>>> 549e4d96
     f_y = true;
     return m_y;
 }
@@ -360,11 +323,7 @@
 int32_t glonass_t::string_3_t::gamma_n() {
     if (f_gamma_n)
         return m_gamma_n;
-<<<<<<< HEAD
-    m_gamma_n = ((gamma_n_sign()) ? ((gamma_n_value() - (1 << 10))) : (gamma_n_value()));
-=======
     m_gamma_n = ((gamma_n_sign()) ? ((gamma_n_value() * -1)) : (gamma_n_value()));
->>>>>>> 549e4d96
     f_gamma_n = true;
     return m_gamma_n;
 }
@@ -372,11 +331,7 @@
 int32_t glonass_t::string_3_t::z_vel() {
     if (f_z_vel)
         return m_z_vel;
-<<<<<<< HEAD
-    m_z_vel = ((z_vel_sign()) ? ((z_vel_value() - (1 << 23))) : (z_vel_value()));
-=======
     m_z_vel = ((z_vel_sign()) ? ((z_vel_value() * -1)) : (z_vel_value()));
->>>>>>> 549e4d96
     f_z_vel = true;
     return m_z_vel;
 }
@@ -384,11 +339,7 @@
 int32_t glonass_t::string_3_t::z_accel() {
     if (f_z_accel)
         return m_z_accel;
-<<<<<<< HEAD
-    m_z_accel = ((z_accel_sign()) ? ((z_accel_value() - (1 << 4))) : (z_accel_value()));
-=======
     m_z_accel = ((z_accel_sign()) ? ((z_accel_value() * -1)) : (z_accel_value()));
->>>>>>> 549e4d96
     f_z_accel = true;
     return m_z_accel;
 }
@@ -396,11 +347,7 @@
 int32_t glonass_t::string_3_t::z() {
     if (f_z)
         return m_z;
-<<<<<<< HEAD
-    m_z = ((z_sign()) ? ((z_value() - (1 << 26))) : (z_value()));
-=======
     m_z = ((z_sign()) ? ((z_value() * -1)) : (z_value()));
->>>>>>> 549e4d96
     f_z = true;
     return m_z;
 }