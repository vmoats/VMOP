--- conflicted
+++ resolved
@@ -30,30 +30,24 @@
   def __init__(self, valid_const=("GPS", "GLONASS"), auto_update=False, valid_ephem_types=(EphemerisType.ULTRA_RAPID_ORBIT, EphemerisType.NAV)):
     self.astro_dog = AstroDog(valid_const=valid_const, auto_update=auto_update, valid_ephem_types=valid_ephem_types, clear_old_ephemeris=True)
     self.gnss_kf = GNSSKalman(GENERATED_DIR)
-<<<<<<< HEAD
-    self.orbit_p: Optional[Process] = None
-    self.orbit_q = Queue()
-    self.load_cache()
-    self.last_save_t = None
-    self.last_fetch_orbits_t = None
-
-  def load_cache(self):
-    params = Params()
-    if params.check_key(EPHEMERIS_CACHE) and False: # todo fix get params
-      ephemeris = params.get('LaikadEphemeris', block=True)
-
-      self.astro_dog.add_orbits(ephemeris['orbits'])
-      self.astro_dog.add_navs(ephemeris['nav'])
-
-  def cache_ephemeris(self, t):
-    if self.last_save_t is None or t - self.last_save_t > 30*SECS_IN_MIN:
-      put_nonblocking('LaikadEphemeris', {'orbits': self.astro_dog.orbits, 'nav': self.astro_dog.nav})
-      self.last_save_t = t
-=======
     self.orbit_fetch_executor = ProcessPoolExecutor()
     self.orbit_fetch_future: Optional[Future] = None
     self.last_fetch_orbits_t = None
->>>>>>> ee60fd16
+    self.load_cache()
+    self.last_save_t = None
+
+  def load_cache(self):
+    params = Params()
+    if params.check_key(EPHEMERIS_CACHE) and False:  # todo fix get params
+      ephemeris = params.get('LaikadEphemeris', block=True)
+
+      self.astro_dog.add_orbits(ephemeris['orbits'])
+      self.astro_dog.add_navs(ephemeris['nav'])
+
+  def cache_ephemeris(self, t):
+    if self.last_save_t is None or t - self.last_save_t > 30 * SECS_IN_MIN:
+      put_nonblocking('LaikadEphemeris', {'orbits': self.astro_dog.orbits, 'nav': self.astro_dog.nav})
+      self.last_save_t = t
 
   def process_ublox_msg(self, ublox_msg, ublox_mono_time: int, block=False):
     if ublox_msg.which == 'measurementReport':
@@ -106,10 +100,7 @@
     elif ublox_msg.which == 'ephemeris':
       ephem = convert_ublox_ephem(ublox_msg.ephemeris)
       self.astro_dog.add_navs([ephem])
-<<<<<<< HEAD
       self.cache_ephemeris(ephem.epoch)
-=======
->>>>>>> ee60fd16
     # elif ublox_msg.which == 'ionoData':
     # todo add this. Needed to better correct messages offline. First fix ublox_msg.cc to sent them.
 
@@ -151,43 +142,6 @@
 
     self.gnss_kf.init_state(x_initial, covs_diag=p_initial_diag)
 
-<<<<<<< HEAD
-  def get_orbit_data(self, t: GPSTime, queue):
-    cloudlog.info(f"Start to download/parse orbits for time {t.as_datetime()}")
-    start_time = time.monotonic()
-    queue_data = None
-    try:
-      self.astro_dog.get_orbit_data(t, only_predictions=True)
-      queue_data = (self.astro_dog.orbits, self.astro_dog.orbit_fetched_times)
-    except RuntimeError as e:
-      cloudlog.info(f"No orbit data found. {e}")
-    cloudlog.info(f"Done parsing orbits. Took {time.monotonic() - start_time:.2f}s")
-    if queue is not None:
-      queue.put(queue_data)
-
-  def fetch_orbits(self, t: GPSTime, block):
-    if t not in self.astro_dog.orbit_fetched_times and (self.last_fetch_orbits_t is None or t - self.last_fetch_orbits_t > SECS_IN_HR):
-      if block:
-        # Blocking used for testing purposes
-        self.get_orbit_data(t, None)
-        return
-      if self.orbit_p is None:
-        self.orbit_p = Process(target=self.get_orbit_data, args=(t, self.orbit_q))
-        self.orbit_p.start()
-      if not self.orbit_q.empty():
-        ret = self.orbit_q.get()
-        if ret:
-          self.astro_dog.orbits, self.astro_dog.orbit_fetched_times = ret
-          self.cache_ephemeris(t)
-
-        self.orbit_p.join()
-        self.orbit_p = None
-        self.last_fetch_orbits_t = t
-
-  def __del__(self):
-    if self.orbit_p is not None:
-      self.orbit_p.kill()
-=======
   def fetch_orbits(self, t: GPSTime, block):
     if t not in self.astro_dog.orbit_fetched_times and (self.last_fetch_orbits_t is None or t - self.last_fetch_orbits_t > SECS_IN_HR):
       astro_dog_vars = self.astro_dog.valid_const, self.astro_dog.auto_update, self.astro_dog.valid_ephem_types
@@ -199,6 +153,7 @@
         ret = self.orbit_fetch_future.result()
         if ret:
           self.astro_dog.orbits, self.astro_dog.orbit_fetched_times = ret
+          self.cache_ephemeris(t)
         self.orbit_fetch_future = None
         self.last_fetch_orbits_t = t
 
@@ -215,7 +170,6 @@
     cloudlog.info(f"No orbit data found. {e}")
   cloudlog.info(f"Done parsing orbits. Took {time.monotonic() - start_time:.1f}s")
   return data
->>>>>>> ee60fd16
 
 
 def create_measurement_msg(meas: GNSSMeasurement):
