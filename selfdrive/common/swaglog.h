#pragma once

#include "selfdrive/common/timing.h"

#define CLOUDLOG_DEBUG 10
#define CLOUDLOG_INFO 20
#define CLOUDLOG_WARNING 30
#define CLOUDLOG_ERROR 40
#define CLOUDLOG_CRITICAL 50


void cloudlog_e(int levelnum, const char* filename, int lineno, const char* func,
                const char* fmt, ...) /*__attribute__ ((format (printf, 6, 7)))*/;

void cloudlog_te(int levelnum, const char* filename, int lineno, const char* func,
                const char* fmt, ...) /*__attribute__ ((format (printf, 6, 7)))*/;

<<<<<<< HEAD
void cloudlog_t(int levelnum, const char* filename, int lineno, const char* func,
                uint32_t frame_id, const char* fmt, ...) /*__attribute__ ((format (printf, 6, 7)))*/;
=======
void cloudlog_te(int levelnum, const char* filename, int lineno, const char* func,
                int frame_id, const char* fmt, ...) /*__attribute__ ((format (printf, 6, 7)))*/;
>>>>>>> 060245cc


#define cloudlog(lvl, fmt, ...) cloudlog_e(lvl, __FILE__, __LINE__, \
                                           __func__, \
                                           fmt, ## __VA_ARGS__);
 
#define cloudlog_t(lvl, ...) cloudlog_te(lvl, __FILE__, __LINE__, \
                                          __func__, \
                                          __VA_ARGS__);


#define cloudlog_rl(burst, millis, lvl, fmt, ...)   \
{                                                   \
  static uint64_t __begin = 0;                      \
  static int __printed = 0;                         \
  static int __missed = 0;                          \
                                                    \
  int __burst = (burst);                            \
  int __millis = (millis);                          \
  uint64_t __ts = nanos_since_boot();               \
                                                    \
  if (!__begin) __begin = __ts;                     \
                                                    \
  if (__begin + __millis*1000000ULL < __ts) {       \
    if (__missed) {                                 \
      cloudlog(CLOUDLOG_WARNING, "cloudlog: %d messages suppressed", __missed); \
    }                                               \
    __begin = 0;                                    \
    __printed = 0;                                  \
    __missed = 0;                                   \
  }                                                 \
                                                    \
  if (__printed < __burst) {                        \
    cloudlog(lvl, fmt, ## __VA_ARGS__);             \
    __printed++;                                    \
  } else {                                          \
    __missed++;                                     \
  }                                                 \
}


#define LOGT(...) cloudlog_t_m(CLOUDLOG_DEBUG, __VA_ARGS__)
#define LOGD(fmt, ...) cloudlog(CLOUDLOG_DEBUG, fmt, ## __VA_ARGS__)
#define LOG(fmt, ...) cloudlog(CLOUDLOG_INFO, fmt, ## __VA_ARGS__)
#define LOGW(fmt, ...) cloudlog(CLOUDLOG_WARNING, fmt, ## __VA_ARGS__)
#define LOGE(fmt, ...) cloudlog(CLOUDLOG_ERROR, fmt, ## __VA_ARGS__)

#define LOGD_100(fmt, ...) cloudlog_rl(2, 100, CLOUDLOG_DEBUG, fmt, ## __VA_ARGS__)
#define LOG_100(fmt, ...) cloudlog_rl(2, 100, CLOUDLOG_INFO, fmt, ## __VA_ARGS__)
#define LOGW_100(fmt, ...) cloudlog_rl(2, 100, CLOUDLOG_WARNING, fmt, ## __VA_ARGS__)
#define LOGE_100(fmt, ...) cloudlog_rl(2, 100, CLOUDLOG_ERROR, fmt, ## __VA_ARGS__)<|MERGE_RESOLUTION|>--- conflicted
+++ resolved
@@ -15,13 +15,8 @@
 void cloudlog_te(int levelnum, const char* filename, int lineno, const char* func,
                 const char* fmt, ...) /*__attribute__ ((format (printf, 6, 7)))*/;
 
-<<<<<<< HEAD
-void cloudlog_t(int levelnum, const char* filename, int lineno, const char* func,
+void cloudlog_te(int levelnum, const char* filename, int lineno, const char* func,
                 uint32_t frame_id, const char* fmt, ...) /*__attribute__ ((format (printf, 6, 7)))*/;
-=======
-void cloudlog_te(int levelnum, const char* filename, int lineno, const char* func,
-                int frame_id, const char* fmt, ...) /*__attribute__ ((format (printf, 6, 7)))*/;
->>>>>>> 060245cc
 
 
 #define cloudlog(lvl, fmt, ...) cloudlog_e(lvl, __FILE__, __LINE__, \
@@ -63,7 +58,7 @@
 }
 
 
-#define LOGT(...) cloudlog_t_m(CLOUDLOG_DEBUG, __VA_ARGS__)
+#define LOGT(...) cloudlog_t(CLOUDLOG_DEBUG, __VA_ARGS__)
 #define LOGD(fmt, ...) cloudlog(CLOUDLOG_DEBUG, fmt, ## __VA_ARGS__)
 #define LOG(fmt, ...) cloudlog(CLOUDLOG_INFO, fmt, ## __VA_ARGS__)
 #define LOGW(fmt, ...) cloudlog(CLOUDLOG_WARNING, fmt, ## __VA_ARGS__)
