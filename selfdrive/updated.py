#!/usr/bin/env python3

# Safe Update: A simple service that waits for network access and tries to
# update every 10 minutes. It's intended to make the OP update process more
# robust against Git repository corruption. This service DOES NOT try to fix
# an already-corrupt BASEDIR Git repo, only prevent it from happening.
#
# During normal operation, both onroad and offroad, the update process makes
# no changes to the BASEDIR install of OP. All update attempts are performed
# in a disposable staging area provided by OverlayFS. It assumes the deleter
# process provides enough disk space to carry out the process.
#
# If an update succeeds, a flag is set, and the update is swapped in at the
# next reboot. If an update is interrupted or otherwise fails, the OverlayFS
# upper layer and metadata can be discarded before trying again.
#
# The swap on boot is triggered by launch_chffrplus.sh
# gated on the existence of $FINALIZED/.overlay_consistent and also the
# existence and mtime of $BASEDIR/.overlay_init.
#
# Other than build byproducts, BASEDIR should not be modified while this
# service is running. Developers modifying code directly in BASEDIR should
# disable this service.

import os
import datetime
import subprocess
import psutil
import shutil
import signal
import fcntl
import threading
from cffi import FFI
from pathlib import Path
from stat import S_ISREG, S_ISDIR, S_ISLNK, S_IMODE, \
                 ST_MODE, ST_INO, ST_UID, ST_GID, \
                 ST_ATIME, ST_MTIME

from common.basedir import BASEDIR
from common.params import Params
from selfdrive.swaglog import cloudlog

TEST_IP = "8.8.8.8"
LOCK_FILE = "/tmp/safe_staging_overlay.lock"
STAGING_ROOT = "/data/safe_staging"
if os.getenv("UPDATER_TESTING") is not None:
  TEST_IP = "localhost"
  LOCK_FILE = os.getenv("UPDATER_LOCK_FILE", LOCK_FILE)
  STAGING_ROOT = os.getenv("UPDATER_STAGING_ROOT", STAGING_ROOT)

OVERLAY_UPPER = os.path.join(STAGING_ROOT, "upper")
OVERLAY_METADATA = os.path.join(STAGING_ROOT, "metadata")
OVERLAY_MERGED = os.path.join(STAGING_ROOT, "merged")
FINALIZED = os.path.join(STAGING_ROOT, "finalized")

NICE_LOW_PRIORITY = ["nice", "-n", "19"]

<<<<<<< HEAD
# Workaround for the NEOS/termux build of Python having os.link removed.
=======
# Workaround for lack of os.link in the NEOS/termux python
>>>>>>> f61dcb6e
ffi = FFI()
ffi.cdef("int link(const char *oldpath, const char *newpath);")
libc = ffi.dlopen(None)
def link(src, dest):
  return libc.link(src.encode(), dest.encode())
<<<<<<< HEAD
=======


class WaitTimeHelper:
  def __init__(self):
    self.ready_event = threading.Event()
    self.shutdown = False
    signal.signal(signal.SIGTERM, self.graceful_shutdown)
    signal.signal(signal.SIGINT, self.graceful_shutdown)
    signal.signal(signal.SIGHUP, self.update_now)

  def graceful_shutdown(self, signum, frame):
    # umount -f doesn't appear effective in avoiding "device busy" on NEOS,
    # so don't actually die until the next convenient opportunity in main().
    cloudlog.info("caught SIGINT/SIGTERM, dismounting overlay at next opportunity")
    self.shutdown = True
    self.ready_event.set()

  def update_now(self, signum, frame):
    cloudlog.info("caught SIGHUP, running update check immediately")
    self.ready_event.set()

  def sleep(self, t):
    self.ready_event.wait(timeout=t)
>>>>>>> f61dcb6e


def run(cmd, cwd=None):
  return subprocess.check_output(cmd, cwd=cwd, stderr=subprocess.STDOUT, encoding='utf8')


def remove_consistent_flag():
  os.system("sync")
  consistent_file = Path(os.path.join(FINALIZED, ".overlay_consistent"))
  if os.path.isfile(consistent_file):
    consistent_file.unlink()
  os.system("sync")


def set_consistent_flag():
  consistent_file = Path(os.path.join(FINALIZED, ".overlay_consistent"))
  os.system("sync")
  consistent_file.touch()
  os.system("sync")


def set_update_available_params(new_version=False):
  params = Params()

  t = datetime.datetime.utcnow().isoformat()
  params.put("LastUpdateTime", t.encode('utf8'))

  if new_version:
    try:
      with open(os.path.join(FINALIZED, "RELEASES.md"), "rb") as f:
        r = f.read()
      r = r[:r.find(b'\n\n')]  # Slice latest release notes
      params.put("ReleaseNotes", r + b"\n")
    except Exception:
      params.put("ReleaseNotes", "")
    params.put("UpdateAvailable", "1")


def dismount_ovfs():
  if os.path.ismount(OVERLAY_MERGED):
    cloudlog.error("unmounting existing overlay")
    run(["umount", "-l", OVERLAY_MERGED])


def setup_git_options(cwd):
  # We sync FS object atimes (which NEOS doesn't use) and mtimes, but ctimes
  # are outside user control. Make sure Git is set up to ignore system ctimes,
  # because they change when we make hard links during finalize. Otherwise,
  # there is a lot of unnecessary churn. This appears to be a common need on
  # OSX as well: https://www.git-tower.com/blog/make-git-rebase-safe-on-osx/

  # We are using copytree to copy the directory, which also changes
  # inode numbers. Ignore those changes too.
  git_cfg = [
    ("core.trustctime", "false"),
    ("core.checkStat", "minimal"),
  ]
  for option, value in git_cfg:
    try:
      ret = run(["git", "config", "--get", option], cwd)
      config_ok = (ret.strip() == value)
    except subprocess.CalledProcessError:
      config_ok = False

    if not config_ok:
      cloudlog.info(f"Setting git '{option}' to '{value}'")
      run(["git", "config", option, value], cwd)


def init_ovfs():
  cloudlog.info("preparing new safe staging area")
  Params().put("UpdateAvailable", "0")

  remove_consistent_flag()

  dismount_ovfs()
  if os.path.isdir(STAGING_ROOT):
    shutil.rmtree(STAGING_ROOT)

  for dirname in [STAGING_ROOT, OVERLAY_UPPER, OVERLAY_METADATA, OVERLAY_MERGED, FINALIZED]:
    os.mkdir(dirname, 0o755)
  if not os.lstat(BASEDIR).st_dev == os.lstat(OVERLAY_MERGED).st_dev:
    raise RuntimeError("base and overlay merge directories are on different filesystems; not valid for overlay FS!")

  # Remove consistent flag from current BASEDIR so it's not copied over
  if os.path.isfile(os.path.join(BASEDIR, ".overlay_consistent")):
    os.remove(os.path.join(BASEDIR, ".overlay_consistent"))

  # Leave a timestamped canary in BASEDIR to check at startup. The device clock
  # should be correct by the time we get here. If the init file disappears, or
  # critical mtimes in BASEDIR are newer than .overlay_init, continue.sh can
  # assume that BASEDIR has used for local development or otherwise modified,
  # and skips the update activation attempt.
  Path(os.path.join(BASEDIR, ".overlay_init")).touch()

  overlay_opts = f"lowerdir={BASEDIR},upperdir={OVERLAY_UPPER},workdir={OVERLAY_METADATA}"
  run(["mount", "-t", "overlay", "-o", overlay_opts, "none", OVERLAY_MERGED])


def finalize_from_ovfs():
  """Take the current OverlayFS merged view and finalize a copy outside of
  OverlayFS, ready to be swapped-in at BASEDIR. Copy using shutil.copytree"""

  cloudlog.info("creating finalized version of the overlay")
  shutil.rmtree(FINALIZED)
  shutil.copytree(OVERLAY_MERGED, FINALIZED, symlinks=True)
  cloudlog.info("done finalizing overlay")


def attempt_update():
  cloudlog.info("attempting git update inside staging overlay")

  setup_git_options(OVERLAY_MERGED)

  git_fetch_output = run(NICE_LOW_PRIORITY + ["git", "fetch"], OVERLAY_MERGED)
  cloudlog.info("git fetch success: %s", git_fetch_output)

  cur_hash = run(["git", "rev-parse", "HEAD"], OVERLAY_MERGED).rstrip()
  upstream_hash = run(["git", "rev-parse", "@{u}"], OVERLAY_MERGED).rstrip()
  new_version = cur_hash != upstream_hash

  err_msg = "Failed to add the host to the list of known hosts (/data/data/com.termux/files/home/.ssh/known_hosts).\n"
  git_fetch_result = len(git_fetch_output) > 0 and (git_fetch_output != err_msg)

  cloudlog.info("comparing %s to %s" % (cur_hash, upstream_hash))
  if new_version or git_fetch_result:
    cloudlog.info("Running update")
    if new_version:
      cloudlog.info("git reset in progress")
      r = [
        run(NICE_LOW_PRIORITY + ["git", "reset", "--hard", "@{u}"], OVERLAY_MERGED),
        run(NICE_LOW_PRIORITY + ["git", "clean", "-xdf"], OVERLAY_MERGED),
        run(NICE_LOW_PRIORITY + ["git", "submodule", "init"], OVERLAY_MERGED),
        run(NICE_LOW_PRIORITY + ["git", "submodule", "update"], OVERLAY_MERGED),
      ]
      cloudlog.info("git reset success: %s", '\n'.join(r))

    # Un-set the validity flag to prevent the finalized tree from being
    # activated later if the finalize step is interrupted
    remove_consistent_flag()

    finalize_from_ovfs()

    # Make sure the validity flag lands on disk LAST, only when the local git
    # repo and OP install are in a consistent state.
    set_consistent_flag()

    cloudlog.info("update successful!")
  else:
    cloudlog.info("nothing new from git at this time")

  set_update_available_params(new_version=new_version)


def main():
  params = Params()

  if params.get("DisableUpdates") == b"1":
    raise RuntimeError("updates are disabled by param")

  if os.geteuid() != 0:
    raise RuntimeError("updated must be launched as root!")

  # Set low io priority
  p = psutil.Process()
  if psutil.LINUX:
    p.ionice(psutil.IOPRIO_CLASS_BE, value=7)

  ov_lock_fd = open(LOCK_FILE, 'w')
  try:
    fcntl.flock(ov_lock_fd, fcntl.LOCK_EX | fcntl.LOCK_NB)
  except IOError:
    raise RuntimeError("couldn't get overlay lock; is another updated running?")

<<<<<<< HEAD
  # Setup a signal handler to immediately trigger an update
  ready_event = threading.Event()
  def set_ready(signum, frame):
    if not ready_event.set():
      cloudlog.info("caught SIGHUP, running update check immediately")
    ready_event.set()
  signal.signal(signal.SIGHUP, set_ready)

  # Setup the signal handlers to cleanly exit
  exit_event = threading.Event()
  def set_do_exit(signum, frame):
    # umount -f doesn't appear effective in avoiding "device busy" on NEOS,
    # so don't actually exit until the next convenient opportunity in main().
    cloudlog.info("caught SIGINT/SIGTERM, dismounting overlay at next opportunity")
    exit_event.set()
    ready_event.set()
  signal.signal(signal.SIGTERM, set_do_exit)
  signal.signal(signal.SIGINT, set_do_exit)

  # Wait for IsOffroad to be set
  ready_event.wait(timeout=30)
=======
  # Wait for IsOffroad to be set before our first update attempt
  wait_helper = WaitTimeHelper()
  wait_helper.sleep(30)
>>>>>>> f61dcb6e

  update_failed_count = 0
  overlay_init_done = False
  while not exit_event.is_set():
    update_failed_count += 1
<<<<<<< HEAD
    ready_event.clear()
=======
    wait_helper.ready_event.clear()
>>>>>>> f61dcb6e

    # Check for internet every 30s
    time_wrong = datetime.datetime.utcnow().year < 2019
    ping_failed = os.system(f"ping -W 4 -c 1 {TEST_IP}") != 0
    if ping_failed or time_wrong:
<<<<<<< HEAD
      ready_event.wait(30)
=======
      wait_helper.sleep(30)
>>>>>>> f61dcb6e
      continue

    # Attempt an update
    try:
      # Re-create the overlay if BASEDIR/.git has changed since we created the overlay
      if overlay_init_done:
        overlay_init_fn = os.path.join(BASEDIR, ".overlay_init")
        git_dir_path = os.path.join(BASEDIR, ".git")
        new_files = run(["find", git_dir_path, "-newer", overlay_init_fn])

        if len(new_files.splitlines()):
          cloudlog.info(".git directory changed, recreating overlay")
          overlay_init_done = False

      if not overlay_init_done:
        init_ovfs()
        overlay_init_done = True

      if params.get("IsOffroad") == b"1":
        attempt_update()
        update_failed_count = 0
      else:
        cloudlog.info("not running updater, openpilot running")

    except subprocess.CalledProcessError as e:
      cloudlog.event(
        "update process failed",
        cmd=e.cmd,
        output=e.output,
        returncode=e.returncode
      )
      overlay_init_done = False
    except Exception:
      cloudlog.exception("uncaught updated exception, shouldn't happen")

    params.put("UpdateFailedCount", str(update_failed_count))
<<<<<<< HEAD

    # Wait 10 minutes between update attempts
    ready_event.wait(60*10)
=======
    wait_helper.sleep(60*10)
>>>>>>> f61dcb6e

  # We've been signaled to shut down
  dismount_ovfs()

if __name__ == "__main__":
  main()<|MERGE_RESOLUTION|>--- conflicted
+++ resolved
@@ -32,9 +32,6 @@
 import threading
 from cffi import FFI
 from pathlib import Path
-from stat import S_ISREG, S_ISDIR, S_ISLNK, S_IMODE, \
-                 ST_MODE, ST_INO, ST_UID, ST_GID, \
-                 ST_ATIME, ST_MTIME
 
 from common.basedir import BASEDIR
 from common.params import Params
@@ -55,18 +52,12 @@
 
 NICE_LOW_PRIORITY = ["nice", "-n", "19"]
 
-<<<<<<< HEAD
-# Workaround for the NEOS/termux build of Python having os.link removed.
-=======
 # Workaround for lack of os.link in the NEOS/termux python
->>>>>>> f61dcb6e
 ffi = FFI()
 ffi.cdef("int link(const char *oldpath, const char *newpath);")
 libc = ffi.dlopen(None)
 def link(src, dest):
   return libc.link(src.encode(), dest.encode())
-<<<<<<< HEAD
-=======
 
 
 class WaitTimeHelper:
@@ -90,7 +81,6 @@
 
   def sleep(self, t):
     self.ready_event.wait(timeout=t)
->>>>>>> f61dcb6e
 
 
 def run(cmd, cwd=None):
@@ -265,53 +255,21 @@
   except IOError:
     raise RuntimeError("couldn't get overlay lock; is another updated running?")
 
-<<<<<<< HEAD
-  # Setup a signal handler to immediately trigger an update
-  ready_event = threading.Event()
-  def set_ready(signum, frame):
-    if not ready_event.set():
-      cloudlog.info("caught SIGHUP, running update check immediately")
-    ready_event.set()
-  signal.signal(signal.SIGHUP, set_ready)
-
-  # Setup the signal handlers to cleanly exit
-  exit_event = threading.Event()
-  def set_do_exit(signum, frame):
-    # umount -f doesn't appear effective in avoiding "device busy" on NEOS,
-    # so don't actually exit until the next convenient opportunity in main().
-    cloudlog.info("caught SIGINT/SIGTERM, dismounting overlay at next opportunity")
-    exit_event.set()
-    ready_event.set()
-  signal.signal(signal.SIGTERM, set_do_exit)
-  signal.signal(signal.SIGINT, set_do_exit)
-
-  # Wait for IsOffroad to be set
-  ready_event.wait(timeout=30)
-=======
   # Wait for IsOffroad to be set before our first update attempt
   wait_helper = WaitTimeHelper()
   wait_helper.sleep(30)
->>>>>>> f61dcb6e
 
   update_failed_count = 0
   overlay_init_done = False
-  while not exit_event.is_set():
+  while not wait_helper.shutdown:
     update_failed_count += 1
-<<<<<<< HEAD
-    ready_event.clear()
-=======
     wait_helper.ready_event.clear()
->>>>>>> f61dcb6e
 
     # Check for internet every 30s
     time_wrong = datetime.datetime.utcnow().year < 2019
     ping_failed = os.system(f"ping -W 4 -c 1 {TEST_IP}") != 0
     if ping_failed or time_wrong:
-<<<<<<< HEAD
-      ready_event.wait(30)
-=======
       wait_helper.sleep(30)
->>>>>>> f61dcb6e
       continue
 
     # Attempt an update
@@ -348,13 +306,9 @@
       cloudlog.exception("uncaught updated exception, shouldn't happen")
 
     params.put("UpdateFailedCount", str(update_failed_count))
-<<<<<<< HEAD
 
     # Wait 10 minutes between update attempts
-    ready_event.wait(60*10)
-=======
     wait_helper.sleep(60*10)
->>>>>>> f61dcb6e
 
   # We've been signaled to shut down
   dismount_ovfs()
