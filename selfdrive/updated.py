--- conflicted
+++ resolved
@@ -29,10 +29,10 @@
 import shutil
 import signal
 import fcntl
+import time
 import threading
 from cffi import FFI
 from pathlib import Path
-from stat import S_ISREG, S_ISDIR, S_ISLNK, S_IMODE, ST_MODE, ST_INO, ST_UID, ST_GID, ST_ATIME, ST_MTIME
 
 from common.basedir import BASEDIR
 from common.params import Params
@@ -46,22 +46,8 @@
 OVERLAY_MERGED = os.path.join(STAGING_ROOT, "merged")
 FINALIZED = os.path.join(STAGING_ROOT, "finalized")
 
-<<<<<<< HEAD
 NEOSUPDATE_DIR = "/data/neosupdate"
 
-
-class NeosDownloadFailed(Exception):
-  pass
-
-
-# Workaround for the NEOS/termux build of Python having os.link removed.
-ffi = FFI()
-ffi.cdef("int link(const char *oldpath, const char *newpath);")
-libc = ffi.dlopen(None)
-def link(src, dest):
-  return libc.link(src.encode(), dest.encode())
-=======
-NICE_LOW_PRIORITY = ["nice", "-n", "19"]
 
 # Workaround for lack of os.link in the NEOS/termux python
 ffi = FFI()
@@ -92,7 +78,6 @@
 
   def sleep(self, t):
     self.ready_event.wait(timeout=t)
->>>>>>> 9a8c43ac
 
 
 def run(cmd, cwd=None, low_priority=False):
@@ -206,7 +191,7 @@
   cloudlog.info("done finalizing overlay")
 
 
-def attempt_update(exit_event):
+def attempt_update(wait_helper):
   cloudlog.info("attempting git update inside staging overlay")
 
   setup_git_options(OVERLAY_MERGED)
@@ -252,7 +237,7 @@
         neos_downloaded = False
         start_time = time.monotonic()
         # Try to download for one day
-        while time.monotonic() - start_time < 60*60*24:
+        while (time.monotonic() - start_time < 60*60*24) and not wait_helper.shutdown:
           try:
             updater_path = os.path.join(OVERLAY_MERGED, "installer/updater/updater")
             run([updater_path, "bgcache", update_manifest], OVERLAY_MERGED, low_priority=True)
@@ -262,13 +247,13 @@
             break
           except subprocess.CalledProcessError:
             cloudlog.info("NEOS background download failed, retrying")
-            if exit_event.wait(timeout=120):
+            if wait_helper.sleep(120):
               break
 
         # If the download failed, we'll show the alert again when we retry
         set_offroad_alert("Offroad_NeosUpdate", False)
         if not neos_downloaded:
-          raise NeosDownloadFailed
+          raise Exception("Failed to download NEOS update")
 
     # Un-set the validity flag to prevent the finalized tree from being
     # activated later if the finalize step is interrupted
@@ -285,10 +270,11 @@
     cloudlog.info("nothing new from git at this time")
 
   # Clear old NEOS updates
-  if not new_version and os.path.isdir(NEOSUPDATE_DIR):
-    shutil.rmtree(NEOSUPDATE_DIR)
+  #if not new_version and os.path.isdir(NEOSUPDATE_DIR):
+  #  shutil.rmtree(NEOSUPDATE_DIR)
 
   set_update_available_params(new_version)
+  return new_version
 
 
 def main():
@@ -313,72 +299,6 @@
   except IOError:
     raise RuntimeError("couldn't get overlay lock; is another updated running?")
 
-<<<<<<< HEAD
-  # Setup a signal handler to immediately trigger an update
-  ready_event = threading.Event()
-  def set_ready(signum, frame):
-    cloudlog.info("caught SIGHUP, running update check immediately")
-    ready_event.set()
-  signal.signal(signal.SIGHUP, set_ready)
-
-  # Setup the signal handlers to cleanly exit
-  exit_event = threading.Event()
-  def set_do_exit(signum, frame):
-    # umount -f doesn't appear effective in avoiding "device busy" on NEOS,
-    # so don't actually exit until the next convenient opportunity in main().
-    cloudlog.info("caught SIGINT/SIGTERM, dismounting overlay at next opportunity")
-    exit_event.set()
-    ready_event.set()
-  signal.signal(signal.SIGTERM, set_do_exit)
-  signal.signal(signal.SIGINT, set_do_exit)
-
-  # Wait for IsOffroad to be set
-  ready_event.wait(timeout=30)
-
-  # Continuously check for updates
-  while not exit_event.is_set():
-    update_failed_count += 1
-    time_valid = datetime.datetime.utcnow().year >= 2019
-    ping_ok = os.system("ping -W 4 -c 1 8.8.8.8") == 0
-
-    # Wait until we have a valid datetime to initialize the overlay
-    if ping_ok and time_valid:
-      try:
-        # If the git directory has modifcations after we created the overlay
-        # we need to recreate the overlay
-        if overlay_init_done:
-          overlay_init_fn = os.path.join(BASEDIR, ".overlay_init")
-          git_dir_path = os.path.join(BASEDIR, ".git")
-          new_files = run(["find", git_dir_path, "-newer", overlay_init_fn])
-
-          if len(new_files.splitlines()):
-            cloudlog.info(".git directory changed, recreating overlay")
-            overlay_init_done = False
-
-        if not overlay_init_done:
-          init_ovfs()
-          overlay_init_done = True
-
-        if params.get("IsOffroad") == b"1":
-          attempt_update(exit_event)
-          update_failed_count = 0
-        else:
-          cloudlog.info("not running updater, openpilot running")
-      except subprocess.CalledProcessError as e:
-        cloudlog.event(
-          "update process failed",
-          cmd=e.cmd,
-          output=e.output,
-          returncode=e.returncode
-        )
-        overlay_init_done = False
-      except NeosDownloadFailed:
-        cloudlog.info("Failed to download NEOS update in one day")
-      except Exception:
-        cloudlog.exception("uncaught updated exception, shouldn't happen")
-
-    params.put("UpdateFailedCount", str(update_failed_count))
-=======
   # Wait for IsOffroad to be set before our first update attempt
   wait_helper = WaitTimeHelper()
   wait_helper.sleep(30)
@@ -412,7 +332,7 @@
         overlay_init_done = True
 
       if params.get("IsOffroad") == b"1":
-        attempt_update()
+        attempt_update(wait_helper)
         update_failed_count = 0
       else:
         cloudlog.info("not running updater, openpilot running")
@@ -430,10 +350,6 @@
 
     params.put("UpdateFailedCount", str(update_failed_count))
     wait_helper.sleep(60*10)
->>>>>>> 9a8c43ac
-
-    ready_event.clear()
-    ready_event.wait(timeout=60*10)
 
   dismount_ovfs()
 
