--- conflicted
+++ resolved
@@ -787,13 +787,8 @@
     controlsState.cumLagMs = -self.rk.remaining * 1000.
     controlsState.startMonoTime = int(start_time * 1e9)
     controlsState.forceDecel = bool(force_decel)
-<<<<<<< HEAD
-    controlsState.canErrorCounter = self.can_rcv_timeout_counter
+    controlsState.canErrorCounter = self.can_rcv_cum_timeout_counter
     controlsState.experimentalMode = self.experimental_mode
-=======
-    controlsState.canErrorCounter = self.can_rcv_cum_timeout_counter
-    controlsState.experimentalMode = self.params.get_bool("ExperimentalMode") and self.CP.openpilotLongitudinalControl
->>>>>>> 79789011
 
     lat_tuning = self.CP.lateralTuning.which()
     if self.joystick_mode:
