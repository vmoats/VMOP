--- conflicted
+++ resolved
@@ -163,13 +163,8 @@
     self.active = False
     self.can_rcv_error = False
     self.soft_disable_timer = 0
-<<<<<<< HEAD
-    self.v_cruise_kph = 0
-    self.v_cruise_cluster_kph = 0
-=======
     self.v_cruise_kph = V_CRUISE_INITIAL
     self.v_cruise_cluster_kph = V_CRUISE_INITIAL
->>>>>>> 7679f4fa
     self.v_cruise_kph_last = 0
     self.mismatch_counter = 0
     self.cruise_mismatch_counter = 0
