#!/usr/bin/env python3
import os
import math
import time
import threading
from typing import SupportsFloat

import cereal.messaging as messaging

from cereal import car, log
from cereal.visionipc import VisionIpcClient, VisionStreamType


from openpilot.common.conversions import Conversions as CV
from openpilot.common.git import get_short_branch
from openpilot.common.numpy_fast import clip
from openpilot.common.params import Params
from openpilot.common.realtime import config_realtime_process, Priority, Ratekeeper, DT_CTRL
from openpilot.common.swaglog import cloudlog

from openpilot.selfdrive.car.car_helpers import get_startup_event
from openpilot.selfdrive.car.card import CarD
from openpilot.selfdrive.controls.lib.alertmanager import AlertManager, set_offroad_alert
from openpilot.selfdrive.controls.lib.drive_helpers import clip_curvature
from openpilot.selfdrive.controls.lib.events import Events, ET
from openpilot.selfdrive.controls.lib.latcontrol import LatControl, MIN_LATERAL_CONTROL_SPEED
from openpilot.selfdrive.controls.lib.latcontrol_pid import LatControlPID
from openpilot.selfdrive.controls.lib.latcontrol_angle import LatControlAngle, STEER_ANGLE_SATURATION_THRESHOLD
from openpilot.selfdrive.controls.lib.latcontrol_torque import LatControlTorque
from openpilot.selfdrive.controls.lib.longcontrol import LongControl
from openpilot.selfdrive.controls.lib.vehicle_model import VehicleModel

from openpilot.system.hardware import HARDWARE

SOFT_DISABLE_TIME = 3  # seconds
LDW_MIN_SPEED = 31 * CV.MPH_TO_MS
LANE_DEPARTURE_THRESHOLD = 0.1
CAMERA_OFFSET = 0.04

REPLAY = "REPLAY" in os.environ
SIMULATION = "SIMULATION" in os.environ
TESTING_CLOSET = "TESTING_CLOSET" in os.environ
IGNORE_PROCESSES = {"loggerd", "encoderd", "statsd"}

ThermalStatus = log.DeviceState.ThermalStatus
State = log.ControlsState.OpenpilotState
PandaType = log.PandaState.PandaType
Desire = log.Desire
LaneChangeState = log.LaneChangeState
LaneChangeDirection = log.LaneChangeDirection
EventName = car.CarEvent.EventName
SafetyModel = car.CarParams.SafetyModel

IGNORED_SAFETY_MODES = (SafetyModel.silent, SafetyModel.noOutput)
CSID_MAP = {"1": EventName.roadCameraError, "2": EventName.wideRoadCameraError, "0": EventName.driverCameraError}
ACTUATOR_FIELDS = tuple(car.CarControl.Actuators.schema.fields.keys())
ACTIVE_STATES = (State.enabled, State.softDisabling, State.overriding)
ENABLED_STATES = (State.preEnabled, *ACTIVE_STATES)


class Controls:
  def __init__(self, CI=None):
    self.card = CarD(CI)

    self.params = Params()

    with car.CarParams.from_bytes(self.params.get("CarParams", block=True)) as msg:
      # TODO: this shouldn't need to be a builder
      self.CP = msg.as_builder()

    self.CI = self.card.CI


    # Ensure the current branch is cached, otherwise the first iteration of controlsd lags
    self.branch = get_short_branch()

    # Setup sockets
    self.pm = messaging.PubMaster(['controlsState', 'carControl', 'onroadEvents'])

    self.sensor_packets = ["accelerometer", "gyroscope"]
    self.camera_packets = ["roadCameraState", "driverCameraState", "wideRoadCameraState"]

    self.log_sock = messaging.sub_sock('androidLog')

    ignore = self.sensor_packets + ['testJoystick']
    if SIMULATION:
      ignore += ['driverCameraState', 'managerState']
    self.sm = messaging.SubMaster(['deviceState', 'pandaStates', 'peripheralState', 'modelV2', 'liveCalibration',
                                   'carOutput', 'driverMonitoringState', 'longitudinalPlan', 'liveLocationKalman',
                                   'managerState', 'liveParameters', 'radarState', 'liveTorqueParameters',
                                   'testJoystick'] + self.camera_packets + self.sensor_packets,
                                  ignore_alive=ignore, ignore_avg_freq=ignore+['radarState', 'testJoystick'], ignore_valid=['testJoystick', ],
                                  frequency=int(1/DT_CTRL))

    self.joystick_mode = self.params.get_bool("JoystickDebugMode")

    # read params
    self.is_metric = self.params.get_bool("IsMetric")
    self.is_ldw_enabled = self.params.get_bool("IsLdwEnabled")

    # detect sound card presence and ensure successful init
    sounds_available = HARDWARE.get_sound_card_online()

    car_recognized = self.CP.carName != 'mock'

    # cleanup old params
    if not self.CP.experimentalLongitudinalAvailable:
      self.params.remove("ExperimentalLongitudinalEnabled")
    if not self.CP.openpilotLongitudinalControl:
      self.params.remove("ExperimentalMode")

    self.AM = AlertManager()
    self.events = Events()

    self.LoC = LongControl(self.CP)
    self.VM = VehicleModel(self.CP)

    self.LaC: LatControl
    if self.CP.steerControlType == car.CarParams.SteerControlType.angle:
      self.LaC = LatControlAngle(self.CP, self.CI)
    elif self.CP.lateralTuning.which() == 'pid':
      self.LaC = LatControlPID(self.CP, self.CI)
    elif self.CP.lateralTuning.which() == 'torque':
      self.LaC = LatControlTorque(self.CP, self.CI)

    self.initialized = False
    self.state = State.disabled
    self.enabled = False
    self.active = False
    self.soft_disable_timer = 0
    self.mismatch_counter = 0
    self.cruise_mismatch_counter = 0
    self.last_blinker_frame = 0
    self.last_steering_pressed_frame = 0
    self.distance_traveled = 0
    self.last_functional_fan_frame = 0
    self.events_prev = []
    self.current_alert_types = [ET.PERMANENT]
    self.logged_comm_issue = None
    self.not_running_prev = None
    self.steer_limited = False
    self.desired_curvature = 0.0
    self.experimental_mode = False
    self.personality = self.read_personality_param()
    self.recalibrating_seen = False

    self.can_log_mono_time = 0

    self.startup_event = get_startup_event(car_recognized, not self.CP.passive, len(self.CP.carFw) > 0)

    if not sounds_available:
      self.events.add(EventName.soundsUnavailable, static=True)
    if not car_recognized:
      self.events.add(EventName.carUnrecognized, static=True)
      if len(self.CP.carFw) > 0:
        set_offroad_alert("Offroad_CarUnrecognized", True)
      else:
        set_offroad_alert("Offroad_NoFirmware", True)
    elif self.CP.passive:
      self.events.add(EventName.dashcamMode, static=True)

    # controlsd is driven by can recv, expected at 100Hz
    self.rk = Ratekeeper(100, print_delay_threshold=None)

  def set_initial_state(self):
    if REPLAY:
      controls_state = self.params.get("ReplayControlsState")
      if controls_state is not None:
        with log.ControlsState.from_bytes(controls_state) as controls_state:
          self.card.v_cruise_helper.v_cruise_kph = controls_state.vCruise

      if any(ps.controlsAllowed for ps in self.sm['pandaStates']):
        self.state = State.enabled

  def update_events(self, CS):
    """Compute onroadEvents from carState"""

    self.events.clear()

    # Add joystick event, static on cars, dynamic on nonCars
    if self.joystick_mode:
      self.events.add(EventName.joystickDebug)
      self.startup_event = None

    # Add startup event
    if self.startup_event is not None:
      self.events.add(self.startup_event)
      self.startup_event = None

    # Don't add any more events if not initialized
    if not self.initialized:
      self.events.add(EventName.controlsInitializing)
      return

    # no more events while in dashcam mode
    if self.CP.passive:
      return

<<<<<<< HEAD
    # Disable on rising edge of accelerator or brake. Also disable on brake when speed > 0
    if (CS.gasPressed and not self.CS_prev.gasPressed and self.disengage_on_accelerator) or \
      (CS.brakePressed and (not self.CS_prev.brakePressed or not CS.standstill)) or \
      (CS.regenBraking and (not self.CS_prev.regenBraking or not CS.standstill)):
      self.events.add(EventName.pedalPressed)

    if CS.brakePressed and CS.standstill:
      self.events.add(EventName.preEnableStandstill)

    if CS.gasPressed:
      self.events.add(EventName.gasPressedOverride)

=======
>>>>>>> 6605743b
    if not self.CP.notCar:
      self.events.add_from_msg(self.sm['driverMonitoringState'].events)

    # Add car events, ignore if CAN isn't valid
    if CS.canValid:
      self.events.add_from_msg(CS.events)

    # Create events for temperature, disk space, and memory
    if self.sm['deviceState'].thermalStatus >= ThermalStatus.red:
      self.events.add(EventName.overheat)
    if self.sm['deviceState'].freeSpacePercent < 7 and not SIMULATION:
      # under 7% of space free no enable allowed
      self.events.add(EventName.outOfSpace)
    if self.sm['deviceState'].memoryUsagePercent > 90 and not SIMULATION:
      self.events.add(EventName.lowMemory)

    # TODO: enable this once loggerd CPU usage is more reasonable
    #cpus = list(self.sm['deviceState'].cpuUsagePercent)
    #if max(cpus, default=0) > 95 and not SIMULATION:
    #  self.events.add(EventName.highCpuUsage)

    # Alert if fan isn't spinning for 5 seconds
    if self.sm['peripheralState'].pandaType != log.PandaState.PandaType.unknown:
      if self.sm['peripheralState'].fanSpeedRpm < 500 and self.sm['deviceState'].fanSpeedPercentDesired > 50:
        # allow enough time for the fan controller in the panda to recover from stalls
        if (self.sm.frame - self.last_functional_fan_frame) * DT_CTRL > 15.0:
          self.events.add(EventName.fanMalfunction)
      else:
        self.last_functional_fan_frame = self.sm.frame

    # Handle calibration status
    cal_status = self.sm['liveCalibration'].calStatus
    if cal_status != log.LiveCalibrationData.Status.calibrated:
      if cal_status == log.LiveCalibrationData.Status.uncalibrated:
        self.events.add(EventName.calibrationIncomplete)
      elif cal_status == log.LiveCalibrationData.Status.recalibrating:
        if not self.recalibrating_seen:
          set_offroad_alert("Offroad_Recalibration", True)
        self.recalibrating_seen = True
        self.events.add(EventName.calibrationRecalibrating)
      else:
        self.events.add(EventName.calibrationInvalid)

    # Handle lane change
    if self.sm['modelV2'].meta.laneChangeState == LaneChangeState.preLaneChange:
      direction = self.sm['modelV2'].meta.laneChangeDirection
      if (CS.leftBlindspot and direction == LaneChangeDirection.left) or \
         (CS.rightBlindspot and direction == LaneChangeDirection.right):
        self.events.add(EventName.laneChangeBlocked)
      else:
        if direction == LaneChangeDirection.left:
          self.events.add(EventName.preLaneChangeLeft)
        else:
          self.events.add(EventName.preLaneChangeRight)
    elif self.sm['modelV2'].meta.laneChangeState in (LaneChangeState.laneChangeStarting,
                                                    LaneChangeState.laneChangeFinishing):
      self.events.add(EventName.laneChange)

    for i, pandaState in enumerate(self.sm['pandaStates']):
      # All pandas must match the list of safetyConfigs, and if outside this list, must be silent or noOutput
      if i < len(self.CP.safetyConfigs):
        safety_mismatch = pandaState.safetyModel != self.CP.safetyConfigs[i].safetyModel or \
                          pandaState.safetyParam != self.CP.safetyConfigs[i].safetyParam or \
                          pandaState.alternativeExperience != self.CP.alternativeExperience
      else:
        safety_mismatch = pandaState.safetyModel not in IGNORED_SAFETY_MODES

      # safety mismatch allows some time for boardd to set the safety mode and publish it back from panda
      if (safety_mismatch and self.sm.frame*DT_CTRL > 10.) or pandaState.safetyRxChecksInvalid or self.mismatch_counter >= 200:
        self.events.add(EventName.controlsMismatch)

      if log.PandaState.FaultType.relayMalfunction in pandaState.faults:
        self.events.add(EventName.relayMalfunction)

    # Handle HW and system malfunctions
    # Order is very intentional here. Be careful when modifying this.
    # All events here should at least have NO_ENTRY and SOFT_DISABLE.
    num_events = len(self.events)

    not_running = {p.name for p in self.sm['managerState'].processes if not p.running and p.shouldBeRunning}
    if self.sm.recv_frame['managerState'] and (not_running - IGNORE_PROCESSES):
      self.events.add(EventName.processNotRunning)
      if not_running != self.not_running_prev:
        cloudlog.event("process_not_running", not_running=not_running, error=True)
      self.not_running_prev = not_running
    else:
      if not SIMULATION and not self.rk.lagging:
        if not self.sm.all_alive(self.camera_packets):
          self.events.add(EventName.cameraMalfunction)
        elif not self.sm.all_freq_ok(self.camera_packets):
          self.events.add(EventName.cameraFrameRate)
    if not REPLAY and self.rk.lagging:
      self.events.add(EventName.controlsdLagging)
    if len(self.sm['radarState'].radarErrors) or (not self.rk.lagging and not self.sm.all_checks(['radarState'])):
      self.events.add(EventName.radarFault)
    if not self.sm.valid['pandaStates']:
      self.events.add(EventName.usbError)
    if CS.canTimeout:
      self.events.add(EventName.canBusMissing)
    elif not CS.canValid:
      self.events.add(EventName.canError)

    # generic catch-all. ideally, a more specific event should be added above instead
    has_disable_events = self.events.contains(ET.NO_ENTRY) and (self.events.contains(ET.SOFT_DISABLE) or self.events.contains(ET.IMMEDIATE_DISABLE))
    no_system_errors = (not has_disable_events) or (len(self.events) == num_events)
    if (not self.sm.all_checks() or self.card.can_rcv_timeout) and no_system_errors:
      if not self.sm.all_alive():
        self.events.add(EventName.commIssue)
      elif not self.sm.all_freq_ok():
        self.events.add(EventName.commIssueAvgFreq)
      else:  # invalid or can_rcv_timeout.
        self.events.add(EventName.commIssue)

      logs = {
        'invalid': [s for s, valid in self.sm.valid.items() if not valid],
        'not_alive': [s for s, alive in self.sm.alive.items() if not alive],
        'not_freq_ok': [s for s, freq_ok in self.sm.freq_ok.items() if not freq_ok],
        'can_rcv_timeout': self.card.can_rcv_timeout,
      }
      if logs != self.logged_comm_issue:
        cloudlog.event("commIssue", error=True, **logs)
        self.logged_comm_issue = logs
    else:
      self.logged_comm_issue = None

    if not (self.CP.notCar and self.joystick_mode):
      if not self.sm['liveLocationKalman'].posenetOK:
        self.events.add(EventName.posenetInvalid)
      if not self.sm['liveLocationKalman'].deviceStable:
        self.events.add(EventName.deviceFalling)
      if not self.sm['liveLocationKalman'].inputsOK:
        self.events.add(EventName.locationdTemporaryError)
      if not self.sm['liveParameters'].valid and not TESTING_CLOSET and (not SIMULATION or REPLAY):
        self.events.add(EventName.paramsdTemporaryError)

    # conservative HW alert. if the data or frequency are off, locationd will throw an error
    if any((self.sm.frame - self.sm.recv_frame[s])*DT_CTRL > 10. for s in self.sensor_packets):
      self.events.add(EventName.sensorDataInvalid)

    if not REPLAY:
      # Check for mismatch between openpilot and car's PCM
      cruise_mismatch = CS.cruiseState.enabled and (not self.enabled or not self.CP.pcmCruise)
      self.cruise_mismatch_counter = self.cruise_mismatch_counter + 1 if cruise_mismatch else 0
      if self.cruise_mismatch_counter > int(6. / DT_CTRL):
        self.events.add(EventName.cruiseMismatch)

    # Check for FCW
    stock_long_is_braking = self.enabled and not self.CP.openpilotLongitudinalControl and CS.aEgo < -1.25
    model_fcw = self.sm['modelV2'].meta.hardBrakePredicted and not CS.brakePressed and not stock_long_is_braking
    planner_fcw = self.sm['longitudinalPlan'].fcw and self.enabled
    if (planner_fcw or model_fcw) and not (self.CP.notCar and self.joystick_mode):
      self.events.add(EventName.fcw)

    for m in messaging.drain_sock(self.log_sock, wait_for_one=False):
      try:
        msg = m.androidLog.message
        if any(err in msg for err in ("ERROR_CRC", "ERROR_ECC", "ERROR_STREAM_UNDERFLOW", "APPLY FAILED")):
          csid = msg.split("CSID:")[-1].split(" ")[0]
          evt = CSID_MAP.get(csid, None)
          if evt is not None:
            self.events.add(evt)
      except UnicodeDecodeError:
        pass

    # TODO: fix simulator
    if not SIMULATION or REPLAY:
      # Not show in first 1 km to allow for driving out of garage. This event shows after 5 minutes
      if not self.sm['liveLocationKalman'].gpsOK and self.sm['liveLocationKalman'].inputsOK and (self.distance_traveled > 1500):
        self.events.add(EventName.noGps)
      if self.sm['liveLocationKalman'].gpsOK:
        self.distance_traveled = 0
      self.distance_traveled += CS.vEgo * DT_CTRL

      if self.sm['modelV2'].frameDropPerc > 20:
        self.events.add(EventName.modeldLagging)

  def data_sample(self):
    """Receive data from sockets and update carState"""

    CS = self.card.state_update()

    self.sm.update(0)

    if not self.initialized:
      all_valid = CS.canValid and self.sm.all_checks()
      timed_out = self.sm.frame * DT_CTRL > 6.
      if all_valid or timed_out or (SIMULATION and not REPLAY):
        available_streams = VisionIpcClient.available_streams("camerad", block=False)
        if VisionStreamType.VISION_STREAM_ROAD not in available_streams:
          self.sm.ignore_alive.append('roadCameraState')
        if VisionStreamType.VISION_STREAM_WIDE_ROAD not in available_streams:
          self.sm.ignore_alive.append('wideRoadCameraState')

        if not self.CP.passive:
          self.card.initialize()

        self.initialized = True
        self.set_initial_state()
        self.params.put_bool_nonblocking("ControlsReady", True)

        cloudlog.event(
          "controlsd.initialized",
          dt=self.sm.frame*DT_CTRL,
          timeout=timed_out,
          canValid=CS.canValid,
          invalid=[s for s, valid in self.sm.valid.items() if not valid],
          not_alive=[s for s, alive in self.sm.alive.items() if not alive],
          not_freq_ok=[s for s, freq_ok in self.sm.freq_ok.items() if not freq_ok],
          error=True,
        )

    # When the panda and controlsd do not agree on controls_allowed
    # we want to disengage openpilot. However the status from the panda goes through
    # another socket other than the CAN messages and one can arrive earlier than the other.
    # Therefore we allow a mismatch for two samples, then we trigger the disengagement.
    if not self.enabled:
      self.mismatch_counter = 0

    # All pandas not in silent mode must have controlsAllowed when openpilot is enabled
    if self.enabled and any(not ps.controlsAllowed for ps in self.sm['pandaStates']
           if ps.safetyModel not in IGNORED_SAFETY_MODES):
      self.mismatch_counter += 1

    return CS

  def state_transition(self, CS):
    """Compute conditional state transitions and execute actions on state transitions"""

    self.card.v_cruise_helper.update_v_cruise(CS, self.enabled, self.is_metric)

    # decrement the soft disable timer at every step, as it's reset on
    # entrance in SOFT_DISABLING state
    self.soft_disable_timer = max(0, self.soft_disable_timer - 1)

    self.current_alert_types = [ET.PERMANENT]

    # ENABLED, SOFT DISABLING, PRE ENABLING, OVERRIDING
    if self.state != State.disabled:
      # user and immediate disable always have priority in a non-disabled state
      if self.events.contains(ET.USER_DISABLE):
        self.state = State.disabled
        self.current_alert_types.append(ET.USER_DISABLE)

      elif self.events.contains(ET.IMMEDIATE_DISABLE):
        self.state = State.disabled
        self.current_alert_types.append(ET.IMMEDIATE_DISABLE)

      else:
        # ENABLED
        if self.state == State.enabled:
          if self.events.contains(ET.SOFT_DISABLE):
            self.state = State.softDisabling
            self.soft_disable_timer = int(SOFT_DISABLE_TIME / DT_CTRL)
            self.current_alert_types.append(ET.SOFT_DISABLE)

          elif self.events.contains(ET.OVERRIDE_LATERAL) or self.events.contains(ET.OVERRIDE_LONGITUDINAL):
            self.state = State.overriding
            self.current_alert_types += [ET.OVERRIDE_LATERAL, ET.OVERRIDE_LONGITUDINAL]

        # SOFT DISABLING
        elif self.state == State.softDisabling:
          if not self.events.contains(ET.SOFT_DISABLE):
            # no more soft disabling condition, so go back to ENABLED
            self.state = State.enabled

          elif self.soft_disable_timer > 0:
            self.current_alert_types.append(ET.SOFT_DISABLE)

          elif self.soft_disable_timer <= 0:
            self.state = State.disabled

        # PRE ENABLING
        elif self.state == State.preEnabled:
          if not self.events.contains(ET.PRE_ENABLE):
            self.state = State.enabled
          else:
            self.current_alert_types.append(ET.PRE_ENABLE)

        # OVERRIDING
        elif self.state == State.overriding:
          if self.events.contains(ET.SOFT_DISABLE):
            self.state = State.softDisabling
            self.soft_disable_timer = int(SOFT_DISABLE_TIME / DT_CTRL)
            self.current_alert_types.append(ET.SOFT_DISABLE)
          elif not (self.events.contains(ET.OVERRIDE_LATERAL) or self.events.contains(ET.OVERRIDE_LONGITUDINAL)):
            self.state = State.enabled
          else:
            self.current_alert_types += [ET.OVERRIDE_LATERAL, ET.OVERRIDE_LONGITUDINAL]

    # DISABLED
    elif self.state == State.disabled:
      if self.events.contains(ET.ENABLE):
        if self.events.contains(ET.NO_ENTRY):
          self.current_alert_types.append(ET.NO_ENTRY)

        else:
          if self.events.contains(ET.PRE_ENABLE):
            self.state = State.preEnabled
          elif self.events.contains(ET.OVERRIDE_LATERAL) or self.events.contains(ET.OVERRIDE_LONGITUDINAL):
            self.state = State.overriding
          else:
            self.state = State.enabled
          self.current_alert_types.append(ET.ENABLE)
          self.card.v_cruise_helper.initialize_v_cruise(CS, self.experimental_mode)

    # Check if openpilot is engaged and actuators are enabled
    self.enabled = self.state in ENABLED_STATES
    self.active = self.state in ACTIVE_STATES
    if self.active:
      self.current_alert_types.append(ET.WARNING)

  def state_control(self, CS):
    """Given the state, this function returns a CarControl packet"""

    # Update VehicleModel
    lp = self.sm['liveParameters']
    x = max(lp.stiffnessFactor, 0.1)
    sr = max(lp.steerRatio, 0.1)
    self.VM.update_params(x, sr)

    # Update Torque Params
    if self.CP.lateralTuning.which() == 'torque':
      torque_params = self.sm['liveTorqueParameters']
      if self.sm.all_checks(['liveTorqueParameters']) and torque_params.useParams:
        self.LaC.update_live_torque_params(torque_params.latAccelFactorFiltered, torque_params.latAccelOffsetFiltered,
                                           torque_params.frictionCoefficientFiltered)

    long_plan = self.sm['longitudinalPlan']
    model_v2 = self.sm['modelV2']

    CC = car.CarControl.new_message()
    CC.enabled = self.enabled

    # Check which actuators can be enabled
    standstill = CS.vEgo <= max(self.CP.minSteerSpeed, MIN_LATERAL_CONTROL_SPEED) or CS.standstill
    CC.latActive = self.active and not CS.steerFaultTemporary and not CS.steerFaultPermanent and \
                   (not standstill or self.joystick_mode)
    CC.longActive = self.enabled and not self.events.contains(ET.OVERRIDE_LONGITUDINAL) and self.CP.openpilotLongitudinalControl

    actuators = CC.actuators
    actuators.longControlState = self.LoC.long_control_state

    # Enable blinkers while lane changing
    if model_v2.meta.laneChangeState != LaneChangeState.off:
      CC.leftBlinker = model_v2.meta.laneChangeDirection == LaneChangeDirection.left
      CC.rightBlinker = model_v2.meta.laneChangeDirection == LaneChangeDirection.right

    if CS.leftBlinker or CS.rightBlinker:
      self.last_blinker_frame = self.sm.frame

    # State specific actions

    if not CC.latActive:
      self.LaC.reset()
    if not CC.longActive:
      self.LoC.reset(v_pid=CS.vEgo)

    if not self.joystick_mode:
      # accel PID loop
      pid_accel_limits = self.CI.get_pid_accel_limits(self.CP, CS.vEgo, self.card.v_cruise_helper.v_cruise_kph * CV.KPH_TO_MS)
      t_since_plan = (self.sm.frame - self.sm.recv_frame['longitudinalPlan']) * DT_CTRL
      actuators.accel = self.LoC.update(CC.longActive, CS, long_plan, pid_accel_limits, t_since_plan)

      # Steering PID loop and lateral MPC
      self.desired_curvature = clip_curvature(CS.vEgo, self.desired_curvature, model_v2.action.desiredCurvature)
      actuators.curvature = self.desired_curvature
      actuators.steer, actuators.steeringAngleDeg, lac_log = self.LaC.update(CC.latActive, CS, self.VM, lp,
                                                                             self.steer_limited, self.desired_curvature,
                                                                             self.sm['liveLocationKalman'])
    else:
      lac_log = log.ControlsState.LateralDebugState.new_message()
      if self.sm.recv_frame['testJoystick'] > 0:
        # reset joystick if it hasn't been received in a while
        should_reset_joystick = (self.sm.frame - self.sm.recv_frame['testJoystick'])*DT_CTRL > 0.2
        if not should_reset_joystick:
          joystick_axes = self.sm['testJoystick'].axes
        else:
          joystick_axes = [0.0, 0.0]

        if CC.longActive:
          actuators.accel = 4.0*clip(joystick_axes[0], -1, 1)

        if CC.latActive:
          steer = clip(joystick_axes[1], -1, 1)
          # max angle is 45 for angle-based cars, max curvature is 0.02
          actuators.steer, actuators.steeringAngleDeg, actuators.curvature = steer, steer * 90., steer * -0.02

        lac_log.active = self.active
        lac_log.steeringAngleDeg = CS.steeringAngleDeg
        lac_log.output = actuators.steer
        lac_log.saturated = abs(actuators.steer) >= 0.9

    if CS.steeringPressed:
      self.last_steering_pressed_frame = self.sm.frame
    recent_steer_pressed = (self.sm.frame - self.last_steering_pressed_frame)*DT_CTRL < 2.0

    # Send a "steering required alert" if saturation count has reached the limit
    if lac_log.active and not recent_steer_pressed and not self.CP.notCar:
      if self.CP.lateralTuning.which() == 'torque' and not self.joystick_mode:
        undershooting = abs(lac_log.desiredLateralAccel) / abs(1e-3 + lac_log.actualLateralAccel) > 1.2
        turning = abs(lac_log.desiredLateralAccel) > 1.0
        good_speed = CS.vEgo > 5
        max_torque = abs(self.sm['carOutput'].actuatorsOutput.steer) > 0.99
        if undershooting and turning and good_speed and max_torque:
          lac_log.active and self.events.add(EventName.steerSaturated)
      elif lac_log.saturated:
        # TODO probably should not use dpath_points but curvature
        dpath_points = model_v2.position.y
        if len(dpath_points):
          # Check if we deviated from the path
          # TODO use desired vs actual curvature
          if self.CP.steerControlType == car.CarParams.SteerControlType.angle:
            steering_value = actuators.steeringAngleDeg
          else:
            steering_value = actuators.steer

          left_deviation = steering_value > 0 and dpath_points[0] < -0.20
          right_deviation = steering_value < 0 and dpath_points[0] > 0.20

          if left_deviation or right_deviation:
            self.events.add(EventName.steerSaturated)

    # Ensure no NaNs/Infs
    for p in ACTUATOR_FIELDS:
      attr = getattr(actuators, p)
      if not isinstance(attr, SupportsFloat):
        continue

      if not math.isfinite(attr):
        cloudlog.error(f"actuators.{p} not finite {actuators.to_dict()}")
        setattr(actuators, p, 0.0)

    # decrement personality on distance button press
    if self.CP.openpilotLongitudinalControl:
      if any(not be.pressed and be.type == ButtonType.gapAdjustCruise for be in CS.buttonEvents):
        self.personality = (self.personality - 1) % 3
        self.params.put_nonblocking('LongitudinalPersonality', str(self.personality))

    return CC, lac_log

  def publish_logs(self, CS, start_time, CC, lac_log):
    """Send actuators and hud commands to the car, send controlsstate and MPC logging"""

    # Orientation and angle rates can be useful for carcontroller
    # Only calibrated (car) frame is relevant for the carcontroller
    orientation_value = list(self.sm['liveLocationKalman'].calibratedOrientationNED.value)
    if len(orientation_value) > 2:
      CC.orientationNED = orientation_value
    angular_rate_value = list(self.sm['liveLocationKalman'].angularVelocityCalibrated.value)
    if len(angular_rate_value) > 2:
      CC.angularVelocity = angular_rate_value

    CC.cruiseControl.override = self.enabled and not CC.longActive and self.CP.openpilotLongitudinalControl
    CC.cruiseControl.cancel = CS.cruiseState.enabled and (not self.enabled or not self.CP.pcmCruise)
    if self.joystick_mode and self.sm.recv_frame['testJoystick'] > 0 and self.sm['testJoystick'].buttons[0]:
      CC.cruiseControl.cancel = True

    speeds = self.sm['longitudinalPlan'].speeds
    if len(speeds):
      CC.cruiseControl.resume = self.enabled and CS.cruiseState.standstill and speeds[-1] > 0.1

    hudControl = CC.hudControl
    hudControl.setSpeed = float(self.card.v_cruise_helper.v_cruise_cluster_kph * CV.KPH_TO_MS)
    hudControl.speedVisible = self.enabled
    hudControl.lanesVisible = self.enabled
    hudControl.leadVisible = self.sm['longitudinalPlan'].hasLead
    hudControl.leadDistanceBars = self.personality + 1

    hudControl.rightLaneVisible = True
    hudControl.leftLaneVisible = True

    recent_blinker = (self.sm.frame - self.last_blinker_frame) * DT_CTRL < 5.0  # 5s blinker cooldown
    ldw_allowed = self.is_ldw_enabled and CS.vEgo > LDW_MIN_SPEED and not recent_blinker \
                  and not CC.latActive and self.sm['liveCalibration'].calStatus == log.LiveCalibrationData.Status.calibrated

    model_v2 = self.sm['modelV2']
    desire_prediction = model_v2.meta.desirePrediction
    if len(desire_prediction) and ldw_allowed:
      right_lane_visible = model_v2.laneLineProbs[2] > 0.5
      left_lane_visible = model_v2.laneLineProbs[1] > 0.5
      l_lane_change_prob = desire_prediction[Desire.laneChangeLeft]
      r_lane_change_prob = desire_prediction[Desire.laneChangeRight]

      lane_lines = model_v2.laneLines
      l_lane_close = left_lane_visible and (lane_lines[1].y[0] > -(1.08 + CAMERA_OFFSET))
      r_lane_close = right_lane_visible and (lane_lines[2].y[0] < (1.08 - CAMERA_OFFSET))

      hudControl.leftLaneDepart = bool(l_lane_change_prob > LANE_DEPARTURE_THRESHOLD and l_lane_close)
      hudControl.rightLaneDepart = bool(r_lane_change_prob > LANE_DEPARTURE_THRESHOLD and r_lane_close)

    if hudControl.rightLaneDepart or hudControl.leftLaneDepart:
      self.events.add(EventName.ldw)

    clear_event_types = set()
    if ET.WARNING not in self.current_alert_types:
      clear_event_types.add(ET.WARNING)
    if self.enabled:
      clear_event_types.add(ET.NO_ENTRY)

    alerts = self.events.create_alerts(self.current_alert_types, [self.CP, CS, self.sm, self.is_metric, self.soft_disable_timer])
    self.AM.add_many(self.sm.frame, alerts)
    current_alert = self.AM.process_alerts(self.sm.frame, clear_event_types)
    if current_alert:
      hudControl.visualAlert = current_alert.visual_alert

    if not self.CP.passive and self.initialized:
      self.card.controls_update(CS, CC)
      CO = self.sm['carOutput']
      if self.CP.steerControlType == car.CarParams.SteerControlType.angle:
        self.steer_limited = abs(CC.actuators.steeringAngleDeg - CO.actuatorsOutput.steeringAngleDeg) > \
                             STEER_ANGLE_SATURATION_THRESHOLD
      else:
        self.steer_limited = abs(CC.actuators.steer - CO.actuatorsOutput.steer) > 1e-2

    force_decel = (self.sm['driverMonitoringState'].awarenessStatus < 0.) or \
                  (self.state == State.softDisabling)

    # Curvature & Steering angle
    lp = self.sm['liveParameters']

    steer_angle_without_offset = math.radians(CS.steeringAngleDeg - lp.angleOffsetDeg)
    curvature = -self.VM.calc_curvature(steer_angle_without_offset, CS.vEgo, lp.roll)

    # controlsState
    dat = messaging.new_message('controlsState')
    dat.valid = CS.canValid
    controlsState = dat.controlsState
    if current_alert:
      controlsState.alertText1 = current_alert.alert_text_1
      controlsState.alertText2 = current_alert.alert_text_2
      controlsState.alertSize = current_alert.alert_size
      controlsState.alertStatus = current_alert.alert_status
      controlsState.alertBlinkingRate = current_alert.alert_rate
      controlsState.alertType = current_alert.alert_type
      controlsState.alertSound = current_alert.audible_alert

    controlsState.longitudinalPlanMonoTime = self.sm.logMonoTime['longitudinalPlan']
    controlsState.lateralPlanMonoTime = self.sm.logMonoTime['modelV2']
    controlsState.enabled = self.enabled
    controlsState.active = self.active
    controlsState.curvature = curvature
    controlsState.desiredCurvature = self.desired_curvature
    controlsState.state = self.state
    controlsState.engageable = not self.events.contains(ET.NO_ENTRY)
    controlsState.longControlState = self.LoC.long_control_state
    controlsState.vPid = float(self.LoC.v_pid)
    controlsState.vCruise = float(self.card.v_cruise_helper.v_cruise_kph)
    controlsState.vCruiseCluster = float(self.card.v_cruise_helper.v_cruise_cluster_kph)
    controlsState.upAccelCmd = float(self.LoC.pid.p)
    controlsState.uiAccelCmd = float(self.LoC.pid.i)
    controlsState.ufAccelCmd = float(self.LoC.pid.f)
    controlsState.cumLagMs = -self.rk.remaining * 1000.
    controlsState.startMonoTime = int(start_time * 1e9)
    controlsState.forceDecel = bool(force_decel)
    controlsState.canErrorCounter = self.card.can_rcv_cum_timeout_counter
    controlsState.experimentalMode = self.experimental_mode
    controlsState.personality = self.personality

    lat_tuning = self.CP.lateralTuning.which()
    if self.joystick_mode:
      controlsState.lateralControlState.debugState = lac_log
    elif self.CP.steerControlType == car.CarParams.SteerControlType.angle:
      controlsState.lateralControlState.angleState = lac_log
    elif lat_tuning == 'pid':
      controlsState.lateralControlState.pidState = lac_log
    elif lat_tuning == 'torque':
      controlsState.lateralControlState.torqueState = lac_log

    self.pm.send('controlsState', dat)

    # onroadEvents - logged every second or on change
    if (self.sm.frame % int(1. / DT_CTRL) == 0) or (self.events.names != self.events_prev):
      ce_send = messaging.new_message('onroadEvents', len(self.events))
      ce_send.valid = True
      ce_send.onroadEvents = self.events.to_msg()
      self.pm.send('onroadEvents', ce_send)
    self.events_prev = self.events.names.copy()

    # carControl
    cc_send = messaging.new_message('carControl')
    cc_send.valid = CS.canValid
    cc_send.carControl = CC
    self.pm.send('carControl', cc_send)

  def step(self):
    start_time = time.monotonic()

    # Sample data from sockets and get a carState
    CS = self.data_sample()
    cloudlog.timestamp("Data sampled")

    self.update_events(CS)
    cloudlog.timestamp("Events updated")

    if not self.CP.passive and self.initialized:
      # Update control state
      self.state_transition(CS)

    # Compute actuators (runs PID loops and lateral MPC)
    CC, lac_log = self.state_control(CS)

    # Publish data
    self.publish_logs(CS, start_time, CC, lac_log)

  def read_personality_param(self):
    try:
      return int(self.params.get('LongitudinalPersonality'))
    except (ValueError, TypeError):
      return log.LongitudinalPersonality.standard

  def params_thread(self, evt):
    while not evt.is_set():
      self.is_metric = self.params.get_bool("IsMetric")
      self.experimental_mode = self.params.get_bool("ExperimentalMode") and self.CP.openpilotLongitudinalControl
      self.personality = self.read_personality_param()
      if self.CP.notCar:
        self.joystick_mode = self.params.get_bool("JoystickDebugMode")
      time.sleep(0.1)

  def controlsd_thread(self):
    e = threading.Event()
    t = threading.Thread(target=self.params_thread, args=(e, ))
    try:
      t.start()
      while True:
        self.step()
        self.rk.monitor_time()
    except SystemExit:
      e.set()
      t.join()


def main():
  config_realtime_process(4, Priority.CTRL_HIGH)
  controls = Controls()
  controls.controlsd_thread()


if __name__ == "__main__":
  main()<|MERGE_RESOLUTION|>--- conflicted
+++ resolved
@@ -196,21 +196,6 @@
     if self.CP.passive:
       return
 
-<<<<<<< HEAD
-    # Disable on rising edge of accelerator or brake. Also disable on brake when speed > 0
-    if (CS.gasPressed and not self.CS_prev.gasPressed and self.disengage_on_accelerator) or \
-      (CS.brakePressed and (not self.CS_prev.brakePressed or not CS.standstill)) or \
-      (CS.regenBraking and (not self.CS_prev.regenBraking or not CS.standstill)):
-      self.events.add(EventName.pedalPressed)
-
-    if CS.brakePressed and CS.standstill:
-      self.events.add(EventName.preEnableStandstill)
-
-    if CS.gasPressed:
-      self.events.add(EventName.gasPressedOverride)
-
-=======
->>>>>>> 6605743b
     if not self.CP.notCar:
       self.events.add_from_msg(self.sm['driverMonitoringState'].events)
 
