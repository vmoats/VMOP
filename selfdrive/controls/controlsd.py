#!/usr/bin/env python3
import os
import math
import time
from typing import SupportsFloat

from cereal import car, log
from openpilot.common.numpy_fast import clip
from openpilot.common.realtime import config_realtime_process, Priority, Ratekeeper, DT_CTRL
from openpilot.common.profiler import Profiler
from openpilot.common.params import Params, put_nonblocking, put_bool_nonblocking
import cereal.messaging as messaging
from cereal.visionipc import VisionIpcClient, VisionStreamType
from openpilot.common.conversions import Conversions as CV
from panda import ALTERNATIVE_EXPERIENCE
from openpilot.system.swaglog import cloudlog
from openpilot.system.version import is_release_branch, get_short_branch
from openpilot.selfdrive.boardd.boardd import can_list_to_can_capnp
from openpilot.selfdrive.car.car_helpers import get_car, get_startup_event, get_one_can
from openpilot.selfdrive.controls.lib.lateral_planner import CAMERA_OFFSET
from openpilot.selfdrive.controls.lib.drive_helpers import VCruiseHelper, get_lag_adjusted_curvature
from openpilot.selfdrive.controls.lib.latcontrol import LatControl, MIN_LATERAL_CONTROL_SPEED
from openpilot.selfdrive.controls.lib.longcontrol import LongControl
from openpilot.selfdrive.controls.lib.latcontrol_pid import LatControlPID
from openpilot.selfdrive.controls.lib.latcontrol_angle import LatControlAngle, STEER_ANGLE_SATURATION_THRESHOLD
from openpilot.selfdrive.controls.lib.latcontrol_torque import LatControlTorque
from openpilot.selfdrive.controls.lib.events import Events, ET
from openpilot.selfdrive.controls.lib.alertmanager import AlertManager, set_offroad_alert
from openpilot.selfdrive.controls.lib.vehicle_model import VehicleModel
from openpilot.system.hardware import HARDWARE

SOFT_DISABLE_TIME = 3  # seconds
LDW_MIN_SPEED = 31 * CV.MPH_TO_MS
LANE_DEPARTURE_THRESHOLD = 0.1

REPLAY = "REPLAY" in os.environ
SIMULATION = "SIMULATION" in os.environ
TESTING_CLOSET = "TESTING_CLOSET" in os.environ
IGNORE_PROCESSES = {"loggerd", "encoderd", "statsd"}

ThermalStatus = log.DeviceState.ThermalStatus
State = log.ControlsState.OpenpilotState
PandaType = log.PandaState.PandaType
Desire = log.LateralPlan.Desire
LaneChangeState = log.LateralPlan.LaneChangeState
LaneChangeDirection = log.LateralPlan.LaneChangeDirection
EventName = car.CarEvent.EventName
ButtonType = car.CarState.ButtonEvent.Type
SafetyModel = car.CarParams.SafetyModel

IGNORED_SAFETY_MODES = (SafetyModel.silent, SafetyModel.noOutput)
CSID_MAP = {"1": EventName.roadCameraError, "2": EventName.wideRoadCameraError, "0": EventName.driverCameraError}
ACTUATOR_FIELDS = tuple(car.CarControl.Actuators.schema.fields.keys())
ACTIVE_STATES = (State.enabled, State.softDisabling, State.overriding)
ENABLED_STATES = (State.preEnabled, *ACTIVE_STATES)


class Controls:
  def __init__(self, CI=None):
    config_realtime_process(4, Priority.CTRL_HIGH)

    # Ensure the current branch is cached, otherwise the first iteration of controlsd lags
    self.branch = get_short_branch("")

    # Setup sockets
    self.pm = messaging.PubMaster(['sendcan', 'controlsState', 'carState',
                                   'carControl', 'carEvents', 'carParams'])

    self.sensor_packets = ["accelerometer", "gyroscope"]
    self.camera_packets = ["roadCameraState", "driverCameraState", "wideRoadCameraState"]

    can_timeout = None if os.environ.get('NO_CAN_TIMEOUT', False) else 20
    self.can_sock = messaging.sub_sock('can', timeout=can_timeout)

    self.log_sock = messaging.sub_sock('androidLog')

    self.params = Params()
<<<<<<< HEAD
    self.sm = sm
    if self.sm is None:
      ignore = self.sensor_packets + ['testJoystick']
      if SIMULATION:
        ignore += ['driverCameraState', 'managerState']
      self.sm = messaging.SubMaster(['deviceState', 'pandaStates', 'peripheralState', 'modelV2', 'liveCalibration',
                                     'driverMonitoringState', 'longitudinalPlan', 'lateralPlan', 'liveLocationKalman',
                                     'managerState', 'liveParameters', 'radarState', 'liveTorqueParameters',
                                     'liveGasParameters', 'testJoystick'] + self.camera_packets + self.sensor_packets,
                                    ignore_alive=ignore, ignore_avg_freq=['radarState', 'testJoystick'])
=======
    ignore = self.sensor_packets + ['testJoystick']
    if SIMULATION:
      ignore += ['driverCameraState', 'managerState']
    self.sm = messaging.SubMaster(['deviceState', 'pandaStates', 'peripheralState', 'modelV2', 'liveCalibration',
                                   'driverMonitoringState', 'longitudinalPlan', 'lateralPlan', 'liveLocationKalman',
                                   'managerState', 'liveParameters', 'radarState', 'liveTorqueParameters',
                                   'testJoystick'] + self.camera_packets + self.sensor_packets,
                                  ignore_alive=ignore, ignore_avg_freq=['radarState', 'testJoystick'])
>>>>>>> d2c3c92f

    if CI is None:
      # wait for one pandaState and one CAN packet
      print("Waiting for CAN messages...")
      get_one_can(self.can_sock)

      num_pandas = len(messaging.recv_one_retry(self.sm.sock['pandaStates']).pandaStates)
      experimental_long_allowed = self.params.get_bool("ExperimentalLongitudinalEnabled") and not is_release_branch()
      self.CI, self.CP = get_car(self.can_sock, self.pm.sock['sendcan'], experimental_long_allowed, num_pandas)
    else:
      self.CI, self.CP = CI, CI.CP

    self.joystick_mode = self.params.get_bool("JoystickDebugMode") or self.CP.notCar

    # set alternative experiences from parameters
    self.disengage_on_accelerator = self.params.get_bool("DisengageOnAccelerator")
    self.CP.alternativeExperience = 0
    if not self.disengage_on_accelerator:
      self.CP.alternativeExperience |= ALTERNATIVE_EXPERIENCE.DISABLE_DISENGAGE_ON_GAS

    # read params
    self.is_metric = self.params.get_bool("IsMetric")
    self.is_ldw_enabled = self.params.get_bool("IsLdwEnabled")
    openpilot_enabled_toggle = self.params.get_bool("OpenpilotEnabledToggle")
    passive = self.params.get_bool("Passive") or not openpilot_enabled_toggle

    # detect sound card presence and ensure successful init
    sounds_available = HARDWARE.get_sound_card_online()

    car_recognized = self.CP.carName != 'mock'

    controller_available = self.CI.CC is not None and not passive and not self.CP.dashcamOnly
    self.read_only = not car_recognized or not controller_available or self.CP.dashcamOnly
    if self.read_only:
      safety_config = car.CarParams.SafetyConfig.new_message()
      safety_config.safetyModel = car.CarParams.SafetyModel.noOutput
      self.CP.safetyConfigs = [safety_config]

    # Write CarParams for radard
    cp_bytes = self.CP.to_bytes()
    self.params.put("CarParams", cp_bytes)
    put_nonblocking("CarParamsCache", cp_bytes)
    put_nonblocking("CarParamsPersistent", cp_bytes)

    # cleanup old params
    if not self.CP.experimentalLongitudinalAvailable or is_release_branch():
      self.params.remove("ExperimentalLongitudinalEnabled")
    if not self.CP.openpilotLongitudinalControl:
      self.params.remove("ExperimentalMode")

    self.CC = car.CarControl.new_message()
    self.CS_prev = car.CarState.new_message()
    self.AM = AlertManager()
    self.events = Events()

    self.LoC = LongControl(self.CP)
    self.VM = VehicleModel(self.CP)

    self.LaC: LatControl
    if self.CP.steerControlType == car.CarParams.SteerControlType.angle:
      self.LaC = LatControlAngle(self.CP, self.CI)
    elif self.CP.lateralTuning.which() == 'pid':
      self.LaC = LatControlPID(self.CP, self.CI)
    elif self.CP.lateralTuning.which() == 'torque':
      self.LaC = LatControlTorque(self.CP, self.CI)

    self.initialized = False
    self.state = State.disabled
    self.enabled = False
    self.active = False
    self.soft_disable_timer = 0
    self.mismatch_counter = 0
    self.cruise_mismatch_counter = 0
    self.can_rcv_timeout_counter = 0      # conseuctive timeout count
    self.can_rcv_cum_timeout_counter = 0  # cumulative timeout count
    self.last_blinker_frame = 0
    self.last_steering_pressed_frame = 0
    self.distance_traveled = 0
    self.last_functional_fan_frame = 0
    self.events_prev = []
    self.current_alert_types = [ET.PERMANENT]
    self.logged_comm_issue = None
    self.not_running_prev = None
    self.last_actuators = car.CarControl.Actuators.new_message()
    self.steer_limited = False
    self.desired_curvature = 0.0
    self.desired_curvature_rate = 0.0
    self.experimental_mode = False
    self.v_cruise_helper = VCruiseHelper(self.CP)
    self.recalibrating_seen = False

    # TODO: no longer necessary, aside from process replay
    self.sm['liveParameters'].valid = True
    self.can_log_mono_time = 0

    self.startup_event = get_startup_event(car_recognized, controller_available, len(self.CP.carFw) > 0)

    if not sounds_available:
      self.events.add(EventName.soundsUnavailable, static=True)
    if not car_recognized:
      self.events.add(EventName.carUnrecognized, static=True)
      if len(self.CP.carFw) > 0:
        set_offroad_alert("Offroad_CarUnrecognized", True)
      else:
        set_offroad_alert("Offroad_NoFirmware", True)
    elif self.read_only:
      self.events.add(EventName.dashcamMode, static=True)
    elif self.joystick_mode:
      self.events.add(EventName.joystickDebug, static=True)
      self.startup_event = None

    # controlsd is driven by can recv, expected at 100Hz
    self.rk = Ratekeeper(100, print_delay_threshold=None)
    self.prof = Profiler(False)  # off by default

  def set_initial_state(self):
    if REPLAY:
      controls_state = Params().get("ReplayControlsState")
      if controls_state is not None:
        with log.ControlsState.from_bytes(controls_state) as controls_state:
          self.v_cruise_helper.v_cruise_kph = controls_state.vCruise

      if any(ps.controlsAllowed for ps in self.sm['pandaStates']):
        self.state = State.enabled

  def update_events(self, CS):
    """Compute carEvents from carState"""

    self.events.clear()

    # Add startup event
    if self.startup_event is not None:
      self.events.add(self.startup_event)
      self.startup_event = None

    # Don't add any more events if not initialized
    if not self.initialized:
      self.events.add(EventName.controlsInitializing)
      return

    # no more events while in dashcam mode
    if self.read_only:
      return

    # Block resume if cruise never previously enabled
    resume_pressed = any(be.type in (ButtonType.accelCruise, ButtonType.resumeCruise) for be in CS.buttonEvents)
    if not self.CP.pcmCruise and not self.v_cruise_helper.v_cruise_initialized and resume_pressed:
      self.events.add(EventName.resumeBlocked)

    # Disable on rising edge of accelerator or brake. Also disable on brake when speed > 0
    if (CS.gasPressed and not self.CS_prev.gasPressed and self.disengage_on_accelerator) or \
      (CS.brakePressed and (not self.CS_prev.brakePressed or not CS.standstill)) or \
      (CS.regenBraking and (not self.CS_prev.regenBraking or not CS.standstill)):
      self.events.add(EventName.pedalPressed)

    if CS.brakePressed and CS.standstill:
      self.events.add(EventName.preEnableStandstill)

    if CS.gasPressed:
      self.events.add(EventName.gasPressedOverride)

    if not self.CP.notCar:
      self.events.add_from_msg(self.sm['driverMonitoringState'].events)

    # Add car events, ignore if CAN isn't valid
    if CS.canValid:
      self.events.add_from_msg(CS.events)

    # Create events for temperature, disk space, and memory
    if self.sm['deviceState'].thermalStatus >= ThermalStatus.red:
      self.events.add(EventName.overheat)
    if self.sm['deviceState'].freeSpacePercent < 7 and not SIMULATION:
      # under 7% of space free no enable allowed
      self.events.add(EventName.outOfSpace)
    if self.sm['deviceState'].memoryUsagePercent > 90 and not SIMULATION:
      self.events.add(EventName.lowMemory)

    # TODO: enable this once loggerd CPU usage is more reasonable
    #cpus = list(self.sm['deviceState'].cpuUsagePercent)
    #if max(cpus, default=0) > 95 and not SIMULATION:
    #  self.events.add(EventName.highCpuUsage)

    # Alert if fan isn't spinning for 5 seconds
    if self.sm['peripheralState'].pandaType != log.PandaState.PandaType.unknown:
      if self.sm['peripheralState'].fanSpeedRpm < 500 and self.sm['deviceState'].fanSpeedPercentDesired > 50:
        # allow enough time for the fan controller in the panda to recover from stalls
        if (self.sm.frame - self.last_functional_fan_frame) * DT_CTRL > 15.0:
          self.events.add(EventName.fanMalfunction)
      else:
        self.last_functional_fan_frame = self.sm.frame

    # Handle calibration status
    cal_status = self.sm['liveCalibration'].calStatus
    if cal_status != log.LiveCalibrationData.Status.calibrated:
      if cal_status == log.LiveCalibrationData.Status.uncalibrated:
        self.events.add(EventName.calibrationIncomplete)
      elif cal_status == log.LiveCalibrationData.Status.recalibrating:
        if not self.recalibrating_seen:
          set_offroad_alert("Offroad_Recalibration", True)
        self.recalibrating_seen = True
        self.events.add(EventName.calibrationRecalibrating)
      else:
        self.events.add(EventName.calibrationInvalid)

    # Handle lane change
    if self.sm['lateralPlan'].laneChangeState == LaneChangeState.preLaneChange:
      direction = self.sm['lateralPlan'].laneChangeDirection
      if (CS.leftBlindspot and direction == LaneChangeDirection.left) or \
         (CS.rightBlindspot and direction == LaneChangeDirection.right):
        self.events.add(EventName.laneChangeBlocked)
      else:
        if direction == LaneChangeDirection.left:
          self.events.add(EventName.preLaneChangeLeft)
        else:
          self.events.add(EventName.preLaneChangeRight)
    elif self.sm['lateralPlan'].laneChangeState in (LaneChangeState.laneChangeStarting,
                                                    LaneChangeState.laneChangeFinishing):
      self.events.add(EventName.laneChange)

    for i, pandaState in enumerate(self.sm['pandaStates']):
      # All pandas must match the list of safetyConfigs, and if outside this list, must be silent or noOutput
      if i < len(self.CP.safetyConfigs):
        safety_mismatch = pandaState.safetyModel != self.CP.safetyConfigs[i].safetyModel or \
                          pandaState.safetyParam != self.CP.safetyConfigs[i].safetyParam or \
                          pandaState.alternativeExperience != self.CP.alternativeExperience
      else:
        safety_mismatch = pandaState.safetyModel not in IGNORED_SAFETY_MODES

      if safety_mismatch or pandaState.safetyRxChecksInvalid or self.mismatch_counter >= 200:
        self.events.add(EventName.controlsMismatch)

      if log.PandaState.FaultType.relayMalfunction in pandaState.faults:
        self.events.add(EventName.relayMalfunction)

    # Handle HW and system malfunctions
    # Order is very intentional here. Be careful when modifying this.
    # All events here should at least have NO_ENTRY and SOFT_DISABLE.
    num_events = len(self.events)

    not_running = {p.name for p in self.sm['managerState'].processes if not p.running and p.shouldBeRunning}
    if self.sm.rcv_frame['managerState'] and (not_running - IGNORE_PROCESSES):
      self.events.add(EventName.processNotRunning)
      if not_running != self.not_running_prev:
        cloudlog.event("process_not_running", not_running=not_running, error=True)
      self.not_running_prev = not_running
    else:
      if not SIMULATION and not self.rk.lagging:
        if not self.sm.all_alive(self.camera_packets):
          self.events.add(EventName.cameraMalfunction)
        elif not self.sm.all_freq_ok(self.camera_packets):
          self.events.add(EventName.cameraFrameRate)
    if not REPLAY and self.rk.lagging:
      self.events.add(EventName.controlsdLagging)
    if len(self.sm['radarState'].radarErrors) or (not self.rk.lagging and not self.sm.all_checks(['radarState'])):
      self.events.add(EventName.radarFault)
    if not self.sm.valid['pandaStates']:
      self.events.add(EventName.usbError)
    if CS.canTimeout:
      self.events.add(EventName.canBusMissing)
    elif not CS.canValid:
      self.events.add(EventName.canError)

    # generic catch-all. ideally, a more specific event should be added above instead
    can_rcv_timeout = self.can_rcv_timeout_counter >= 5
    has_disable_events = self.events.contains(ET.NO_ENTRY) and (self.events.contains(ET.SOFT_DISABLE) or self.events.contains(ET.IMMEDIATE_DISABLE))
    no_system_errors = (not has_disable_events) or (len(self.events) == num_events)
    if (not self.sm.all_checks() or can_rcv_timeout) and no_system_errors:
      if not self.sm.all_alive():
        self.events.add(EventName.commIssue)
      elif not self.sm.all_freq_ok():
        self.events.add(EventName.commIssueAvgFreq)
      else:  # invalid or can_rcv_timeout.
        self.events.add(EventName.commIssue)

      logs = {
        'invalid': [s for s, valid in self.sm.valid.items() if not valid],
        'not_alive': [s for s, alive in self.sm.alive.items() if not alive],
        'not_freq_ok': [s for s, freq_ok in self.sm.freq_ok.items() if not freq_ok],
        'can_rcv_timeout': can_rcv_timeout,
      }
      if logs != self.logged_comm_issue:
        cloudlog.event("commIssue", error=True, **logs)
        self.logged_comm_issue = logs
    else:
      self.logged_comm_issue = None

    if not self.sm['lateralPlan'].mpcSolutionValid:
      self.events.add(EventName.plannerError)
    if not self.sm['liveLocationKalman'].posenetOK:
      self.events.add(EventName.posenetInvalid)
    if not self.sm['liveLocationKalman'].deviceStable:
      self.events.add(EventName.deviceFalling)
    if not self.sm['liveLocationKalman'].inputsOK:
      self.events.add(EventName.locationdTemporaryError)
    if not self.sm['liveParameters'].valid and not TESTING_CLOSET and (not SIMULATION or REPLAY):
      self.events.add(EventName.paramsdTemporaryError)

    # conservative HW alert. if the data or frequency are off, locationd will throw an error
    if any((self.sm.frame - self.sm.rcv_frame[s])*DT_CTRL > 10. for s in self.sensor_packets):
      self.events.add(EventName.sensorDataInvalid)

    if not REPLAY:
      # Check for mismatch between openpilot and car's PCM
      cruise_mismatch = CS.cruiseState.enabled and (not self.enabled or not self.CP.pcmCruise)
      self.cruise_mismatch_counter = self.cruise_mismatch_counter + 1 if cruise_mismatch else 0
      if self.cruise_mismatch_counter > int(6. / DT_CTRL):
        self.events.add(EventName.cruiseMismatch)

    # Check for FCW
    stock_long_is_braking = self.enabled and not self.CP.openpilotLongitudinalControl and CS.aEgo < -1.25
    model_fcw = self.sm['modelV2'].meta.hardBrakePredicted and not CS.brakePressed and not stock_long_is_braking
    planner_fcw = self.sm['longitudinalPlan'].fcw and self.enabled
    if planner_fcw or model_fcw:
      self.events.add(EventName.fcw)

    for m in messaging.drain_sock(self.log_sock, wait_for_one=False):
      try:
        msg = m.androidLog.message
        if any(err in msg for err in ("ERROR_CRC", "ERROR_ECC", "ERROR_STREAM_UNDERFLOW", "APPLY FAILED")):
          csid = msg.split("CSID:")[-1].split(" ")[0]
          evt = CSID_MAP.get(csid, None)
          if evt is not None:
            self.events.add(evt)
      except UnicodeDecodeError:
        pass

    # TODO: fix simulator
    if not SIMULATION or REPLAY:
      if not self.sm['liveLocationKalman'].gpsOK and self.sm['liveLocationKalman'].inputsOK and (self.distance_traveled > 1000):
        # Not show in first 1 km to allow for driving out of garage. This event shows after 5 minutes
        self.events.add(EventName.noGps)

      if self.sm['modelV2'].frameDropPerc > 20:
        self.events.add(EventName.modeldLagging)

  def data_sample(self):
    """Receive data from sockets and update carState"""

    # Update carState from CAN
    can_strs = messaging.drain_sock_raw(self.can_sock, wait_for_one=True)
    CS = self.CI.update(self.CC, can_strs)
    if len(can_strs) and REPLAY:
      self.can_log_mono_time = messaging.log_from_bytes(can_strs[0]).logMonoTime

    self.sm.update(0)

    if not self.initialized:
      all_valid = CS.canValid and self.sm.all_checks()
      timed_out = self.sm.frame * DT_CTRL > (6. if REPLAY else 3.5)
      if all_valid or timed_out or (SIMULATION and not REPLAY):
        available_streams = VisionIpcClient.available_streams("camerad", block=False)
        if VisionStreamType.VISION_STREAM_ROAD not in available_streams:
          self.sm.ignore_alive.append('roadCameraState')
        if VisionStreamType.VISION_STREAM_WIDE_ROAD not in available_streams:
          self.sm.ignore_alive.append('wideRoadCameraState')

        if not self.read_only:
          self.CI.init(self.CP, self.can_sock, self.pm.sock['sendcan'])

        self.initialized = True
        self.set_initial_state()
        put_bool_nonblocking("ControlsReady", True)

    # Check for CAN timeout
    if not can_strs:
      self.can_rcv_timeout_counter += 1
      self.can_rcv_cum_timeout_counter += 1
    else:
      self.can_rcv_timeout_counter = 0

    # When the panda and controlsd do not agree on controls_allowed
    # we want to disengage openpilot. However the status from the panda goes through
    # another socket other than the CAN messages and one can arrive earlier than the other.
    # Therefore we allow a mismatch for two samples, then we trigger the disengagement.
    if not self.enabled:
      self.mismatch_counter = 0

    # All pandas not in silent mode must have controlsAllowed when openpilot is enabled
    if self.enabled and any(not ps.controlsAllowed for ps in self.sm['pandaStates']
           if ps.safetyModel not in IGNORED_SAFETY_MODES):
      self.mismatch_counter += 1

    self.distance_traveled += CS.vEgo * DT_CTRL

    return CS

  def state_transition(self, CS):
    """Compute conditional state transitions and execute actions on state transitions"""

    self.v_cruise_helper.update_v_cruise(CS, self.enabled, self.is_metric)

    # decrement the soft disable timer at every step, as it's reset on
    # entrance in SOFT_DISABLING state
    self.soft_disable_timer = max(0, self.soft_disable_timer - 1)

    self.current_alert_types = [ET.PERMANENT]

    # ENABLED, SOFT DISABLING, PRE ENABLING, OVERRIDING
    if self.state != State.disabled:
      # user and immediate disable always have priority in a non-disabled state
      if self.events.contains(ET.USER_DISABLE):
        self.state = State.disabled
        self.current_alert_types.append(ET.USER_DISABLE)

      elif self.events.contains(ET.IMMEDIATE_DISABLE):
        self.state = State.disabled
        self.current_alert_types.append(ET.IMMEDIATE_DISABLE)

      else:
        # ENABLED
        if self.state == State.enabled:
          if self.events.contains(ET.SOFT_DISABLE):
            self.state = State.softDisabling
            self.soft_disable_timer = int(SOFT_DISABLE_TIME / DT_CTRL)
            self.current_alert_types.append(ET.SOFT_DISABLE)

          elif self.events.contains(ET.OVERRIDE_LATERAL) or self.events.contains(ET.OVERRIDE_LONGITUDINAL):
            self.state = State.overriding
            self.current_alert_types += [ET.OVERRIDE_LATERAL, ET.OVERRIDE_LONGITUDINAL]

        # SOFT DISABLING
        elif self.state == State.softDisabling:
          if not self.events.contains(ET.SOFT_DISABLE):
            # no more soft disabling condition, so go back to ENABLED
            self.state = State.enabled

          elif self.soft_disable_timer > 0:
            self.current_alert_types.append(ET.SOFT_DISABLE)

          elif self.soft_disable_timer <= 0:
            self.state = State.disabled

        # PRE ENABLING
        elif self.state == State.preEnabled:
          if not self.events.contains(ET.PRE_ENABLE):
            self.state = State.enabled
          else:
            self.current_alert_types.append(ET.PRE_ENABLE)

        # OVERRIDING
        elif self.state == State.overriding:
          if self.events.contains(ET.SOFT_DISABLE):
            self.state = State.softDisabling
            self.soft_disable_timer = int(SOFT_DISABLE_TIME / DT_CTRL)
            self.current_alert_types.append(ET.SOFT_DISABLE)
          elif not (self.events.contains(ET.OVERRIDE_LATERAL) or self.events.contains(ET.OVERRIDE_LONGITUDINAL)):
            self.state = State.enabled
          else:
            self.current_alert_types += [ET.OVERRIDE_LATERAL, ET.OVERRIDE_LONGITUDINAL]

    # DISABLED
    elif self.state == State.disabled:
      if self.events.contains(ET.ENABLE):
        if self.events.contains(ET.NO_ENTRY):
          self.current_alert_types.append(ET.NO_ENTRY)

        else:
          if self.events.contains(ET.PRE_ENABLE):
            self.state = State.preEnabled
          elif self.events.contains(ET.OVERRIDE_LATERAL) or self.events.contains(ET.OVERRIDE_LONGITUDINAL):
            self.state = State.overriding
          else:
            self.state = State.enabled
          self.current_alert_types.append(ET.ENABLE)
          self.v_cruise_helper.initialize_v_cruise(CS, self.experimental_mode)

    # Check if openpilot is engaged and actuators are enabled
    self.enabled = self.state in ENABLED_STATES
    self.active = self.state in ACTIVE_STATES
    if self.active:
      self.current_alert_types.append(ET.WARNING)

  def state_control(self, CS):
    """Given the state, this function returns a CarControl packet"""

    # Update VehicleModel
    lp = self.sm['liveParameters']
    x = max(lp.stiffnessFactor, 0.1)
    sr = max(lp.steerRatio, 0.1)
    self.VM.update_params(x, sr)

    # Update Torque Params
    if self.CP.lateralTuning.which() == 'torque':
      torque_params = self.sm['liveTorqueParameters']
      if self.sm.all_checks(['liveTorqueParameters']) and torque_params.useParams:
        self.LaC.update_live_torque_params(torque_params.latAccelFactorFiltered, torque_params.latAccelOffsetFiltered,
                                           torque_params.frictionCoefficientFiltered)

    # Update Gas Params
    gas_params = self.sm['liveGasParameters']
    if self.sm.all_checks(['liveGasParameters']):
      self.LoC.update_live_gas_params(gas_params)

    lat_plan = self.sm['lateralPlan']
    long_plan = self.sm['longitudinalPlan']

    CC = car.CarControl.new_message()
    CC.enabled = self.enabled

    # Check which actuators can be enabled
    standstill = CS.vEgo <= max(self.CP.minSteerSpeed, MIN_LATERAL_CONTROL_SPEED) or CS.standstill
    CC.latActive = self.active and not CS.steerFaultTemporary and not CS.steerFaultPermanent and \
                   (not standstill or self.joystick_mode)
    CC.longActive = self.enabled and not self.events.contains(ET.OVERRIDE_LONGITUDINAL) and self.CP.openpilotLongitudinalControl

    actuators = CC.actuators
    actuators.longControlState = self.LoC.long_control_state

    # Enable blinkers while lane changing
    if self.sm['lateralPlan'].laneChangeState != LaneChangeState.off:
      CC.leftBlinker = self.sm['lateralPlan'].laneChangeDirection == LaneChangeDirection.left
      CC.rightBlinker = self.sm['lateralPlan'].laneChangeDirection == LaneChangeDirection.right

    if CS.leftBlinker or CS.rightBlinker:
      self.last_blinker_frame = self.sm.frame

    # State specific actions

    if not CC.latActive:
      self.LaC.reset()
    if not CC.longActive:
      self.LoC.reset(v_pid=CS.vEgo)

    if not self.joystick_mode:
      # accel PID loop
      pid_accel_limits = self.CI.get_pid_accel_limits(self.CP, CS.vEgo, self.v_cruise_helper.v_cruise_kph * CV.KPH_TO_MS)
      t_since_plan = (self.sm.frame - self.sm.rcv_frame['longitudinalPlan']) * DT_CTRL
      actuators.accel = self.LoC.update(CC.longActive, CS, long_plan, pid_accel_limits, t_since_plan)

      # Steering PID loop and lateral MPC
      self.desired_curvature, self.desired_curvature_rate = get_lag_adjusted_curvature(self.CP, CS.vEgo,
                                                                                       lat_plan.psis,
                                                                                       lat_plan.curvatures,
                                                                                       lat_plan.curvatureRates)
      actuators.steer, actuators.steeringAngleDeg, lac_log = self.LaC.update(CC.latActive, CS, self.VM, lp,
                                                                             self.last_actuators, self.steer_limited, self.desired_curvature,
                                                                             self.desired_curvature_rate, self.sm['liveLocationKalman'])
      actuators.curvature = self.desired_curvature
    else:
      lac_log = log.ControlsState.LateralDebugState.new_message()
      if self.sm.rcv_frame['testJoystick'] > 0:
        if CC.longActive:
          actuators.accel = 4.0*clip(self.sm['testJoystick'].axes[0], -1, 1)

        if CC.latActive:
          steer = clip(self.sm['testJoystick'].axes[1], -1, 1)
          # max angle is 45 for angle-based cars, max curvature is 0.02
          actuators.steer, actuators.steeringAngleDeg, actuators.curvature = steer, steer * 45., steer * -0.02

        lac_log.active = self.active
        lac_log.steeringAngleDeg = CS.steeringAngleDeg
        lac_log.output = actuators.steer
        lac_log.saturated = abs(actuators.steer) >= 0.9

    try:  # FIXME
      pitch = self.sm['liveLocationKalman'].calibratedOrientationNED.value[1]
    except IndexError:
      pitch = 0.0
    actuators.gas, actuators.brake = self.LoC.get_gas_brake(actuators.accel, CS.vEgo, pitch)

    if CS.steeringPressed:
      self.last_steering_pressed_frame = self.sm.frame
    recent_steer_pressed = (self.sm.frame - self.last_steering_pressed_frame)*DT_CTRL < 2.0

    # Send a "steering required alert" if saturation count has reached the limit
    if lac_log.active and not recent_steer_pressed and not self.CP.notCar:
      if self.CP.lateralTuning.which() == 'torque' and not self.joystick_mode:
        undershooting = abs(lac_log.desiredLateralAccel) / abs(1e-3 + lac_log.actualLateralAccel) > 1.2
        turning = abs(lac_log.desiredLateralAccel) > 1.0
        good_speed = CS.vEgo > 5
        max_torque = abs(self.last_actuators.steer) > 0.99
        if undershooting and turning and good_speed and max_torque:
          lac_log.active and self.events.add(EventName.steerSaturated)
      elif lac_log.saturated:
        dpath_points = lat_plan.dPathPoints
        if len(dpath_points):
          # Check if we deviated from the path
          # TODO use desired vs actual curvature
          if self.CP.steerControlType == car.CarParams.SteerControlType.angle:
            steering_value = actuators.steeringAngleDeg
          else:
            steering_value = actuators.steer

          left_deviation = steering_value > 0 and dpath_points[0] < -0.20
          right_deviation = steering_value < 0 and dpath_points[0] > 0.20

          if left_deviation or right_deviation:
            self.events.add(EventName.steerSaturated)

    # Ensure no NaNs/Infs
    for p in ACTUATOR_FIELDS:
      attr = getattr(actuators, p)
      if not isinstance(attr, SupportsFloat):
        continue

      if not math.isfinite(attr):
        cloudlog.error(f"actuators.{p} not finite {actuators.to_dict()}")
        setattr(actuators, p, 0.0)

    return CC, lac_log

  def publish_logs(self, CS, start_time, CC, lac_log):
    """Send actuators and hud commands to the car, send controlsstate and MPC logging"""

    # Orientation and angle rates can be useful for carcontroller
    # Only calibrated (car) frame is relevant for the carcontroller
    orientation_value = list(self.sm['liveLocationKalman'].calibratedOrientationNED.value)
    if len(orientation_value) > 2:
      CC.orientationNED = orientation_value
    angular_rate_value = list(self.sm['liveLocationKalman'].angularVelocityCalibrated.value)
    if len(angular_rate_value) > 2:
      CC.angularVelocity = angular_rate_value

    CC.cruiseControl.override = self.enabled and not CC.longActive and self.CP.openpilotLongitudinalControl
    CC.cruiseControl.cancel = CS.cruiseState.enabled and (not self.enabled or not self.CP.pcmCruise)
    if self.joystick_mode and self.sm.rcv_frame['testJoystick'] > 0 and self.sm['testJoystick'].buttons[0]:
      CC.cruiseControl.cancel = True

    speeds = self.sm['longitudinalPlan'].speeds
    if len(speeds):
      CC.cruiseControl.resume = self.enabled and CS.cruiseState.standstill and speeds[-1] > 0.1

    hudControl = CC.hudControl
    hudControl.setSpeed = float(self.v_cruise_helper.v_cruise_cluster_kph * CV.KPH_TO_MS)
    hudControl.speedVisible = self.enabled
    hudControl.lanesVisible = self.enabled
    hudControl.leadVisible = self.sm['longitudinalPlan'].hasLead

    hudControl.rightLaneVisible = True
    hudControl.leftLaneVisible = True

    recent_blinker = (self.sm.frame - self.last_blinker_frame) * DT_CTRL < 5.0  # 5s blinker cooldown
    ldw_allowed = self.is_ldw_enabled and CS.vEgo > LDW_MIN_SPEED and not recent_blinker \
                  and not CC.latActive and self.sm['liveCalibration'].calStatus == log.LiveCalibrationData.Status.calibrated

    model_v2 = self.sm['modelV2']
    desire_prediction = model_v2.meta.desirePrediction
    if len(desire_prediction) and ldw_allowed:
      right_lane_visible = model_v2.laneLineProbs[2] > 0.5
      left_lane_visible = model_v2.laneLineProbs[1] > 0.5
      l_lane_change_prob = desire_prediction[Desire.laneChangeLeft]
      r_lane_change_prob = desire_prediction[Desire.laneChangeRight]

      lane_lines = model_v2.laneLines
      l_lane_close = left_lane_visible and (lane_lines[1].y[0] > -(1.08 + CAMERA_OFFSET))
      r_lane_close = right_lane_visible and (lane_lines[2].y[0] < (1.08 - CAMERA_OFFSET))

      hudControl.leftLaneDepart = bool(l_lane_change_prob > LANE_DEPARTURE_THRESHOLD and l_lane_close)
      hudControl.rightLaneDepart = bool(r_lane_change_prob > LANE_DEPARTURE_THRESHOLD and r_lane_close)

    if hudControl.rightLaneDepart or hudControl.leftLaneDepart:
      self.events.add(EventName.ldw)

    clear_event_types = set()
    if ET.WARNING not in self.current_alert_types:
      clear_event_types.add(ET.WARNING)
    if self.enabled:
      clear_event_types.add(ET.NO_ENTRY)

    alerts = self.events.create_alerts(self.current_alert_types, [self.CP, CS, self.sm, self.is_metric, self.soft_disable_timer])
    self.AM.add_many(self.sm.frame, alerts)
    current_alert = self.AM.process_alerts(self.sm.frame, clear_event_types)
    if current_alert:
      hudControl.visualAlert = current_alert.visual_alert

    if not self.read_only and self.initialized:
      # send car controls over can
      now_nanos = self.can_log_mono_time if REPLAY else int(time.monotonic() * 1e9)
      self.last_actuators, can_sends = self.CI.apply(CC, now_nanos)
      self.pm.send('sendcan', can_list_to_can_capnp(can_sends, msgtype='sendcan', valid=CS.canValid))
      CC.actuatorsOutput = self.last_actuators
      if self.CP.steerControlType == car.CarParams.SteerControlType.angle:
        self.steer_limited = abs(CC.actuators.steeringAngleDeg - CC.actuatorsOutput.steeringAngleDeg) > \
                             STEER_ANGLE_SATURATION_THRESHOLD
      else:
        self.steer_limited = abs(CC.actuators.steer - CC.actuatorsOutput.steer) > 1e-2

    force_decel = (self.sm['driverMonitoringState'].awarenessStatus < 0.) or \
                  (self.state == State.softDisabling)

    # Curvature & Steering angle
    lp = self.sm['liveParameters']

    steer_angle_without_offset = math.radians(CS.steeringAngleDeg - lp.angleOffsetDeg)
    curvature = -self.VM.calc_curvature(steer_angle_without_offset, CS.vEgo, lp.roll)

    # controlsState
    dat = messaging.new_message('controlsState')
    dat.valid = CS.canValid
    controlsState = dat.controlsState
    if current_alert:
      controlsState.alertText1 = current_alert.alert_text_1
      controlsState.alertText2 = current_alert.alert_text_2
      controlsState.alertSize = current_alert.alert_size
      controlsState.alertStatus = current_alert.alert_status
      controlsState.alertBlinkingRate = current_alert.alert_rate
      controlsState.alertType = current_alert.alert_type
      controlsState.alertSound = current_alert.audible_alert

    controlsState.longitudinalPlanMonoTime = self.sm.logMonoTime['longitudinalPlan']
    controlsState.lateralPlanMonoTime = self.sm.logMonoTime['lateralPlan']
    controlsState.enabled = self.enabled
    controlsState.active = self.active
    controlsState.curvature = curvature
    controlsState.desiredCurvature = self.desired_curvature
    controlsState.desiredCurvatureRate = self.desired_curvature_rate
    controlsState.state = self.state
    controlsState.engageable = not self.events.contains(ET.NO_ENTRY)
    controlsState.longControlState = self.LoC.long_control_state
    controlsState.vPid = float(self.LoC.v_pid)
    controlsState.vCruise = float(self.v_cruise_helper.v_cruise_kph)
    controlsState.vCruiseCluster = float(self.v_cruise_helper.v_cruise_cluster_kph)
    controlsState.upAccelCmd = float(self.LoC.pid.p)
    controlsState.uiAccelCmd = float(self.LoC.pid.i)
    controlsState.ufAccelCmd = float(self.LoC.pid.f)
    controlsState.cumLagMs = -self.rk.remaining * 1000.
    controlsState.startMonoTime = int(start_time * 1e9)
    controlsState.forceDecel = bool(force_decel)
    controlsState.canErrorCounter = self.can_rcv_cum_timeout_counter
    controlsState.experimentalMode = self.experimental_mode

    lat_tuning = self.CP.lateralTuning.which()
    if self.joystick_mode:
      controlsState.lateralControlState.debugState = lac_log
    elif self.CP.steerControlType == car.CarParams.SteerControlType.angle:
      controlsState.lateralControlState.angleState = lac_log
    elif lat_tuning == 'pid':
      controlsState.lateralControlState.pidState = lac_log
    elif lat_tuning == 'torque':
      controlsState.lateralControlState.torqueState = lac_log

    self.pm.send('controlsState', dat)

    # carState
    car_events = self.events.to_msg()
    cs_send = messaging.new_message('carState')
    cs_send.valid = CS.canValid
    cs_send.carState = CS
    cs_send.carState.events = car_events
    self.pm.send('carState', cs_send)

    # carEvents - logged every second or on change
    if (self.sm.frame % int(1. / DT_CTRL) == 0) or (self.events.names != self.events_prev):
      ce_send = messaging.new_message('carEvents', len(self.events))
      ce_send.carEvents = car_events
      self.pm.send('carEvents', ce_send)
    self.events_prev = self.events.names.copy()

    # carParams - logged every 50 seconds (> 1 per segment)
    if (self.sm.frame % int(50. / DT_CTRL) == 0):
      cp_send = messaging.new_message('carParams')
      cp_send.carParams = self.CP
      self.pm.send('carParams', cp_send)

    # carControl
    cc_send = messaging.new_message('carControl')
    cc_send.valid = CS.canValid
    cc_send.carControl = CC
    self.pm.send('carControl', cc_send)

    # copy CarControl to pass to CarInterface on the next iteration
    self.CC = CC

  def step(self):
    start_time = time.monotonic()
    self.prof.checkpoint("Ratekeeper", ignore=True)

    self.is_metric = self.params.get_bool("IsMetric")
    self.experimental_mode = self.params.get_bool("ExperimentalMode") and self.CP.openpilotLongitudinalControl

    # Sample data from sockets and get a carState
    CS = self.data_sample()
    cloudlog.timestamp("Data sampled")
    self.prof.checkpoint("Sample")

    self.update_events(CS)
    cloudlog.timestamp("Events updated")

    if not self.read_only and self.initialized:
      # Update control state
      self.state_transition(CS)
      self.prof.checkpoint("State transition")

    # Compute actuators (runs PID loops and lateral MPC)
    CC, lac_log = self.state_control(CS)

    self.prof.checkpoint("State Control")

    # Publish data
    self.publish_logs(CS, start_time, CC, lac_log)
    self.prof.checkpoint("Sent")

    self.CS_prev = CS

  def controlsd_thread(self):
    while True:
      self.step()
      self.rk.monitor_time()
      self.prof.display()


def main():
  controls = Controls()
  controls.controlsd_thread()


if __name__ == "__main__":
  main()<|MERGE_RESOLUTION|>--- conflicted
+++ resolved
@@ -75,27 +75,14 @@
     self.log_sock = messaging.sub_sock('androidLog')
 
     self.params = Params()
-<<<<<<< HEAD
-    self.sm = sm
-    if self.sm is None:
-      ignore = self.sensor_packets + ['testJoystick']
-      if SIMULATION:
-        ignore += ['driverCameraState', 'managerState']
-      self.sm = messaging.SubMaster(['deviceState', 'pandaStates', 'peripheralState', 'modelV2', 'liveCalibration',
-                                     'driverMonitoringState', 'longitudinalPlan', 'lateralPlan', 'liveLocationKalman',
-                                     'managerState', 'liveParameters', 'radarState', 'liveTorqueParameters',
-                                     'liveGasParameters', 'testJoystick'] + self.camera_packets + self.sensor_packets,
-                                    ignore_alive=ignore, ignore_avg_freq=['radarState', 'testJoystick'])
-=======
     ignore = self.sensor_packets + ['testJoystick']
     if SIMULATION:
       ignore += ['driverCameraState', 'managerState']
     self.sm = messaging.SubMaster(['deviceState', 'pandaStates', 'peripheralState', 'modelV2', 'liveCalibration',
                                    'driverMonitoringState', 'longitudinalPlan', 'lateralPlan', 'liveLocationKalman',
                                    'managerState', 'liveParameters', 'radarState', 'liveTorqueParameters',
-                                   'testJoystick'] + self.camera_packets + self.sensor_packets,
+                                   'liveGasParameters', 'testJoystick'] + self.camera_packets + self.sensor_packets,
                                   ignore_alive=ignore, ignore_avg_freq=['radarState', 'testJoystick'])
->>>>>>> d2c3c92f
 
     if CI is None:
       # wait for one pandaState and one CAN packet
