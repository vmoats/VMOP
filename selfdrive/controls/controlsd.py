--- conflicted
+++ resolved
@@ -572,14 +572,9 @@
     # Update Torque Params
     if self.CP.lateralTuning.which() == 'torque':
       torque_params = self.sm['liveTorqueParameters']
-<<<<<<< HEAD
       if self.sm.all_checks(['liveTorqueParameters']) and torque_params.useParams and torque_params.liveValid:
-        self.LaC.update_live_torque_params(torque_params.latAccelFactorFiltered, torque_params.latAccelOffsetFiltered, torque_params.frictionCoefficientFiltered)
-=======
-      if self.sm.all_checks(['liveTorqueParameters']) and torque_params.useParams:
         self.LaC.update_live_torque_params(torque_params.latAccelFactorFiltered, torque_params.latAccelOffsetFiltered,
                                            torque_params.frictionCoefficientFiltered)
->>>>>>> 78a4bff4
 
     lat_plan = self.sm['lateralPlan']
     long_plan = self.sm['longitudinalPlan']
