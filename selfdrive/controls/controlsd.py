#!/usr/bin/env python
import imp
import os
import gc
import zmq
import json

from cereal import car, log
from common.numpy_fast import clip
from common.realtime import sec_since_boot, set_realtime_priority, Ratekeeper
from common.profiler import Profiler
from common.params import Params

import selfdrive.messaging as messaging
from selfdrive.config import Conversions as CV
from selfdrive.services import service_list
from selfdrive.car.car_helpers import get_car
from selfdrive.controls.lib.planner import Planner
from selfdrive.controls.lib.drive_helpers import learn_angle_offset, \
                                                 get_events, \
                                                 create_event, \
                                                 EventTypes as ET, \
                                                 update_v_cruise, \
                                                 initialize_v_cruise
from selfdrive.controls.lib.longcontrol import LongControl, STARTING_TARGET_SPEED
from selfdrive.controls.lib.latcontrol import LatControl
from selfdrive.controls.lib.alertmanager import AlertManager
from selfdrive.controls.lib.vehicle_model import VehicleModel
from selfdrive.controls.lib.driver_monitor import DriverStatus

ThermalStatus = log.ThermalData.ThermalStatus
State = log.Live100Data.ControlState


class Calibration:
  UNCALIBRATED = 0
  CALIBRATED = 1
  INVALID = 2


def isActive(state):
  """Check if the actuators are enabled"""
  return state in [State.enabled, State.softDisabling]


def isEnabled(state):
  """Check if openpilot is engaged"""
  return (isActive(state) or state == State.preEnabled)


def data_sample(CI, CC, thermal, calibration, health, driver_monitor, gps_location,
                poller, cal_status, cal_perc, overtemp, free_space, low_battery,
                driver_status, geofence, state, mismatch_counter, params):
  """Receive data from sockets and create events for battery, temperature and disk space"""

  # Update carstate from CAN and create events
  CS = CI.update(CC)
  events = list(CS.events)
  enabled = isEnabled(state)

  # Receive from sockets
  td = None
  cal = None
  hh = None
  dm = None
  gps = None

  for socket, event in poller.poll(0):
    if socket is thermal:
      td = messaging.recv_one(socket)
    elif socket is calibration:
      cal = messaging.recv_one(socket)
    elif socket is health:
      hh = messaging.recv_one(socket)
    elif socket is driver_monitor:
      dm = messaging.recv_one(socket)
    elif socket is gps_location:
      gps = messaging.recv_one(socket)

  if td is not None:
    overtemp = td.thermal.thermalStatus >= ThermalStatus.red
    free_space = td.thermal.freeSpace < 0.15  # under 15% of space free no enable allowed
    low_battery = td.thermal.batteryPercent < 1  # at zero percent battery, OP should not be allowed

  # Create events for battery, temperature and disk space
  if low_battery:
    events.append(create_event('lowBattery', [ET.NO_ENTRY, ET.SOFT_DISABLE]))
  if overtemp:
    events.append(create_event('overheat', [ET.NO_ENTRY, ET.SOFT_DISABLE]))
  if free_space:
    events.append(create_event('outOfSpace', [ET.NO_ENTRY]))

  # Handle calibration
  if cal is not None:
    cal_status = cal.liveCalibration.calStatus
    cal_perc = cal.liveCalibration.calPerc

  if cal_status != Calibration.CALIBRATED:
    if cal_status == Calibration.UNCALIBRATED:
      events.append(create_event('calibrationIncomplete', [ET.NO_ENTRY, ET.SOFT_DISABLE, ET.PERMANENT]))
    else:
      events.append(create_event('calibrationInvalid', [ET.NO_ENTRY, ET.SOFT_DISABLE]))

  # When the panda and controlsd do not agree on controls_allowed
  # we want to disengage openpilot. However the status from the panda goes through
  # another socket than the CAN messages, therefore one can arrive earlier than the other.
  # Therefore we allow a mismatch for two samples, then we trigger the disengagement.
  if not enabled:
    mismatch_counter = 0

  if hh is not None:
    controls_allowed = hh.health.controlsAllowed
    if not controls_allowed and enabled:
      mismatch_counter += 1
    if mismatch_counter >= 2:
      events.append(create_event('controlsMismatch', [ET.IMMEDIATE_DISABLE]))

  # Driver monitoring
  if dm is not None:
    driver_status.get_pose(dm.driverMonitoring, params)

  # Geofence
  if geofence is not None and gps is not None:
    geofence.update_geofence_status(gps.gpsLocationExternal, params)
  if geofence is not None and not geofence.in_geofence:
    events.append(create_event('geofence', [ET.NO_ENTRY, ET.WARNING]))

  return CS, events, cal_status, cal_perc, overtemp, free_space, low_battery, mismatch_counter


def calc_plan(CS, CP, events, PL, LaC, LoC, v_cruise_kph, driver_status, geofence):
  """Calculate a longitudinal plan using MPC"""

  # Slow down when based on driver monitoring or geofence
  force_decel = driver_status.awareness < 0. or (geofence is not None and not geofence.in_geofence)

  # Update planner
  plan_packet = PL.update(CS, LaC, LoC, v_cruise_kph, force_decel)
  plan = plan_packet.plan
  plan_ts = plan_packet.logMonoTime
  events += list(plan.events)

  # Only allow engagement with brake pressed when stopped behind another stopped car
  if CS.brakePressed and plan.vTargetFuture >= STARTING_TARGET_SPEED and not CP.radarOffCan and CS.vEgo < 0.3:
    events.append(create_event('noTarget', [ET.NO_ENTRY, ET.IMMEDIATE_DISABLE]))

  return plan, plan_ts


def state_transition(CS, CP, state, events, soft_disable_timer, v_cruise_kph, AM):
  """Compute conditional state transitions and execute actions on state transitions"""
  enabled = isEnabled(state)

  v_cruise_kph_last = v_cruise_kph

  # if stock cruise is completely disabled, then we can use our own set speed logic
  if not CP.enableCruise:
    v_cruise_kph = update_v_cruise(v_cruise_kph, CS.buttonEvents, enabled)
  elif CP.enableCruise and CS.cruiseState.enabled:
    v_cruise_kph = CS.cruiseState.speed * CV.MS_TO_KPH

  # decrease the soft disable timer at every step, as it's reset on
  # entrance in SOFT_DISABLING state
  soft_disable_timer = max(0, soft_disable_timer - 1)

  # DISABLED
  if state == State.disabled:
    if get_events(events, [ET.ENABLE]):
      if get_events(events, [ET.NO_ENTRY]):
        for e in get_events(events, [ET.NO_ENTRY]):
          AM.add(str(e) + "NoEntry", enabled)

      else:
        if get_events(events, [ET.PRE_ENABLE]):
          state = State.preEnabled
        else:
          state = State.enabled
        AM.add("enable", enabled)
        v_cruise_kph = initialize_v_cruise(CS.vEgo, CS.buttonEvents, v_cruise_kph_last)

  # ENABLED
  elif state == State.enabled:
    if get_events(events, [ET.USER_DISABLE]):
      state = State.disabled
      AM.add("disable", enabled)

    elif get_events(events, [ET.IMMEDIATE_DISABLE]):
      state = State.disabled
      for e in get_events(events, [ET.IMMEDIATE_DISABLE]):
        AM.add(e, enabled)

    elif get_events(events, [ET.SOFT_DISABLE]):
      state = State.softDisabling
      soft_disable_timer = 300   # 3s
      for e in get_events(events, [ET.SOFT_DISABLE]):
        AM.add(e, enabled)

  # SOFT DISABLING
  elif state == State.softDisabling:
    if get_events(events, [ET.USER_DISABLE]):
      state = State.disabled
      AM.add("disable", enabled)

    elif get_events(events, [ET.IMMEDIATE_DISABLE]):
      state = State.disabled
      for e in get_events(events, [ET.IMMEDIATE_DISABLE]):
        AM.add(e, enabled)

    elif not get_events(events, [ET.SOFT_DISABLE]):
      # no more soft disabling condition, so go back to ENABLED
      state = State.enabled

    elif get_events(events, [ET.SOFT_DISABLE]) and soft_disable_timer > 0:
      for e in get_events(events, [ET.SOFT_DISABLE]):
        AM.add(e, enabled)

    elif soft_disable_timer <= 0:
      state = State.disabled

  # PRE ENABLING
  elif state == State.preEnabled:
    if get_events(events, [ET.USER_DISABLE]):
      state = State.disabled
      AM.add("disable", enabled)

    elif get_events(events, [ET.IMMEDIATE_DISABLE, ET.SOFT_DISABLE]):
      state = State.disabled
      for e in get_events(events, [ET.IMMEDIATE_DISABLE, ET.SOFT_DISABLE]):
        AM.add(e, enabled)

    elif not get_events(events, [ET.PRE_ENABLE]):
      state = State.enabled

  return state, soft_disable_timer, v_cruise_kph, v_cruise_kph_last


def state_control(plan, CS, CP, state, events, v_cruise_kph, v_cruise_kph_last, AM, rk,
                  driver_status, PL, LaC, LoC, VM, angle_offset, passive, is_metric, cal_perc):
  """Given the state, this function returns an actuators packet"""

  actuators = car.CarControl.Actuators.new_message()

  enabled = isEnabled(state)
  active = isActive(state)

  # check if user has interacted with the car
  driver_engaged = len(CS.buttonEvents) > 0 or \
                   v_cruise_kph != v_cruise_kph_last or \
                   CS.steeringPressed

  # add eventual driver distracted events
  events = driver_status.update(events, driver_engaged, isActive(state), CS.standstill)

  # send FCW alert if triggered by planner
  if plan.fcw:
    AM.add("fcw", enabled)

  # State specific actions

  if state in [State.preEnabled, State.disabled]:
    LaC.reset()
    LoC.reset(v_pid=CS.vEgo)

  elif state in [State.enabled, State.softDisabling]:
    # parse warnings from car specific interface
    for e in get_events(events, [ET.WARNING]):
      extra_text = ""
      if e == "belowSteerSpeed":
        if is_metric:
          extra_text = str(int(round(CP.minSteerSpeed * CV.MS_TO_KPH))) + " kph"
        else:
          extra_text = str(int(round(CP.minSteerSpeed * CV.MS_TO_MPH))) + " mph"
      AM.add(e, enabled, extra_text_2=extra_text)

  # Run angle offset learner at 20 Hz
  if rk.frame % 5 == 2 and plan.lateralValid:
    angle_offset = learn_angle_offset(active, CS.vEgo, angle_offset,
                                      PL.PP.c_poly, PL.PP.c_prob, CS.steeringAngle,
                                      CS.steeringPressed)

  # Gas/Brake PID loop
  actuators.gas, actuators.brake = LoC.update(active, CS.vEgo, CS.brakePressed, CS.standstill, CS.cruiseState.standstill,
                                              v_cruise_kph, plan.vTarget, plan.vTargetFuture, plan.aTarget,
                                              CP, PL.lead_1)
  # Steering PID loop and lateral MPC
  actuators.steer, actuators.steerAngle = LaC.update(active, CS.vEgo, CS.steeringAngle,
                                                     CS.steeringPressed, plan.dPoly, angle_offset, CP, VM, PL)

  # Send a "steering required alert" if saturation count has reached the limit
  if LaC.sat_flag and CP.steerLimitAlert:
    AM.add("steerSaturated", enabled)

  # Parse permanent warnings to display constantly
  for e in get_events(events, [ET.PERMANENT]):
    extra_text_1, extra_text_2 = "", ""
    if e == "calibrationIncomplete":
      extra_text_1 = str(cal_perc) + "%"
      extra_text_2 = "35 kph" if is_metric else "15 mph"
    AM.add(str(e) + "Permanent", enabled, extra_text_1=extra_text_1, extra_text_2=extra_text_2)

  AM.process_alerts(sec_since_boot())

  return actuators, v_cruise_kph, driver_status, angle_offset


def data_send(perception_state, plan, plan_ts, CS, CI, CP, VM, state, events, actuators, v_cruise_kph, rk, carstate,
              carcontrol, live100, livempc, AM, driver_status,
              LaC, LoC, angle_offset, passive):
  """Send actuators and hud commands to the car, send live100 and MPC logging"""

  CC = car.CarControl.new_message()

  if not passive:
    CC.enabled = isEnabled(state)
    CC.actuators = actuators

    CC.cruiseControl.override = True
    CC.cruiseControl.cancel = not CP.enableCruise or (not isEnabled(state) and CS.cruiseState.enabled)

    # Some override values for Honda
    brake_discount = (1.0 - clip(actuators.brake * 3., 0.0, 1.0))  # brake discount removes a sharp nonlinearity
    CC.cruiseControl.speedOverride = float(max(0.0, (LoC.v_pid + CS.cruiseState.speedOffset) * brake_discount) if CP.enableCruise else 0.0)
    CC.cruiseControl.accelOverride = CI.calc_accel_override(CS.aEgo, plan.aTarget, CS.vEgo, plan.vTarget)

    CC.hudControl.setSpeed = float(v_cruise_kph * CV.KPH_TO_MS)
    CC.hudControl.speedVisible = isEnabled(state)
    CC.hudControl.lanesVisible = isEnabled(state)
    CC.hudControl.leadVisible = plan.hasLead
    CC.hudControl.visualAlert = AM.visual_alert
    CC.hudControl.audibleAlert = AM.audible_alert

    # send car controls over can
    CI.apply(CC, perception_state)

  # live100
  dat = messaging.new_message()
  dat.init('live100')
  dat.live100 = {
    "alertText1": AM.alert_text_1,
    "alertText2": AM.alert_text_2,
    "alertSize": AM.alert_size,
    "alertStatus": AM.alert_status,
    "alertBlinkingRate": AM.alert_rate,
    "alertType": AM.alert_type,
    "alertSound": "",  # no EON sounds yet
    "awarenessStatus": max(driver_status.awareness, 0.0) if isEnabled(state) else 0.0,
    "driverMonitoringOn": bool(driver_status.monitor_on),
    "canMonoTimes": list(CS.canMonoTimes),
    "planMonoTime": plan_ts,
    "enabled": isEnabled(state),
    "active": isActive(state),
    "vEgo": CS.vEgo,
    "vEgoRaw": CS.vEgoRaw,
    "angleSteers": CS.steeringAngle,
    "curvature": VM.calc_curvature(CS.steeringAngle * CV.DEG_TO_RAD, CS.vEgo),
    "steerOverride": CS.steeringPressed,
    "state": state,
    "engageable": not bool(get_events(events, [ET.NO_ENTRY])),
    "longControlState": LoC.long_control_state,
    "vPid": float(LoC.v_pid),
    "vCruise": float(v_cruise_kph),
    "upAccelCmd": float(LoC.pid.p),
    "uiAccelCmd": float(LoC.pid.i),
    "ufAccelCmd": float(LoC.pid.f),
    "angleSteersDes": float(LaC.angle_steers_des),
    "upSteer": float(LaC.pid.p),
    "uiSteer": float(LaC.pid.i),
    "ufSteer": float(LaC.pid.f),
    "vTargetLead": float(plan.vTarget),
    "aTarget": float(plan.aTarget),
    "jerkFactor": float(plan.jerkFactor),
    "angleOffset": float(angle_offset),
    "gpsPlannerActive": plan.gpsPlannerActive,
    "cumLagMs": -rk.remaining * 1000.,
  }
  live100.send(dat.to_bytes())

  # carState
  cs_send = messaging.new_message()
  cs_send.init('carState')
  cs_send.carState = CS
  cs_send.carState.events = events
  carstate.send(cs_send.to_bytes())

  # carControl
  cc_send = messaging.new_message()
  cc_send.init('carControl')
  cc_send.carControl = CC
  carcontrol.send(cc_send.to_bytes())

  # send MPC when updated (20 Hz)
  if hasattr(LaC, 'mpc_updated') and LaC.mpc_updated:
    dat = messaging.new_message()
    dat.init('liveMpc')
    dat.liveMpc.x = list(LaC.mpc_solution[0].x)
    dat.liveMpc.y = list(LaC.mpc_solution[0].y)
    dat.liveMpc.psi = list(LaC.mpc_solution[0].psi)
    dat.liveMpc.delta = list(LaC.mpc_solution[0].delta)
    dat.liveMpc.cost = LaC.mpc_solution[0].cost
    livempc.send(dat.to_bytes())

  return CC


def controlsd_thread(gctx=None, rate=100, default_bias=0.):
  gc.disable()

  # start the loop
  set_realtime_priority(3)

  context = zmq.Context()
  params = Params()

  # Pub Sockets
  live100 = messaging.pub_sock(context, service_list['live100'].port)
  carstate = messaging.pub_sock(context, service_list['carState'].port)
  carcontrol = messaging.pub_sock(context, service_list['carControl'].port)
  livempc = messaging.pub_sock(context, service_list['liveMpc'].port)

  is_metric = params.get("IsMetric") == "1"
  passive = params.get("Passive") != "0"

  # No sendcan if passive
  if not passive:
    sendcan = messaging.pub_sock(context, service_list['sendcan'].port)
  else:
    sendcan = None

  # Sub sockets
  poller = zmq.Poller()
  thermal = messaging.sub_sock(context, service_list['thermal'].port, conflate=True, poller=poller)
  health = messaging.sub_sock(context, service_list['health'].port, conflate=True, poller=poller)
  cal = messaging.sub_sock(context, service_list['liveCalibration'].port, conflate=True, poller=poller)
  driver_monitor = messaging.sub_sock(context, service_list['driverMonitoring'].port, conflate=True, poller=poller)
  gps_location = messaging.sub_sock(context, service_list['gpsLocationExternal'].port, conflate=True, poller=poller)
  logcan = messaging.sub_sock(context, service_list['can'].port)

  CC = car.CarControl.new_message()
  CI, CP = get_car(logcan, sendcan, 1.0 if passive else None)

  if CI is None:
    raise Exception("unsupported car")

  # if stock camera is connected, then force passive behavior
  if not CP.enableCamera:
    passive = True
    sendcan = None

  if passive:
    CP.safetyModel = car.CarParams.SafetyModels.noOutput

  # Get FCW toggle from settings
  fcw_enabled = params.get("IsFcwEnabled") == "1"
  geofence = None

  PL = Planner(CP, fcw_enabled)
  LoC = LongControl(CP, CI.compute_gb)
  VM = VehicleModel(CP)
  LaC = LatControl(CP)
  AM = AlertManager()
  driver_status = DriverStatus()

  if not passive:
    AM.add("startup", False)

  # Write CarParams for radard and boardd safety mode
  params.put("CarParams", CP.to_bytes())

  state = State.disabled
  soft_disable_timer = 0
  v_cruise_kph = 255
  v_cruise_kph_last = 0
  overtemp = False
  free_space = False
  cal_status = Calibration.INVALID
  cal_perc = 0
  mismatch_counter = 0
  low_battery = False

  rk = Ratekeeper(rate, print_delay_threshold=2. / 1000)

  # Read angle offset from previous drive, fallback to default
  angle_offset = default_bias
  calibration_params = params.get("CalibrationParams")
  if calibration_params:
    try:
      calibration_params = json.loads(calibration_params)
      angle_offset = calibration_params["angle_offset2"]
    except (ValueError, KeyError):
      pass

  prof = Profiler(False)  # off by default

<<<<<<< HEAD
  while True:
=======
  ########## BEGIN Tuning Mod #############
  tune_file = "/sdcard/tuning/tune.txt"
  last_mod_time = 0
  mod_time = 0
  ########## END Tuning Mod #############

  while 1:

>>>>>>> 5f3d5ab3
    prof.checkpoint("Ratekeeper", ignore=True)

    # Sample data and compute car events
    CS, events, cal_status, cal_perc, overtemp, free_space, low_battery, mismatch_counter = data_sample(CI, CC, thermal, cal, health,
      driver_monitor, gps_location, poller, cal_status, cal_perc, overtemp, free_space, low_battery, driver_status, geofence, state, mismatch_counter, params)
    prof.checkpoint("Sample")

    # Define longitudinal plan (MPC)
    plan, plan_ts = calc_plan(CS, CP, events, PL, LaC, LoC, v_cruise_kph, driver_status, geofence)
    prof.checkpoint("Plan")

    if not passive:
      # update control state
      state, soft_disable_timer, v_cruise_kph, v_cruise_kph_last = \
        state_transition(CS, CP, state, events, soft_disable_timer, v_cruise_kph, AM)
      prof.checkpoint("State transition")

    # Compute actuators (runs PID loops and lateral MPC)
    actuators, v_cruise_kph, driver_status, angle_offset = state_control(plan, CS, CP, state, events, v_cruise_kph,
      v_cruise_kph_last, AM, rk, driver_status, PL, LaC, LoC, VM, angle_offset, passive, is_metric, cal_perc)
    prof.checkpoint("State Control")

    # Publish data
    CC = data_send(PL.perception_state, plan, plan_ts, CS, CI, CP, VM, state, events, actuators, v_cruise_kph, rk, carstate, carcontrol,
      live100, livempc, AM, driver_status, LaC, LoC, angle_offset, passive)
    prof.checkpoint("Sent")

<<<<<<< HEAD
    rk.keep_time()  # Run at 100Hz
=======
    ########## BEGIN Tuning Mod #############
    if rk.frame % 100 == 29:
      try:
        mod_time = os.path.getmtime(tune_file)
      except OSError:
        # File doesn't exist so just use the values from interface.py
        mod_time = None
        print "ERROR: Tuning Mod file %s does not exist!" % tune_file

      if last_mod_time != mod_time:
        if mod_time is not None:
          # Read from the file and assign the values to CP
          f = open(tune_file)
          tuning = imp.load_source('tuning', '', f)
          f.close()

          # Update CP values from tuning mod
          CP.steerKpV = tuning.steerKpV
          CP.steerKiV = tuning.steerKiV
          CP.steerKf = tuning.steerKf[0]
          #CP.steerKiBP = tuning.steerKiBP
          #CP.steerKpBP = tuning.steerKpBP
          CP.steerRatio = tuning.steerRatio[0]
          CP.steerActuatorDelay = tuning.steerActuatorDelay[0]

          last_mod_time = os.path.getmtime(tune_file)
        else:
          last_mod_time = mod_time 

        print "CP.steerKpV: %s" % CP.steerKpV
        print "CP.steerKiV: %s" % CP.steerKiV
        print "CP.steerKf: %s" % CP.steerKf
        print "CP.steerKiBP: %s" % CP.steerKiBP
        print "CP.steerKpBP: %s" % CP.steerKpBP
        print "CP.steerRatio: %s" % CP.steerRatio
        print "CP.steerActuatorDelay: %s" % CP.steerActuatorDelay

        VM.update_rt_params(CP)
        LaC.update_rt_params(VM)
    ########## END Tuning Mod #############

    # *** run loop at fixed rate ***
    rk.keep_time()

>>>>>>> 5f3d5ab3
    prof.display()


def main(gctx=None):
  controlsd_thread(gctx, 100)


if __name__ == "__main__":
  main()<|MERGE_RESOLUTION|>--- conflicted
+++ resolved
@@ -491,18 +491,13 @@
 
   prof = Profiler(False)  # off by default
 
-<<<<<<< HEAD
   while True:
-=======
   ########## BEGIN Tuning Mod #############
   tune_file = "/sdcard/tuning/tune.txt"
   last_mod_time = 0
   mod_time = 0
   ########## END Tuning Mod #############
 
-  while 1:
-
->>>>>>> 5f3d5ab3
     prof.checkpoint("Ratekeeper", ignore=True)
 
     # Sample data and compute car events
@@ -530,9 +525,8 @@
       live100, livempc, AM, driver_status, LaC, LoC, angle_offset, passive)
     prof.checkpoint("Sent")
 
-<<<<<<< HEAD
     rk.keep_time()  # Run at 100Hz
-=======
+
     ########## BEGIN Tuning Mod #############
     if rk.frame % 100 == 29:
       try:
@@ -575,9 +569,7 @@
     ########## END Tuning Mod #############
 
     # *** run loop at fixed rate ***
-    rk.keep_time()
-
->>>>>>> 5f3d5ab3
+
     prof.display()
 
 
