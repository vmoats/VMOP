#!/usr/bin/env python3
import os
import math
from typing import SupportsFloat

from cereal import car, log
from common.numpy_fast import clip
from common.realtime import sec_since_boot, config_realtime_process, Priority, Ratekeeper, DT_CTRL
from common.profiler import Profiler
from common.params import Params, put_nonblocking
import cereal.messaging as messaging
from common.conversions import Conversions as CV
from panda import ALTERNATIVE_EXPERIENCE
from system.swaglog import cloudlog
from system.version import get_short_branch
from selfdrive.boardd.boardd import can_list_to_can_capnp
from selfdrive.car.car_helpers import get_car, get_startup_event, get_one_can
from selfdrive.controls.lib.lane_planner import CAMERA_OFFSET
from selfdrive.controls.lib.drive_helpers import V_CRUISE_INITIAL, update_v_cruise, initialize_v_cruise
from selfdrive.controls.lib.drive_helpers import get_lag_adjusted_curvature
from selfdrive.controls.lib.latcontrol import LatControl
from selfdrive.controls.lib.longcontrol import LongControl
from selfdrive.controls.lib.latcontrol_pid import LatControlPID
from selfdrive.controls.lib.latcontrol_indi import LatControlINDI
from selfdrive.controls.lib.latcontrol_angle import LatControlAngle
from selfdrive.controls.lib.latcontrol_torque import LatControlTorque
from selfdrive.controls.lib.events import Events, ET
from selfdrive.controls.lib.alertmanager import AlertManager, set_offroad_alert
from selfdrive.controls.lib.vehicle_model import VehicleModel
from selfdrive.locationd.calibrationd import Calibration
from system.hardware import HARDWARE
from selfdrive.manager.process_config import managed_processes

SOFT_DISABLE_TIME = 3  # seconds
LDW_MIN_SPEED = 31 * CV.MPH_TO_MS
LANE_DEPARTURE_THRESHOLD = 0.1

REPLAY = "REPLAY" in os.environ
SIMULATION = "SIMULATION" in os.environ
NOSENSOR = "NOSENSOR" in os.environ
IGNORE_PROCESSES = {"uploader", "deleter", "loggerd", "logmessaged", "tombstoned", "statsd",
                    "logcatd", "proclogd", "clocksd", "updated", "timezoned", "manage_athenad", "laikad"} | \
                   {k for k, v in managed_processes.items() if not v.enabled}

ThermalStatus = log.DeviceState.ThermalStatus
State = log.ControlsState.OpenpilotState
PandaType = log.PandaState.PandaType
Desire = log.LateralPlan.Desire
LaneChangeState = log.LateralPlan.LaneChangeState
LaneChangeDirection = log.LateralPlan.LaneChangeDirection
EventName = car.CarEvent.EventName
ButtonEvent = car.CarState.ButtonEvent
ButtonType = car.CarState.ButtonEvent.Type
SafetyModel = car.CarParams.SafetyModel

IGNORED_SAFETY_MODES = (SafetyModel.silent, SafetyModel.noOutput)
CSID_MAP = {"1": EventName.roadCameraError, "2": EventName.wideRoadCameraError, "0": EventName.driverCameraError}
ACTUATOR_FIELDS = tuple(car.CarControl.Actuators.schema.fields.keys())
ACTIVE_STATES = (State.enabled, State.softDisabling, State.overriding)
ENABLED_STATES = (State.preEnabled, *ACTIVE_STATES)


class Controls:
  def __init__(self, sm=None, pm=None, can_sock=None, CI=None):
    config_realtime_process(4, Priority.CTRL_HIGH)

    # Ensure the current branch is cached, otherwise the first iteration of controlsd lags
    self.branch = get_short_branch("")

    # Setup sockets
    self.pm = pm
    if self.pm is None:
      self.pm = messaging.PubMaster(['sendcan', 'controlsState', 'carState',
                                     'carControl', 'carEvents', 'carParams'])

    self.camera_packets = ["roadCameraState", "driverCameraState", "wideRoadCameraState"]

    self.can_sock = can_sock
    if can_sock is None:
      can_timeout = None if os.environ.get('NO_CAN_TIMEOUT', False) else 20
      self.can_sock = messaging.sub_sock('can', timeout=can_timeout)

    self.log_sock = messaging.sub_sock('androidLog')

    if CI is None:
      # wait for one pandaState and one CAN packet
      print("Waiting for CAN messages...")
      get_one_can(self.can_sock)

      self.CI, self.CP = get_car(self.can_sock, self.pm.sock['sendcan'])
    else:
      self.CI, self.CP = CI, CI.CP

    params = Params()
    self.joystick_mode = params.get_bool("JoystickDebugMode") or (self.CP.notCar and sm is None)
    joystick_packet = ['testJoystick'] if self.joystick_mode else []

    self.sm = sm
    if self.sm is None:
      ignore = []
      if SIMULATION:
        ignore += ['driverCameraState', 'managerState']
      if params.get_bool('WideCameraOnly'):
        ignore += ['roadCameraState']
      self.sm = messaging.SubMaster(['deviceState', 'pandaStates', 'peripheralState', 'modelV2', 'liveCalibration',
                                     'driverMonitoringState', 'longitudinalPlan', 'lateralPlan', 'liveLocationKalman',
                                     'managerState', 'liveParameters', 'radarState'] + self.camera_packets + joystick_packet,
                                    ignore_alive=ignore, ignore_avg_freq=['radarState', 'longitudinalPlan'])

    # set alternative experiences from parameters
    self.disengage_on_accelerator = params.get_bool("DisengageOnAccelerator")
    self.CP.alternativeExperience = 0
    if not self.disengage_on_accelerator:
      self.CP.alternativeExperience |= ALTERNATIVE_EXPERIENCE.DISABLE_DISENGAGE_ON_GAS

    if self.CP.dashcamOnly and params.get_bool("DashcamOverride"):
      self.CP.dashcamOnly = False

    # read params
    self.is_metric = params.get_bool("IsMetric")
    self.is_ldw_enabled = params.get_bool("IsLdwEnabled")
    openpilot_enabled_toggle = params.get_bool("OpenpilotEnabledToggle")
    passive = params.get_bool("Passive") or not openpilot_enabled_toggle

    # detect sound card presence and ensure successful init
    sounds_available = HARDWARE.get_sound_card_online()

    car_recognized = self.CP.carName != 'mock'

    controller_available = self.CI.CC is not None and not passive and not self.CP.dashcamOnly
    self.read_only = not car_recognized or not controller_available or self.CP.dashcamOnly
    if self.read_only:
      safety_config = car.CarParams.SafetyConfig.new_message()
      safety_config.safetyModel = car.CarParams.SafetyModel.noOutput
      self.CP.safetyConfigs = [safety_config]

    # Write CarParams for radard
    cp_bytes = self.CP.to_bytes()
    params.put("CarParams", cp_bytes)
    put_nonblocking("CarParamsCache", cp_bytes)

    self.CC = car.CarControl.new_message()
    self.CS_prev = car.CarState.new_message()
    self.AM = AlertManager()
    self.events = Events()

    self.LoC = LongControl(self.CP)
    self.VM = VehicleModel(self.CP)

    self.LaC: LatControl
    if self.CP.steerControlType == car.CarParams.SteerControlType.angle:
      self.LaC = LatControlAngle(self.CP, self.CI)
    elif self.CP.lateralTuning.which() == 'pid':
      self.LaC = LatControlPID(self.CP, self.CI)
    elif self.CP.lateralTuning.which() == 'indi':
      self.LaC = LatControlINDI(self.CP, self.CI)
    elif self.CP.lateralTuning.which() == 'torque':
      self.LaC = LatControlTorque(self.CP, self.CI)

    self.initialized = False
    self.state = State.disabled
    self.enabled = False
    self.active = False
    self.can_rcv_error = False
    self.soft_disable_timer = 0
    self.v_cruise_kph = V_CRUISE_INITIAL
    self.v_cruise_cluster_kph = V_CRUISE_INITIAL
    self.v_cruise_kph_last = 0
    self.mismatch_counter = 0
    self.cruise_mismatch_counter = 0
    self.can_rcv_error_counter = 0
    self.last_blinker_frame = 0
    self.distance_traveled = 0
    self.last_functional_fan_frame = 0
    self.events_prev = []
    self.current_alert_types = [ET.PERMANENT]
    self.logged_comm_issue = None
    self.button_timers = {ButtonEvent.Type.decelCruise: 0, ButtonEvent.Type.accelCruise: 0}
    self.last_actuators = car.CarControl.Actuators.new_message()
    self.steer_limited = False
    self.desired_curvature = 0.0
    self.desired_curvature_rate = 0.0

    # TODO: no longer necessary, aside from process replay
    self.sm['liveParameters'].valid = True

    self.startup_event = get_startup_event(car_recognized, controller_available, len(self.CP.carFw) > 0)

    if not sounds_available:
      self.events.add(EventName.soundsUnavailable, static=True)
    if not car_recognized:
      self.events.add(EventName.carUnrecognized, static=True)
      if len(self.CP.carFw) > 0:
        set_offroad_alert("Offroad_CarUnrecognized", True)
      else:
        set_offroad_alert("Offroad_NoFirmware", True)
    elif self.read_only:
      self.events.add(EventName.dashcamMode, static=True)
    elif self.joystick_mode:
      self.events.add(EventName.joystickDebug, static=True)
      self.startup_event = None

    # controlsd is driven by can recv, expected at 100Hz
    self.rk = Ratekeeper(100, print_delay_threshold=None)
    self.prof = Profiler(False)  # off by default

  def set_initial_state(self):
    if REPLAY:
<<<<<<< HEAD
      print('SETTING INITIAL STATE!')
      controls_state = Params().get("ControlsState")
      if controls_state is not None:
        print('NOT NONE!')
        controls_state = log.ControlsState.from_bytes(controls_state)
        self.v_cruise_kph = controls_state.vCruise
        self.state = controls_state.state
        print(self.v_cruise_kph)

      # if self.sm['pandaStates'][0].controlsAllowed:
      #   self.state = State.enabled
=======
      controls_state = Params().get("ReplayControlsState")
      if controls_state is not None:
        controls_state = log.ControlsState.from_bytes(controls_state)
        self.v_cruise_kph = controls_state.vCruise

      if self.sm['pandaStates'][0].controlsAllowed:
        self.state = State.enabled
>>>>>>> 87ca42e9

  def update_events(self, CS):
    """Compute carEvents from carState"""

    self.events.clear()

    # Add startup event
    if self.startup_event is not None:
      self.events.add(self.startup_event)
      self.startup_event = None

    # Don't add any more events if not initialized
    if not self.initialized:
      self.events.add(EventName.controlsInitializing)
      return

    # Block resume if cruise never previously enabled
    if not self.CP.pcmCruise and self.v_cruise_kph == V_CRUISE_INITIAL:
      print('ADDING RESUME BLOCKED')
      self.events.add(EventName.resumeBlocked)

    # Disable on rising edge of accelerator or brake. Also disable on brake when speed > 0
    if (CS.gasPressed and not self.CS_prev.gasPressed and self.disengage_on_accelerator) or \
      (CS.brakePressed and (not self.CS_prev.brakePressed or not CS.standstill)):
      self.events.add(EventName.pedalPressed)

    if CS.gasPressed:
      self.events.add(EventName.pedalPressedPreEnable if self.disengage_on_accelerator else
                      EventName.gasPressedOverride)

    if not self.CP.notCar:
      self.events.add_from_msg(self.sm['driverMonitoringState'].events)

    # Add car events, ignore if CAN isn't valid
    if CS.canValid:
      self.events.add_from_msg(CS.events)

    # Create events for temperature, disk space, and memory
    if self.sm['deviceState'].thermalStatus >= ThermalStatus.red:
      self.events.add(EventName.overheat)
    if self.sm['deviceState'].freeSpacePercent < 7 and not SIMULATION:
      # under 7% of space free no enable allowed
      self.events.add(EventName.outOfSpace)
    # TODO: make tici threshold the same
    if self.sm['deviceState'].memoryUsagePercent > 90 and not SIMULATION:
      self.events.add(EventName.lowMemory)

    # TODO: enable this once loggerd CPU usage is more reasonable
    #cpus = list(self.sm['deviceState'].cpuUsagePercent)
    #if max(cpus, default=0) > 95 and not SIMULATION:
    #  self.events.add(EventName.highCpuUsage)

    # Alert if fan isn't spinning for 5 seconds
    if self.sm['peripheralState'].pandaType == PandaType.dos:
      if self.sm['peripheralState'].fanSpeedRpm == 0 and self.sm['deviceState'].fanSpeedPercentDesired > 50:
        if (self.sm.frame - self.last_functional_fan_frame) * DT_CTRL > 5.0:
          self.events.add(EventName.fanMalfunction)
      else:
        self.last_functional_fan_frame = self.sm.frame

    # Handle calibration status
    cal_status = self.sm['liveCalibration'].calStatus
    if cal_status != Calibration.CALIBRATED:
      if cal_status == Calibration.UNCALIBRATED:
        self.events.add(EventName.calibrationIncomplete)
      else:
        self.events.add(EventName.calibrationInvalid)

    # Handle lane change
    if self.sm['lateralPlan'].laneChangeState == LaneChangeState.preLaneChange:
      direction = self.sm['lateralPlan'].laneChangeDirection
      if (CS.leftBlindspot and direction == LaneChangeDirection.left) or \
         (CS.rightBlindspot and direction == LaneChangeDirection.right):
        self.events.add(EventName.laneChangeBlocked)
      else:
        if direction == LaneChangeDirection.left:
          self.events.add(EventName.preLaneChangeLeft)
        else:
          self.events.add(EventName.preLaneChangeRight)
    elif self.sm['lateralPlan'].laneChangeState in (LaneChangeState.laneChangeStarting,
                                                    LaneChangeState.laneChangeFinishing):
      self.events.add(EventName.laneChange)

    for i, pandaState in enumerate(self.sm['pandaStates']):
      # All pandas must match the list of safetyConfigs, and if outside this list, must be silent or noOutput
      if i < len(self.CP.safetyConfigs):
        safety_mismatch = pandaState.safetyModel != self.CP.safetyConfigs[i].safetyModel or \
                          pandaState.safetyParam != self.CP.safetyConfigs[i].safetyParam or \
                          pandaState.alternativeExperience != self.CP.alternativeExperience
      else:
        safety_mismatch = pandaState.safetyModel not in IGNORED_SAFETY_MODES

      if safety_mismatch or self.mismatch_counter >= 200:
        self.events.add(EventName.controlsMismatch)

      if log.PandaState.FaultType.relayMalfunction in pandaState.faults:
        self.events.add(EventName.relayMalfunction)

    # Handle HW and system malfunctions
    # Order is very intentional here. Be careful when modifying this.
    # All events here should at least have NO_ENTRY and SOFT_DISABLE.
    num_events = len(self.events)

    not_running = {p.name for p in self.sm['managerState'].processes if not p.running and p.shouldBeRunning}
    if self.sm.rcv_frame['managerState'] and (not_running - IGNORE_PROCESSES):
      self.events.add(EventName.processNotRunning)
    else:
      if not SIMULATION and not self.rk.lagging:
        if not self.sm.all_alive(self.camera_packets):
          self.events.add(EventName.cameraMalfunction)
        elif not self.sm.all_freq_ok(self.camera_packets):
          self.events.add(EventName.cameraFrameRate)
    if self.rk.lagging:
      self.events.add(EventName.controlsdLagging)
    if len(self.sm['radarState'].radarErrors) or not self.sm.all_checks(['radarState']):
      self.events.add(EventName.radarFault)
    if not self.sm.valid['pandaStates']:
      self.events.add(EventName.usbError)
    if CS.canTimeout:
      self.events.add(EventName.canBusMissing)
    elif not CS.canValid:
      self.events.add(EventName.canError)

    # generic catch-all. ideally, a more specific event should be added above instead
    has_disable_events = self.events.any(ET.NO_ENTRY) and (self.events.any(ET.SOFT_DISABLE) or self.events.any(ET.IMMEDIATE_DISABLE))
    no_system_errors = (not has_disable_events) or (len(self.events) == num_events)
    if (not self.sm.all_checks() or self.can_rcv_error) and no_system_errors:
      if not self.sm.all_alive():
        self.events.add(EventName.commIssue)
      elif not self.sm.all_freq_ok():
        self.events.add(EventName.commIssueAvgFreq)
      else:  # invalid or can_rcv_error.
        self.events.add(EventName.commIssue)

      logs = {
        'invalid': [s for s, valid in self.sm.valid.items() if not valid],
        'not_alive': [s for s, alive in self.sm.alive.items() if not alive],
        'not_freq_ok': [s for s, freq_ok in self.sm.freq_ok.items() if not freq_ok],
        'can_error': self.can_rcv_error,
      }
      if logs != self.logged_comm_issue:
        cloudlog.event("commIssue", error=True, **logs)
        self.logged_comm_issue = logs
    else:
      self.logged_comm_issue = None

    if not self.sm['liveParameters'].valid:
      self.events.add(EventName.vehicleModelInvalid)
    if not self.sm['lateralPlan'].mpcSolutionValid:
      self.events.add(EventName.plannerError)
    if not (self.sm['liveParameters'].sensorValid or self.sm['liveLocationKalman'].sensorsOK) and not NOSENSOR:
      if self.sm.frame > 5 / DT_CTRL:  # Give locationd some time to receive all the inputs
        self.events.add(EventName.sensorDataInvalid)
    if not self.sm['liveLocationKalman'].posenetOK:
      self.events.add(EventName.posenetInvalid)
    if not self.sm['liveLocationKalman'].deviceStable:
      self.events.add(EventName.deviceFalling)

    if not REPLAY:
      # Check for mismatch between openpilot and car's PCM
      cruise_mismatch = CS.cruiseState.enabled and (not self.enabled or not self.CP.pcmCruise)
      self.cruise_mismatch_counter = self.cruise_mismatch_counter + 1 if cruise_mismatch else 0
      if self.cruise_mismatch_counter > int(6. / DT_CTRL):
        self.events.add(EventName.cruiseMismatch)

    # Check for FCW
    stock_long_is_braking = self.enabled and not self.CP.openpilotLongitudinalControl and CS.aEgo < -1.25
    model_fcw = self.sm['modelV2'].meta.hardBrakePredicted and not CS.brakePressed and not stock_long_is_braking
    planner_fcw = self.sm['longitudinalPlan'].fcw and self.enabled
    if planner_fcw or model_fcw:
      self.events.add(EventName.fcw)

    for m in messaging.drain_sock(self.log_sock, wait_for_one=False):
      try:
        msg = m.androidLog.message
        if any(err in msg for err in ("ERROR_CRC", "ERROR_ECC", "ERROR_STREAM_UNDERFLOW", "APPLY FAILED")):
          csid = msg.split("CSID:")[-1].split(" ")[0]
          evt = CSID_MAP.get(csid, None)
          if evt is not None:
            self.events.add(evt)
      except UnicodeDecodeError:
        pass

    # TODO: fix simulator
    if not SIMULATION:
      if not NOSENSOR:
        if not self.sm['liveLocationKalman'].gpsOK and (self.distance_traveled > 1000):
          # Not show in first 1 km to allow for driving out of garage. This event shows after 5 minutes
          self.events.add(EventName.noGps)

      if self.sm['modelV2'].frameDropPerc > 20:
        self.events.add(EventName.modeldLagging)
      if self.sm['liveLocationKalman'].excessiveResets:
        self.events.add(EventName.localizerMalfunction)

    # Only allow engagement with brake pressed when stopped behind another stopped car
    speeds = self.sm['longitudinalPlan'].speeds
    if len(speeds) > 1:
      v_future = speeds[-1]
    else:
      v_future = 100.0
    if CS.brakePressed and v_future >= self.CP.vEgoStarting \
      and self.CP.openpilotLongitudinalControl and CS.vEgo < 0.3:
      self.events.add(EventName.noTarget)

  def data_sample(self):
    """Receive data from sockets and update carState"""

    # Update carState from CAN
    can_strs = messaging.drain_sock_raw(self.can_sock, wait_for_one=True)
    CS = self.CI.update(self.CC, can_strs)

    self.sm.update(0)

    if not self.initialized:
      all_valid = CS.canValid and self.sm.all_checks()
      timed_out = self.sm.frame * DT_CTRL > (6. if REPLAY else 3.5)
      if all_valid or timed_out or SIMULATION or REPLAY:
        print('INIT!')
        self.set_initial_state()

        if not self.read_only:
          self.CI.init(self.CP, self.can_sock, self.pm.sock['sendcan'])
<<<<<<< HEAD
        self.initialized = True

=======

        self.initialized = True
        self.set_initial_state()
>>>>>>> 87ca42e9
        Params().put_bool("ControlsReady", True)

    # Check for CAN timeout
    if not can_strs:
      self.can_rcv_error_counter += 1
      self.can_rcv_error = True
    else:
      self.can_rcv_error = False

    # When the panda and controlsd do not agree on controls_allowed
    # we want to disengage openpilot. However the status from the panda goes through
    # another socket other than the CAN messages and one can arrive earlier than the other.
    # Therefore we allow a mismatch for two samples, then we trigger the disengagement.
    if not self.enabled:
      self.mismatch_counter = 0

    # All pandas not in silent mode must have controlsAllowed when openpilot is enabled
    if self.enabled and any(not ps.controlsAllowed for ps in self.sm['pandaStates']
           if ps.safetyModel not in IGNORED_SAFETY_MODES):
      self.mismatch_counter += 1

    self.distance_traveled += CS.vEgo * DT_CTRL

    return CS

  def state_transition(self, CS):
    """Compute conditional state transitions and execute actions on state transitions"""

    self.v_cruise_kph_last = self.v_cruise_kph

    # if stock cruise is completely disabled, then we can use our own set speed logic
    if not self.CP.pcmCruise:
      if CS.cruiseState.available:
        self.v_cruise_kph = update_v_cruise(self.v_cruise_kph, CS.vEgo, CS.gasPressed, CS.buttonEvents,
                                            self.button_timers, self.enabled, self.is_metric)
        self.v_cruise_cluster_kph = self.v_cruise_kph
      else:
        self.v_cruise_kph = V_CRUISE_INITIAL
        self.v_cruise_cluster_kph = V_CRUISE_INITIAL
    else:
      if CS.cruiseState.available:
        self.v_cruise_kph = CS.cruiseState.speed * CV.MS_TO_KPH
        self.v_cruise_cluster_kph = CS.cruiseState.speedCluster * CV.MS_TO_KPH
      else:
        self.v_cruise_kph = 0
        self.v_cruise_cluster_kph = 0

    # decrement the soft disable timer at every step, as it's reset on
    # entrance in SOFT_DISABLING state
    self.soft_disable_timer = max(0, self.soft_disable_timer - 1)

    self.current_alert_types = [ET.PERMANENT]

    # ENABLED, SOFT DISABLING, PRE ENABLING, OVERRIDING
    if self.state != State.disabled:
      # user and immediate disable always have priority in a non-disabled state
      if self.events.any(ET.USER_DISABLE):
        self.state = State.disabled
        self.current_alert_types.append(ET.USER_DISABLE)

      elif self.events.any(ET.IMMEDIATE_DISABLE):
        self.state = State.disabled
        self.current_alert_types.append(ET.IMMEDIATE_DISABLE)

      else:
        # ENABLED
        if self.state == State.enabled:
          if self.events.any(ET.SOFT_DISABLE):
            self.state = State.softDisabling
            self.soft_disable_timer = int(SOFT_DISABLE_TIME / DT_CTRL)
            self.current_alert_types.append(ET.SOFT_DISABLE)

          elif self.events.any(ET.OVERRIDE):
            self.state = State.overriding
            self.current_alert_types.append(ET.OVERRIDE)

        # SOFT DISABLING
        elif self.state == State.softDisabling:
          if not self.events.any(ET.SOFT_DISABLE):
            # no more soft disabling condition, so go back to ENABLED
            self.state = State.enabled

          elif self.soft_disable_timer > 0:
            self.current_alert_types.append(ET.SOFT_DISABLE)

          elif self.soft_disable_timer <= 0:
            self.state = State.disabled

        # PRE ENABLING
        elif self.state == State.preEnabled:
          if self.events.any(ET.NO_ENTRY):
            self.state = State.disabled
            self.current_alert_types.append(ET.NO_ENTRY)
          elif not self.events.any(ET.PRE_ENABLE):
            self.state = State.enabled
          else:
            self.current_alert_types.append(ET.PRE_ENABLE)

        # OVERRIDING
        elif self.state == State.overriding:
          if self.events.any(ET.SOFT_DISABLE):
            self.state = State.softDisabling
            self.soft_disable_timer = int(SOFT_DISABLE_TIME / DT_CTRL)
            self.current_alert_types.append(ET.SOFT_DISABLE)
          elif not self.events.any(ET.OVERRIDE):
            self.state = State.enabled
          else:
            self.current_alert_types.append(ET.OVERRIDE)

    # DISABLED
    elif self.state == State.disabled:
      if self.events.any(ET.ENABLE):
        if self.events.any(ET.NO_ENTRY):
          self.current_alert_types.append(ET.NO_ENTRY)

        else:
          if self.events.any(ET.PRE_ENABLE):
            self.state = State.preEnabled
          elif self.events.any(ET.OVERRIDE):
            self.state = State.overriding
          else:
            self.state = State.enabled
          self.current_alert_types.append(ET.ENABLE)
          if not self.CP.pcmCruise:
            self.v_cruise_kph = initialize_v_cruise(CS.vEgo, CS.buttonEvents, self.v_cruise_kph_last)
            self.v_cruise_cluster_kph = self.v_cruise_kph

    # Check if openpilot is engaged and actuators are enabled
    self.enabled = self.state in ENABLED_STATES
    self.active = self.state in ACTIVE_STATES
    if self.active:
      self.current_alert_types.append(ET.WARNING)

  def state_control(self, CS):
    """Given the state, this function returns a CarControl packet"""

    # Update VehicleModel
    params = self.sm['liveParameters']
    x = max(params.stiffnessFactor, 0.1)
    sr = max(params.steerRatio, 0.1)
    self.VM.update_params(x, sr)

    lat_plan = self.sm['lateralPlan']
    long_plan = self.sm['longitudinalPlan']

    CC = car.CarControl.new_message()
    CC.enabled = self.enabled
    # Check which actuators can be enabled
    CC.latActive = self.active and not CS.steerFaultTemporary and not CS.steerFaultPermanent and \
                     CS.vEgo > self.CP.minSteerSpeed and not CS.standstill
    CC.longActive = self.active and not self.events.any(ET.OVERRIDE) and self.CP.openpilotLongitudinalControl

    actuators = CC.actuators
    actuators.longControlState = self.LoC.long_control_state

    if CS.leftBlinker or CS.rightBlinker:
      self.last_blinker_frame = self.sm.frame

    # State specific actions

    if not CC.latActive:
      self.LaC.reset()
    if not CC.longActive:
      self.LoC.reset(v_pid=CS.vEgo)

    if not self.joystick_mode:
      # accel PID loop
      pid_accel_limits = self.CI.get_pid_accel_limits(self.CP, CS.vEgo, self.v_cruise_kph * CV.KPH_TO_MS)
      t_since_plan = (self.sm.frame - self.sm.rcv_frame['longitudinalPlan']) * DT_CTRL
      actuators.accel = self.LoC.update(CC.longActive, CS, long_plan, pid_accel_limits, t_since_plan)

      # Steering PID loop and lateral MPC
      self.desired_curvature, self.desired_curvature_rate = get_lag_adjusted_curvature(self.CP, CS.vEgo,
                                                                                       lat_plan.psis,
                                                                                       lat_plan.curvatures,
                                                                                       lat_plan.curvatureRates)
      actuators.steer, actuators.steeringAngleDeg, lac_log = self.LaC.update(CC.latActive, CS, self.VM, params,
                                                                             self.last_actuators, self.steer_limited, self.desired_curvature,
                                                                             self.desired_curvature_rate, self.sm['liveLocationKalman'])
    else:
      lac_log = log.ControlsState.LateralDebugState.new_message()
      if self.sm.rcv_frame['testJoystick'] > 0:
        if CC.longActive:
          actuators.accel = 4.0*clip(self.sm['testJoystick'].axes[0], -1, 1)

        if CC.latActive:
          steer = clip(self.sm['testJoystick'].axes[1], -1, 1)
          # max angle is 45 for angle-based cars
          actuators.steer, actuators.steeringAngleDeg = steer, steer * 45.

        lac_log.active = self.active
        lac_log.steeringAngleDeg = CS.steeringAngleDeg
        lac_log.output = actuators.steer
        lac_log.saturated = abs(actuators.steer) >= 0.9

    # Send a "steering required alert" if saturation count has reached the limit
    if lac_log.active and not CS.steeringPressed and self.CP.lateralTuning.which() == 'torque' and not self.joystick_mode:
      undershooting = abs(lac_log.desiredLateralAccel) / abs(1e-3 + lac_log.actualLateralAccel) > 1.2
      turning = abs(lac_log.desiredLateralAccel) > 1.0
      good_speed = CS.vEgo > 5
      max_torque = abs(self.last_actuators.steer) > 0.99
      if undershooting and turning and good_speed and max_torque:
        self.events.add(EventName.steerSaturated)
    elif lac_log.active and not CS.steeringPressed and lac_log.saturated:
      dpath_points = lat_plan.dPathPoints
      if len(dpath_points):
        # Check if we deviated from the path
        # TODO use desired vs actual curvature
        if self.CP.steerControlType == car.CarParams.SteerControlType.angle:
          steering_value = actuators.steeringAngleDeg
        else:
          steering_value = actuators.steer

        left_deviation = steering_value > 0 and dpath_points[0] < -0.20
        right_deviation = steering_value < 0 and dpath_points[0] > 0.20

        if left_deviation or right_deviation:
          self.events.add(EventName.steerSaturated)

    # Ensure no NaNs/Infs
    for p in ACTUATOR_FIELDS:
      attr = getattr(actuators, p)
      if not isinstance(attr, SupportsFloat):
        continue

      if not math.isfinite(attr):
        cloudlog.error(f"actuators.{p} not finite {actuators.to_dict()}")
        setattr(actuators, p, 0.0)

    return CC, lac_log

  def update_button_timers(self, buttonEvents):
    # increment timer for buttons still pressed
    for k in self.button_timers:
      if self.button_timers[k] > 0:
        self.button_timers[k] += 1

    for b in buttonEvents:
      if b.type.raw in self.button_timers:
        self.button_timers[b.type.raw] = 1 if b.pressed else 0

  def publish_logs(self, CS, start_time, CC, lac_log):
    """Send actuators and hud commands to the car, send controlsstate and MPC logging"""

    # Orientation and angle rates can be useful for carcontroller
    # Only calibrated (car) frame is relevant for the carcontroller
    orientation_value = list(self.sm['liveLocationKalman'].calibratedOrientationNED.value)
    if len(orientation_value) > 2:
      CC.orientationNED = orientation_value
    angular_rate_value = list(self.sm['liveLocationKalman'].angularVelocityCalibrated.value)
    if len(angular_rate_value) > 2:
      CC.angularVelocity = angular_rate_value

    CC.cruiseControl.cancel = CS.cruiseState.enabled and (not self.enabled or not self.CP.pcmCruise)
    if self.joystick_mode and self.sm.rcv_frame['testJoystick'] > 0 and self.sm['testJoystick'].buttons[0]:
      CC.cruiseControl.cancel = True

    speeds = self.sm['longitudinalPlan'].speeds
    if len(speeds):
      CC.cruiseControl.resume = self.enabled and CS.cruiseState.standstill and speeds[-1] > 0.1

    hudControl = CC.hudControl
    hudControl.setSpeed = float(self.v_cruise_cluster_kph * CV.KPH_TO_MS)
    hudControl.speedVisible = self.enabled
    hudControl.lanesVisible = self.enabled
    hudControl.leadVisible = self.sm['longitudinalPlan'].hasLead

    hudControl.rightLaneVisible = True
    hudControl.leftLaneVisible = True

    recent_blinker = (self.sm.frame - self.last_blinker_frame) * DT_CTRL < 5.0  # 5s blinker cooldown
    ldw_allowed = self.is_ldw_enabled and CS.vEgo > LDW_MIN_SPEED and not recent_blinker \
                    and not CC.latActive and self.sm['liveCalibration'].calStatus == Calibration.CALIBRATED

    model_v2 = self.sm['modelV2']
    desire_prediction = model_v2.meta.desirePrediction
    if len(desire_prediction) and ldw_allowed:
      right_lane_visible = self.sm['lateralPlan'].rProb > 0.5
      left_lane_visible = self.sm['lateralPlan'].lProb > 0.5
      l_lane_change_prob = desire_prediction[Desire.laneChangeLeft - 1]
      r_lane_change_prob = desire_prediction[Desire.laneChangeRight - 1]

      lane_lines = model_v2.laneLines
      l_lane_close = left_lane_visible and (lane_lines[1].y[0] > -(1.08 + CAMERA_OFFSET))
      r_lane_close = right_lane_visible and (lane_lines[2].y[0] < (1.08 - CAMERA_OFFSET))

      hudControl.leftLaneDepart = bool(l_lane_change_prob > LANE_DEPARTURE_THRESHOLD and l_lane_close)
      hudControl.rightLaneDepart = bool(r_lane_change_prob > LANE_DEPARTURE_THRESHOLD and r_lane_close)

    if hudControl.rightLaneDepart or hudControl.leftLaneDepart:
      self.events.add(EventName.ldw)

    clear_event_types = set()
    if ET.WARNING not in self.current_alert_types:
      clear_event_types.add(ET.WARNING)
    if self.enabled:
      clear_event_types.add(ET.NO_ENTRY)

    alerts = self.events.create_alerts(self.current_alert_types, [self.CP, CS, self.sm, self.is_metric, self.soft_disable_timer])
    self.AM.add_many(self.sm.frame, alerts)
    current_alert = self.AM.process_alerts(self.sm.frame, clear_event_types)
    if current_alert:
      hudControl.visualAlert = current_alert.visual_alert

    if not self.read_only and self.initialized:
      # send car controls over can
      self.last_actuators, can_sends = self.CI.apply(CC)
      self.pm.send('sendcan', can_list_to_can_capnp(can_sends, msgtype='sendcan', valid=CS.canValid))
      CC.actuatorsOutput = self.last_actuators
      self.steer_limited = abs(CC.actuators.steer - CC.actuatorsOutput.steer) > 1e-2

    force_decel = (self.sm['driverMonitoringState'].awarenessStatus < 0.) or \
                  (self.state == State.softDisabling)

    # Curvature & Steering angle
    params = self.sm['liveParameters']

    steer_angle_without_offset = math.radians(CS.steeringAngleDeg - params.angleOffsetDeg)
    curvature = -self.VM.calc_curvature(steer_angle_without_offset, CS.vEgo, params.roll)

    # controlsState
    dat = messaging.new_message('controlsState')
    dat.valid = CS.canValid
    controlsState = dat.controlsState
    if current_alert:
      controlsState.alertText1 = current_alert.alert_text_1
      controlsState.alertText2 = current_alert.alert_text_2
      controlsState.alertSize = current_alert.alert_size
      controlsState.alertStatus = current_alert.alert_status
      controlsState.alertBlinkingRate = current_alert.alert_rate
      controlsState.alertType = current_alert.alert_type
      controlsState.alertSound = current_alert.audible_alert

    controlsState.canMonoTimes = list(CS.canMonoTimes)
    controlsState.longitudinalPlanMonoTime = self.sm.logMonoTime['longitudinalPlan']
    controlsState.lateralPlanMonoTime = self.sm.logMonoTime['lateralPlan']
    controlsState.enabled = self.enabled
    controlsState.active = self.active
    controlsState.curvature = curvature
    controlsState.desiredCurvature = self.desired_curvature
    controlsState.desiredCurvatureRate = self.desired_curvature_rate
    controlsState.state = self.state
    controlsState.engageable = not self.events.any(ET.NO_ENTRY)
    controlsState.longControlState = self.LoC.long_control_state
    controlsState.vPid = float(self.LoC.v_pid)
    controlsState.vCruise = float(self.v_cruise_kph)
    controlsState.vCruiseCluster = float(self.v_cruise_cluster_kph)
    controlsState.upAccelCmd = float(self.LoC.pid.p)
    controlsState.uiAccelCmd = float(self.LoC.pid.i)
    controlsState.ufAccelCmd = float(self.LoC.pid.f)
    controlsState.cumLagMs = -self.rk.remaining * 1000.
    controlsState.startMonoTime = int(start_time * 1e9)
    controlsState.forceDecel = bool(force_decel)
    controlsState.canErrorCounter = self.can_rcv_error_counter

    lat_tuning = self.CP.lateralTuning.which()
    if self.joystick_mode:
      controlsState.lateralControlState.debugState = lac_log
    elif self.CP.steerControlType == car.CarParams.SteerControlType.angle:
      controlsState.lateralControlState.angleState = lac_log
    elif lat_tuning == 'pid':
      controlsState.lateralControlState.pidState = lac_log
    elif lat_tuning == 'torque':
      controlsState.lateralControlState.torqueState = lac_log
    elif lat_tuning == 'indi':
      controlsState.lateralControlState.indiState = lac_log

    self.pm.send('controlsState', dat)

    # carState
    car_events = self.events.to_msg()
    cs_send = messaging.new_message('carState')
    cs_send.valid = CS.canValid
    cs_send.carState = CS
    cs_send.carState.events = car_events
    self.pm.send('carState', cs_send)

    # carEvents - logged every second or on change
    if (self.sm.frame % int(1. / DT_CTRL) == 0) or (self.events.names != self.events_prev):
      ce_send = messaging.new_message('carEvents', len(self.events))
      ce_send.carEvents = car_events
      self.pm.send('carEvents', ce_send)
    self.events_prev = self.events.names.copy()

    # carParams - logged every 50 seconds (> 1 per segment)
    if (self.sm.frame % int(50. / DT_CTRL) == 0):
      cp_send = messaging.new_message('carParams')
      cp_send.carParams = self.CP
      self.pm.send('carParams', cp_send)

    # carControl
    cc_send = messaging.new_message('carControl')
    cc_send.valid = CS.canValid
    cc_send.carControl = CC
    self.pm.send('carControl', cc_send)

    # copy CarControl to pass to CarInterface on the next iteration
    self.CC = CC

  def step(self):
    start_time = sec_since_boot()
    self.prof.checkpoint("Ratekeeper", ignore=True)

    # Sample data from sockets and get a carState
    CS = self.data_sample()
    cloudlog.timestamp("Data sampled")
    self.prof.checkpoint("Sample")

    self.update_events(CS)
    cloudlog.timestamp("Events updated")

    if not self.read_only and self.initialized:
      # Update control state
      self.state_transition(CS)
      self.prof.checkpoint("State transition")

    # Compute actuators (runs PID loops and lateral MPC)
    CC, lac_log = self.state_control(CS)

    self.prof.checkpoint("State Control")

    # Publish data
    self.publish_logs(CS, start_time, CC, lac_log)
    self.prof.checkpoint("Sent")

    self.update_button_timers(CS.buttonEvents)
    self.CS_prev = CS

  def controlsd_thread(self):
    while True:
      self.step()
      self.rk.monitor_time()
      self.prof.display()

def main(sm=None, pm=None, logcan=None):
  controls = Controls(sm, pm, logcan)
  controls.controlsd_thread()


if __name__ == "__main__":
  main()<|MERGE_RESOLUTION|>--- conflicted
+++ resolved
@@ -206,19 +206,6 @@
 
   def set_initial_state(self):
     if REPLAY:
-<<<<<<< HEAD
-      print('SETTING INITIAL STATE!')
-      controls_state = Params().get("ControlsState")
-      if controls_state is not None:
-        print('NOT NONE!')
-        controls_state = log.ControlsState.from_bytes(controls_state)
-        self.v_cruise_kph = controls_state.vCruise
-        self.state = controls_state.state
-        print(self.v_cruise_kph)
-
-      # if self.sm['pandaStates'][0].controlsAllowed:
-      #   self.state = State.enabled
-=======
       controls_state = Params().get("ReplayControlsState")
       if controls_state is not None:
         controls_state = log.ControlsState.from_bytes(controls_state)
@@ -226,7 +213,6 @@
 
       if self.sm['pandaStates'][0].controlsAllowed:
         self.state = State.enabled
->>>>>>> 87ca42e9
 
   def update_events(self, CS):
     """Compute carEvents from carState"""
@@ -450,14 +436,9 @@
 
         if not self.read_only:
           self.CI.init(self.CP, self.can_sock, self.pm.sock['sendcan'])
-<<<<<<< HEAD
-        self.initialized = True
-
-=======
 
         self.initialized = True
         self.set_initial_state()
->>>>>>> 87ca42e9
         Params().put_bool("ControlsReady", True)
 
     # Check for CAN timeout
