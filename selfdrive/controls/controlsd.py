--- conflicted
+++ resolved
@@ -168,18 +168,10 @@
 
   def set_initial_state(self):
     if REPLAY:
-<<<<<<< HEAD
-      # TODO: move this to card
-      # controls_state = self.params.get("ReplayControlsState")
-      # if controls_state is not None:
-      #   with log.ControlsState.from_bytes(controls_state) as controls_state:
-      #     self.card.v_cruise_helper.v_cruise_kph = controls_state.vCruise
-=======
       controls_state = self.params.get("ReplayControlsState")
       if controls_state is not None:
         with log.ControlsState.from_bytes(controls_state) as controls_state:
           self.v_cruise_helper.v_cruise_kph = controls_state.vCruise
->>>>>>> 40779111
 
       if any(ps.controlsAllowed for ps in self.sm['pandaStates']):
         self.state = State.enabled
@@ -440,11 +432,8 @@
   def state_transition(self, CS):
     """Compute conditional state transitions and execute actions on state transitions"""
 
-<<<<<<< HEAD
-=======
     self.v_cruise_helper.update_v_cruise(CS, self.enabled, self.is_metric)
 
->>>>>>> 40779111
     # decrement the soft disable timer at every step, as it's reset on
     # entrance in SOFT_DISABLING state
     self.soft_disable_timer = max(0, self.soft_disable_timer - 1)
@@ -518,10 +507,7 @@
           else:
             self.state = State.enabled
           self.current_alert_types.append(ET.ENABLE)
-<<<<<<< HEAD
-=======
           self.v_cruise_helper.initialize_v_cruise(CS, self.experimental_mode)
->>>>>>> 40779111
 
     # Check if openpilot is engaged and actuators are enabled
     self.enabled = self.state in ENABLED_STATES
