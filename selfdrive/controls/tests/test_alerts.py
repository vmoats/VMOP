--- conflicted
+++ resolved
@@ -74,24 +74,6 @@
         self.assertLessEqual(w, max_text_width, msg=msg)
 
   def test_alert_sanity_check(self):
-<<<<<<< HEAD
-    for a in ALERTS:
-      if a.alert_size == AlertSize.none:
-        self.assertEqual(len(a.alert_text_1), 0)
-        self.assertEqual(len(a.alert_text_2), 0)
-      elif a.alert_size == AlertSize.small:
-        self.assertGreater(len(a.alert_text_1), 0)
-        self.assertEqual(len(a.alert_text_2), 0)
-      elif a.alert_size == AlertSize.mid:
-        # TODO: clean up SA alerts
-        pass
-        # self.assertGreater(len(a.alert_text_1), 0)
-        # self.assertGreater(len(a.alert_text_2), 0)
-      else:
-        self.assertGreater(len(a.alert_text_1), 0)
-
-      self.assertGreaterEqual(a.duration, 0.)
-=======
     for event_types in EVENTS.values():
       for event_type, a in event_types.items():
         # TODO: add callback alerts
@@ -105,8 +87,10 @@
           self.assertGreater(len(a.alert_text_1), 0)
           self.assertEqual(len(a.alert_text_2), 0)
         elif a.alert_size == AlertSize.mid:
-          self.assertGreater(len(a.alert_text_1), 0)
-          self.assertGreater(len(a.alert_text_2), 0)
+          # TODO: clean up SA alerts
+          pass
+          # self.assertGreater(len(a.alert_text_1), 0)
+          # self.assertGreater(len(a.alert_text_2), 0)
         else:
           self.assertGreater(len(a.alert_text_1), 0)
 
@@ -114,7 +98,6 @@
 
         if event_type not in (ET.WARNING, ET.PERMANENT, ET.PRE_ENABLE):
           self.assertEqual(a.creation_delay, 0.)
->>>>>>> 16dd7ce1
 
   def test_offroad_alerts(self):
     params = Params()
