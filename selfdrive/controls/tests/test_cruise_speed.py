#!/usr/bin/env python3
import numpy as np
from parameterized import parameterized_class
import unittest

from selfdrive.controls.lib.drive_helpers import VCruiseHelper, V_CRUISE_MAX, V_CRUISE_ENABLE_MIN
from cereal import car
from common.conversions import Conversions as CV
from common.params import Params
from selfdrive.test.longitudinal_maneuvers.maneuver import Maneuver

ButtonEvent = car.CarState.ButtonEvent
ButtonType = car.CarState.ButtonEvent.Type


def run_cruise_simulation(cruise, t_end=20.):
  man = Maneuver(
    '',
    duration=t_end,
    initial_speed=max(cruise - 1., 0.0),
    lead_relevancy=True,
    initial_distance_lead=100,
    cruise_values=[cruise],
    prob_lead_values=[0.0],
    breakpoints=[0.],
  )
  valid, output = man.evaluate()
  assert valid
  return output[-1, 3]


class TestCruiseSpeed(unittest.TestCase):
  def test_cruise_speed(self):
    params = Params()
    for e2e in [False, True]:
      params.put_bool("ExperimentalMode", e2e)
      for speed in np.arange(5, 40, 5):
        print(f'Testing {speed} m/s')
        cruise_speed = float(speed)

        simulation_steady_state = run_cruise_simulation(cruise_speed)
        self.assertAlmostEqual(simulation_steady_state, cruise_speed, delta=.01, msg=f'Did not reach {speed} m/s')


# TODO: test pcmCruise
@parameterized_class(('pcm_cruise',), [(False,)])
class TestVCruiseHelper(unittest.TestCase):
  def setUp(self):
    self.CP = car.CarParams(pcmCruise=self.pcm_cruise)  # pylint: disable=E1101
    self.v_cruise_helper = VCruiseHelper(self.CP)
<<<<<<< HEAD
    self.v_cruise_helper.initialize_v_cruise(car.CarState())
=======
    self.reset_cruise_speed_state()

  def reset_cruise_speed_state(self):
    # Two resets previous cruise speed
    for _ in range(2):
      self.v_cruise_helper.update_v_cruise(car.CarState(cruiseState={"available": False}), enabled=False, is_metric=False)

  def enable(self, v_ego):
    # Simulates user pressing set with a current speed
    self.v_cruise_helper.initialize_v_cruise(car.CarState(vEgo=v_ego))
>>>>>>> 3524cc7f

  def test_adjust_speed(self):
    """
    Asserts speed changes on falling edges of buttons.
    """

<<<<<<< HEAD
=======
    self.enable(V_CRUISE_ENABLE_MIN * CV.KPH_TO_MS)

>>>>>>> 3524cc7f
    for btn in (ButtonType.accelCruise, ButtonType.decelCruise):
      for pressed in (True, False):
        CS = car.CarState(cruiseState={"available": True})
        CS.buttonEvents = [ButtonEvent(type=btn, pressed=pressed)]

        self.v_cruise_helper.update_v_cruise(CS, enabled=True, is_metric=False)
        self.assertEqual(pressed, self.v_cruise_helper.v_cruise_kph == self.v_cruise_helper.v_cruise_kph_last)

  def test_rising_edge_enable(self):
    """
    Some car interfaces may enable on rising edge of a button,
    ensure we don't adjust speed if enabled changes mid-press.
    """

    initial_v_cruise = self.v_cruise_helper.v_cruise_kph

    # NOTE: enabled is always one frame behind the result from button press in controlsd
    for enabled, pressed in ((False, False),
                             (False, True),
                             (True, False)):
      CS = car.CarState(cruiseState={"available": True})
      CS.buttonEvents = [ButtonEvent(type=ButtonType.accelCruise, pressed=pressed)]

      self.v_cruise_helper.update_v_cruise(CS, enabled=enabled, is_metric=False)
      self.assertEqual(initial_v_cruise, self.v_cruise_helper.v_cruise_kph)

  def test_resume_in_standstill(self):
    """
    Asserts we don't increment set speed if user presses resume/accel to exit cruise standstill.
    """

<<<<<<< HEAD
    initial_v_cruise = self.v_cruise_helper.v_cruise_kph
=======
    self.enable(0)
>>>>>>> 3524cc7f

    for standstill in (True, False):
      for pressed in (True, False):
        CS = car.CarState(cruiseState={"available": True, "standstill": standstill})
        CS.buttonEvents = [ButtonEvent(type=ButtonType.accelCruise, pressed=pressed)]
        self.v_cruise_helper.update_v_cruise(CS, enabled=True, is_metric=False)

        # speed should only update if not at standstill and button falling edge
        should_equal = standstill or pressed
        self.assertEqual(should_equal, self.v_cruise_helper.v_cruise_kph == self.v_cruise_helper.v_cruise_kph_last)

  def test_initialize_v_cruise(self):
    """
    Asserts allowed cruise speeds on enabling with SET.
    """

    for v_ego in np.linspace(0, 100, 101):
      self.reset_cruise_speed_state()
      self.assertFalse(self.v_cruise_helper.v_cruise_initialized)

      self.enable(float(v_ego))
      self.assertTrue(V_CRUISE_ENABLE_MIN <= self.v_cruise_helper.v_cruise_kph <= V_CRUISE_MAX)
      self.assertTrue(self.v_cruise_helper.v_cruise_initialized)


if __name__ == "__main__":
  unittest.main()<|MERGE_RESOLUTION|>--- conflicted
+++ resolved
@@ -48,9 +48,6 @@
   def setUp(self):
     self.CP = car.CarParams(pcmCruise=self.pcm_cruise)  # pylint: disable=E1101
     self.v_cruise_helper = VCruiseHelper(self.CP)
-<<<<<<< HEAD
-    self.v_cruise_helper.initialize_v_cruise(car.CarState())
-=======
     self.reset_cruise_speed_state()
 
   def reset_cruise_speed_state(self):
@@ -61,18 +58,14 @@
   def enable(self, v_ego):
     # Simulates user pressing set with a current speed
     self.v_cruise_helper.initialize_v_cruise(car.CarState(vEgo=v_ego))
->>>>>>> 3524cc7f
 
   def test_adjust_speed(self):
     """
     Asserts speed changes on falling edges of buttons.
     """
 
-<<<<<<< HEAD
-=======
     self.enable(V_CRUISE_ENABLE_MIN * CV.KPH_TO_MS)
 
->>>>>>> 3524cc7f
     for btn in (ButtonType.accelCruise, ButtonType.decelCruise):
       for pressed in (True, False):
         CS = car.CarState(cruiseState={"available": True})
@@ -104,11 +97,7 @@
     Asserts we don't increment set speed if user presses resume/accel to exit cruise standstill.
     """
 
-<<<<<<< HEAD
-    initial_v_cruise = self.v_cruise_helper.v_cruise_kph
-=======
     self.enable(0)
->>>>>>> 3524cc7f
 
     for standstill in (True, False):
       for pressed in (True, False):
