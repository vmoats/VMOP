#!/usr/bin/env python3
import os
import numpy as np

from common.realtime import sec_since_boot
from common.numpy_fast import clip, interp
from selfdrive.swaglog import cloudlog
from selfdrive.modeld.constants import index_function
from selfdrive.controls.lib.radar_helpers import _LEAD_ACCEL_TAU
from selfdrive.controls.lib.dynamic_follow import DynamicFollow
from common.travis_checker import gh_actions

if __name__ == '__main__':  # generating code
  from pyextra.acados_template import AcadosModel, AcadosOcp, AcadosOcpSolver
else:
  # from pyextra.acados_template import AcadosOcpSolver as AcadosOcpSolverFast
  from selfdrive.controls.lib.longitudinal_mpc_lib.c_generated_code.acados_ocp_solver_pyx import AcadosOcpSolverFast  # pylint: disable=no-name-in-module, import-error

from casadi import SX, vertcat

LONG_MPC_DIR = os.path.dirname(os.path.abspath(__file__))
EXPORT_DIR = os.path.join(LONG_MPC_DIR, "c_generated_code")
JSON_FILE = "acados_ocp_long.json"

SOURCES = ['lead0', 'lead1', 'cruise']

X_DIM = 3
U_DIM = 1
PARAM_DIM= 5
COST_E_DIM = 5
COST_DIM = COST_E_DIM + 1
CONSTR_DIM = 4

X_EGO_OBSTACLE_COST = 3.
X_EGO_COST = 0.
V_EGO_COST = 0.
A_EGO_COST = 0.
J_EGO_COST = 5.0
A_CHANGE_COST = .5
DANGER_ZONE_COST = 100.
CRASH_DISTANCE = .5
LIMIT_COST = 1e6


# Less timestamps doesn't hurt performance and leads to
# much better convergence of the MPC with low iterations
N = 12
MAX_T = 10.0
T_IDXS_LST = [index_function(idx, max_val=MAX_T, max_idx=N+1) for idx in range(N+1)]

T_IDXS = np.array(T_IDXS_LST)
T_DIFFS = np.diff(T_IDXS, prepend=[0.])
MIN_ACCEL = -3.5
T_FOLLOW = 1.45
COMFORT_BRAKE = 2.5
STOP_DISTANCE = 6.0

def get_stopped_equivalence_factor(v_lead):
  return (v_lead**2) / (2 * COMFORT_BRAKE)

def get_safe_obstacle_distance(v_ego, t_follow=T_FOLLOW):
  return (v_ego**2) / (2 * COMFORT_BRAKE) + t_follow * v_ego + STOP_DISTANCE

def desired_follow_distance(v_ego, v_lead, t_follow=T_FOLLOW):
  return get_safe_obstacle_distance(v_ego, t_follow) - get_stopped_equivalence_factor(v_lead)


def gen_long_model():
  model = AcadosModel()
  model.name = 'long'

  # set up states & controls
  x_ego = SX.sym('x_ego')
  v_ego = SX.sym('v_ego')
  a_ego = SX.sym('a_ego')
  model.x = vertcat(x_ego, v_ego, a_ego)

  # controls
  j_ego = SX.sym('j_ego')
  model.u = vertcat(j_ego)

  # xdot
  x_ego_dot = SX.sym('x_ego_dot')
  v_ego_dot = SX.sym('v_ego_dot')
  a_ego_dot = SX.sym('a_ego_dot')
  model.xdot = vertcat(x_ego_dot, v_ego_dot, a_ego_dot)

  # live parameters
  x_obstacle = SX.sym('x_obstacle')
  desired_TR = SX.sym('desired_TR')
  a_min = SX.sym('a_min')
  a_max = SX.sym('a_max')
  prev_a = SX.sym('prev_a')
  model.p = vertcat(a_min, a_max, x_obstacle, prev_a, desired_TR)

  # dynamics model
  f_expl = vertcat(v_ego, a_ego, j_ego)
  model.f_impl_expr = model.xdot - f_expl
  model.f_expl_expr = f_expl
  return model


def gen_long_mpc_solver():
  ocp = AcadosOcp()
  ocp.model = gen_long_model()

  Tf = T_IDXS[-1]

  # set dimensions
  ocp.dims.N = N

  # set cost module
  ocp.cost.cost_type = 'NONLINEAR_LS'
  ocp.cost.cost_type_e = 'NONLINEAR_LS'

  QR = np.zeros((COST_DIM, COST_DIM))
  Q = np.zeros((COST_E_DIM, COST_E_DIM))

  ocp.cost.W = QR
  ocp.cost.W_e = Q

  x_ego, v_ego, a_ego = ocp.model.x[0], ocp.model.x[1], ocp.model.x[2]
  j_ego = ocp.model.u[0]

  a_min, a_max = ocp.model.p[0], ocp.model.p[1]
  x_obstacle = ocp.model.p[2]
  prev_a = ocp.model.p[3]
  desired_TR = ocp.model.p[4]

  ocp.cost.yref = np.zeros((COST_DIM, ))
  ocp.cost.yref_e = np.zeros((COST_E_DIM, ))

  desired_dist_comfort = get_safe_obstacle_distance(v_ego, desired_TR)

  # The main cost in normal operation is how close you are to the "desired" distance
  # from an obstacle at every timestep. This obstacle can be a lead car
  # or other object. In e2e mode we can use x_position targets as a cost
  # instead.
  costs = [((x_obstacle - x_ego) - (desired_dist_comfort)) / (v_ego + 10.),
           x_ego,
           v_ego,
           a_ego,
           20*(a_ego - prev_a),
           j_ego]
  ocp.model.cost_y_expr = vertcat(*costs)
  ocp.model.cost_y_expr_e = vertcat(*costs[:-1])

  # Constraints on speed, acceleration and desired distance to
  # the obstacle, which is treated as a slack constraint so it
  # behaves like an assymetrical cost.
  constraints = vertcat((v_ego),
                        (a_ego - a_min),
                        (a_max - a_ego),
                        ((x_obstacle - x_ego) - (3/4) * (desired_dist_comfort)) / (v_ego + 10.))
  ocp.model.con_h_expr = constraints
  ocp.model.con_h_expr_e = vertcat(np.zeros(CONSTR_DIM))

  x0 = np.zeros(X_DIM)
  ocp.constraints.x0 = x0
  ocp.parameter_values = np.array([-1.2, 1.2, 0.0, 0.0, T_FOLLOW])  # defaults

  # We put all constraint cost weights to 0 and only set them at runtime
  cost_weights = np.zeros(CONSTR_DIM)
  ocp.cost.zl = cost_weights
  ocp.cost.Zl = cost_weights
  ocp.cost.Zu = cost_weights
  ocp.cost.zu = cost_weights

  ocp.constraints.lh = np.zeros(CONSTR_DIM)
  ocp.constraints.lh_e = np.zeros(CONSTR_DIM)
  ocp.constraints.uh = 1e4*np.ones(CONSTR_DIM)
  ocp.constraints.uh_e = 1e4*np.ones(CONSTR_DIM)
  ocp.constraints.idxsh = np.arange(CONSTR_DIM)

  # The HPIPM solver can give decent solutions even when it is stopped early
  # Which is critical for our purpose where the compute time is strictly bounded
  # We use HPIPM in the SPEED_ABS mode, which ensures fastest runtime. This
  # does not cause issues since the problem is well bounded.
  ocp.solver_options.qp_solver = 'PARTIAL_CONDENSING_HPIPM'
  ocp.solver_options.hessian_approx = 'GAUSS_NEWTON'
  ocp.solver_options.integrator_type = 'ERK'
  ocp.solver_options.nlp_solver_type = 'SQP_RTI'
  ocp.solver_options.qp_solver_cond_N = N//4

  # More iterations take too much time and less lead to inaccurate convergence in
  # some situations. Ideally we would run just 1 iteration to ensure fixed runtime.
  ocp.solver_options.qp_solver_iter_max = 10

  # set prediction horizon
  ocp.solver_options.tf = Tf
  ocp.solver_options.shooting_nodes = T_IDXS

  ocp.code_export_directory = EXPORT_DIR
  return ocp


class LongitudinalMpc():
  def __init__(self, e2e=False, desired_TR=T_FOLLOW):
    self.dynamic_follow = DynamicFollow()
    self.e2e = e2e
    self.desired_TR = desired_TR
    self.v_ego = 0.
    self.reset()
    self.accel_limit_arr = np.zeros((N+1, 2))
    self.accel_limit_arr[:,0] = -1.2
    self.accel_limit_arr[:,1] = 1.2
    self.source = SOURCES[2]

  def reset(self):
    self.solver = AcadosOcpSolverFast('long', N, EXPORT_DIR)
    self.v_solution = [0.0 for i in range(N+1)]
    self.a_solution = [0.0 for i in range(N+1)]
    self.prev_a = np.array(self.a_solution)
    self.j_solution = [0.0 for i in range(N)]
    self.yref = np.zeros((N+1, COST_DIM))
    for i in range(N):
      self.solver.cost_set(i, "yref", self.yref[i])
    self.solver.cost_set(N, "yref", self.yref[N][:COST_E_DIM])
    self.x_sol = np.zeros((N+1, X_DIM))
    self.u_sol = np.zeros((N,1))
    self.params = np.zeros((N+1, PARAM_DIM))
    for i in range(N+1):
      self.solver.set(i, 'x', np.zeros(X_DIM))
    self.last_cloudlog_t = 0
    self.status = False
    self.crash_cnt = 0.0
    self.solution_status = 0
    self.x0 = np.zeros(X_DIM)
    self.set_weights()

  def set_weights(self):
    if self.e2e:
      self.set_weights_for_xva_policy()
    else:
      self.set_weights_for_lead_policy()

  def set_weights_for_lead_policy(self):
    # WARNING: deceleration tests with these costs:
    # 1.0 TR fails at 3 m/s/s test
    # 1.1 TR fails at 3+ m/s/s test
    # 1.2-1.8 TR succeeds at all tests with no FCW

    # TRs = [1.2, 1.8, 2.7]
    x_ego_obstacle_cost_multiplier = 1  # interp(self.desired_TR, TRs, [3., 1.0, 0.1])
    j_ego_cost_multiplier = 1  # interp(self.desired_TR, TRs, [0.5, 1.0, 1.0])
    d_zone_cost_multiplier = 1  # interp(self.desired_TR, TRs, [4., 1.0, 1.0])

    W = np.asfortranarray(np.diag([X_EGO_OBSTACLE_COST * x_ego_obstacle_cost_multiplier, X_EGO_COST, V_EGO_COST, A_EGO_COST, A_CHANGE_COST, J_EGO_COST * j_ego_cost_multiplier]))
    for i in range(N):
      W[4,4] = A_CHANGE_COST * np.interp(T_IDXS[i], [0.0, 1.0, 2.0], [1.0, 1.0, 0.0])
      self.solver.cost_set(i, 'W', W)
    # Setting the slice without the copy make the array not contiguous,
    # causing issues with the C interface.
    self.solver.cost_set(N, 'W', np.copy(W[:COST_E_DIM, :COST_E_DIM]))

    # Set L2 slack cost on lower bound constraints
    Zl = np.array([LIMIT_COST, LIMIT_COST, LIMIT_COST, DANGER_ZONE_COST * d_zone_cost_multiplier])
    for i in range(N):
      self.solver.cost_set(i, 'Zl', Zl)

  def set_weights_for_xva_policy(self):
    W = np.asfortranarray(np.diag([0., 10., 1., 10., 0.0, 1.]))
    for i in range(N):
      self.solver.cost_set(i, 'W', W)
    # Setting the slice without the copy make the array not contiguous,
    # causing issues with the C interface.
    self.solver.cost_set(N, 'W', np.copy(W[:COST_E_DIM, :COST_E_DIM]))

    # Set L2 slack cost on lower bound constraints
    Zl = np.array([LIMIT_COST, LIMIT_COST, LIMIT_COST, 0.0])
    for i in range(N):
      self.solver.cost_set(i, 'Zl', Zl)

  def set_cur_state(self, v, a):
    if abs(self.x0[1] - v) > 2.:
      self.x0[1] = v
      self.x0[2] = a
      for i in range(0, N+1):
        self.solver.set(i, 'x', self.x0)
    else:
      self.x0[1] = v
      self.x0[2] = a

  def extrapolate_lead(self, x_lead, v_lead, a_lead, a_lead_tau):
    a_lead_traj = a_lead * np.exp(-a_lead_tau * (T_IDXS**2)/2.)
    v_lead_traj = np.clip(v_lead + np.cumsum(T_DIFFS * a_lead_traj), 0.0, 1e8)
    x_lead_traj = x_lead + np.cumsum(T_DIFFS * v_lead_traj)
    lead_xv = np.column_stack((x_lead_traj, v_lead_traj))
    return lead_xv

  def process_lead(self, lead, id):
    v_ego = self.x0[1]
    if lead is not None and lead.status:
      x_lead = lead.dRel
      v_lead = lead.vLead
      a_lead = lead.aLeadK
      a_lead_tau = lead.aLeadTau
      if id == 0:
        self.dynamic_follow.update_lead(v_lead, a_lead, x_lead, lead.status, False)
    else:
      # Fake a fast lead car, so mpc can keep running in the same mode
      x_lead = 50.0
      v_lead = v_ego + 10.0
      a_lead = 0.0
      a_lead_tau = _LEAD_ACCEL_TAU
      if id == 0:
        self.dynamic_follow.update_lead(new_lead=False)

    # MPC will not converge if immediate crash is expected
    # Clip lead distance to what is still possible to brake for
    min_x_lead = ((v_ego + v_lead)/2) * (v_ego - v_lead) / (-MIN_ACCEL * 2)
    x_lead = clip(x_lead, min_x_lead, 1e8)
    v_lead = clip(v_lead, 0.0, 1e8)
    a_lead = clip(a_lead, -10., 5.)
    lead_xv = self.extrapolate_lead(x_lead, v_lead, a_lead, a_lead_tau)
    return lead_xv

  def set_accel_limits(self, min_a, max_a):
    self.cruise_min_a = min_a
    self.cruise_max_a = max_a

  def set_desired_TR(self, desired_TR):
    self.desired_TR = desired_TR
    self.set_weights()

  def update(self, carstate, radarstate, v_cruise, prev_accel_constraint=False):
    self.v_ego = carstate.vEgo
    v_ego = self.x0[1]
    a_ego = self.x0[2]
    self.status = radarstate.leadOne.status or radarstate.leadTwo.status

    lead_xv_0 = self.process_lead(radarstate.leadOne, 0)
    lead_xv_1 = self.process_lead(radarstate.leadTwo, 1)

    if not gh_actions:
      self.set_desired_TR(self.dynamic_follow.update(carstate))  # update dynamic follow and get desired TR

    # set accel limits in params
    self.params[:,0] = interp(float(self.status), [0.0, 1.0], [self.cruise_min_a, MIN_ACCEL])
    self.params[:,1] = self.cruise_max_a

    # To estimate a safe distance from a moving lead, we calculate how much stopping
    # distance that lead needs as a minimum. We can add that to the current distance
    # and then treat that as a stopped car/obstacle at this new distance.
    lead_0_obstacle = lead_xv_0[:,0] + get_stopped_equivalence_factor(lead_xv_0[:,1])
    lead_1_obstacle = lead_xv_1[:,0] + get_stopped_equivalence_factor(lead_xv_1[:,1])

    # Fake an obstacle for cruise, this ensures smooth acceleration to set speed
    # when the leads are no factor.
    v_lower = v_ego + (T_IDXS * self.cruise_min_a * 1.05)
    v_upper = v_ego + (T_IDXS * self.cruise_max_a * 1.05)
    v_cruise_clipped = np.clip(v_cruise * np.ones(N+1),
                               v_lower,
                               v_upper)
    cruise_obstacle = np.cumsum(T_DIFFS * v_cruise_clipped) + get_safe_obstacle_distance(v_cruise_clipped, self.desired_TR)

    x_obstacles = np.column_stack([lead_0_obstacle, lead_1_obstacle, cruise_obstacle])
    self.source = SOURCES[np.argmin(x_obstacles[0])]
    self.params[:,2] = np.min(x_obstacles, axis=1)
    if prev_accel_constraint:
      self.params[:,3] = np.copy(self.prev_a)
    else:
      self.params[:,3] = a_ego
    self.params[:, 4] = self.desired_TR

    self.run()
    if (np.any(lead_xv_0[:,0] - self.x_sol[:,0] < CRASH_DISTANCE) and
            radarstate.leadOne.modelProb > 0.9):
      self.crash_cnt += 1
    else:
      self.crash_cnt = 0

  def update_with_xva(self, x, v, a):
    self.yref[:,1] = x
    self.yref[:,2] = v
    self.yref[:,3] = a
    for i in range(N):
      self.solver.cost_set(i, "yref", self.yref[i])
    self.solver.cost_set(N, "yref", self.yref[N][:COST_E_DIM])
    self.accel_limit_arr[:,0] = -10.
    self.accel_limit_arr[:,1] = 10.
    x_obstacle = 1e5*np.ones((N+1))
    desired_TR = T_FOLLOW*np.ones((N+1))
    self.params = np.concatenate([self.accel_limit_arr,
                             x_obstacle[:,None],
<<<<<<< HEAD
                             self.prev_a, desired_TR[:,None]], axis=1)
=======
                             self.prev_a[:,None]], axis=1)
>>>>>>> 16dd7ce1
    self.run()


  def run(self):
    for i in range(N+1):
      self.solver.set(i, 'p', self.params[i])
    self.solver.constraints_set(0, "lbx", self.x0)
    self.solver.constraints_set(0, "ubx", self.x0)
    self.solution_status = self.solver.solve()
    for i in range(N+1):
      self.x_sol[i] = self.solver.get(i, 'x')
    for i in range(N):
      self.u_sol[i] = self.solver.get(i, 'u')

    self.v_solution = self.x_sol[:,1]
    self.a_solution = self.x_sol[:,2]
    self.j_solution = self.u_sol[:,0]

    self.prev_a = np.interp(T_IDXS + 0.05, T_IDXS, self.a_solution)

    t = sec_since_boot()
    if self.solution_status != 0:
      if t > self.last_cloudlog_t + 5.0:
        self.last_cloudlog_t = t
        cloudlog.warning(f"Long mpc reset, solution_status: {self.solution_status}")
      self.reset()


if __name__ == "__main__":
  ocp = gen_long_mpc_solver()
  AcadosOcpSolver.generate(ocp, json_file=JSON_FILE, build=False)<|MERGE_RESOLUTION|>--- conflicted
+++ resolved
@@ -383,11 +383,7 @@
     desired_TR = T_FOLLOW*np.ones((N+1))
     self.params = np.concatenate([self.accel_limit_arr,
                              x_obstacle[:,None],
-<<<<<<< HEAD
-                             self.prev_a, desired_TR[:,None]], axis=1)
-=======
-                             self.prev_a[:,None]], axis=1)
->>>>>>> 16dd7ce1
+                             self.prev_a[:,None], desired_TR[:,None]], axis=1)
     self.run()
 
 
