--- conflicted
+++ resolved
@@ -55,19 +55,14 @@
 COMFORT_BRAKE = 2.5
 STOP_DISTANCE = 6.0
 
-<<<<<<< HEAD
-def get_stopped_equivalence_factor(v_lead, t_react=T_REACT):
-  return v_lead**2 / (2 * COMFORT_BRAKE) - t_react * v_lead
-=======
 def get_stopped_equivalence_factor(v_lead):
   return (v_lead**2) / (2 * COMFORT_BRAKE)
->>>>>>> 0dcdf9c3
-
-def get_safe_obstacle_distance(v_ego):
-  return (v_ego**2) / (2 * COMFORT_BRAKE) + T_FOLLOW * v_ego + STOP_DISTANCE
-
-def desired_follow_distance(v_ego, v_lead, t_react=T_REACT):
-  return get_safe_obstacle_distance(v_ego) - get_stopped_equivalence_factor(v_lead, t_react)
+
+def get_safe_obstacle_distance(v_ego, t_follow=T_FOLLOW):
+  return (v_ego**2) / (2 * COMFORT_BRAKE) + t_follow * v_ego + STOP_DISTANCE
+
+def desired_follow_distance(v_ego, v_lead, t_follow=T_FOLLOW):
+  return get_safe_obstacle_distance(v_ego, t_follow) - get_stopped_equivalence_factor(v_lead)
 
 
 def gen_long_model():
@@ -135,7 +130,7 @@
   ocp.cost.yref = np.zeros((COST_DIM, ))
   ocp.cost.yref_e = np.zeros((COST_E_DIM, ))
 
-  desired_dist_comfort = get_safe_obstacle_distance(v_ego)
+  desired_dist_comfort = get_safe_obstacle_distance(v_ego, desired_TR)
 
   # The main cost in normal operation is how close you are to the "desired" distance
   # from an obstacle at every timestep. This obstacle can be a lead car
@@ -162,7 +157,7 @@
 
   x0 = np.zeros(X_DIM)
   ocp.constraints.x0 = x0
-  ocp.parameter_values = np.array([-1.2, 1.2, 0.0, 0.0, T_REACT])  # defaults
+  ocp.parameter_values = np.array([-1.2, 1.2, 0.0, 0.0, T_FOLLOW])  # defaults
 
   # We put all constraint cost weights to 0 and only set them at runtime
   cost_weights = np.zeros(CONSTR_DIM)
@@ -200,7 +195,7 @@
 
 
 class LongitudinalMpc():
-  def __init__(self, e2e=False, desired_TR=T_REACT):
+  def __init__(self, e2e=False, desired_TR=T_FOLLOW):
     self.dynamic_follow = DynamicFollow()
     self.e2e = e2e
     self.desired_TR = desired_TR
@@ -346,8 +341,8 @@
     # To estimate a safe distance from a moving lead, we calculate how much stopping
     # distance that lead needs as a minimum. We can add that to the current distance
     # and then treat that as a stopped car/obstacle at this new distance.
-    lead_0_obstacle = lead_xv_0[:,0] + get_stopped_equivalence_factor(lead_xv_0[:,1], self.desired_TR)
-    lead_1_obstacle = lead_xv_1[:,0] + get_stopped_equivalence_factor(lead_xv_1[:,1], self.desired_TR)
+    lead_0_obstacle = lead_xv_0[:,0] + get_stopped_equivalence_factor(lead_xv_0[:,1])
+    lead_1_obstacle = lead_xv_1[:,0] + get_stopped_equivalence_factor(lead_xv_1[:,1])
 
     # Fake an obstacle for cruise, this ensures smooth acceleration to set speed
     # when the leads are no factor.
@@ -356,7 +351,7 @@
     v_cruise_clipped = np.clip(v_cruise * np.ones(N+1),
                                v_lower,
                                v_upper)
-    cruise_obstacle = np.cumsum(T_DIFFS * v_cruise_clipped) + get_safe_obstacle_distance(v_cruise_clipped)
+    cruise_obstacle = np.cumsum(T_DIFFS * v_cruise_clipped) + get_safe_obstacle_distance(v_cruise_clipped, self.desired_TR)
 
     x_obstacles = np.column_stack([lead_0_obstacle, lead_1_obstacle, cruise_obstacle])
     self.source = SOURCES[np.argmin(x_obstacles[0])]
@@ -384,7 +379,7 @@
     self.accel_limit_arr[:,0] = -10.
     self.accel_limit_arr[:,1] = 10.
     x_obstacle = 1e5*np.ones((N+1))
-    desired_TR = T_REACT*np.ones((N+1))
+    desired_TR = T_FOLLOW*np.ones((N+1))
     self.params = np.concatenate([self.accel_limit_arr,
                              x_obstacle[:,None],
                              self.prev_a, desired_TR[:,None]], axis=1)
