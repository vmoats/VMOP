--- conflicted
+++ resolved
@@ -206,12 +206,6 @@
 
   EventName.gasPressed: {ET.PRE_ENABLE: None},
 
-<<<<<<< HEAD
-  EventName.focusRecoverActive: {},
-=======
-  EventName.laneChangeBlocked: {},
->>>>>>> 59cbaf88
-
   # ********** events only containing alerts displayed in all states **********
 
   EventName.debugAlert: {
