from common.numpy_fast import interp
import numpy as np
from selfdrive.controls.lib.latcontrol_helpers import model_polyfit, calc_desired_path, compute_path_pinv

CAMERA_OFFSET = 0.06

class ModelParser(object):
  def __init__(self):
    self.d_poly = [0., 0., 0., 0.]
    self.c_poly = [0., 0., 0., 0.]
    self.p_poly = np.array([0., 0., 0., 0.])
    self.c_prob = 0.
    self.p_prob = 0.
    self.last_model = 0.
    self.lead_dist, self.lead_prob, self.lead_var = 0, 0, 1
    self._path_pinv = compute_path_pinv()

    self.lane_width_estimate = 3.0
    self.lane_width_certainty = 1.0
    self.lane_width = 3.0
    self.l_prob = 0.
    self.r_prob = 0.
    self.x_points = np.arange(50)

  def update(self, v_ego, md):
    if len(md.leftLane.poly):
      l_poly = np.array(md.leftLane.poly)
      r_poly = np.array(md.rightLane.poly)
      #p_poly = np.array(md.path.poly)
      p_poly = np.array([0., 0., 0., 0.])
    else:
      l_poly = model_polyfit(md.leftLane.points, self._path_pinv)  # left line
      r_poly = model_polyfit(md.rightLane.points, self._path_pinv)  # right line
      p_poly = model_polyfit(md.path.points, self._path_pinv)  # predicted path

    # only offset left and right lane lines; offsetting p_poly does not make sense
    l_poly[3] += CAMERA_OFFSET
    r_poly[3] += CAMERA_OFFSET

    l_prob = md.leftLane.prob  # left line prob
    r_prob = md.rightLane.prob  # right line prob

    # Find current lanewidth
    lr_prob = l_prob * r_prob
    decay_rate = interp(lr_prob, [0., 0.5], [0.1, 0.3])
    decay_rate *= v_ego / 31.0
    self.lane_width_certainty += 0.05 * decay_rate * (lr_prob - self.lane_width_certainty)
    current_lane_width = abs(l_poly[3] - r_poly[3])
<<<<<<< HEAD
    self.lane_width_estimate += 0.005 * decay_rate * (current_lane_width - self.lane_width_estimate)
    speed_lane_width = interp(v_ego, [0., 31.], [2.9, 3.5])
    self.lane_width = self.lane_width_certainty * self.lane_width_estimate + (1.0 - self.lane_width_certainty) * speed_lane_width

    half_lane_width = self.lane_width / 2.0
    l_center = l_prob * (l_poly[3] - half_lane_width)
    r_center = r_prob * (r_poly[3] + half_lane_width)
    p_prob = 0.0001 + (self.c_prob**2 + self.p_prob**2) / (self.c_prob + self.p_prob + 0.0001)

    self.p_poly[3] = np.clip(0.0, self.p_poly[3] - 0.005, self.p_poly[3] + 0.005)
    self.p_poly[2] = np.clip(0.0, self.p_poly[2] - 0.001, self.p_poly[2] + 0.001)
    self.p_poly[1] = np.clip(0.0, self.p_poly[1] - 0.0001, self.p_poly[1] + 0.0001)
    #self.p_poly[0] = np.clip(0.0, self.p_poly[0] - 0.00001, self.p_poly[0] + 0.00001)

    if l_center < 0.0 or r_center > 0.0:
      if l_center > -r_center:
        p_poly[3] = (r_center + p_prob * self.p_poly[3]) / (r_prob + p_prob + 0.0001)
      else:
        p_poly[3] = (l_center + p_prob * self.p_poly[3]) / (l_prob + p_prob + 0.0001)

      race_line_adjust = np.interp(abs(p_poly[3]), [0.0, 0.3], [0.0, 1.0])
      l_race_poly = (race_line_adjust * l_poly * l_prob + p_prob * self.p_poly) / (race_line_adjust * l_prob + p_prob + 0.0001)
      r_race_poly = (race_line_adjust * r_poly * r_prob + p_prob * self.p_poly) / (race_line_adjust * r_prob + p_prob + 0.0001)
      if self.d_poly[1] < 0.0:
        p_poly[2] = min(l_race_poly[2], r_race_poly[2], self.p_poly[2])
        p_poly[1] = min(l_race_poly[1], r_race_poly[1], self.d_poly[1])
        #p_poly[0] = min(l_race_poly[0], r_race_poly[0], self.d_poly[0])
      else:
        p_poly[2] = max(l_race_poly[2], r_race_poly[2], self.p_poly[2])
        p_poly[1] = max(l_race_poly[1], r_race_poly[1], self.d_poly[1])
        #p_poly[0] = max(l_race_poly[0], r_race_poly[0], self.d_poly[0])
    else:
      p_poly[3] = self.p_poly[3]
      p_poly[2] = self.p_poly[2]
      p_poly[1] = self.d_poly[1]
      #p_poly[0] = self.d_poly[0]
=======
    self.lane_width_estimate += 0.005 * (current_lane_width - self.lane_width_estimate)
    speed_lane_width = interp(v_ego, [0., 31.], [2.8, 3.5])
    self.lane_width = self.lane_width_certainty * self.lane_width_estimate + \
                      (1 - self.lane_width_certainty) * speed_lane_width
>>>>>>> 61bbb521

    self.lead_dist = md.lead.dist
    self.lead_prob = md.lead.prob
    self.lead_var = md.lead.std**2

    # compute target path
    self.d_poly, self.c_poly, self.c_prob = calc_desired_path(
      l_poly, r_poly, p_poly, l_prob, r_prob, p_prob, v_ego, self.lane_width)

    self.r_poly = r_poly
    self.r_prob = r_prob

    self.l_poly = l_poly
    self.l_prob = l_prob

    self.p_poly = p_poly
    self.p_prob = p_prob<|MERGE_RESOLUTION|>--- conflicted
+++ resolved
@@ -46,9 +46,8 @@
     decay_rate *= v_ego / 31.0
     self.lane_width_certainty += 0.05 * decay_rate * (lr_prob - self.lane_width_certainty)
     current_lane_width = abs(l_poly[3] - r_poly[3])
-<<<<<<< HEAD
     self.lane_width_estimate += 0.005 * decay_rate * (current_lane_width - self.lane_width_estimate)
-    speed_lane_width = interp(v_ego, [0., 31.], [2.9, 3.5])
+    speed_lane_width = interp(v_ego, [0., 31.], [2.8, 3.5])
     self.lane_width = self.lane_width_certainty * self.lane_width_estimate + (1.0 - self.lane_width_certainty) * speed_lane_width
 
     half_lane_width = self.lane_width / 2.0
@@ -83,12 +82,6 @@
       p_poly[2] = self.p_poly[2]
       p_poly[1] = self.d_poly[1]
       #p_poly[0] = self.d_poly[0]
-=======
-    self.lane_width_estimate += 0.005 * (current_lane_width - self.lane_width_estimate)
-    speed_lane_width = interp(v_ego, [0., 31.], [2.8, 3.5])
-    self.lane_width = self.lane_width_certainty * self.lane_width_estimate + \
-                      (1 - self.lane_width_certainty) * speed_lane_width
->>>>>>> 61bbb521
 
     self.lead_dist = md.lead.dist
     self.lead_prob = md.lead.prob
