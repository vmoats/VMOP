--- conflicted
+++ resolved
@@ -62,23 +62,6 @@
     self.observed_ratio = 0.0
 
     # variables for dashboarding
-<<<<<<< HEAD
-=======
-    self.context = zmq.Context()
-    self.steerpub = self.context.socket(zmq.PUB)
-    self.steerpub.bind("tcp://*:8594")
-    self.influxString = 'steerData3,testName=none,active=%s,ff_type=%s ff_type_a=%s,ff_type_r=%s,steer_status=%s,steer_torque_motor=%s,' \
-                    'steering_control_active=%s,steer_parameter1=%s,steer_parameter2=%s,steer_parameter3=%s,steer_parameter4=%s,steer_parameter5=%s,' \
-                    'steer_parameter6=%s,steer_stock_torque=%s,steer_stock_torque_request=%s,x=%s,y=%s,lateral_error=%s,y0=%s,y1=%s,y2=%s,y3=%s,y4=%s,psi=%s,delta=%s,t=%s,' \
-                    'curvature_factor=%s,slip_factor=%s,resonant_period=%s,accel_limit=%s,restricted_steer_rate=%s,ff_angle_factor=%s,ff_rate_factor=%s,' \
-                    'pCost=%s,lCost=%s,rCost=%s,hCost=%s,srCost=%s,torque_motor=%s,driver_torque=%s,angle_rate_count=%s,angle_rate_desired=%s,' \
-                    'avg_angle_rate=%s,future_angle_steers=%s,angle_rate=%s,steer_zero_crossing=%s,center_angle=%s,angle_steers=%s,angle_steers_des=%s,' \
-                    'angle_offset=%s,self.angle_steers_des_mpc=%s,steerRatio=%s,steerKf=%s,steerKpV[0]=%s,steerKiV[0]=%s,steerRateCost=%s,l_prob=%s,' \
-                    'r_prob=%s,c_prob=%s,p_prob=%s,l_poly[0]=%s,l_poly[1]=%s,l_poly[2]=%s,l_poly[3]=%s,r_poly[0]=%s,r_poly[1]=%s,r_poly[2]=%s,r_poly[3]=%s,' \
-                    'p_poly[0]=%s,p_poly[1]=%s,p_poly[2]=%s,p_poly[3]=%s,c_poly[0]=%s,c_poly[1]=%s,c_poly[2]=%s,c_poly[3]=%s,d_poly[0]=%s,d_poly[1]=%s,' \
-                    'd_poly[2]=%s,lane_width=%s,lane_width_estimate=%s,lane_width_certainty=%s,v_ego=%s,p=%s,i=%s,f=%s %s\n~'
-    self.steerdata = self.influxString
->>>>>>> 343d9464
     self.frames = 0
     self.curvature_factor = 0.0
     self.slip_factor = 0.0
@@ -150,14 +133,10 @@
       self.cur_state[0].delta = delta_desired
 
       self.angle_steers_des_mpc = float(math.degrees(delta_desired * CP.steerRatio) + angle_offset)
-<<<<<<< HEAD
       
       # Use the model's solve time instead of cur_time
       self.angle_steers_des_time = float(self.last_mpc_ts / 1000000000.0)
       
-=======
-
->>>>>>> 343d9464
       # Use last 2 desired angles to determine the model's desired steer rate
       self.angle_rate_desired = (self.angle_steers_des_mpc - self.angle_steers_des_prev) / _DT_MPC
       self.mpc_updated = True
@@ -173,14 +152,6 @@
           self.last_cloudlog_t = t
           cloudlog.warning("Lateral mpc - nan: True")
 
-<<<<<<< HEAD
-=======
-    elif self.frames > 20:
-      self.steerpub.send(self.steerdata)
-      self.frames = 0
-      self.steerdata = self.influxString
-
->>>>>>> 343d9464
     if v_ego < 0.3 or not active:
       output_steer = 0.0
       self.feed_forward = 0.0
@@ -191,13 +162,8 @@
       restricted_steer_rate = 0.0
     else:
       # Interpolate desired angle between MPC updates
-<<<<<<< HEAD
       #self.angle_steers_des = np.clip(self.angle_steers_des_prev + self.angle_rate_desired * (cur_time - self.angle_steers_des_time), self.angle_steers_des_prev, self.angle_steers_des_mpc)
       self.angle_steers_des = self.angle_steers_des_prev + self.angle_rate_desired * np.clip(cur_time - self.angle_steers_des_time, 0, _DT_MPC + _DT)
-=======
-      self.angle_steers_des = self.angle_steers_des_prev + self.angle_rate_desired * (cur_time - self.angle_steers_des_time)
-      self.avg_angle_steers = (4.0 * self.avg_angle_steers + angle_steers) / 5.0
->>>>>>> 343d9464
 
       # Determine the target steer rate for desired angle, but prevent the acceleration limit from being exceeded
       # Restricting the steer rate creates the resistive component needed for resonance
@@ -213,29 +179,9 @@
       self.pid.pos_limit = steers_max
       self.pid.neg_limit = -steers_max
 
-<<<<<<< HEAD
       # Decide which feed forward mode should be used (angle or rate).  Use more dominant mode, and only if conditions are met
       # Spread feed forward out over a period of time to make it more inductive (for resonance)
       if abs(self.ff_rate_factor * float(restricted_steer_rate)) > abs(self.ff_angle_factor * float(self.angle_steers_des) - float(angle_offset)) - 0.5 \
-          and (abs(float(restricted_steer_rate)) > abs(angle_rate) or (float(restricted_steer_rate) < 0) != (angle_rate < 0)) \
-          and (float(restricted_steer_rate) < 0) == (float(self.angle_steers_des) - float(angle_offset) - 0.5 < 0):
-        ff_type = "r"
-        self.feed_forward = (((self.smooth_factor - 1.) * self.feed_forward) + self.ff_rate_factor * float(restricted_steer_rate)) / self.smooth_factor  
-      elif abs(self.angle_steers_des - float(angle_offset)) > 0.5:
-        ff_type = "a"
-        self.feed_forward = (((self.smooth_factor - 1.) * self.feed_forward) + self.ff_angle_factor * float(apply_deadzone(float(self.angle_steers_des) - float(angle_offset), 0.5))) / self.smooth_factor  
-      else:
-        ff_type = "r"
-        self.feed_forward = (((self.smooth_factor - 1.) * self.feed_forward) + 0.0) / self.smooth_factor  
-
-      if CP.steerControlType == car.CarParams.SteerControlType.torque:
-          self.feed_forward *= v_ego**2
-
-=======
-      if CP.steerControlType == car.CarParams.SteerControlType.torque:
-        # Decide which feed forward mode should be used (angle or rate).  Use more dominant mode, and only if conditions are met
-        # Spread feed forward out over a period of time to make it more inductive (for resonance)
-        if abs(self.ff_rate_factor * float(restricted_steer_rate)) > abs(self.ff_angle_factor * float(self.angle_steers_des) - float(angle_offset)) - 0.5 \
             and (abs(float(restricted_steer_rate)) > abs(angle_rate) or (float(restricted_steer_rate) < 0) != (angle_rate < 0)) \
             and (float(restricted_steer_rate) < 0) == (float(self.angle_steers_des) - float(angle_offset) - 0.5 < 0):
           ff_type = "r"
@@ -247,55 +193,16 @@
           ff_type = "r"
           self.feed_forward = (((self.smooth_factor - 1.) * self.feed_forward) + 0.0) / self.smooth_factor
       else:
-        self.feed_forward = self.angle_steers_des   # feedforward desired angle
->>>>>>> 343d9464
+      
+      if CP.steerControlType == car.CarParams.SteerControlType.torque:
+          self.feed_forward *= v_ego**2
+
       deadzone = 0.0
 
       # Use projected desired and actual angles instead of "current" values, in order to make PI more reactive (for resonance)
       output_steer = self.pid.update(projected_angle_steers_des, projected_angle_steers, check_saturation=(v_ego > 10), override=steer_override,
                                      feedforward=self.feed_forward, speed=v_ego, deadzone=deadzone)
 
-<<<<<<< HEAD
-=======
-
-      # All but the last 3 lines after here are for real-time dashboarding
-      self.pCost = 0.0
-      self.lCost = 0.0
-      self.rCost = 0.0
-      self.hCost = 0.0
-      self.srCost = 0.0
-      self.last_ff_a = 0.0
-      self.last_ff_r = 0.0
-      self.center_angle = 0.0
-      self.steer_zero_crossing = 0.0
-      self.steer_rate_cost = 0.0
-      self.avg_angle_rate = 0.0
-      self.angle_rate_count = 0.0
-      steer_motor = 0.0
-      self.frames += 1
-      steer_parameter1 = 0.0
-      steer_parameter2 = 0.0
-      steer_parameter3 = 0.0
-      steer_parameter4 = 0.0
-      steer_parameter5 = 0.0
-      steer_parameter6 = 0.0
-      steering_control_active = 0.0
-      steer_torque_motor = 0.0
-      driver_torque = 0.0
-      steer_status = 0.0
-      steer_stock_torque = 0.0
-      steer_stock_torque_request = 0.0
-
-      if self.mpc_updated:
-        self.steerdata += ("%d,%s,%d,%d,%f,%f,%f,%f,%f,%f,%f,%f,%f,%f,%f,%f,%f,%f,%f,%f,%f,%f,%f,%f,%f,%f,%f,%f,%f,%f,%f,%f,%f,%f,%f,%f,%f,%f,%f,%f,%f,%f,%f,%f,%f,%f,%f,%f,%f,%f,%f,%f,%f,%f,%f,%f,%f,%f,%f,%f,%f,%f,%f,%f,%f,%f,%f,%f,%f,%f,%f,%f,%f,%f,%f,%f,%f,%f,%f,%f,%f,%f,%f,%f,%f,%f,%d|" % (self.isActive, \
-        ff_type, 1 if ff_type == "a" else 0, 1 if ff_type == "r" else 0, steer_status, steer_torque_motor, steering_control_active, steer_parameter1, steer_parameter2, steer_parameter3, steer_parameter4, steer_parameter5, steer_parameter6, steer_stock_torque, steer_stock_torque_request, self.cur_state[0].x, self.cur_state[0].y, self.lateral_error, self.mpc_solution[0].y[0], self.mpc_solution[0].y[1], self.mpc_solution[0].y[2], self.mpc_solution[0].y[3], self.mpc_solution[0].y[4], self.cur_state[0].psi, self.cur_state[0].delta, self.cur_state[0].t, self.curvature_factor, self.slip_factor ,self.smooth_factor, self.accel_limit, float(restricted_steer_rate) ,self.ff_angle_factor, self.ff_rate_factor, self.pCost, self.lCost, self.rCost, self.hCost, self.srCost, steer_motor, float(driver_torque), \
-        self.angle_rate_count, self.angle_rate_desired, self.avg_angle_rate, projected_angle_steers, float(angle_rate), self.steer_zero_crossing, self.center_angle, angle_steers, self.angle_steers_des, angle_offset, \
-        self.angle_steers_des_mpc, self.observed_ratio, CP.steerKf, CP.steerKpV[0], CP.steerKiV[0], CP.steerRateCost, PL.PP.l_prob, \
-        PL.PP.r_prob, PL.PP.c_prob, PL.PP.p_prob, self.l_poly[0], self.l_poly[1], self.l_poly[2], self.l_poly[3], self.r_poly[0], self.r_poly[1], self.r_poly[2], self.r_poly[3], \
-        self.p_poly[0], self.p_poly[1], self.p_poly[2], self.p_poly[3], PL.PP.c_poly[0], PL.PP.c_poly[1], PL.PP.c_poly[2], PL.PP.c_poly[3], PL.PP.d_poly[0], PL.PP.d_poly[1], \
-        PL.PP.d_poly[2], PL.PP.lane_width, PL.PP.lane_width_estimate, PL.PP.lane_width_certainty, v_ego, self.pid.p, self.pid.i, self.pid.f, int(time.time() * 100) * 10000000))
-
->>>>>>> 343d9464
     self.sat_flag = self.pid.saturated
     self.prev_angle_rate = angle_rate
     
