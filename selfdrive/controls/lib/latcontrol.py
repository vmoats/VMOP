--- conflicted
+++ resolved
@@ -3,12 +3,8 @@
 from common.numpy_fast import clip
 from common.realtime import DT_CTRL
 
-<<<<<<< HEAD
-MIN_STEER_SPEED = 0.3
-STEER_ANGLE_SATURATION_THRESHOLD = 2.5  # Degrees
-=======
-MIN_LATERAL_CONTROL_SPEED = 0.3  # m/s
->>>>>>> 5cc192be
+MIN_LATERAL_CONTROL_SPEED = 0.3         # m/s
+STEER_ANGLE_SATURATION_THRESHOLD = 2.5  # deg
 
 
 class LatControl(ABC):
