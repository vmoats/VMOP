--- conflicted
+++ resolved
@@ -3,11 +3,7 @@
 from common.numpy_fast import clip
 from common.realtime import DT_CTRL
 
-<<<<<<< HEAD
-MIN_STEER_SPEED = 0.0
-=======
 MIN_LATERAL_CONTROL_SPEED = 0.3  # m/s
->>>>>>> d6abf1d5
 
 
 class LatControl(ABC):
