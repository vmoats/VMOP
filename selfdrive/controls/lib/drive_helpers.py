--- conflicted
+++ resolved
@@ -105,14 +105,6 @@
   # MPC can plan to turn the wheel and turn back before t_delay. This means
   # in high delay cases some corrections never even get commanded. So just use
   # psi to calculate a simple linearization of desired curvature
-<<<<<<< HEAD
-  curvature_diff_from_psi = psi / (max(v_ego, 1e-1) * delay) - current_curvature
-  desired_curvature = current_curvature + 2 * curvature_diff_from_psi
-
-  v_ego = max(v_ego, 0.1)
-  max_curvature_rate = (MAX_LATERAL_JERK - 2 * v_ego * a_ego * current_curvature) / (v_ego**2)
-  min_curvature_rate = (-MAX_LATERAL_JERK - 2 * v_ego * a_ego * current_curvature) / (v_ego**2)
-=======
   current_curvature_desired = curvatures[0]
   psi = interp(delay, T_IDXS[:CONTROL_N], psis)
   average_curvature_desired = psi / (v_ego * delay)
@@ -120,8 +112,8 @@
   
   # This is the "desired rate of the setpoint" not an actual desired rate
   desired_curvature_rate = curvature_rates[0]
-  max_curvature_rate = MAX_LATERAL_JERK / (v_ego**2)
->>>>>>> b215d611
+  max_curvature_rate = (MAX_LATERAL_JERK - 2 * v_ego * a_ego * current_curvature_desired) / (v_ego**2)
+  min_curvature_rate = (-MAX_LATERAL_JERK - 2 * v_ego * a_ego * current_curvature_desired) / (v_ego**2)
   safe_desired_curvature_rate = clip(desired_curvature_rate,
                                           min_curvature_rate,
                                           max_curvature_rate)
