--- conflicted
+++ resolved
@@ -107,8 +107,6 @@
     self.sR = CP.steerRatio
     self.chi = CP.steerRatioRear
 
-<<<<<<< HEAD
-=======
   def update_rt_params(self, CP):
     # Update parameters used in real-time tuning if called from real-time tuning logic in controlsd
     # TODO:  Determine if really necessary
@@ -125,7 +123,6 @@
   def update_state(self, state):
     self.state = state
 
->>>>>>> 5f3d5ab3
   def steady_state_sol(self, sa, u):
     """Returns the steady state solution.
 
