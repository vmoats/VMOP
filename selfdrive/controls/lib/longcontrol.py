--- conflicted
+++ resolved
@@ -62,7 +62,6 @@
 class LongControl():
   def __init__(self, CP):
     self.long_control_state = LongCtrlState.off  # initialized to off
-<<<<<<< HEAD
     # kdBP = [0., 16., 35.]
     # kdV = [0.08, 1.215, 2.51]
 
@@ -70,14 +69,7 @@
                                  (CP.longitudinalTuning.kiBP, CP.longitudinalTuning.kiV),
                                  ([0], [0]),
                                  rate=RATE,
-                                 sat_limit=0.8,
-                                 convert=compute_gb)
-=======
-    self.pid = PIController((CP.longitudinalTuning.kpBP, CP.longitudinalTuning.kpV),
-                            (CP.longitudinalTuning.kiBP, CP.longitudinalTuning.kiV),
-                            rate=RATE,
-                            sat_limit=0.8)
->>>>>>> 204e5a09
+                                 sat_limit=0.8)
     self.v_pid = 0.0
     self.last_output_accel = 0.0
 
@@ -89,26 +81,20 @@
     self.pid.reset()
     self.v_pid = v_pid
 
-<<<<<<< HEAD
-  def update(self, active, CS, CP, long_plan, extras):
-=======
-  def update(self, active, CS, CP, long_plan, accel_limits):
->>>>>>> 204e5a09
+  def update(self, active, CS, CP, long_plan, accel_limits, extras):
     """Update longitudinal control. This updates the state machine and runs a PID loop"""
     # Interp control trajectory
     # TODO estimate car specific lag, use .15s for now
     if len(long_plan.speeds) == CONTROL_N:
-<<<<<<< HEAD
       accel_delay = interp(CS.vEgo, [5, 35], [0.2, 0.4])  # 10 to 80 mph
       speed_delay = interp(CS.vEgo, [5, 35], [0.05, 0.1])
       v_target = interp(speed_delay, T_IDXS[:CONTROL_N], long_plan.speeds)
       v_target_future = long_plan.speeds[-1]
       a_target = interp(accel_delay, T_IDXS[:CONTROL_N], long_plan.accels)
-=======
-      v_target = interp(CP.longitudinalActuatorDelay, T_IDXS[:CONTROL_N], long_plan.speeds)
-      v_target_future = long_plan.speeds[-1]
-      a_target = 2 * (v_target - long_plan.speeds[0])/CP.longitudinalActuatorDelay - long_plan.accels[0]
->>>>>>> 204e5a09
+      # TODO: experiment with this
+      # v_target = interp(CP.longitudinalActuatorDelay, T_IDXS[:CONTROL_N], long_plan.speeds)
+      # v_target_future = long_plan.speeds[-1]
+      # a_target = 2 * (v_target - long_plan.speeds[0])/CP.longitudinalActuatorDelay - long_plan.accels[0]
     else:
       v_target = 0.0
       v_target_future = 0.0
