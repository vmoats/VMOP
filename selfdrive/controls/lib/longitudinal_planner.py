#!/usr/bin/env python3
import math
import numpy as np
from common.numpy_fast import interp

import cereal.messaging as messaging
from common.conversions import Conversions as CV
from common.filter_simple import FirstOrderFilter
from common.realtime import DT_MDL
from selfdrive.modeld.constants import T_IDXS
from selfdrive.controls.lib.longcontrol import LongCtrlState
from selfdrive.controls.lib.longitudinal_mpc_lib.long_mpc import LongitudinalMpc
from selfdrive.controls.lib.longitudinal_mpc_lib.long_mpc import T_IDXS as T_IDXS_MPC
from selfdrive.controls.lib.drive_helpers import V_CRUISE_MAX, CONTROL_N
from system.swaglog import cloudlog

LON_MPC_STEP = 0.2  # first step is 0.2s
AWARENESS_DECEL = -0.2  # car smoothly decel at .2m/s^2 when user is distracted
A_CRUISE_MIN = -1.2
A_CRUISE_MAX_VALS = [1.2, 1.2, 0.8, 0.6]
A_CRUISE_MAX_BP = [0., 15., 25., 40.]

# Lookup table for turns
_A_TOTAL_MAX_V = [1.7, 3.2]
_A_TOTAL_MAX_BP = [20., 40.]


def get_max_accel(v_ego):
  return interp(v_ego, A_CRUISE_MAX_BP, A_CRUISE_MAX_VALS)


def limit_accel_in_turns(v_ego, angle_steers, a_target, CP):
  """
  This function returns a limited long acceleration allowed, depending on the existing lateral acceleration
  this should avoid accelerating when losing the target in turns
  """

  # FIXME: This function to calculate lateral accel is incorrect and should use the VehicleModel
  # The lookup table for turns should also be updated if we do this
  a_total_max = interp(v_ego, _A_TOTAL_MAX_BP, _A_TOTAL_MAX_V)
  a_y = v_ego ** 2 * angle_steers * CV.DEG_TO_RAD / (CP.steerRatio * CP.wheelbase)
  a_x_allowed = math.sqrt(max(a_total_max ** 2 - a_y ** 2, 0.))

  return [a_target[0], min(a_target[1], a_x_allowed)]


class Planner:
  def __init__(self, CP, init_v=0.0, init_a=0.0):
    self.CP = CP
    self.mpc = LongitudinalMpc()

    self.fcw = False

    self.a_desired = init_a
    self.v_desired_filter = FirstOrderFilter(init_v, 2.0, DT_MDL)

    self.v_desired_trajectory = np.zeros(CONTROL_N)
    self.a_desired_trajectory = np.zeros(CONTROL_N)
    self.j_desired_trajectory = np.zeros(CONTROL_N)
    self.solverExecutionTime = 0.0

  def update(self, sm):
    v_ego = sm['carState'].vEgo

    v_cruise_kph = sm['controlsState'].vCruise
    v_cruise_kph = min(v_cruise_kph, V_CRUISE_MAX)
    v_cruise = v_cruise_kph * CV.KPH_TO_MS

    long_control_off = sm['controlsState'].longControlState == LongCtrlState.off
    force_slow_decel = sm['controlsState'].forceDecel

<<<<<<< HEAD
    # Reset current state when not engaged or user is controlling the speed
    # No reset if car is not using openpilot longitudinal (for accurate planner predictions)
    reset_state = long_control_state == LongCtrlState.off and self.CP.openpilotLongitudinalControl
=======
    # Reset current state when not engaged, or user is controlling the speed
    reset_state = long_control_off if self.CP.openpilotLongitudinalControl else not sm['controlsState'].enabled
>>>>>>> f797567e

    # No change cost when user is controlling the speed, or when standstill
    prev_accel_constraint = not (reset_state or sm['carState'].standstill)

    if reset_state:
      self.v_desired_filter.x = v_ego
      self.a_desired = 0.0

    # Prevent divergence, smooth in current v_ego
    self.v_desired_filter.x = max(0.0, self.v_desired_filter.update(v_ego))

    accel_limits = [A_CRUISE_MIN, get_max_accel(v_ego)]
    accel_limits_turns = limit_accel_in_turns(v_ego, sm['carState'].steeringAngleDeg, accel_limits, self.CP)
    if force_slow_decel:
      # if required so, force a smooth deceleration
      accel_limits_turns[1] = min(accel_limits_turns[1], AWARENESS_DECEL)
      accel_limits_turns[0] = min(accel_limits_turns[0], accel_limits_turns[1])
    # clip limits, cannot init MPC outside of bounds
    accel_limits_turns[0] = min(accel_limits_turns[0], self.a_desired + 0.05)
    accel_limits_turns[1] = max(accel_limits_turns[1], self.a_desired - 0.05)

    self.mpc.set_weights(prev_accel_constraint)
    self.mpc.set_accel_limits(accel_limits_turns[0], accel_limits_turns[1])
    self.mpc.set_cur_state(self.v_desired_filter.x, self.a_desired)
    self.mpc.update(sm['carState'], sm['radarState'], v_cruise)

    self.v_desired_trajectory = np.interp(T_IDXS[:CONTROL_N], T_IDXS_MPC, self.mpc.v_solution)
    self.a_desired_trajectory = np.interp(T_IDXS[:CONTROL_N], T_IDXS_MPC, self.mpc.a_solution)
    self.j_desired_trajectory = np.interp(T_IDXS[:CONTROL_N], T_IDXS_MPC[:-1], self.mpc.j_solution)

    # TODO counter is only needed because radar is glitchy, remove once radar is gone
    self.fcw = self.mpc.crash_cnt > 5
    if self.fcw:
      cloudlog.info("FCW triggered")

    # Interpolate 0.05 seconds and save as starting point for next iteration
    a_prev = self.a_desired
    self.a_desired = float(interp(DT_MDL, T_IDXS[:CONTROL_N], self.a_desired_trajectory))
    self.v_desired_filter.x = self.v_desired_filter.x + DT_MDL * (self.a_desired + a_prev) / 2.0

  def publish(self, sm, pm):
    plan_send = messaging.new_message('longitudinalPlan')

    plan_send.valid = sm.all_checks(service_list=['carState', 'controlsState'])

    longitudinalPlan = plan_send.longitudinalPlan
    longitudinalPlan.modelMonoTime = sm.logMonoTime['modelV2']
    longitudinalPlan.processingDelay = (plan_send.logMonoTime / 1e9) - sm.logMonoTime['modelV2']

    longitudinalPlan.speeds = self.v_desired_trajectory.tolist()
    longitudinalPlan.accels = self.a_desired_trajectory.tolist()
    longitudinalPlan.jerks = self.j_desired_trajectory.tolist()

    longitudinalPlan.hasLead = sm['radarState'].leadOne.status
    longitudinalPlan.longitudinalPlanSource = self.mpc.source
    longitudinalPlan.fcw = self.fcw

    longitudinalPlan.solverExecutionTime = self.mpc.solve_time

    pm.send('longitudinalPlan', plan_send)<|MERGE_RESOLUTION|>--- conflicted
+++ resolved
@@ -69,14 +69,8 @@
     long_control_off = sm['controlsState'].longControlState == LongCtrlState.off
     force_slow_decel = sm['controlsState'].forceDecel
 
-<<<<<<< HEAD
-    # Reset current state when not engaged or user is controlling the speed
-    # No reset if car is not using openpilot longitudinal (for accurate planner predictions)
-    reset_state = long_control_state == LongCtrlState.off and self.CP.openpilotLongitudinalControl
-=======
     # Reset current state when not engaged, or user is controlling the speed
     reset_state = long_control_off if self.CP.openpilotLongitudinalControl else not sm['controlsState'].enabled
->>>>>>> f797567e
 
     # No change cost when user is controlling the speed, or when standstill
     prev_accel_constraint = not (reset_state or sm['carState'].standstill)
