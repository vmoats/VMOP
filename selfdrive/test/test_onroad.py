#!/usr/bin/env python3
import json
import os
import subprocess
import time
import numpy as np
import unittest
from collections import Counter
from pathlib import Path

from cereal import car
import cereal.messaging as messaging
from cereal.services import service_list
from common.basedir import BASEDIR
from common.timeout import Timeout
from common.params import Params
from selfdrive.controls.lib.events import EVENTS, ET
from selfdrive.loggerd.config import ROOT
from selfdrive.test.helpers import set_params_enabled, release_only
from tools.lib.logreader import LogReader

# Baseline CPU usage by process
PROCS = {
  "selfdrive.controls.controlsd": 31.0,
<<<<<<< HEAD
  "./loggerd": 10.0,
  "./encoderd": 37.3,
  "./camerad": 26.0,
=======
  "./loggerd": 50.0,
  "./camerad": 16.5,
>>>>>>> a693b3a2
  "./locationd": 9.1,
  "selfdrive.controls.plannerd": 11.7,
  "./_ui": 21.0,
  "selfdrive.locationd.paramsd": 9.0,
  "./_sensord": 6.17,
  "selfdrive.controls.radard": 4.5,
  "./_modeld": 4.48,
  "./boardd": 3.63,
  "./_dmonitoringmodeld": 10.0,
  "selfdrive.thermald.thermald": 3.87,
  "selfdrive.locationd.calibrationd": 2.0,
  "./_soundd": 1.0,
  "selfdrive.monitoring.dmonitoringd": 1.90,
  "./proclogd": 1.54,
  "selfdrive.logmessaged": 0.2,
  "./clocksd": 0.02,
  "./ubloxd": 0.02,
  "selfdrive.tombstoned": 0,
  "./logcatd": 0,
}

TIMINGS = {
  # rtols: max/min, rsd
  "can": [2.5, 0.35],
  "pandaStates": [2.5, 0.35],
  "peripheralState": [2.5, 0.35],
  "sendcan": [2.5, 0.35],
  "carState": [2.5, 0.35],
  "carControl": [2.5, 0.35],
  "controlsState": [2.5, 0.35],
  "lateralPlan": [2.5, 0.5],
  "longitudinalPlan": [2.5, 0.5],
  "roadCameraState": [2.5, 0.35],
  "driverCameraState": [2.5, 0.35],
  "modelV2": [2.5, 0.35],
  "driverState": [2.5, 0.40],
  "liveLocationKalman": [2.5, 0.35],
  "wideRoadCameraState": [1.5, 0.35],
}


def cputime_total(ct):
  return ct.cpuUser + ct.cpuSystem + ct.cpuChildrenUser + ct.cpuChildrenSystem


def check_cpu_usage(first_proc, last_proc):
  result = "\n"
  result += "------------------------------------------------\n"
  result += "------------------ CPU Usage -------------------\n"
  result += "------------------------------------------------\n"

  r = True
  dt = (last_proc.logMonoTime - first_proc.logMonoTime) / 1e9
  for proc_name, normal_cpu_usage in PROCS.items():
    err = ""
    first, last = None, None
    try:
      first = [p for p in first_proc.procLog.procs if proc_name in p.cmdline][0]
      last = [p for p in last_proc.procLog.procs if proc_name in p.cmdline][0]
      cpu_time = cputime_total(last) - cputime_total(first)
      cpu_usage = cpu_time / dt * 100.
      if cpu_usage > max(normal_cpu_usage * 1.15, normal_cpu_usage + 5.0):
        # cpu usage is high while playing sounds
        if not (proc_name == "./_soundd" and cpu_usage < 65.):
          err = "using more CPU than normal"
      elif cpu_usage < min(normal_cpu_usage * 0.65, max(normal_cpu_usage - 1.0, 0.0)):
        err = "using less CPU than normal"
    except IndexError:
      err = f"NO METRICS FOUND {first=} {last=}\n"

    result += f"{proc_name.ljust(35)}  {cpu_usage:5.2f}% ({normal_cpu_usage:5.2f}%) {err}\n"
    if len(err) > 0:
      r = False

  result += "------------------------------------------------\n"
  print(result)
  return r


class TestOnroad(unittest.TestCase):

  @classmethod
  def setUpClass(cls):
    if "DEBUG" in os.environ:
      segs = filter(lambda x: os.path.exists(os.path.join(x, "rlog")), Path(ROOT).iterdir())
      segs = sorted(segs, key=lambda x: x.stat().st_mtime)
      cls.lr = list(LogReader(os.path.join(segs[-1], "rlog")))
      return

    # setup env
    os.environ['REPLAY'] = "1"
    os.environ['SKIP_FW_QUERY'] = "1"
    os.environ['FINGERPRINT'] = "TOYOTA COROLLA TSS2 2019"

    params = Params()
    params.clear_all()
    set_params_enabled()

    # Make sure athena isn't running
    os.system("pkill -9 -f athena")

    # start manager and run openpilot for a minute
    proc = None
    try:
      manager_path = os.path.join(BASEDIR, "selfdrive/manager/manager.py")
      proc = subprocess.Popen(["python", manager_path])

      sm = messaging.SubMaster(['carState'])
      with Timeout(150, "controls didn't start"):
        while sm.rcv_frame['carState'] < 0:
          sm.update(1000)

      # make sure we get at least two full segments
      route = None
      cls.segments = []
      with Timeout(300, "timed out waiting for logs"):
        while route is None:
          route = params.get("CurrentRoute", encoding="utf-8")
          time.sleep(0.1)

        while len(cls.segments) < 3:
          segs = set()
          if Path(ROOT).exists():
            segs = set(Path(ROOT).glob(f"{route}--*"))
          cls.segments = sorted(segs, key=lambda s: int(str(s).rsplit('--')[-1]))
          time.sleep(2)

      # chop off last, incomplete segment
      cls.segments = cls.segments[:-1]

    finally:
      if proc is not None:
        proc.terminate()
        if proc.wait(60) is None:
          proc.kill()

    cls.lrs = [list(LogReader(os.path.join(str(s), "rlog"))) for s in cls.segments]

    # use the second segment by default as it's the first full segment
    cls.lr = list(LogReader(os.path.join(str(cls.segments[1]), "rlog")))

  def test_cloudlog_size(self):
    msgs = [m for m in self.lr if m.which() == 'logMessage']

    total_size = sum(len(m.as_builder().to_bytes()) for m in msgs)
    self.assertLess(total_size, 3.5e5)

    cnt = Counter(json.loads(m.logMessage)['filename'] for m in msgs)
    big_logs = [f for f, n in cnt.most_common(3) if n / sum(cnt.values()) > 30.]
    self.assertEqual(len(big_logs), 0, f"Log spam: {big_logs}")

  def test_cpu_usage(self):
    proclogs = [m for m in self.lr if m.which() == 'procLog']
    self.assertGreater(len(proclogs), service_list['procLog'].frequency * 45, "insufficient samples")
    cpu_ok = check_cpu_usage(proclogs[0], proclogs[-1])
    self.assertTrue(cpu_ok)

  def test_camera_processing_time(self):
    result = "\n"
    result += "------------------------------------------------\n"
    result += "-------------- Debayer Timing ------------------\n"
    result += "------------------------------------------------\n"

    ts = [getattr(getattr(m, m.which()), "processingTime") for m in self.lr if 'CameraState' in m.which()]
    self.assertLess(min(ts), 0.025, f"high execution time: {min(ts)}")
    result += f"execution time: min  {min(ts):.5f}s\n"
    result += f"execution time: max  {max(ts):.5f}s\n"
    result += f"execution time: mean {np.mean(ts):.5f}s\n"
    result += "------------------------------------------------\n"
    print(result)

  def test_mpc_execution_timings(self):
    result = "\n"
    result += "------------------------------------------------\n"
    result += "-----------------  MPC Timing ------------------\n"
    result += "------------------------------------------------\n"

    cfgs = [("lateralPlan", 0.05, 0.05), ("longitudinalPlan", 0.05, 0.05)]
    for (s, instant_max, avg_max) in cfgs:
      ts = [getattr(getattr(m, s), "solverExecutionTime") for m in self.lr if m.which() == s]
      self.assertLess(max(ts), instant_max, f"high '{s}' execution time: {max(ts)}")
      self.assertLess(np.mean(ts), avg_max, f"high avg '{s}' execution time: {np.mean(ts)}")
      result += f"'{s}' execution time: min  {min(ts):.5f}s\n"
      result += f"'{s}' execution time: max  {max(ts):.5f}s\n"
      result += f"'{s}' execution time: mean {np.mean(ts):.5f}s\n"
    result += "------------------------------------------------\n"
    print(result)

  def test_model_execution_timings(self):
    result = "\n"
    result += "------------------------------------------------\n"
    result += "----------------- Model Timing -----------------\n"
    result += "------------------------------------------------\n"
    # TODO: this went up when plannerd cpu usage increased, why?
    cfgs = [
      ("modelV2", 0.050, 0.036),
      ("driverState", 0.050, 0.026),
    ]
    for (s, instant_max, avg_max) in cfgs:
      ts = [getattr(getattr(m, s), "modelExecutionTime") for m in self.lr if m.which() == s]
      self.assertLess(max(ts), instant_max, f"high '{s}' execution time: {max(ts)}")
      self.assertLess(np.mean(ts), avg_max, f"high avg '{s}' execution time: {np.mean(ts)}")
      result += f"'{s}' execution time: min  {min(ts):.5f}s\n"
      result += f"'{s}' execution time: max {max(ts):.5f}s\n"
      result += f"'{s}' execution time: mean {np.mean(ts):.5f}s\n"
    result += "------------------------------------------------\n"
    print(result)

  def test_timings(self):
    passed = True
    result = "\n"
    result += "------------------------------------------------\n"
    result += "----------------- Service Timings --------------\n"
    result += "------------------------------------------------\n"
    for s, (maxmin, rsd) in TIMINGS.items():
      msgs = [m.logMonoTime for m in self.lr if m.which() == s]
      if not len(msgs):
        raise Exception(f"missing {s}")

      ts = np.diff(msgs) / 1e9
      dt = 1 / service_list[s].frequency

      try:
        np.testing.assert_allclose(np.mean(ts), dt, rtol=0.03, err_msg=f"{s} - failed mean timing check")
        np.testing.assert_allclose([np.max(ts), np.min(ts)], dt, rtol=maxmin, err_msg=f"{s} - failed max/min timing check")
      except Exception as e:
        result += str(e) + "\n"
        passed = False

      if np.std(ts) / dt > rsd:
        result += f"{s} - failed RSD timing check\n"
        passed = False

      result += f"{s.ljust(40)}: {np.array([np.mean(ts), np.max(ts), np.min(ts)])*1e3}\n"
      result += f"{''.ljust(40)}  {np.max(np.absolute([np.max(ts)/dt, np.min(ts)/dt]))} {np.std(ts)/dt}\n"
    result += "="*67
    print(result)
    self.assertTrue(passed)

  @release_only
  def test_startup(self):
    startup_alert = None
    for msg in self.lrs[0]:
      # can't use carEvents because the first msg can be dropped while loggerd is starting up
      if msg.which() == "controlsState":
        startup_alert = msg.controlsState.alertText1
        break
    expected = EVENTS[car.CarEvent.EventName.startup][ET.PERMANENT].alert_text_1
    self.assertEqual(startup_alert, expected, "wrong startup alert")


if __name__ == "__main__":
  unittest.main()<|MERGE_RESOLUTION|>--- conflicted
+++ resolved
@@ -22,14 +22,9 @@
 # Baseline CPU usage by process
 PROCS = {
   "selfdrive.controls.controlsd": 31.0,
-<<<<<<< HEAD
   "./loggerd": 10.0,
   "./encoderd": 37.3,
-  "./camerad": 26.0,
-=======
-  "./loggerd": 50.0,
   "./camerad": 16.5,
->>>>>>> a693b3a2
   "./locationd": 9.1,
   "selfdrive.controls.plannerd": 11.7,
   "./_ui": 21.0,
