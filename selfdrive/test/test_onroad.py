#!/usr/bin/env python3
import math
import json
import os
import shutil
import subprocess
import time
import numpy as np
import unittest
from collections import Counter, defaultdict
from functools import cached_property
from pathlib import Path

from cereal import car
import cereal.messaging as messaging
from cereal.services import service_list
from openpilot.common.basedir import BASEDIR
from openpilot.common.timeout import Timeout
from openpilot.common.params import Params
from openpilot.selfdrive.controls.lib.events import EVENTS, ET
from openpilot.system.hardware import HARDWARE
from openpilot.system.loggerd.config import ROOT
from openpilot.selfdrive.test.helpers import set_params_enabled, release_only
from openpilot.tools.lib.logreader import LogReader

# Baseline CPU usage by process
PROCS = {
  "selfdrive.controls.controlsd": 39.0,
  "./loggerd": 14.0,
  "./encoderd": 17.0,
  "./camerad": 14.5,
  "./locationd": 11.0,
  "./mapsd": 2.0,
  "selfdrive.controls.plannerd": 16.5,
  "./_ui": 18.0,
  "selfdrive.locationd.paramsd": 9.0,
<<<<<<< HEAD
  "./_sensord": 8.0,
=======
  "./_sensord": 7.0,
>>>>>>> 55c156df
  "selfdrive.controls.radard": 4.5,
  "./_modeld": 4.48,
  "./_dmonitoringmodeld": 5.0,
  "./_navmodeld": 1.0,
  "selfdrive.thermald.thermald": 3.87,
  "selfdrive.locationd.calibrationd": 2.0,
  "selfdrive.locationd.torqued": 5.0,
  "./_soundd": (15.0, 65.0),
  "selfdrive.monitoring.dmonitoringd": 4.0,
  "./proclogd": 1.54,
  "system.logmessaged": 0.2,
  "./clocksd": 0.02,
  "selfdrive.tombstoned": 0,
  "./logcatd": 0,
  "system.micd": 10.0,
  "system.timezoned": 0,
  "selfdrive.boardd.pandad": 0,
  "selfdrive.statsd": 0.4,
  "selfdrive.navd.navd": 0.4,
  "system.loggerd.uploader": 3.0,
  "system.loggerd.deleter": 0.1,
  "selfdrive.locationd.laikad": (1.0, 80.0),  # TODO: better GPS setup in testing closet
}

PROCS.update({
  "tici": {
    "./boardd": 4.0,
    "./ubloxd": 0.02,
    "system.sensord.pigeond": 6.0,
  },
  "tizi": {
     "./boardd": 19.0,
    "system.sensord.rawgps.rawgpsd": 1.0,
  }
}.get(HARDWARE.get_device_type(), {}))

TIMINGS = {
  # rtols: max/min, rsd
  "can": [2.5, 0.35],
  "pandaStates": [2.5, 0.35],
  "peripheralState": [2.5, 0.35],
  "sendcan": [2.5, 0.35],
  "carState": [2.5, 0.35],
  "carControl": [2.5, 0.35],
  "controlsState": [2.5, 0.35],
  "lateralPlan": [2.5, 0.5],
  "longitudinalPlan": [2.5, 0.5],
  "roadCameraState": [2.5, 0.35],
  "driverCameraState": [2.5, 0.35],
  "modelV2": [2.5, 0.35],
  "driverStateV2": [2.5, 0.40],
  "navModel": [2.5, 0.35],
  "mapRenderState": [2.5, 0.35],
  "liveLocationKalman": [2.5, 0.35],
  "wideRoadCameraState": [1.5, 0.35],
}


def cputime_total(ct):
  return ct.cpuUser + ct.cpuSystem + ct.cpuChildrenUser + ct.cpuChildrenSystem


class TestOnroad(unittest.TestCase):

  @classmethod
  def setUpClass(cls):
    if "DEBUG" in os.environ:
      segs = filter(lambda x: os.path.exists(os.path.join(x, "rlog")), Path(ROOT).iterdir())
      segs = sorted(segs, key=lambda x: x.stat().st_mtime)
      print(segs[-3])
      cls.lr = list(LogReader(os.path.join(segs[-3], "rlog")))
      return

    # setup env
    params = Params()
    if "CI" in os.environ:
      params.clear_all()
    params.remove("CurrentRoute")
    set_params_enabled()
    os.environ['TESTING_CLOSET'] = '1'
    if os.path.exists(ROOT):
      shutil.rmtree(ROOT)
    os.system("rm /dev/shm/*")

    # Make sure athena isn't running
    os.system("pkill -9 -f athena")

    # start manager and run openpilot for a minute
    proc = None
    try:
      manager_path = os.path.join(BASEDIR, "selfdrive/manager/manager.py")
      proc = subprocess.Popen(["python", manager_path])

      sm = messaging.SubMaster(['carState'])
      with Timeout(150, "controls didn't start"):
        while sm.rcv_frame['carState'] < 0:
          sm.update(1000)

      # make sure we get at least two full segments
      route = None
      cls.segments = []
      with Timeout(300, "timed out waiting for logs"):
        while route is None:
          route = params.get("CurrentRoute", encoding="utf-8")
          time.sleep(0.1)

        while len(cls.segments) < 3:
          segs = set()
          if Path(ROOT).exists():
            segs = set(Path(ROOT).glob(f"{route}--*"))
          cls.segments = sorted(segs, key=lambda s: int(str(s).rsplit('--')[-1]))
          time.sleep(2)

      # chop off last, incomplete segment
      cls.segments = cls.segments[:-1]

    finally:
      if proc is not None:
        proc.terminate()
        if proc.wait(60) is None:
          proc.kill()

    cls.lrs = [list(LogReader(os.path.join(str(s), "rlog"))) for s in cls.segments]

    # use the second segment by default as it's the first full segment
    cls.lr = list(LogReader(os.path.join(str(cls.segments[1]), "rlog")))

  @cached_property
  def service_msgs(self):
    msgs = defaultdict(list)
    for m in self.lr:
      msgs[m.which()].append(m)
    return msgs

  def test_service_frequencies(self):
    for s, msgs in self.service_msgs.items():
      if s in ('initData', 'sentinel'):
        continue

      # skip gps services for now
      if s in ('ubloxGnss', 'ubloxRaw', 'gnssMeasurements', 'gpsLocation', 'gpsLocationExternal', 'qcomGnss'):
        continue

      with self.subTest(service=s):
        assert len(msgs) >= math.floor(service_list[s].frequency*55)

  def test_cloudlog_size(self):
    msgs = [m for m in self.lr if m.which() == 'logMessage']

    total_size = sum(len(m.as_builder().to_bytes()) for m in msgs)
    self.assertLess(total_size, 3.5e5)

    cnt = Counter(json.loads(m.logMessage)['filename'] for m in msgs)
    big_logs = [f for f, n in cnt.most_common(3) if n / sum(cnt.values()) > 30.]
    self.assertEqual(len(big_logs), 0, f"Log spam: {big_logs}")

  def test_ui_timings(self):
    result = "\n"
    result += "------------------------------------------------\n"
    result += "-------------- UI Draw Timing ------------------\n"
    result += "------------------------------------------------\n"

    ts = [m.uiDebug.drawTimeMillis for m in self.service_msgs['uiDebug']]
    result += f"min  {min(ts):.2f}ms\n"
    result += f"max  {max(ts):.2f}ms\n"
    result += f"std  {np.std(ts):.2f}ms\n"
    result += f"mean {np.mean(ts):.2f}ms\n"
    result += "------------------------------------------------\n"
    print(result)

    self.assertLess(max(ts), 250.)
    self.assertLess(np.mean(ts), 10.)
    #self.assertLess(np.std(ts), 5.)

    # some slow frames are expected since camerad/modeld can preempt ui
    veryslow = [x for x in ts if x > 40.]
    assert len(veryslow) < 5, f"Too many slow frame draw times: {veryslow}"

  def test_cpu_usage(self):
    result = "\n"
    result += "------------------------------------------------\n"
    result += "------------------ CPU Usage -------------------\n"
    result += "------------------------------------------------\n"

    plogs_by_proc = defaultdict(list)
    for pl in self.service_msgs['procLog']:
      for x in pl.procLog.procs:
        if len(x.cmdline) > 0:
          n = list(x.cmdline)[0]
          plogs_by_proc[n].append(x)
    print(plogs_by_proc.keys())

    cpu_ok = True
    dt = (self.service_msgs['procLog'][-1].logMonoTime - self.service_msgs['procLog'][0].logMonoTime) / 1e9
    for proc_name, expected_cpu in PROCS.items():

      err = ""
      cpu_usage = 0.
      x = plogs_by_proc[proc_name]
      if len(x) > 2:
        cpu_time = cputime_total(x[-1]) - cputime_total(x[0])
        cpu_usage = cpu_time / dt * 100.

        if isinstance(expected_cpu, tuple):
          exp = str(expected_cpu)
          minn, maxx = expected_cpu
        else:
          exp = f"{expected_cpu:5.2f}"
          minn = min(expected_cpu * 0.65, max(expected_cpu - 1.0, 0.0))
          maxx = max(expected_cpu * 1.15, expected_cpu + 5.0)

        if cpu_usage > maxx:
          err = "using more CPU than expected"
        elif cpu_usage < minn:
          err = "using less CPU than expected"
      else:
        err = "NO METRICS FOUND"

      result += f"{proc_name.ljust(35)}  {cpu_usage:5.2f}% ({exp}%) {err}\n"
      if len(err) > 0:
        cpu_ok = False

    # Ensure there's no missing procs
    all_procs = {p.name for p in self.service_msgs['managerState'][0].managerState.processes if p.shouldBeRunning}
    for p in all_procs:
      with self.subTest(proc=p):
        assert any(p in pp for pp in PROCS.keys()), f"Expected CPU usage missing for {p}"

    result += "------------------------------------------------\n"
    print(result)

    self.assertTrue(cpu_ok)

  def test_memory_usage(self):
    mems = [m.deviceState.memoryUsagePercent for m in self.service_msgs['deviceState']]
    print("Memory usage: ", mems)

    # check for big leaks. note that memory usage is
    # expected to go up while the MSGQ buffers fill up
    self.assertLessEqual(max(mems) - min(mems), 3.0)

  def test_camera_processing_time(self):
    result = "\n"
    result += "------------------------------------------------\n"
    result += "-------------- Debayer Timing ------------------\n"
    result += "------------------------------------------------\n"

    ts = [getattr(m, m.which()).processingTime for m in self.lr if 'CameraState' in m.which()]
    self.assertLess(min(ts), 0.025, f"high execution time: {min(ts)}")
    result += f"execution time: min  {min(ts):.5f}s\n"
    result += f"execution time: max  {max(ts):.5f}s\n"
    result += f"execution time: mean {np.mean(ts):.5f}s\n"
    result += "------------------------------------------------\n"
    print(result)

  @unittest.skip("TODO: enable once timings are fixed")
  def test_camera_frame_timings(self):
    result = "\n"
    result += "------------------------------------------------\n"
    result += "-----------------  SoF Timing ------------------\n"
    result += "------------------------------------------------\n"
    for name in ['roadCameraState', 'wideRoadCameraState', 'driverCameraState']:
      ts = [getattr(m, m.which()).timestampSof for m in self.lr if name in m.which()]
      d_ms = np.diff(ts) / 1e6
      d50 = np.abs(d_ms-50)
      self.assertLess(max(d50), 1.0, f"high sof delta vs 50ms: {max(d50)}")
      result += f"{name} sof delta vs 50ms: min  {min(d50):.5f}s\n"
      result += f"{name} sof delta vs 50ms: max  {max(d50):.5f}s\n"
      result += f"{name} sof delta vs 50ms: mean {d50.mean():.5f}s\n"
      result += "------------------------------------------------\n"
    print(result)

  def test_mpc_execution_timings(self):
    result = "\n"
    result += "------------------------------------------------\n"
    result += "-----------------  MPC Timing ------------------\n"
    result += "------------------------------------------------\n"

    cfgs = [("lateralPlan", 0.05, 0.05), ("longitudinalPlan", 0.05, 0.05)]
    for (s, instant_max, avg_max) in cfgs:
      ts = [getattr(m, s).solverExecutionTime for m in self.service_msgs[s]]
      self.assertLess(max(ts), instant_max, f"high '{s}' execution time: {max(ts)}")
      self.assertLess(np.mean(ts), avg_max, f"high avg '{s}' execution time: {np.mean(ts)}")
      result += f"'{s}' execution time: min  {min(ts):.5f}s\n"
      result += f"'{s}' execution time: max  {max(ts):.5f}s\n"
      result += f"'{s}' execution time: mean {np.mean(ts):.5f}s\n"
    result += "------------------------------------------------\n"
    print(result)

  def test_model_execution_timings(self):
    result = "\n"
    result += "------------------------------------------------\n"
    result += "----------------- Model Timing -----------------\n"
    result += "------------------------------------------------\n"
    # TODO: this went up when plannerd cpu usage increased, why?
    cfgs = [
      ("modelV2", 0.050, 0.036),
      ("driverStateV2", 0.050, 0.026),
    ]
    for (s, instant_max, avg_max) in cfgs:
      ts = [getattr(m, s).modelExecutionTime for m in self.service_msgs[s]]
      self.assertLess(max(ts), instant_max, f"high '{s}' execution time: {max(ts)}")
      self.assertLess(np.mean(ts), avg_max, f"high avg '{s}' execution time: {np.mean(ts)}")
      result += f"'{s}' execution time: min  {min(ts):.5f}s\n"
      result += f"'{s}' execution time: max {max(ts):.5f}s\n"
      result += f"'{s}' execution time: mean {np.mean(ts):.5f}s\n"
    result += "------------------------------------------------\n"
    print(result)

  def test_timings(self):
    passed = True
    result = "\n"
    result += "------------------------------------------------\n"
    result += "----------------- Service Timings --------------\n"
    result += "------------------------------------------------\n"
    for s, (maxmin, rsd) in TIMINGS.items():
      msgs = [m.logMonoTime for m in self.service_msgs[s]]
      if not len(msgs):
        raise Exception(f"missing {s}")

      ts = np.diff(msgs) / 1e9
      dt = 1 / service_list[s].frequency

      try:
        np.testing.assert_allclose(np.mean(ts), dt, rtol=0.03, err_msg=f"{s} - failed mean timing check")
        np.testing.assert_allclose([np.max(ts), np.min(ts)], dt, rtol=maxmin, err_msg=f"{s} - failed max/min timing check")
      except Exception as e:
        result += str(e) + "\n"
        passed = False

      if np.std(ts) / dt > rsd:
        result += f"{s} - failed RSD timing check\n"
        passed = False

      result += f"{s.ljust(40)}: {np.array([np.mean(ts), np.max(ts), np.min(ts)])*1e3}\n"
      result += f"{''.ljust(40)}  {np.max(np.absolute([np.max(ts)/dt, np.min(ts)/dt]))} {np.std(ts)/dt}\n"
    result += "="*67
    print(result)
    self.assertTrue(passed)

  @release_only
  def test_startup(self):
    startup_alert = None
    for msg in self.lrs[0]:
      # can't use carEvents because the first msg can be dropped while loggerd is starting up
      if msg.which() == "controlsState":
        startup_alert = msg.controlsState.alertText1
        break
    expected = EVENTS[car.CarEvent.EventName.startup][ET.PERMANENT].alert_text_1
    self.assertEqual(startup_alert, expected, "wrong startup alert")

  def test_engagable(self):
    no_entries = Counter()
    for m in self.service_msgs['carEvents']:
      for evt in m.carEvents:
        if evt.noEntry:
          no_entries[evt.name] += 1

    eng = [m.controlsState.engageable for m in self.service_msgs['controlsState']]
    assert all(eng), \
           f"Not engageable for whole segment:\n- controlsState.engageable: {Counter(eng)}\n- No entry events: {no_entries}"


if __name__ == "__main__":
  unittest.main()<|MERGE_RESOLUTION|>--- conflicted
+++ resolved
@@ -34,11 +34,7 @@
   "selfdrive.controls.plannerd": 16.5,
   "./_ui": 18.0,
   "selfdrive.locationd.paramsd": 9.0,
-<<<<<<< HEAD
-  "./_sensord": 8.0,
-=======
   "./_sensord": 7.0,
->>>>>>> 55c156df
   "selfdrive.controls.radard": 4.5,
   "./_modeld": 4.48,
   "./_dmonitoringmodeld": 5.0,
