import math
import json
import os
import pathlib
import psutil
import pytest
import shutil
import subprocess
import time
import numpy as np
import zstandard as zstd
from collections import Counter, defaultdict
from functools import cached_property
from pathlib import Path

from cereal import car
import cereal.messaging as messaging
from cereal.services import SERVICE_LIST
from openpilot.common.basedir import BASEDIR
from openpilot.common.timeout import Timeout
from openpilot.common.params import Params
from openpilot.selfdrive.selfdrived.events import EVENTS, ET
from openpilot.selfdrive.test.helpers import set_params_enabled, release_only
from openpilot.system.hardware import HARDWARE
from openpilot.system.hardware.hw import Paths
from openpilot.system.loggerd.uploader import LOG_COMPRESSION_LEVEL
from openpilot.tools.lib.logreader import LogReader

"""
CPU usage budget
* each process is entitled to at least 8%
* total CPU usage of openpilot (sum(PROCS.values())
  should not exceed MAX_TOTAL_CPU
"""
<<<<<<< HEAD
MAX_TOTAL_CPU = 267.  # total for all 8 cores
=======
MAX_TOTAL_CPU = 265.  # total for all 8 cores
>>>>>>> 41a7fa06
PROCS = {
  # Baseline CPU usage by process
  "selfdrive.controls.controlsd": 18.0,
  "selfdrive.selfdrived.selfdrived": 21.0,
  "selfdrive.car.card": 30.0,
  "./loggerd": 14.0,
  "./encoderd": 17.0,
  "./camerad": 14.5,
  "selfdrive.controls.plannerd": 11.0,
  "./ui": 18.0,
  "selfdrive.locationd.paramsd": 9.0,
  "./sensord": 7.0,
  "selfdrive.controls.radard": 2.0,
<<<<<<< HEAD
  "selfdrive.modeld.modeld": 13.0,
  "selfdrive.modeld.dmonitoringmodeld": 14.5,
=======
  "selfdrive.modeld.modeld": 17.0,
  "selfdrive.modeld.dmonitoringmodeld": 8.0,
>>>>>>> 41a7fa06
  "system.hardware.hardwared": 3.87,
  "selfdrive.locationd.calibrationd": 2.0,
  "selfdrive.locationd.torqued": 5.0,
  "selfdrive.locationd.locationd": 25.0,
  "selfdrive.ui.soundd": 3.5,
  "selfdrive.monitoring.dmonitoringd": 4.0,
  "./proclogd": 1.54,
  "system.logmessaged": 0.2,
  "system.tombstoned": 0,
  "./logcatd": 0,
  "system.micd": 5.0,
  "system.timed": 0,
  "selfdrive.pandad.pandad": 0,
  "system.statsd": 0.4,
  "system.loggerd.uploader": (0.5, 15.0),
  "system.loggerd.deleter": 0.1,
}

PROCS.update({
  "tici": {
    "./pandad": 4.0,
    "./ubloxd": 0.02,
    "system.ubloxd.pigeond": 6.0,
  },
  "tizi": {
     "./pandad": 19.0,
    "system.qcomgpsd.qcomgpsd": 1.0,
  }
}.get(HARDWARE.get_device_type(), {}))

TIMINGS = {
  # rtols: max/min, rsd
  "can": [2.5, 0.35],
  "pandaStates": [2.5, 0.35],
  "peripheralState": [2.5, 0.35],
  "sendcan": [2.5, 0.35],
  "carState": [2.5, 0.35],
  "carControl": [2.5, 0.35],
  "controlsState": [2.5, 0.35],
  "longitudinalPlan": [2.5, 0.5],
  "driverAssistance": [2.5, 0.5],
  "roadCameraState": [2.5, 0.35],
  "driverCameraState": [2.5, 0.35],
  "modelV2": [2.5, 0.35],
  "driverStateV2": [2.5, 0.40],
  "livePose": [2.5, 0.35],
  "wideRoadCameraState": [1.5, 0.35],
}


def cputime_total(ct):
  return ct.cpuUser + ct.cpuSystem + ct.cpuChildrenUser + ct.cpuChildrenSystem


@pytest.mark.tici
class TestOnroad:

  @classmethod
  def setup_class(cls):
    if "DEBUG" in os.environ:
      segs = filter(lambda x: os.path.exists(os.path.join(x, "rlog")), Path(Paths.log_root()).iterdir())
      segs = sorted(segs, key=lambda x: x.stat().st_mtime)
      print(segs[-3])
      cls.lr = list(LogReader(os.path.join(segs[-3], "rlog")))
      return

    # setup env
    params = Params()
    params.remove("CurrentRoute")
    set_params_enabled()
    os.environ['REPLAY'] = '1'
    os.environ['TESTING_CLOSET'] = '1'
    if os.path.exists(Paths.log_root()):
      shutil.rmtree(Paths.log_root())

    # start manager and run openpilot for a minute
    proc = None
    try:
      manager_path = os.path.join(BASEDIR, "system/manager/manager.py")
      proc = subprocess.Popen(["python", manager_path])

      sm = messaging.SubMaster(['carState'])
      with Timeout(150, "controls didn't start"):
        while sm.recv_frame['carState'] < 0:
          sm.update(1000)

      # make sure we get at least two full segments
      route = None
      cls.segments = []
      with Timeout(300, "timed out waiting for logs"):
        while route is None:
          route = params.get("CurrentRoute", encoding="utf-8")
          time.sleep(0.1)

        while len(cls.segments) < 3:
          segs = set()
          if Path(Paths.log_root()).exists():
            segs = set(Path(Paths.log_root()).glob(f"{route}--*"))
          cls.segments = sorted(segs, key=lambda s: int(str(s).rsplit('--')[-1]))
          time.sleep(2)

      # chop off last, incomplete segment
      cls.segments = cls.segments[:-1]

    finally:
      cls.gpu_procs = {psutil.Process(int(f.name)).name() for f in pathlib.Path('/sys/devices/virtual/kgsl/kgsl/proc/').iterdir() if f.is_dir()}

      if proc is not None:
        proc.terminate()
        if proc.wait(60) is None:
          proc.kill()

    cls.lrs = [list(LogReader(os.path.join(str(s), "rlog"))) for s in cls.segments]

    # use the second segment by default as it's the first full segment
    cls.lr = list(LogReader(os.path.join(str(cls.segments[1]), "rlog")))
    cls.log_path = cls.segments[1]

    cls.log_sizes = {}
    for f in cls.log_path.iterdir():
      assert f.is_file()
      cls.log_sizes[f] = f.stat().st_size / 1e6
      if f.name in ("qlog", "rlog"):
        with open(f, 'rb') as ff:
          cls.log_sizes[f] = len(zstd.compress(ff.read(), LOG_COMPRESSION_LEVEL)) / 1e6


  @cached_property
  def service_msgs(self):
    msgs = defaultdict(list)
    for m in self.lr:
      msgs[m.which()].append(m)
    return msgs

  def test_service_frequencies(self, subtests):
    for s, msgs in self.service_msgs.items():
      if s in ('initData', 'sentinel'):
        continue

      # skip gps services for now
      if s in ('ubloxGnss', 'ubloxRaw', 'gnssMeasurements', 'gpsLocation', 'gpsLocationExternal', 'qcomGnss'):
        continue

      with subtests.test(service=s):
        assert len(msgs) >= math.floor(SERVICE_LIST[s].frequency*55)

  def test_cloudlog_size(self):
    msgs = [m for m in self.lr if m.which() == 'logMessage']

    total_size = sum(len(m.as_builder().to_bytes()) for m in msgs)
    assert total_size < 3.5e5

    cnt = Counter(json.loads(m.logMessage)['filename'] for m in msgs)
    big_logs = [f for f, n in cnt.most_common(3) if n / sum(cnt.values()) > 30.]
    assert len(big_logs) == 0, f"Log spam: {big_logs}"

  def test_log_sizes(self):
    for f, sz in self.log_sizes.items():
      if f.name == "qcamera.ts":
        assert 2.15 < sz < 2.35
      elif f.name == "qlog":
        assert 0.4 < sz < 0.55
      elif f.name == "rlog":
        assert 5 < sz < 50
      elif f.name.endswith('.hevc'):
        assert 70 < sz < 77
      else:
        raise NotImplementedError

  def test_ui_timings(self):
    result = "\n"
    result += "------------------------------------------------\n"
    result += "-------------- UI Draw Timing ------------------\n"
    result += "------------------------------------------------\n"

    ts = [m.uiDebug.drawTimeMillis for m in self.service_msgs['uiDebug']]
    result += f"min  {min(ts):.2f}ms\n"
    result += f"max  {max(ts):.2f}ms\n"
    result += f"std  {np.std(ts):.2f}ms\n"
    result += f"mean {np.mean(ts):.2f}ms\n"
    result += "------------------------------------------------\n"
    print(result)

    assert max(ts) < 250.
    assert np.mean(ts) < 10.
    #self.assertLess(np.std(ts), 5.)

    # some slow frames are expected since camerad/modeld can preempt ui
    veryslow = [x for x in ts if x > 40.]
    assert len(veryslow) < 5, f"Too many slow frame draw times: {veryslow}"

  def test_cpu_usage(self, subtests):
    result = "\n"
    result += "------------------------------------------------\n"
    result += "------------------ CPU Usage -------------------\n"
    result += "------------------------------------------------\n"

    plogs_by_proc = defaultdict(list)
    for pl in self.service_msgs['procLog']:
      for x in pl.procLog.procs:
        if len(x.cmdline) > 0:
          n = list(x.cmdline)[0]
          plogs_by_proc[n].append(x)
    print(plogs_by_proc.keys())

    cpu_ok = True
    dt = (self.service_msgs['procLog'][-1].logMonoTime - self.service_msgs['procLog'][0].logMonoTime) / 1e9
    for proc_name, expected_cpu in PROCS.items():

      err = ""
      exp = "???"
      cpu_usage = 0.
      x = plogs_by_proc[proc_name]
      if len(x) > 2:
        cpu_time = cputime_total(x[-1]) - cputime_total(x[0])
        cpu_usage = cpu_time / dt * 100.

        if isinstance(expected_cpu, tuple):
          exp = str(expected_cpu)
          minn, maxx = expected_cpu
        else:
          exp = f"{expected_cpu:5.2f}"
          minn = min(expected_cpu * 0.65, max(expected_cpu - 1.0, 0.0))
          maxx = max(expected_cpu * 1.15, expected_cpu + 5.0)

        if cpu_usage > maxx:
          err = "using more CPU than expected"
        elif cpu_usage < minn:
          err = "using less CPU than expected"
      else:
        err = "NO METRICS FOUND"

      result += f"{proc_name.ljust(35)}  {cpu_usage:5.2f}% ({exp}%) {err}\n"
      if len(err) > 0:
        cpu_ok = False
    result += "------------------------------------------------\n"

    # Ensure there's no missing procs
    all_procs = {p.name for p in self.service_msgs['managerState'][0].managerState.processes if p.shouldBeRunning}
    for p in all_procs:
      with subtests.test(proc=p):
        assert any(p in pp for pp in PROCS.keys()), f"Expected CPU usage missing for {p}"

    # total CPU check
    procs_tot = sum([(max(x) if isinstance(x, tuple) else x) for x in PROCS.values()])
    with subtests.test(name="total CPU"):
      assert procs_tot < MAX_TOTAL_CPU, "Total CPU budget exceeded"
    result +=  "------------------------------------------------\n"
    result += f"Total allocated CPU usage is {procs_tot}%, budget is {MAX_TOTAL_CPU}%, {MAX_TOTAL_CPU-procs_tot:.1f}% left\n"
    result +=  "------------------------------------------------\n"

    print(result)

    assert cpu_ok

  def test_memory_usage(self):
    mems = [m.deviceState.memoryUsagePercent for m in self.service_msgs['deviceState']]
    print("Memory usage: ", mems)

    # check for big leaks. note that memory usage is
    # expected to go up while the MSGQ buffers fill up
    assert max(mems) - min(mems) <= 3.0

  def test_gpu_usage(self):
    assert self.gpu_procs == {"weston", "ui", "camerad", "selfdrive.modeld.modeld", "selfdrive.modeld.dmonitoringmodeld"}

  def test_camera_processing_time(self):
    result = "\n"
    result += "------------------------------------------------\n"
    result += "-------------- ImgProc Timing ------------------\n"
    result += "------------------------------------------------\n"

    ts = [getattr(m, m.which()).processingTime for m in self.lr if 'CameraState' in m.which()]
    assert min(ts) < 0.025, f"high execution time: {min(ts)}"
    result += f"execution time: min  {min(ts):.5f}s\n"
    result += f"execution time: max  {max(ts):.5f}s\n"
    result += f"execution time: mean {np.mean(ts):.5f}s\n"
    result += "------------------------------------------------\n"
    print(result)

  @pytest.mark.skip("TODO: enable once timings are fixed")
  def test_camera_frame_timings(self):
    result = "\n"
    result += "------------------------------------------------\n"
    result += "-----------------  SoF Timing ------------------\n"
    result += "------------------------------------------------\n"
    for name in ['roadCameraState', 'wideRoadCameraState', 'driverCameraState']:
      ts = [getattr(m, m.which()).timestampSof for m in self.lr if name in m.which()]
      d_ms = np.diff(ts) / 1e6
      d50 = np.abs(d_ms-50)
      assert max(d50) < 1.0, f"high sof delta vs 50ms: {max(d50)}"
      result += f"{name} sof delta vs 50ms: min  {min(d50):.5f}s\n"
      result += f"{name} sof delta vs 50ms: max  {max(d50):.5f}s\n"
      result += f"{name} sof delta vs 50ms: mean {d50.mean():.5f}s\n"
      result += "------------------------------------------------\n"
    print(result)

  def test_mpc_execution_timings(self):
    result = "\n"
    result += "------------------------------------------------\n"
    result += "-----------------  MPC Timing ------------------\n"
    result += "------------------------------------------------\n"

    cfgs = [("longitudinalPlan", 0.05, 0.05),]
    for (s, instant_max, avg_max) in cfgs:
      ts = [getattr(m, s).solverExecutionTime for m in self.service_msgs[s]]
      assert max(ts) < instant_max, f"high '{s}' execution time: {max(ts)}"
      assert np.mean(ts) < avg_max, f"high avg '{s}' execution time: {np.mean(ts)}"
      result += f"'{s}' execution time: min  {min(ts):.5f}s\n"
      result += f"'{s}' execution time: max  {max(ts):.5f}s\n"
      result += f"'{s}' execution time: mean {np.mean(ts):.5f}s\n"
    result += "------------------------------------------------\n"
    print(result)

  def test_model_execution_timings(self):
    result = "\n"
    result += "------------------------------------------------\n"
    result += "----------------- Model Timing -----------------\n"
    result += "------------------------------------------------\n"
    # TODO: this went up when plannerd cpu usage increased, why?
    cfgs = [
      ("modelV2", 0.050, 0.036),
      ("driverStateV2", 0.050, 0.026),
    ]
    for (s, instant_max, avg_max) in cfgs:
      ts = [getattr(m, s).modelExecutionTime for m in self.service_msgs[s]]
      assert max(ts) < instant_max, f"high '{s}' execution time: {max(ts)}"
      assert np.mean(ts) < avg_max, f"high avg '{s}' execution time: {np.mean(ts)}"
      result += f"'{s}' execution time: min  {min(ts):.5f}s\n"
      result += f"'{s}' execution time: max {max(ts):.5f}s\n"
      result += f"'{s}' execution time: mean {np.mean(ts):.5f}s\n"
    result += "------------------------------------------------\n"
    print(result)

  def test_timings(self):
    passed = True
    result = "\n"
    result += "------------------------------------------------\n"
    result += "----------------- Service Timings --------------\n"
    result += "------------------------------------------------\n"
    for s, (maxmin, rsd) in TIMINGS.items():
      msgs = [m.logMonoTime for m in self.service_msgs[s]]
      if not len(msgs):
        raise Exception(f"missing {s}")

      ts = np.diff(msgs) / 1e9
      dt = 1 / SERVICE_LIST[s].frequency

      try:
        np.testing.assert_allclose(np.mean(ts), dt, rtol=0.03, err_msg=f"{s} - failed mean timing check")
        np.testing.assert_allclose([np.max(ts), np.min(ts)], dt, rtol=maxmin, err_msg=f"{s} - failed max/min timing check")
      except Exception as e:
        result += str(e) + "\n"
        passed = False

      if np.std(ts) / dt > rsd:
        result += f"{s} - failed RSD timing check\n"
        passed = False

      result += f"{s.ljust(40)}: {np.array([np.mean(ts), np.max(ts), np.min(ts)])*1e3}\n"
      result += f"{''.ljust(40)}  {np.max(np.absolute([np.max(ts)/dt, np.min(ts)/dt]))} {np.std(ts)/dt}\n"
    result += "="*67
    print(result)
    assert passed

  @release_only
  def test_startup(self):
    startup_alert = None
    for msg in self.lrs[0]:
      # can't use onroadEvents because the first msg can be dropped while loggerd is starting up
      if msg.which() == "selfdriveState":
        startup_alert = msg.selfdriveState.alertText1
        break
    expected = EVENTS[car.OnroadEvent.EventName.startup][ET.PERMANENT].alert_text_1
    assert startup_alert == expected, "wrong startup alert"

  def test_engagable(self):
    no_entries = Counter()
    for m in self.service_msgs['onroadEvents']:
      for evt in m.onroadEvents:
        if evt.noEntry:
          no_entries[evt.name] += 1

    eng = [m.selfdriveState.engageable for m in self.service_msgs['selfdriveState']]
    assert all(eng), \
           f"Not engageable for whole segment:\n- selfdriveState.engageable: {Counter(eng)}\n- No entry events: {no_entries}"<|MERGE_RESOLUTION|>--- conflicted
+++ resolved
@@ -32,11 +32,8 @@
 * total CPU usage of openpilot (sum(PROCS.values())
   should not exceed MAX_TOTAL_CPU
 """
-<<<<<<< HEAD
-MAX_TOTAL_CPU = 267.  # total for all 8 cores
-=======
+
 MAX_TOTAL_CPU = 265.  # total for all 8 cores
->>>>>>> 41a7fa06
 PROCS = {
   # Baseline CPU usage by process
   "selfdrive.controls.controlsd": 18.0,
@@ -50,13 +47,8 @@
   "selfdrive.locationd.paramsd": 9.0,
   "./sensord": 7.0,
   "selfdrive.controls.radard": 2.0,
-<<<<<<< HEAD
-  "selfdrive.modeld.modeld": 13.0,
-  "selfdrive.modeld.dmonitoringmodeld": 14.5,
-=======
   "selfdrive.modeld.modeld": 17.0,
   "selfdrive.modeld.dmonitoringmodeld": 8.0,
->>>>>>> 41a7fa06
   "system.hardware.hardwared": 3.87,
   "selfdrive.locationd.calibrationd": 2.0,
   "selfdrive.locationd.torqued": 5.0,
