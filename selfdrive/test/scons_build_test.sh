#!/usr/bin/env bash
set -e

SCRIPT_DIR=$(dirname "$0")
BASEDIR=$(realpath "$SCRIPT_DIR/../../")
cd $BASEDIR

# tests that our build system's dependencies are configured properly,
# needs a machine with lots of cores

<<<<<<< HEAD
# helpful commands:
# scons -Q --tree=derived

=======
>>>>>>> 2a7c6bc8
cd $BASEDIR/opendbc_repo/
scons --clean
scons --no-cache --random -j$(nproc)
if ! scons -q; then
  echo "FAILED: all build products not up to date after first pass."
  exit 1
fi<|MERGE_RESOLUTION|>--- conflicted
+++ resolved
@@ -8,12 +8,9 @@
 # tests that our build system's dependencies are configured properly,
 # needs a machine with lots of cores
 
-<<<<<<< HEAD
 # helpful commands:
 # scons -Q --tree=derived
 
-=======
->>>>>>> 2a7c6bc8
 cd $BASEDIR/opendbc_repo/
 scons --clean
 scons --no-cache --random -j$(nproc)
