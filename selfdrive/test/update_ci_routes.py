--- conflicted
+++ resolved
@@ -1,11 +1,7 @@
 #!/usr/bin/env python3
-<<<<<<< HEAD
-import re
 import bz2
-=======
 import os
 import re
->>>>>>> c2af245b
 import subprocess
 import sys
 from functools import lru_cache
@@ -40,20 +36,12 @@
 
 
 @lru_cache
-<<<<<<< HEAD
 def get_azure_containers():
   source_containers = []
   for source_account, source_bucket in SOURCES:
     source_containers.append(ContainerClient(f"https://{source_account}.blob.core.windows.net", source_bucket, credential=get_azure_credential()))
-  dest_container = ContainerClient(DATA_CI_ACCOUNT_URL, DATA_CI_CONTAINER, credential=get_azure_credential())
+  dest_container = ContainerClient(DATA_CI_ACCOUNT_URL, OPENPILOT_CI_CONTAINER, credential=get_azure_credential())
   return source_containers, dest_container
-=======
-def get_azure_keys():
-  dest_container = ContainerClient(DATA_CI_ACCOUNT_URL, OPENPILOT_CI_CONTAINER, credential=get_azure_credential())
-  dest_key = get_container_sas(DATA_CI_ACCOUNT, OPENPILOT_CI_CONTAINER)
-  source_keys = [get_container_sas(*s) for s in SOURCES]
-  return dest_container, dest_key, source_keys
->>>>>>> c2af245b
 
 
 def upload_route(path: str, exclude_patterns: Optional[Iterable[str]] = None) -> None:
@@ -77,7 +65,6 @@
     print("Already exists in dest container:", route)
     return True
 
-<<<<<<< HEAD
   print(f"Downloading {route}")
   for source_container in source_containers:
     print(f"Trying {source_container.container_name}")
@@ -102,31 +89,6 @@
 
   print("Success")
   return True
-=======
-  print(f"Uploading {route}")
-  for (source_account, source_bucket), source_key in zip(SOURCES, source_keys, strict=True):
-    # assumes az login has been run
-    print(f"Trying {source_account}/{source_bucket}")
-    cmd = [
-      "azcopy",
-      "copy",
-      f"https://{source_account}.blob.core.windows.net/{source_bucket}/{key_prefix}?{source_key}",
-      f"https://{DATA_CI_ACCOUNT}.blob.core.windows.net/{OPENPILOT_CI_CONTAINER}/{dongle_id}?{dest_key}",
-      "--recursive=true",
-      "--overwrite=false",
-      "--exclude-pattern=*/dcamera.hevc",
-    ]
-
-    try:
-      result = subprocess.call(cmd, stdout=subprocess.DEVNULL)
-      if result == 0:
-        print("Success")
-        return True
-    except subprocess.CalledProcessError:
-      print("Failed")
-
-  return False
->>>>>>> c2af245b
 
 
 if __name__ == "__main__":
