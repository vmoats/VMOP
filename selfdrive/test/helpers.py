import os
import time
import tempfile
from typing import List, Union

from unittest import mock
from functools import wraps

import cereal.messaging as messaging
from openpilot.common.params import Params
from openpilot.selfdrive.manager.process_config import managed_processes
from openpilot.system.hardware import PC
from openpilot.system.version import training_version, terms_version


def set_params_enabled():
  os.environ['PASSIVE'] = "0"
  os.environ['REPLAY'] = "1"
  os.environ['FINGERPRINT'] = "TOYOTA COROLLA TSS2 2019"
  os.environ['LOGPRINT'] = "debug"

  params = Params()
  params.put("HasAcceptedTerms", terms_version)
  params.put("CompletedTrainingVersion", training_version)
  params.put_bool("OpenpilotEnabledToggle", True)
  params.put_bool("Passive", False)

  # valid calib
  msg = messaging.new_message('liveCalibration')
  msg.liveCalibration.validBlocks = 20
  msg.liveCalibration.rpyCalib = [0.0, 0.0, 0.0]
  params.put("CalibrationParams", msg.to_bytes())

def phone_only(f):
  @wraps(f)
  def wrap(self, *args, **kwargs):
    if PC:
      self.skipTest("This test is not meant to run on PC")
    f(self, *args, **kwargs)
  return wrap

def release_only(f):
  @wraps(f)
  def wrap(self, *args, **kwargs):
    if "RELEASE" not in os.environ:
      self.skipTest("This test is only for release branches")
    f(self, *args, **kwargs)
  return wrap

def with_processes(processes, init_time=0, ignore_stopped=None):
  ignore_stopped = [] if ignore_stopped is None else ignore_stopped

  def wrapper(func):
    @wraps(func)
    def wrap(*args, **kwargs):
      # start and assert started
      for n, p in enumerate(processes):
        managed_processes[p].start()
        if n < len(processes) - 1:
          time.sleep(init_time)
      assert all(managed_processes[name].proc.exitcode is None for name in processes)

      # call the function
      try:
        func(*args, **kwargs)
        # assert processes are still started
        assert all(managed_processes[name].proc.exitcode is None for name in processes if name not in ignore_stopped)
      finally:
        for p in processes:
          managed_processes[p].stop()

    return wrap
  return wrapper


<<<<<<< HEAD
def temporary_mock_dir(mock_paths_in, kwarg = None, generator = tempfile.TemporaryDirectory):
=======
def temporary_mock_dir(mock_paths_in: Union[List[str], str], kwarg: Union[str, None] = None, generator = tempfile.TemporaryDirectory):
  """
  mock_paths_in: string or string list representing the full path of the variable you want to mock.
  kwarg: str or None representing the kwarg that gets passed into the test function, in case the test needs access to the temporary directory.
  generator: a context to use to generate the temporary directory
  """
>>>>>>> 405d0971
  def wrapper(func):
    @wraps(func)
    def wrap(*args, **kwargs):
      mock_paths = mock_paths_in if isinstance(mock_paths_in, list) else [mock_paths_in]
      with generator() as temp_dir:
        mocks = []
        for mock_path in mock_paths:
          mocks.append(mock.patch(mock_path, str(temp_dir)))
        [mock.start() for mock in mocks]
        try:
          if kwarg is not None:
            kwargs[kwarg] = temp_dir
          func(*args, **kwargs)
        finally:
          [mock.stop() for mock in mocks]

    return wrap
  return wrapper

def string_context(context):
  class StringContext:
    def __enter__(self):
      return context

    def __exit__(self, *args):
      pass

  return StringContext

temporary_dir = temporary_mock_dir([], "temp_dir")
temporary_cache_dir = temporary_mock_dir("openpilot.tools.lib.url_file.CACHE_DIR")
temporary_swaglog_dir = temporary_mock_dir("openpilot.system.swaglog.SWAGLOG_DIR", "temp_dir")
temporary_laikad_downloads_dir = temporary_mock_dir("openpilot.selfdrive.locationd.laikad.DOWNLOADS_CACHE_FOLDER")
temporary_swaglog_ipc = temporary_mock_dir(["openpilot.system.swaglog.SWAGLOG_IPC", "system.logmessaged.SWAGLOG_IPC"],
                                           generator=string_context("/tmp/test_swaglog_ipc"))<|MERGE_RESOLUTION|>--- conflicted
+++ resolved
@@ -73,16 +73,12 @@
   return wrapper
 
 
-<<<<<<< HEAD
-def temporary_mock_dir(mock_paths_in, kwarg = None, generator = tempfile.TemporaryDirectory):
-=======
 def temporary_mock_dir(mock_paths_in: Union[List[str], str], kwarg: Union[str, None] = None, generator = tempfile.TemporaryDirectory):
   """
   mock_paths_in: string or string list representing the full path of the variable you want to mock.
   kwarg: str or None representing the kwarg that gets passed into the test function, in case the test needs access to the temporary directory.
   generator: a context to use to generate the temporary directory
   """
->>>>>>> 405d0971
   def wrapper(func):
     @wraps(func)
     def wrap(*args, **kwargs):
