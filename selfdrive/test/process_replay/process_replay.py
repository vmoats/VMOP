#!/usr/bin/env python3
import importlib
import os
import sys
import threading
import time
import signal
from collections import namedtuple

import capnp

import cereal.messaging as messaging
from cereal import car, log
from cereal.services import service_list
from common.params import Params
from common.timeout import Timeout
from common.realtime import DT_CTRL
from panda.python import ALTERNATIVE_EXPERIENCE
from selfdrive.car.car_helpers import get_car, interfaces
from selfdrive.test.process_replay.helpers import OpenpilotPrefix
from selfdrive.manager.process import PythonProcess
from selfdrive.manager.process_config import managed_processes

# Numpy gives different results based on CPU features after version 19
NUMPY_TOLERANCE = 1e-7
CI = "CI" in os.environ
TIMEOUT = 15
PROC_REPLAY_DIR = os.path.dirname(os.path.abspath(__file__))
FAKEDATA = os.path.join(PROC_REPLAY_DIR, "fakedata/")

ProcessConfig = namedtuple('ProcessConfig', ['proc_name', 'pub_sub', 'ignore', 'init_callback', 'should_recv_callback', 'tolerance', 'fake_pubsubmaster', 'submaster_config', 'environ', 'subtest_name', "field_tolerances"], defaults=({}, {}, "", {}))


def wait_for_event(evt):
  if not evt.wait(TIMEOUT):
    if threading.currentThread().getName() == "MainThread":
      # tested process likely died. don't let test just hang
      raise Exception(f"Timeout reached. Tested process {os.environ['PROC_NAME']} likely crashed.")
    else:
      # done testing this process, let it die
      sys.exit(0)


class FakeSocket:
  def __init__(self, wait=True):
    self.data = []
    self.wait = wait
    self.recv_called = threading.Event()
    self.recv_ready = threading.Event()

  def receive(self, non_blocking=False):
    if non_blocking:
      return None

    if self.wait:
      self.recv_called.set()
      wait_for_event(self.recv_ready)
      self.recv_ready.clear()
    return self.data.pop()

  def send(self, data):
    if self.wait:
      wait_for_event(self.recv_called)
      self.recv_called.clear()

    self.data.append(data)

    if self.wait:
      self.recv_ready.set()

  def wait_for_recv(self):
    wait_for_event(self.recv_called)


class DumbSocket:
  def __init__(self, s=None):
    if s is not None:
      try:
        dat = messaging.new_message(s)
      except capnp.lib.capnp.KjException:  # pylint: disable=c-extension-no-member
        # lists
        dat = messaging.new_message(s, 0)

      self.data = dat.to_bytes()

  def receive(self, non_blocking=False):
    return self.data

  def send(self, dat):
    pass


class FakeSubMaster(messaging.SubMaster):
  def __init__(self, services, ignore_alive=None, ignore_avg_freq=None):
    super().__init__(services, ignore_alive=ignore_alive, ignore_avg_freq=ignore_avg_freq, addr=None)
    self.sock = {s: DumbSocket(s) for s in services}
    self.update_called = threading.Event()
    self.update_ready = threading.Event()
    self.wait_on_getitem = False

  def __getitem__(self, s):
    # hack to know when fingerprinting is done
    if self.wait_on_getitem:
      self.update_called.set()
      wait_for_event(self.update_ready)
      self.update_ready.clear()
    return self.data[s]

  def update(self, timeout=-1):
    self.update_called.set()
    wait_for_event(self.update_ready)
    self.update_ready.clear()

  def update_msgs(self, cur_time, msgs):
    wait_for_event(self.update_called)
    self.update_called.clear()
    super().update_msgs(cur_time, msgs)
    self.update_ready.set()

  def wait_for_update(self):
    wait_for_event(self.update_called)


class FakePubMaster(messaging.PubMaster):
  def __init__(self, services):  # pylint: disable=super-init-not-called
    self.data = {}
    self.sock = {}
    self.last_updated = None
    for s in services:
      try:
        data = messaging.new_message(s)
      except capnp.lib.capnp.KjException:
        data = messaging.new_message(s, 0)
      self.data[s] = data.as_reader()
      self.sock[s] = DumbSocket()
    self.send_called = threading.Event()
    self.get_called = threading.Event()

  def send(self, s, dat):
    self.last_updated = s
    if isinstance(dat, bytes):
      self.data[s] = log.Event.from_bytes(dat)
    else:
      self.data[s] = dat.as_reader()
    self.send_called.set()
    wait_for_event(self.get_called)
    self.get_called.clear()

  def wait_for_msg(self):
    wait_for_event(self.send_called)
    self.send_called.clear()
    dat = self.data[self.last_updated]
    self.get_called.set()
    return dat


def fingerprint(msgs, fsm, can_sock, fingerprint):
  print("start fingerprinting")
  fsm.wait_on_getitem = True

  # populate fake socket with data for fingerprinting
  canmsgs = [msg for msg in msgs if msg.which() == "can"]
  wait_for_event(can_sock.recv_called)
  can_sock.recv_called.clear()
  can_sock.data = [msg.as_builder().to_bytes() for msg in canmsgs[:300]]
  can_sock.recv_ready.set()
  can_sock.wait = False

  # we know fingerprinting is done when controlsd sets sm['lateralPlan'].sensorValid
  wait_for_event(fsm.update_called)
  fsm.update_called.clear()

  fsm.wait_on_getitem = False
  can_sock.wait = True
  can_sock.data = []

  fsm.update_ready.set()


def get_car_params(msgs, fsm, can_sock, fingerprint):
  if fingerprint:
    CarInterface, _, _ = interfaces[fingerprint]
    CP = CarInterface.get_non_essential_params(fingerprint)
  else:
    can = FakeSocket(wait=False)
    sendcan = FakeSocket(wait=False)

    canmsgs = [msg for msg in msgs if msg.which() == 'can']
    for m in canmsgs[:300]:
      can.send(m.as_builder().to_bytes())
    _, CP = get_car(can, sendcan, Params().get_bool("ExperimentalLongitudinalEnabled"))
  Params().put("CarParams", CP.to_bytes())


def controlsd_rcv_callback(msg, CP, cfg, fsm):
  # no sendcan until controlsd is initialized
  socks = [s for s in cfg.pub_sub[msg.which()] if
           (fsm.frame + 1) % int(service_list[msg.which()].frequency / service_list[s].frequency) == 0]
  if "sendcan" in socks and fsm.frame < 2000:
    socks.remove("sendcan")
  return socks, len(socks) > 0


def radar_rcv_callback(msg, CP, cfg, fsm):
  if msg.which() != "can":
    return [], False
  elif CP.radarUnavailable:
    return ["radarState", "liveTracks"], True

  radar_msgs = {"honda": [0x445], "toyota": [0x19f, 0x22f], "gm": [0x474],
                "chrysler": [0x2d4]}.get(CP.carName, None)

  if radar_msgs is None:
    raise NotImplementedError

  for m in msg.can:
    if m.src == 1 and m.address in radar_msgs:
      return ["radarState", "liveTracks"], True
  return [], False


def calibration_rcv_callback(msg, CP, cfg, fsm):
  # calibrationd publishes 1 calibrationData every 5 cameraOdometry packets.
  # should_recv always true to increment frame
  recv_socks = []
  frame = fsm.frame + 1 # incrementing hasn't happened yet in SubMaster
  if frame == 0 or (msg.which() == 'cameraOdometry' and (frame % 5) == 0):
    recv_socks = ["liveCalibration"]
  return recv_socks, fsm.frame == 0 or msg.which() == 'cameraOdometry'


def torqued_rcv_callback(msg, CP, cfg, fsm):
  # should_recv always true to increment frame
  recv_socks = []
  frame = fsm.frame + 1 # incrementing hasn't happened yet in SubMaster
  if msg.which() == 'liveLocationKalman' and (frame % 5) == 0:
    recv_socks = ["liveTorqueParameters"]
  return recv_socks, fsm.frame == 0 or msg.which() == 'liveLocationKalman'


def ublox_rcv_callback(msg, CP, cfg, fsm):
  msg_class, msg_id = msg.ubloxRaw[2:4]
  if (msg_class, msg_id) in {(1, 7 * 16)}:
    return ["gpsLocationExternal"], True
  elif (msg_class, msg_id) in {(2, 1 * 16 + 5), (10, 9)}:
    return ["ubloxGnss"], True
  else:
    return [], False


<<<<<<< HEAD
def laikad_rcv_callback(msg, CP, cfg, fsm):
  ublox_available = Params().get_bool("UbloxAvailable")
  if ublox_available and msg.which() == 'ubloxGnss' and msg.ubloxGnss.which() == "measurementReport":
    return ["gnssMeasurements"], True
  elif not ublox_available and msg.which() == 'qcomGnss' and msg.qcomGnss.which() == "drMeasurementReport":
    return ["gnssMeasurements"], True
  else:
    return [], False


=======
>>>>>>> ee36c106
CONFIGS = [
  ProcessConfig(
    proc_name="controlsd",
    pub_sub={
      "can": ["controlsState", "carState", "carControl", "sendcan", "carEvents", "carParams"],
      "deviceState": [], "pandaStates": [], "peripheralState": [], "liveCalibration": [], "driverMonitoringState": [],
      "longitudinalPlan": [], "lateralPlan": [], "liveLocationKalman": [], "liveParameters": [], "radarState": [],
      "modelV2": [], "driverCameraState": [], "roadCameraState": [], "wideRoadCameraState": [], "managerState": [],
      "testJoystick": [], "liveTorqueParameters": [],
    },
    ignore=["logMonoTime", "valid", "controlsState.startMonoTime", "controlsState.cumLagMs"],
    init_callback=fingerprint,
    should_recv_callback=controlsd_rcv_callback,
    tolerance=NUMPY_TOLERANCE,
    fake_pubsubmaster=True,
    submaster_config={
      'ignore_avg_freq': ['radarState', 'longitudinalPlan', 'driverCameraState', 'driverMonitoringState'],  # dcam is expected at 20 Hz
      'ignore_alive': ['wideRoadCameraState'],  # TODO: Add to regen
    }
  ),
  ProcessConfig(
    proc_name="radard",
    pub_sub={
      "can": ["radarState", "liveTracks"],
      "liveParameters": [], "carState": [], "modelV2": [],
    },
    ignore=["logMonoTime", "valid", "radarState.cumLagMs"],
    init_callback=get_car_params,
    should_recv_callback=radar_rcv_callback,
    tolerance=None,
    fake_pubsubmaster=True,
  ),
  ProcessConfig(
    proc_name="plannerd",
    pub_sub={
      "modelV2": ["lateralPlan", "longitudinalPlan", "uiPlan"],
      "carControl": [], "carState": [], "controlsState": [], "radarState": [],
    },
    ignore=["logMonoTime", "valid", "longitudinalPlan.processingDelay", "longitudinalPlan.solverExecutionTime", "lateralPlan.solverExecutionTime"],
    init_callback=get_car_params,
    should_recv_callback=None,
    tolerance=NUMPY_TOLERANCE,
    fake_pubsubmaster=True,
  ),
  ProcessConfig(
    proc_name="calibrationd",
    pub_sub={
      "carState": ["liveCalibration"],
      "cameraOdometry": [],
      "carParams": [],
    },
    ignore=["logMonoTime", "valid"],
    init_callback=get_car_params,
    should_recv_callback=calibration_rcv_callback,
    tolerance=None,
    fake_pubsubmaster=True,
  ),
  ProcessConfig(
    proc_name="dmonitoringd",
    pub_sub={
      "driverStateV2": ["driverMonitoringState"],
      "liveCalibration": [], "carState": [], "modelV2": [], "controlsState": [],
    },
    ignore=["logMonoTime", "valid"],
    init_callback=get_car_params,
    should_recv_callback=None,
    tolerance=NUMPY_TOLERANCE,
    fake_pubsubmaster=True,
  ),
  ProcessConfig(
    proc_name="locationd",
    pub_sub={
      "cameraOdometry": ["liveLocationKalman"],
      "accelerometer": [], "gyroscope": [],
<<<<<<< HEAD
      "gpsLocationExternal": [], "liveCalibration": [], "carState": [],
      "gpsLocation": [],
=======
      "gpsLocationExternal": [], "liveCalibration": [], "carState": [], "gpsLocation": [],
>>>>>>> ee36c106
    },
    ignore=["logMonoTime", "valid"],
    init_callback=get_car_params,
    should_recv_callback=None,
    tolerance=NUMPY_TOLERANCE,
    fake_pubsubmaster=False,
  ),
  ProcessConfig(
    proc_name="paramsd",
    pub_sub={
      "liveLocationKalman": ["liveParameters"],
      "carState": []
    },
    ignore=["logMonoTime", "valid"],
    init_callback=get_car_params,
    should_recv_callback=None,
    tolerance=NUMPY_TOLERANCE,
    fake_pubsubmaster=True,
  ),
  ProcessConfig(
    proc_name="ubloxd",
    pub_sub={
      "ubloxRaw": ["ubloxGnss", "gpsLocationExternal"],
    },
    ignore=["logMonoTime"],
    init_callback=None,
    should_recv_callback=ublox_rcv_callback,
    tolerance=None,
    fake_pubsubmaster=False,
  ),
  ProcessConfig(
    proc_name="laikad",
    pub_sub={
      "ubloxGnss": ["gnssMeasurements"],
      "qcomGnss": ["gnssMeasurements"],
      "clocks": []
    },
    ignore=["logMonoTime"],
    init_callback=get_car_params,
<<<<<<< HEAD
    should_recv_callback=laikad_rcv_callback,
=======
    should_recv_callback=None,
>>>>>>> ee36c106
    tolerance=NUMPY_TOLERANCE,
    fake_pubsubmaster=False,
  ),
  ProcessConfig(
    proc_name="torqued",
    pub_sub={
      "liveLocationKalman": ["liveTorqueParameters"],
      "carState": [], "controlsState": [],
    },
    ignore=["logMonoTime"],
    init_callback=get_car_params,
    should_recv_callback=torqued_rcv_callback,
    tolerance=NUMPY_TOLERANCE,
    fake_pubsubmaster=True,
  ),
]


def replay_process(cfg, lr, fingerprint=None):
  with OpenpilotPrefix():
    if cfg.fake_pubsubmaster:
      return python_replay_process(cfg, lr, fingerprint)
    else:
      return replay_process_with_sockets(cfg, lr, fingerprint)


def setup_env(simulation=False, CP=None, cfg=None, controlsState=None, lr=None):
  params = Params()
  params.clear_all()
  params.put_bool("OpenpilotEnabledToggle", True)
  params.put_bool("Passive", False)
  params.put_bool("DisengageOnAccelerator", True)
  params.put_bool("WideCameraOnly", False)
  params.put_bool("DisableLogging", False)
  params.put_bool("ObdMultiplexingDisabled", True)

  os.environ["NO_RADAR_SLEEP"] = "1"
  os.environ["REPLAY"] = "1"
  os.environ["SKIP_FW_QUERY"] = ""
  os.environ["FINGERPRINT"] = ""

  if lr is not None:
    services = {m.which() for m in lr}
    params.put_bool("UbloxAvailable", "ubloxGnss" in services)

  if lr is not None:
    services = {m.which() for m in lr}
    params.put_bool("UbloxAvailable", "ubloxGnss" in services)

  if cfg is not None:
    # Clear all custom processConfig environment variables
    for config in CONFIGS:
      for k, _ in config.environ.items():
        if k in os.environ:
          del os.environ[k]

    os.environ.update(cfg.environ)
    os.environ['PROC_NAME'] = cfg.proc_name

  if simulation:
    os.environ["SIMULATION"] = "1"
  elif "SIMULATION" in os.environ:
    del os.environ["SIMULATION"]

  # Initialize controlsd with a controlsState packet
  if controlsState is not None:
    params.put("ReplayControlsState", controlsState.as_builder().to_bytes())
  else:
    params.remove("ReplayControlsState")

  # Regen or python process
  if CP is not None:
    if CP.alternativeExperience == ALTERNATIVE_EXPERIENCE.DISABLE_DISENGAGE_ON_GAS:
      params.put_bool("DisengageOnAccelerator", False)

    if CP.fingerprintSource == "fw":
      params.put("CarParamsCache", CP.as_builder().to_bytes())
    else:
      os.environ['SKIP_FW_QUERY'] = "1"
      os.environ['FINGERPRINT'] = CP.carFingerprint

    if CP.openpilotLongitudinalControl:
      params.put_bool("ExperimentalLongitudinalEnabled", True)


def python_replay_process(cfg, lr, fingerprint=None):
  sub_sockets = [s for _, sub in cfg.pub_sub.items() for s in sub]
  pub_sockets = [s for s in cfg.pub_sub.keys() if s != 'can']

  fsm = FakeSubMaster(pub_sockets, **cfg.submaster_config)
  fpm = FakePubMaster(sub_sockets)
  args = (fsm, fpm)
  if 'can' in list(cfg.pub_sub.keys()):
    can_sock = FakeSocket()
    args = (fsm, fpm, can_sock)

  all_msgs = sorted(lr, key=lambda msg: msg.logMonoTime)
  pub_msgs = [msg for msg in all_msgs if msg.which() in list(cfg.pub_sub.keys())]

  controlsState = None
  initialized = False
  for msg in lr:
    if msg.which() == 'controlsState':
      controlsState = msg.controlsState
      if initialized:
        break
    elif msg.which() == 'carEvents':
      initialized = car.CarEvent.EventName.controlsInitializing not in [e.name for e in msg.carEvents]

  assert controlsState is not None and initialized, "controlsState never initialized"

  if fingerprint is not None:
    os.environ['SKIP_FW_QUERY'] = "1"
    os.environ['FINGERPRINT'] = fingerprint
    setup_env(cfg=cfg, controlsState=controlsState, lr=lr)
  else:
    CP = [m for m in lr if m.which() == 'carParams'][0].carParams
    setup_env(CP=CP, cfg=cfg, controlsState=controlsState, lr=lr)

  assert(type(managed_processes[cfg.proc_name]) is PythonProcess)
  managed_processes[cfg.proc_name].prepare()
  mod = importlib.import_module(managed_processes[cfg.proc_name].module)

  thread = threading.Thread(target=mod.main, args=args)
  thread.daemon = True
  thread.start()

  if cfg.init_callback is not None:
    if 'can' not in list(cfg.pub_sub.keys()):
      can_sock = None
    cfg.init_callback(all_msgs, fsm, can_sock, fingerprint)

  CP = car.CarParams.from_bytes(Params().get("CarParams", block=True))

  # wait for started process to be ready
  if 'can' in list(cfg.pub_sub.keys()):
    can_sock.wait_for_recv()
  else:
    fsm.wait_for_update()

  log_msgs, msg_queue = [], []
  for msg in pub_msgs:
    if cfg.should_recv_callback is not None:
      recv_socks, should_recv = cfg.should_recv_callback(msg, CP, cfg, fsm)
    else:
      recv_socks = [s for s in cfg.pub_sub[msg.which()] if
                    (fsm.frame + 1) % max(1, int(service_list[msg.which()].frequency / service_list[s].frequency)) == 0]
      should_recv = bool(len(recv_socks))

    if msg.which() == 'can':
      can_sock.send(msg.as_builder().to_bytes())
    else:
      msg_queue.append(msg.as_builder())

    if should_recv:
      fsm.update_msgs(msg.logMonoTime / 1e9, msg_queue)
      msg_queue = []

      recv_cnt = len(recv_socks)
      while recv_cnt > 0:
        m = fpm.wait_for_msg().as_builder()
        m.logMonoTime = msg.logMonoTime
        m = m.as_reader()

        log_msgs.append(m)
        recv_cnt -= m.which() in recv_socks
  return log_msgs


def replay_process_with_sockets(cfg, lr, fingerprint=None):
  sub_sockets = [s for _, sub in cfg.pub_sub.items() for s in sub]
  pm = messaging.PubMaster(cfg.pub_sub.keys())

  all_msgs = sorted(lr, key=lambda msg: msg.logMonoTime)
  pub_msgs = [msg for msg in all_msgs if msg.which() in list(cfg.pub_sub.keys())]

  # We need to fake SubMaster alive since we can't inject a fake clock
  setup_env(simulation=True, cfg=cfg, lr=lr)
<<<<<<< HEAD

  if cfg.proc_name == "laikad":
    ublox = Params().get_bool("UbloxAvailable")
    keys = set(cfg.pub_sub.keys()) - ({"qcomGnss", } if ublox else {"ubloxGnss", })
    pub_msgs = [msg for msg in pub_msgs if msg.which() in keys]
=======
>>>>>>> ee36c106

  managed_processes[cfg.proc_name].prepare()
  managed_processes[cfg.proc_name].start()

  log_msgs = []
  try:
<<<<<<< HEAD
    # Wait for process to startup
    with Timeout(10, error_msg=f"timed out waiting for process to start: {repr(cfg.proc_name)}"):
=======
    with Timeout(TIMEOUT, error_msg=f"timed out testing process {repr(cfg.proc_name)}"):
>>>>>>> ee36c106
      while not any(pm.all_readers_updated(s) for s in cfg.pub_sub.keys()):
        time.sleep(0)

    # Make sure all subscribers are connected
    sockets = {s: messaging.sub_sock(s, timeout=2000) for s in sub_sockets}
    for s in sub_sockets:
      messaging.recv_one_or_none(sockets[s])

    # Do the replay
    cnt = 0
    for msg in pub_msgs:
      with Timeout(TIMEOUT, error_msg=f"timed out testing process {repr(cfg.proc_name)}, {cnt}/{len(pub_msgs)} msgs done"):
        pm.send(msg.which(), msg.as_builder())
        while not pm.all_readers_updated(msg.which()):
          time.sleep(0)

        resp_sockets = cfg.pub_sub[msg.which()]
        if cfg.should_recv_callback is not None:
          resp_sockets, _ = cfg.should_recv_callback(msg, None, None, None)
        for s in resp_sockets:
          m = messaging.recv_one_retry(sockets[s])
          m = m.as_builder()
          m.logMonoTime = msg.logMonoTime
          log_msgs.append(m.as_reader())
        cnt += 1
  finally:
    managed_processes[cfg.proc_name].signal(signal.SIGKILL)
    managed_processes[cfg.proc_name].stop()

  return log_msgs


def check_enabled(msgs):
  cur_enabled_count = 0
  max_enabled_count = 0
  for msg in msgs:
    if msg.which() == "carParams":
      if msg.carParams.notCar:
        return True
    elif msg.which() == "controlsState":
      if msg.controlsState.active:
        cur_enabled_count += 1
      else:
        cur_enabled_count = 0
      max_enabled_count = max(max_enabled_count, cur_enabled_count)

  return max_enabled_count > int(10. / DT_CTRL)<|MERGE_RESOLUTION|>--- conflicted
+++ resolved
@@ -248,19 +248,6 @@
     return [], False
 
 
-<<<<<<< HEAD
-def laikad_rcv_callback(msg, CP, cfg, fsm):
-  ublox_available = Params().get_bool("UbloxAvailable")
-  if ublox_available and msg.which() == 'ubloxGnss' and msg.ubloxGnss.which() == "measurementReport":
-    return ["gnssMeasurements"], True
-  elif not ublox_available and msg.which() == 'qcomGnss' and msg.qcomGnss.which() == "drMeasurementReport":
-    return ["gnssMeasurements"], True
-  else:
-    return [], False
-
-
-=======
->>>>>>> ee36c106
 CONFIGS = [
   ProcessConfig(
     proc_name="controlsd",
@@ -335,12 +322,7 @@
     pub_sub={
       "cameraOdometry": ["liveLocationKalman"],
       "accelerometer": [], "gyroscope": [],
-<<<<<<< HEAD
-      "gpsLocationExternal": [], "liveCalibration": [], "carState": [],
-      "gpsLocation": [],
-=======
       "gpsLocationExternal": [], "liveCalibration": [], "carState": [], "gpsLocation": [],
->>>>>>> ee36c106
     },
     ignore=["logMonoTime", "valid"],
     init_callback=get_car_params,
@@ -380,11 +362,7 @@
     },
     ignore=["logMonoTime"],
     init_callback=get_car_params,
-<<<<<<< HEAD
-    should_recv_callback=laikad_rcv_callback,
-=======
     should_recv_callback=None,
->>>>>>> ee36c106
     tolerance=NUMPY_TOLERANCE,
     fake_pubsubmaster=False,
   ),
@@ -563,26 +541,19 @@
 
   # We need to fake SubMaster alive since we can't inject a fake clock
   setup_env(simulation=True, cfg=cfg, lr=lr)
-<<<<<<< HEAD
 
   if cfg.proc_name == "laikad":
     ublox = Params().get_bool("UbloxAvailable")
     keys = set(cfg.pub_sub.keys()) - ({"qcomGnss", } if ublox else {"ubloxGnss", })
     pub_msgs = [msg for msg in pub_msgs if msg.which() in keys]
-=======
->>>>>>> ee36c106
 
   managed_processes[cfg.proc_name].prepare()
   managed_processes[cfg.proc_name].start()
 
   log_msgs = []
   try:
-<<<<<<< HEAD
     # Wait for process to startup
     with Timeout(10, error_msg=f"timed out waiting for process to start: {repr(cfg.proc_name)}"):
-=======
-    with Timeout(TIMEOUT, error_msg=f"timed out testing process {repr(cfg.proc_name)}"):
->>>>>>> ee36c106
       while not any(pm.all_readers_updated(s) for s in cfg.pub_sub.keys()):
         time.sleep(0)
 
