--- conflicted
+++ resolved
@@ -84,11 +84,7 @@
 
   def wait_for_next_recv(self, trigger_empty_recv):
     index = messaging.wait_for_one_event(self.all_recv_called_events)
-<<<<<<< HEAD
-    if self.main_pub is not None and self.main_pub_drained and end_of_cycle:
-=======
-    if self.drained_pub is not None and trigger_empty_recv:
->>>>>>> 6bb61780
+    if self.main_pub is not None and self.main_pub_drained and trigger_empty_recv:
       self.all_recv_called_events[index].clear()
       self.all_recv_ready_events[index].set()
       self.all_recv_called_events[index].wait()
@@ -422,15 +418,9 @@
   return replay_process(cfg, lr, *args, **kwargs)
 
 
-<<<<<<< HEAD
-def replay_process(cfg, lr, frs=None, fingerprint=None, return_all_logs=False):
+def replay_process(cfg, lr, frs=None, fingerprint=None, return_all_logs=False, disable_progress=False):
   all_msgs = list(lr)
-  process_logs = _replay_single_process(cfg, all_msgs, frs, fingerprint)
-=======
-def replay_process(cfg, lr, fingerprint=None, return_all_logs=False, disable_progress=False):
-  all_msgs = list(lr)
-  process_logs = _replay_single_process(cfg, all_msgs, fingerprint, disable_progress)
->>>>>>> 6bb61780
+  process_logs = _replay_single_process(cfg, all_msgs, frs, fingerprint, disable_progress)
 
   if return_all_logs:
     keys = set(cfg.subs)
@@ -443,16 +433,9 @@
 
   return log_msgs
 
-<<<<<<< HEAD
-from tqdm import tqdm
-def _replay_single_process(cfg, lr, frs, fingerprint):
-=======
-
-def _replay_single_process(cfg, lr, fingerprint, disable_progress):
->>>>>>> 6bb61780
+
+def _replay_single_process(cfg, lr, frs, fingerprint, disable_progress):
   with OpenpilotPrefix():
-    print("prefix: ", str(os.environ["OPENPILOT_PREFIX"]))
-    time.sleep(5)
     controlsState = None
     initialized = False
     if cfg.proc_name == "controlsd":
@@ -506,11 +489,7 @@
 
         # Do the replay
         cnt = 0
-<<<<<<< HEAD
-        for msg in tqdm(pub_msgs):
-=======
         for msg in tqdm(pub_msgs, disable=disable_progress):
->>>>>>> 6bb61780
           with Timeout(cfg.timeout, error_msg=f"timed out testing process {repr(cfg.proc_name)}, {cnt}/{len(pub_msgs)} msgs done"):
             resp_sockets, end_of_cycle = cfg.subs, True
             if cfg.should_recv_callback is not None:
@@ -527,8 +506,8 @@
 
               # empty recv on drained pub indicates the end of messages, only do that if there're any
               trigger_empty_recv = False
-              if cfg.drained_pub:
-                trigger_empty_recv = next((True for m in msg_queue if m.which() == cfg.drained_pub), False)
+              if cfg.main_pub and cfg.main_pub_drained:
+                trigger_empty_recv = next((True for m in msg_queue if m.which() == cfg.main_pub), False)
 
               for m in msg_queue:
                 pm.send(m.which(), m.as_builder())
