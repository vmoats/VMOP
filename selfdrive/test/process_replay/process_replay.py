--- conflicted
+++ resolved
@@ -359,32 +359,18 @@
     for m in canmsgs[:300]:
       can.send(m.as_builder().to_bytes())
     can_callbacks = can_comm_callbacks(can, sendcan)
-<<<<<<< HEAD
-    # TODO: clean this up a bit
+
     cached_params = None
     if has_cached_cp:
       with car.CarParams.from_bytes(cached_params_raw) as _cached_params:
-        # TODO: even more generic?
         cached_params = structs.CarParams(carName=_cached_params.carName, carFw=_cached_params.carFw, carVin=_cached_params.carVin)
-=======
-
-    cached_params = None
-    if has_cached_cp:
-      with car.CarParams.from_bytes(cached_params_raw) as _cached_params:
-        cached_params = _cached_params
-
->>>>>>> ee62b9c8
+
     CP = get_car(*can_callbacks, lambda obd: None, Params().get_bool("ExperimentalLongitudinalEnabled"), cached_params=cached_params).CP
 
     if not params.get_bool("DisengageOnAccelerator"):
       CP.alternativeExperience |= ALTERNATIVE_EXPERIENCE.DISABLE_DISENGAGE_ON_GAS
 
-<<<<<<< HEAD
   params.put("CarParams", convert_to_capnp(CP).to_bytes())
-  # return CP  # TODO: this isn't used?
-=======
-  params.put("CarParams", CP.to_bytes())
->>>>>>> ee62b9c8
 
 
 def controlsd_rcv_callback(msg, cfg, frame):
