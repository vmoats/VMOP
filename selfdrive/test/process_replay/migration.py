from collections import defaultdict

from cereal import messaging
from openpilot.selfdrive.test.process_replay.vision_meta import meta_from_encode_index
from openpilot.selfdrive.car.toyota.values import EPS_SCALE
from openpilot.selfdrive.manager.process_config import managed_processes
from panda import Panda


# TODO: message migration should happen in-place
def migrate_all(lr, old_logtime=False, manager_states=False, panda_states=False, camera_states=False):
  msgs = migrate_sensorEvents(lr, old_logtime)
  msgs = migrate_carParams(msgs, old_logtime)
  msgs = migrate_gpsLocation(msgs)
  msgs = migrate_deviceState(msgs)
  if manager_states:
    msgs = migrate_managerState(msgs)
  if panda_states:
    msgs = migrate_pandaStates(msgs)
    msgs = migrate_peripheralState(msgs)
  if camera_states:
    msgs = migrate_cameraStates(msgs)

  return msgs


def migrate_managerState(lr):
  all_msgs = []
  for msg in lr:
    if msg.which() != "managerState":
      all_msgs.append(msg)
      continue

    new_msg = msg.as_builder()
    new_msg.managerState.processes = [{'name': name, 'running': True} for name in managed_processes]
    all_msgs.append(new_msg.as_reader())

  return all_msgs


def migrate_gpsLocation(lr):
  all_msgs = []
  for msg in lr:
    if msg.which() in ('gpsLocation', 'gpsLocationExternal'):
      new_msg = msg.as_builder()
      g = getattr(new_msg, new_msg.which())
      # hasFix is a newer field
      if not g.hasFix and g.flags == 1:
        g.hasFix = True
      all_msgs.append(new_msg.as_reader())
    else:
      all_msgs.append(msg)
  return all_msgs


def migrate_deviceState(lr):
  all_msgs = []
  dt = None
  for msg in lr:
    if msg.which() == 'initData':
      dt = msg.initData.deviceType
    if msg.which() == 'deviceState':
      n = msg.as_builder()
      n.deviceState.deviceType = dt
      all_msgs.append(n.as_reader())
    else:
      all_msgs.append(msg)
  return all_msgs


def migrate_pandaStates(lr):
  all_msgs = []
  # TODO: safety param migration should be handled automatically
  safety_param_migration = {
<<<<<<< HEAD
    "PRIUS": EPS_SCALE["PRIUS"] | Panda.FLAG_TOYOTA_STOCK_LONGITUDINAL,
    "RAV4": EPS_SCALE["RAV4"] | Panda.FLAG_TOYOTA_ALT_BRAKE | Panda.FLAG_TOYOTA_GAS_INTERCEPTOR,
    "KIA_EV6": Panda.FLAG_HYUNDAI_EV_GAS | Panda.FLAG_HYUNDAI_CANFD_HDA2,
=======
    "TOYOTA PRIUS 2017": EPS_SCALE["TOYOTA PRIUS 2017"] | Panda.FLAG_TOYOTA_STOCK_LONGITUDINAL,
    "TOYOTA RAV4 2017": EPS_SCALE["TOYOTA RAV4 2017"] | Panda.FLAG_TOYOTA_ALT_BRAKE,
    "KIA EV6 2022": Panda.FLAG_HYUNDAI_EV_GAS | Panda.FLAG_HYUNDAI_CANFD_HDA2,
>>>>>>> fa12a672
  }

  # Migrate safety param base on carState
  CP = next((m.carParams for m in lr if m.which() == 'carParams'), None)
  assert CP is not None, "carParams message not found"
  if CP.carFingerprint in safety_param_migration:
    safety_param = safety_param_migration[CP.carFingerprint]
  elif len(CP.safetyConfigs):
    safety_param = CP.safetyConfigs[0].safetyParam
    if CP.safetyConfigs[0].safetyParamDEPRECATED != 0:
      safety_param = CP.safetyConfigs[0].safetyParamDEPRECATED
  else:
    safety_param = CP.safetyParamDEPRECATED

  for msg in lr:
    if msg.which() == 'pandaStateDEPRECATED':
      new_msg = messaging.new_message('pandaStates', 1)
      new_msg.valid = msg.valid
      new_msg.logMonoTime = msg.logMonoTime
      new_msg.pandaStates[0] = msg.pandaStateDEPRECATED
      new_msg.pandaStates[0].safetyParam = safety_param
      all_msgs.append(new_msg.as_reader())
    elif msg.which() == 'pandaStates':
      new_msg = msg.as_builder()
      new_msg.pandaStates[-1].safetyParam = safety_param
      all_msgs.append(new_msg.as_reader())
    else:
      all_msgs.append(msg)

  return all_msgs


def migrate_peripheralState(lr):
  if any(msg.which() == "peripheralState" for msg in lr):
    return lr

  all_msg = []
  for msg in lr:
    all_msg.append(msg)
    if msg.which() not in ["pandaStates", "pandaStateDEPRECATED"]:
      continue

    new_msg = messaging.new_message("peripheralState")
    new_msg.valid = msg.valid
    new_msg.logMonoTime = msg.logMonoTime
    all_msg.append(new_msg.as_reader())

  return all_msg


def migrate_cameraStates(lr):
  all_msgs = []
  frame_to_encode_id = defaultdict(dict)
  # just for encodeId fallback mechanism
  min_frame_id = defaultdict(lambda: float('inf'))

  for msg in lr:
    if msg.which() not in ["roadEncodeIdx", "wideRoadEncodeIdx", "driverEncodeIdx"]:
      continue

    encode_index = getattr(msg, msg.which())
    meta = meta_from_encode_index(msg.which())

    assert encode_index.segmentId < 1200, f"Encoder index segmentId greater that 1200: {msg.which()} {encode_index.segmentId}"
    frame_to_encode_id[meta.camera_state][encode_index.frameId] = encode_index.segmentId

  for msg in lr:
    if msg.which() not in ["roadCameraState", "wideRoadCameraState", "driverCameraState"]:
      all_msgs.append(msg)
      continue

    camera_state = getattr(msg, msg.which())
    min_frame_id[msg.which()] = min(min_frame_id[msg.which()], camera_state.frameId)

    encode_id = frame_to_encode_id[msg.which()].get(camera_state.frameId)
    if encode_id is None:
      print(f"Missing encoded frame for camera feed {msg.which()} with frameId: {camera_state.frameId}")
      if len(frame_to_encode_id[msg.which()]) != 0:
        continue

      # fallback mechanism for logs without encodeIdx (e.g. logs from before 2022 with dcamera recording disabled)
      # try to fake encode_id by subtracting lowest frameId
      encode_id = camera_state.frameId - min_frame_id[msg.which()]
      print(f"Faking encodeId to {encode_id} for camera feed {msg.which()} with frameId: {camera_state.frameId}")

    new_msg = messaging.new_message(msg.which())
    new_camera_state = getattr(new_msg, new_msg.which())
    new_camera_state.frameId = encode_id
    new_camera_state.encodeId = encode_id
    # timestampSof was added later so it might be missing on some old segments
    if camera_state.timestampSof == 0 and camera_state.timestampEof > 25000000:
      new_camera_state.timestampSof = camera_state.timestampEof - 18000000
    else:
      new_camera_state.timestampSof = camera_state.timestampSof
    new_camera_state.timestampEof = camera_state.timestampEof
    new_msg.logMonoTime = msg.logMonoTime
    new_msg.valid = msg.valid

    all_msgs.append(new_msg.as_reader())

  return all_msgs


def migrate_carParams(lr, old_logtime=False):
  all_msgs = []
  for msg in lr:
    if msg.which() == 'carParams':
      CP = messaging.new_message('carParams')
      CP.valid = True
      CP.carParams = msg.carParams.as_builder()
      for car_fw in CP.carParams.carFw:
        car_fw.brand = CP.carParams.carName
      if old_logtime:
        CP.logMonoTime = msg.logMonoTime
      msg = CP.as_reader()
    all_msgs.append(msg)

  return all_msgs


def migrate_sensorEvents(lr, old_logtime=False):
  all_msgs = []
  for msg in lr:
    if msg.which() != 'sensorEventsDEPRECATED':
      all_msgs.append(msg)
      continue

    # migrate to split sensor events
    for evt in msg.sensorEventsDEPRECATED:
      # build new message for each sensor type
      sensor_service = ''
      if evt.which() == 'acceleration':
        sensor_service = 'accelerometer'
      elif evt.which() == 'gyro' or evt.which() == 'gyroUncalibrated':
        sensor_service = 'gyroscope'
      elif evt.which() == 'light' or evt.which() == 'proximity':
        sensor_service = 'lightSensor'
      elif evt.which() == 'magnetic' or evt.which() == 'magneticUncalibrated':
        sensor_service = 'magnetometer'
      elif evt.which() == 'temperature':
        sensor_service = 'temperatureSensor'

      m = messaging.new_message(sensor_service)
      m.valid = True
      if old_logtime:
        m.logMonoTime = msg.logMonoTime

      m_dat = getattr(m, sensor_service)
      m_dat.version = evt.version
      m_dat.sensor = evt.sensor
      m_dat.type = evt.type
      m_dat.source = evt.source
      if old_logtime:
        m_dat.timestamp = evt.timestamp
      setattr(m_dat, evt.which(), getattr(evt, evt.which()))

      all_msgs.append(m.as_reader())

  return all_msgs<|MERGE_RESOLUTION|>--- conflicted
+++ resolved
@@ -72,15 +72,9 @@
   all_msgs = []
   # TODO: safety param migration should be handled automatically
   safety_param_migration = {
-<<<<<<< HEAD
     "PRIUS": EPS_SCALE["PRIUS"] | Panda.FLAG_TOYOTA_STOCK_LONGITUDINAL,
-    "RAV4": EPS_SCALE["RAV4"] | Panda.FLAG_TOYOTA_ALT_BRAKE | Panda.FLAG_TOYOTA_GAS_INTERCEPTOR,
+    "RAV4": EPS_SCALE["RAV4"] | Panda.FLAG_TOYOTA_ALT_BRAKE,
     "KIA_EV6": Panda.FLAG_HYUNDAI_EV_GAS | Panda.FLAG_HYUNDAI_CANFD_HDA2,
-=======
-    "TOYOTA PRIUS 2017": EPS_SCALE["TOYOTA PRIUS 2017"] | Panda.FLAG_TOYOTA_STOCK_LONGITUDINAL,
-    "TOYOTA RAV4 2017": EPS_SCALE["TOYOTA RAV4 2017"] | Panda.FLAG_TOYOTA_ALT_BRAKE,
-    "KIA EV6 2022": Panda.FLAG_HYUNDAI_EV_GAS | Panda.FLAG_HYUNDAI_CANFD_HDA2,
->>>>>>> fa12a672
   }
 
   # Migrate safety param base on carState
