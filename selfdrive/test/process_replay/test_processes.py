#!/usr/bin/env python3
import argparse
import concurrent.futures
import os
import sys
from collections import defaultdict
from tqdm import tqdm
from typing import Any, Dict

from selfdrive.car.car_helpers import interface_names
from selfdrive.test.openpilotci import get_url, upload_file
from selfdrive.test.process_replay.compare_logs import compare_logs, save_log
from selfdrive.test.process_replay.process_replay import CONFIGS, PROC_REPLAY_DIR, FAKEDATA, check_enabled, replay_process
from selfdrive.version import get_commit
from tools.lib.logreader import LogReader

original_segments = [
  ("BODY", "937ccb7243511b65|2022-05-24--16-03-09--1"),        # COMMA.BODY
  ("HYUNDAI", "02c45f73a2e5c6e9|2021-01-01--19-08-22--1"),     # HYUNDAI.SONATA
  ("TOYOTA", "0982d79ebb0de295|2021-01-04--17-13-21--13"),     # TOYOTA.PRIUS (INDI)
  ("TOYOTA2", "0982d79ebb0de295|2021-01-03--20-03-36--6"),     # TOYOTA.RAV4  (LQR)
  ("TOYOTA3", "f7d7e3538cda1a2a|2021-08-16--08-55-34--6"),     # TOYOTA.COROLLA_TSS2
  ("HONDA", "eb140f119469d9ab|2021-06-12--10-46-24--27"),      # HONDA.CIVIC (NIDEC)
  ("HONDA2", "7d2244f34d1bbcda|2021-06-25--12-25-37--26"),     # HONDA.ACCORD (BOSCH)
  ("CHRYSLER", "4deb27de11bee626|2021-02-20--11-28-55--8"),    # CHRYSLER.PACIFICA
  ("SUBARU", "4d70bc5e608678be|2021-01-15--17-02-04--5"),      # SUBARU.IMPREZA
  ("GM", "0c58b6a25109da2b|2021-02-23--16-35-50--11"),         # GM.VOLT
  ("NISSAN", "35336926920f3571|2021-02-12--18-38-48--46"),     # NISSAN.XTRAIL
  ("VOLKSWAGEN", "de9592456ad7d144|2021-06-29--11-00-15--6"),  # VOLKSWAGEN.GOLF
  ("MAZDA", "bd6a637565e91581|2021-10-30--15-14-53--2"),       # MAZDA.CX9_2021

  # Enable when port is tested and dascamOnly is no longer set
  #("TESLA", "bb50caf5f0945ab1|2021-06-19--17-20-18--3"),      # TESLA.AP2_MODELS
]

segments = [
  ("BODY", "bd6a637565e91581|2022-04-04--22-05-08--0"),
  ("HYUNDAI", "fakedata|2022-01-20--17-49-04--0"),
  ("TOYOTA", "fakedata|2022-04-29--15-57-12--0"),
  ("TOYOTA2", "fakedata|2022-04-29--16-08-01--0"),
  ("TOYOTA3", "fakedata|2022-04-29--16-17-39--0"),
  ("HONDA", "fakedata|2022-01-20--17-56-40--0"),
  ("HONDA2", "fakedata|2022-04-29--16-31-55--0"),
  ("CHRYSLER", "fakedata|2022-01-20--18-00-11--0"),
  ("SUBARU", "fakedata|2022-01-20--18-01-57--0"),
  ("GM", "fakedata|2022-01-20--18-03-41--0"),
  ("NISSAN", "fakedata|2022-01-20--18-05-29--0"),
  ("VOLKSWAGEN", "fakedata|2022-01-20--18-07-15--0"),
  ("MAZDA", "fakedata|2022-01-20--18-09-32--0"),
]

# dashcamOnly makes don't need to be tested until a full port is done
excluded_interfaces = ["mock", "ford", "mazda", "tesla"]

BASE_URL = "https://commadataci.blob.core.windows.net/openpilotci/"
REF_COMMIT_FN = os.path.join(PROC_REPLAY_DIR, "ref_commit")


def run_test_process(data):
<<<<<<< HEAD
  segment, cfg, args, cur_log_fn, lr_dat, ref_commit = data
  lr = LogReader.from_bytes(lr_dat)
=======
  segment, cfg, args, cur_log_fn, ref_log_path, lr = data
>>>>>>> b5aed2bf
  res = None
  if not args.upload_only:
    res, log_msgs = test_process(cfg, lr, ref_log_path, args.ignore_fields, args.ignore_msgs)
    # save logs so we can upload when updating refs
    save_log(cur_log_fn, log_msgs)

  if args.update_refs or args.upload_only:
    print(f'Uploading: {os.path.basename(cur_log_fn)}')
    assert os.path.exists(cur_log_fn), f"Cannot find log to upload: {cur_log_fn}"
    upload_file(cur_log_fn, os.path.basename(cur_log_fn))
    os.remove(cur_log_fn)
  return (segment, cfg.proc_name, res)


def get_logreader(segment):
  r, n = segment.rsplit("--", 1)
  lr = LogReader(get_url(r, n))
  return (segment, lr)


def test_process(cfg, lr, ref_log_path, ignore_fields=None, ignore_msgs=None):
  if ignore_fields is None:
    ignore_fields = []
  if ignore_msgs is None:
    ignore_msgs = []

  ref_log_msgs = list(LogReader(ref_log_path))

  log_msgs = replay_process(cfg, lr)

  # check to make sure openpilot is engaged in the route
  if cfg.proc_name == "controlsd":
    if not check_enabled(log_msgs):
      segment = os.path.basename(ref_log_path).split("/")[-1].split("_")[0]
      raise Exception(f"Route never enabled: {segment}")

  try:
    return compare_logs(ref_log_msgs, log_msgs, ignore_fields + cfg.ignore, ignore_msgs, cfg.tolerance), log_msgs
  except Exception as e:
    return str(e), log_msgs


def format_diff(results, ref_commit):
  diff1, diff2 = "", ""
  diff2 += f"***** tested against commit {ref_commit} *****\n"

  failed = False
  for segment, result in list(results.items()):
    diff1 += f"***** results for segment {segment} *****\n"
    diff2 += f"***** differences for segment {segment} *****\n"

    for proc, diff in list(result.items()):
      diff1 += f"\t{proc}\n"
      diff2 += f"*** process: {proc} ***\n"

      if isinstance(diff, str):
        diff1 += f"\t\t{diff}\n"
        failed = True
      elif len(diff):
        cnt: Dict[str, int] = {}
        for d in diff:
          diff2 += f"\t{str(d)}\n"

          k = str(d[1])
          cnt[k] = 1 if k not in cnt else cnt[k] + 1

        for k, v in sorted(cnt.items()):
          diff1 += f"\t\t{k}: {v}\n"
        failed = True
  return diff1, diff2, failed


if __name__ == "__main__":
  parser = argparse.ArgumentParser(description="Regression test to identify changes in a process's output")

  # whitelist has precedence over blacklist in case both are defined
  parser.add_argument("--whitelist-procs", type=str, nargs="*", default=[],
                      help="Whitelist given processes from the test (e.g. controlsd)")
  parser.add_argument("--whitelist-cars", type=str, nargs="*", default=[],
                      help="Whitelist given cars from the test (e.g. HONDA)")
  parser.add_argument("--blacklist-procs", type=str, nargs="*", default=[],
                      help="Blacklist given processes from the test (e.g. controlsd)")
  parser.add_argument("--blacklist-cars", type=str, nargs="*", default=[],
                      help="Blacklist given cars from the test (e.g. HONDA)")
  parser.add_argument("--ignore-fields", type=str, nargs="*", default=[],
                      help="Extra fields or msgs to ignore (e.g. carState.events)")
  parser.add_argument("--ignore-msgs", type=str, nargs="*", default=[],
                      help="Msgs to ignore (e.g. carEvents)")
  parser.add_argument("--update-refs", action="store_true",
                      help="Updates reference logs using current commit")
  parser.add_argument("--upload-only", action="store_true",
                      help="Skips testing processes and uploads logs from previous test run")
  parser.add_argument("-j", "--jobs", type=int, default=1)
  args = parser.parse_args()

  full_test = all(len(x) == 0 for x in (args.whitelist_procs, args.whitelist_cars, args.blacklist_procs, args.blacklist_cars, args.ignore_fields, args.ignore_msgs))
  upload = args.update_refs or args.upload_only
  os.makedirs(os.path.dirname(FAKEDATA), exist_ok=True)

  if upload:
    assert full_test, "Need to run full test when updating refs"

  try:
    ref_commit = open(REF_COMMIT_FN).read().strip()
  except FileNotFoundError:
    print("Couldn't find reference commit")
    sys.exit(1)

  cur_commit = get_commit()
  if cur_commit is None:
    raise Exception("Couldn't get current commit")

  print(f"***** testing against commit {ref_commit} *****")

  # check to make sure all car brands are tested
  if full_test:
    tested_cars = {c.lower() for c, _ in segments}
    untested = (set(interface_names) - set(excluded_interfaces)) - tested_cars
    assert len(untested) == 0, f"Cars missing routes: {str(untested)}"

  with concurrent.futures.ProcessPoolExecutor(max_workers=args.jobs) as pool:
    if not args.upload_only:
      lreaders: Any = {}
      p1 = pool.map(get_logreader, [seg for car, seg in segments])
      for (segment, lr) in tqdm(p1, desc="Getting Logs", total=len(segments)):
        lreaders[segment] = lr

    pool_args: Any = []
    for car_brand, segment in segments:
      if (len(args.whitelist_cars) and car_brand.upper() not in args.whitelist_cars) or \
         (not len(args.whitelist_cars) and car_brand.upper() in args.blacklist_cars):
        continue

      for cfg in CONFIGS:
        if (len(args.whitelist_procs) and cfg.proc_name not in args.whitelist_procs) or \
           (not len(args.whitelist_procs) and cfg.proc_name in args.blacklist_procs):
          continue

        cur_log_fn = os.path.join(FAKEDATA, f"{segment}_{cfg.proc_name}_{cur_commit}.bz2")
<<<<<<< HEAD
        lr = None if args.upload_only else lreaders[segment].dat
        pool_args.append((segment, cfg, args, cur_log_fn, lr, ref_commit))
=======
        if args.update_refs:  # reference logs will not exist if routes were just regenerated
          ref_log_path = get_url(*segment.rsplit("--", 1))
        else:
          ref_log_fn = os.path.join(FAKEDATA, f"{segment}_{cfg.proc_name}_{ref_commit}.bz2")
          ref_log_path = ref_log_fn if os.path.exists(ref_log_fn) else BASE_URL + os.path.basename(ref_log_fn)

        lr = None if args.upload_only else lreaders[segment]
        pool_args.append((segment, cfg, args, cur_log_fn, ref_log_path, lr))
>>>>>>> b5aed2bf

    results: Any = defaultdict(dict)
    p2 = pool.map(run_test_process, pool_args)
    for (segment, proc, result) in tqdm(p2, desc="Running Tests", total=len(pool_args)):
      if isinstance(result, list):
        results[segment][proc] = result

  diff1, diff2, failed = format_diff(results, ref_commit)
  if not upload:
    with open(os.path.join(PROC_REPLAY_DIR, "diff.txt"), "w") as f:
      f.write(diff2)
    print(diff1)

    if failed:
      print("TEST FAILED")
      print("\n\nTo push the new reference logs for this commit run:")
      print("./test_processes.py --upload-only")
    else:
      print("TEST SUCCEEDED")

  else:
    with open(REF_COMMIT_FN, "w") as f:
      f.write(cur_commit)
    print(f"\n\nUpdated reference logs for commit: {cur_commit}")

  sys.exit(int(failed))<|MERGE_RESOLUTION|>--- conflicted
+++ resolved
@@ -57,12 +57,8 @@
 
 
 def run_test_process(data):
-<<<<<<< HEAD
-  segment, cfg, args, cur_log_fn, lr_dat, ref_commit = data
+  segment, cfg, args, cur_log_fn, ref_log_path, lr_dat = data
   lr = LogReader.from_bytes(lr_dat)
-=======
-  segment, cfg, args, cur_log_fn, ref_log_path, lr = data
->>>>>>> b5aed2bf
   res = None
   if not args.upload_only:
     res, log_msgs = test_process(cfg, lr, ref_log_path, args.ignore_fields, args.ignore_msgs)
@@ -202,19 +198,14 @@
           continue
 
         cur_log_fn = os.path.join(FAKEDATA, f"{segment}_{cfg.proc_name}_{cur_commit}.bz2")
-<<<<<<< HEAD
-        lr = None if args.upload_only else lreaders[segment].dat
-        pool_args.append((segment, cfg, args, cur_log_fn, lr, ref_commit))
-=======
         if args.update_refs:  # reference logs will not exist if routes were just regenerated
           ref_log_path = get_url(*segment.rsplit("--", 1))
         else:
           ref_log_fn = os.path.join(FAKEDATA, f"{segment}_{cfg.proc_name}_{ref_commit}.bz2")
           ref_log_path = ref_log_fn if os.path.exists(ref_log_fn) else BASE_URL + os.path.basename(ref_log_fn)
 
-        lr = None if args.upload_only else lreaders[segment]
+        lr = None if args.upload_only else lreaders[segment].dat
         pool_args.append((segment, cfg, args, cur_log_fn, ref_log_path, lr))
->>>>>>> b5aed2bf
 
     results: Any = defaultdict(dict)
     p2 = pool.map(run_test_process, pool_args)
