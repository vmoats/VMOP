#!/usr/bin/env python3
import argparse
import os
import sys
from typing import Any, cast

from selfdrive.car.car_helpers import interface_names
from selfdrive.test.process_replay.compare_logs import compare_logs
from selfdrive.test.process_replay.process_replay import CONFIGS, replay_process
from tools.lib.logreader import LogReader
from selfdrive.car.chrysler.values import CAR as CHRYSLER
from selfdrive.car.gm.values import CAR as GM
#from selfdrive.car.ford.values import CAR as FORD
from selfdrive.car.honda.values import CAR as HONDA
from selfdrive.car.hyundai.values import CAR as HYUNDAI
from selfdrive.car.nissan.values import CAR as NISSAN
#from selfdrive.car.mazda.values import CAR as MAZDA
from selfdrive.car.subaru.values import CAR as SUBARU
from selfdrive.car.toyota.values import CAR as TOYOTA
from selfdrive.car.volkswagen.values import CAR as VOLKSWAGEN

INJECT_MODEL = 0

<<<<<<< HEAD
segments = {
  "0375fdf7b1ce594d|2019-06-13--08-32-25--3": {
    'car_brand': "HONDA",
    'carFingerprint': HONDA.ACCORD,
  },
  "99c94dc769b5d96e|2019-08-03--14-19-59--2": {
    'car_brand': "HONDA",
    'carFingerprint': HONDA.CIVIC,
  },
  "77611a1fac303767|2020-02-29--13-29-33--3": {
    'car_brand': "TOYOTA",
    'carFingerprint': TOYOTA.COROLLA_TSS2,
  },
  "7cc2a8365b4dd8a9|2018-12-02--12-10-44--2": {
    'car_brand': "GM",
    'carFingerprint': GM.ACADIA,
  },
  # fixme: verify which PACIFICA
  "b6849f5cf2c926b1|2020-02-28--07-29-48--13": {
    'car_brand': "CHRYSLER",
    'carFingerprint': CHRYSLER.PACIFICA_2018,
  },
  "5b7c365c50084530|2020-04-15--16-13-24--3": {
    'car_brand': "HYUNDAI",
    'carFingerprint': HYUNDAI.SONATA,
  },
  #"b6e1317e1bfbefa6|2020-03-04--13-11-40": {
  #  'car_brand': "CHRYSLER",
  #  'carFingerprint': CHRYSLER.JEEP_CHEROKEE,
  #},
  "7873afaf022d36e2|2019-07-03--18-46-44--0": {
    'car_brand': "SUBARU",
    'carFingerprint': SUBARU.IMPREZA,
    'fingerprintSource': 'fixed',
  },
  #"5ab784f361e19b78|2020-06-08--16-30-41--25": {
  #  'car_brand': "SUBARU_LEGACY",
  #  'carFingerprint': SUBARU.OUTBACK_PREGLOBAL,
  #},
  "76b83eb0245de90e|2020-03-05--19-16-05--3": {
    'car_brand': "VOLKSWAGEN",
    'carFingerprint': VOLKSWAGEN.GOLF,
  },
  "fbbfa6af821552b9|2020-03-03--08-09-43--0": {
    'car_brand': "NISSAN",
    'carFingerprint': NISSAN.XTRAIL,
  },
=======
segments = [
  ("HONDA", "0375fdf7b1ce594d|2019-06-13--08-32-25--3"),      # HONDA.ACCORD
  ("HONDA", "99c94dc769b5d96e|2019-08-03--14-19-59--2"),      # HONDA.CIVIC
  ("TOYOTA", "77611a1fac303767|2020-02-29--13-29-33--3"),     # TOYOTA.COROLLA_TSS2
  ("TOYOTA", "b14c5b4742e6fc85|2020-10-14--11-04-47--4"),     # TOYOTA.RAV4  (LQR)
  ("TOYOTA", "0982d79ebb0de295|2020-10-18--19-11-36--5"),     # TOYOTA.PRIUS (INDI)
  ("GM", "7cc2a8365b4dd8a9|2018-12-02--12-10-44--2"),         # GM.ACADIA
  ("CHRYSLER", "b6849f5cf2c926b1|2020-02-28--07-29-48--13"),  # CHRYSLER.PACIFICA
  ("HYUNDAI", "5b7c365c50084530|2020-04-15--16-13-24--3"),    # HYUNDAI.SONATA
  #("CHRYSLER", "b6e1317e1bfbefa6|2020-03-04--13-11-40"),   # CHRYSLER.JEEP_CHEROKEE
  ("SUBARU", "7873afaf022d36e2|2019-07-03--18-46-44--0"),     # SUBARU.IMPREZA
  ("VOLKSWAGEN", "76b83eb0245de90e|2020-03-05--19-16-05--3"),  # VW.GOLF
  ("NISSAN", "fbbfa6af821552b9|2020-03-03--08-09-43--0"),     # NISSAN.XTRAIL

>>>>>>> f571b7c7
  # Enable when port is tested and dascamOnly is no longer set
  #"32a319f057902bb3|2020-04-27--15-18-58--2": {
  #  'car_brand': "MAZDA",
  #  'carFingerprint': MAZDA.CX5,
  #},
}

# ford doesn't need to be tested until a full port is done
excluded_interfaces = ["mock", "ford", "mazda"]

BASE_URL = "https://commadataci.blob.core.windows.net/openpilotci/"

# run the full test (including checks) when no args given
FULL_TEST = len(sys.argv) <= 1


def get_segment(segment_name, original=True):
  route_name, segment_num = segment_name.rsplit("--", 1)
  if original:
    rlog_url = BASE_URL + "%s/%s/rlog.bz2" % (route_name.replace("|", "/"), segment_num)
  else:
    process_replay_dir = os.path.dirname(os.path.abspath(__file__))
    model_ref_commit = open(os.path.join(process_replay_dir, "model_ref_commit")).read().strip()
    rlog_url = BASE_URL + "%s/%s/rlog_%s.bz2" % (route_name.replace("|", "/"), segment_num, model_ref_commit)

  return rlog_url


def test_process(cfg, lr, cmp_log_fn, ignore_fields=None, ignore_msgs=None):
  if ignore_fields is None:
    ignore_fields = []
  if ignore_msgs is None:
    ignore_msgs = []
  url = BASE_URL + os.path.basename(cmp_log_fn)
  cmp_log_msgs = list(LogReader(url))

  log_msgs = replay_process(cfg, lr)

  # check to make sure openpilot is engaged in the route
  # TODO: update routes so enable check can run
  #       failed enable check: honda bosch, hyundai, chrysler, and subaru
  if cfg.proc_name == "controlsd" and FULL_TEST and False:
    for msg in log_msgs:
      if msg.which() == "controlsState":
        if msg.controlsState.active:
          break
    else:
      segment = cmp_log_fn.split("/")[-1].split("_")[0]
      raise Exception("Route never enabled: %s" % segment)

  try:
    return compare_logs(cmp_log_msgs, log_msgs, ignore_fields+cfg.ignore, ignore_msgs, cfg.tolerance)
  except Exception as e:
    return str(e)

def format_diff(results, ref_commit):
  diff1, diff2 = "", ""
  diff2 += "***** tested against commit %s *****\n" % ref_commit

  failed = False
  for segment, result in list(results.items()):
    diff1 += "***** results for segment %s *****\n" % segment
    diff2 += "***** differences for segment %s *****\n" % segment

    for proc, diff in list(result.items()):
      diff1 += "\t%s\n" % proc
      diff2 += "*** process: %s ***\n" % proc

      if isinstance(diff, str):
        diff1 += "\t\t%s\n" % diff
        failed = True
      elif len(diff):
        cnt = {}
        for d in diff:
          diff2 += "\t%s\n" % str(d)

          k = str(d[1])
          cnt[k] = 1 if k not in cnt else cnt[k] + 1

        for k, v in sorted(cnt.items()):
          diff1 += "\t\t%s: %s\n" % (k, v)
        failed = True
  return diff1, diff2, failed

if __name__ == "__main__":

  parser = argparse.ArgumentParser(description="Regression test to identify changes in a process's output")

  # whitelist has precedence over blacklist in case both are defined
  parser.add_argument("--whitelist-procs", type=str, nargs="*", default=[],
                        help="Whitelist given processes from the test (e.g. controlsd)")
  parser.add_argument("--whitelist-cars", type=str, nargs="*", default=[],
                        help="Whitelist given cars from the test (e.g. HONDA)")
  parser.add_argument("--blacklist-procs", type=str, nargs="*", default=[],
                        help="Blacklist given processes from the test (e.g. controlsd)")
  parser.add_argument("--blacklist-cars", type=str, nargs="*", default=[],
                        help="Blacklist given cars from the test (e.g. HONDA)")
  parser.add_argument("--ignore-fields", type=str, nargs="*", default=[],
                        help="Extra fields or msgs to ignore (e.g. carState.events)")
  parser.add_argument("--ignore-msgs", type=str, nargs="*", default=[],
                        help="Msgs to ignore (e.g. carEvents)")
  args = parser.parse_args()

  cars_whitelisted = len(args.whitelist_cars) > 0
  procs_whitelisted = len(args.whitelist_procs) > 0

  process_replay_dir = os.path.dirname(os.path.abspath(__file__))
  try:
    ref_commit = open(os.path.join(process_replay_dir, "ref_commit")).read().strip()
  except FileNotFoundError:
    print("couldn't find reference commit")
    sys.exit(1)

  print("***** testing against commit %s *****" % ref_commit)

  # check to make sure all car brands are tested
  if FULL_TEST:
    tested_cars = set(keys["car_brand"].lower() for segment, keys in segments.items())
    untested = (set(interface_names) - set(excluded_interfaces)) - tested_cars
    assert len(untested) == 0, "Cars missing routes: %s" % (str(untested))

  results: Any = {}
  for segment, keys in segments.items():
    if (cars_whitelisted and keys["car_brand"].upper() not in args.whitelist_cars) or \
       (not cars_whitelisted and keys["car_brand"].upper() in args.blacklist_cars):
      continue

    if keys.get('fingerprintSource', None) == 'fixed':
      os.environ['FINGERPRINT'] = cast(str, keys["carFingerprint"])
    else:
      os.environ['FINGERPRINT'] = ""

    print("***** testing route segment %s *****\n" % segment)

    results[segment] = {}

    rlog_fn = get_segment(segment)
    lr = LogReader(rlog_fn)

    for cfg in CONFIGS:
      if (procs_whitelisted and cfg.proc_name not in args.whitelist_procs) or \
         (not procs_whitelisted and cfg.proc_name in args.blacklist_procs):
        continue

      cmp_log_fn = os.path.join(process_replay_dir, "%s_%s_%s.bz2" % (segment, cfg.proc_name, ref_commit))
      results[segment][cfg.proc_name] = test_process(cfg, lr, cmp_log_fn, args.ignore_fields, args.ignore_msgs)

  diff1, diff2, failed = format_diff(results, ref_commit)
  with open(os.path.join(process_replay_dir, "diff.txt"), "w") as f:
    f.write(diff2)
  print(diff1)

  print("TEST", "FAILED" if failed else "SUCCEEDED")

  print("\n\nTo update the reference logs for this test run:")
  print("./update_refs.py")

  sys.exit(int(failed))<|MERGE_RESOLUTION|>--- conflicted
+++ resolved
@@ -21,7 +21,6 @@
 
 INJECT_MODEL = 0
 
-<<<<<<< HEAD
 segments = {
   "0375fdf7b1ce594d|2019-06-13--08-32-25--3": {
     'car_brand': "HONDA",
@@ -69,27 +68,7 @@
     'car_brand': "NISSAN",
     'carFingerprint': NISSAN.XTRAIL,
   },
-=======
-segments = [
-  ("HONDA", "0375fdf7b1ce594d|2019-06-13--08-32-25--3"),      # HONDA.ACCORD
-  ("HONDA", "99c94dc769b5d96e|2019-08-03--14-19-59--2"),      # HONDA.CIVIC
-  ("TOYOTA", "77611a1fac303767|2020-02-29--13-29-33--3"),     # TOYOTA.COROLLA_TSS2
-  ("TOYOTA", "b14c5b4742e6fc85|2020-10-14--11-04-47--4"),     # TOYOTA.RAV4  (LQR)
-  ("TOYOTA", "0982d79ebb0de295|2020-10-18--19-11-36--5"),     # TOYOTA.PRIUS (INDI)
-  ("GM", "7cc2a8365b4dd8a9|2018-12-02--12-10-44--2"),         # GM.ACADIA
-  ("CHRYSLER", "b6849f5cf2c926b1|2020-02-28--07-29-48--13"),  # CHRYSLER.PACIFICA
-  ("HYUNDAI", "5b7c365c50084530|2020-04-15--16-13-24--3"),    # HYUNDAI.SONATA
-  #("CHRYSLER", "b6e1317e1bfbefa6|2020-03-04--13-11-40"),   # CHRYSLER.JEEP_CHEROKEE
-  ("SUBARU", "7873afaf022d36e2|2019-07-03--18-46-44--0"),     # SUBARU.IMPREZA
-  ("VOLKSWAGEN", "76b83eb0245de90e|2020-03-05--19-16-05--3"),  # VW.GOLF
-  ("NISSAN", "fbbfa6af821552b9|2020-03-03--08-09-43--0"),     # NISSAN.XTRAIL
-
->>>>>>> f571b7c7
-  # Enable when port is tested and dascamOnly is no longer set
-  #"32a319f057902bb3|2020-04-27--15-18-58--2": {
-  #  'car_brand': "MAZDA",
-  #  'carFingerprint': MAZDA.CX5,
-  #},
+
 }
 
 # ford doesn't need to be tested until a full port is done
