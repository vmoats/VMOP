#!/usr/bin/env python3
import bz2
import os
import time
import multiprocessing
import argparse
from tqdm import tqdm
# run DM procs
os.environ["USE_WEBCAM"] = "1"

import cereal.messaging as messaging
from cereal import car
from cereal.services import service_list
from cereal.visionipc import VisionIpcServer, VisionStreamType
from common.params import Params
from common.realtime import Ratekeeper, DT_MDL, DT_DMON, sec_since_boot
from common.transformations.camera import eon_f_frame_size, eon_d_frame_size, tici_f_frame_size, tici_d_frame_size, tici_e_frame_size
from panda.python import Panda
from selfdrive.car.toyota.values import EPS_SCALE
from selfdrive.manager.process import ensure_running
from selfdrive.manager.process_config import managed_processes
from selfdrive.test.process_replay.process_replay import FAKEDATA, setup_env, check_enabled
from selfdrive.test.update_ci_routes import upload_route
from tools.lib.route import Route
from tools.lib.framereader import FrameReader
from tools.lib.logreader import LogReader

def replay_panda_states(s, msgs):
  pm = messaging.PubMaster([s, 'peripheralState'])
  rk = Ratekeeper(service_list[s].frequency, print_delay_threshold=None)
  smsgs = [m for m in msgs if m.which() in ['pandaStates', 'pandaStateDEPRECATED']]

  # TODO: safety param migration should be handled automatically
  safety_param_migration = {
    "TOYOTA PRIUS 2017": EPS_SCALE["TOYOTA PRIUS 2017"] | Panda.FLAG_TOYOTA_STOCK_LONGITUDINAL,
    "TOYOTA RAV4 2017": EPS_SCALE["TOYOTA RAV4 2017"] | Panda.FLAG_TOYOTA_ALT_BRAKE,
    "KIA EV6 2022": Panda.FLAG_HYUNDAI_EV_GAS | Panda.FLAG_HYUNDAI_CANFD_HDA2,
  }

  # Migrate safety param base on carState
  cp = [m for m in msgs if m.which() == 'carParams'][0].carParams
  if cp.carFingerprint in safety_param_migration:
    safety_param = safety_param_migration[cp.carFingerprint]
  elif len(cp.safetyConfigs):
    safety_param = cp.safetyConfigs[0].safetyParam
    if cp.safetyConfigs[0].safetyParamDEPRECATED != 0:
      safety_param = cp.safetyConfigs[0].safetyParamDEPRECATED
  else:
    safety_param = cp.safetyParamDEPRECATED

  while True:
    for m in smsgs:
      if m.which() == 'pandaStateDEPRECATED':
        new_m = messaging.new_message('pandaStates', 1)
        new_m.pandaStates[0] = m.pandaStateDEPRECATED
        new_m.pandaStates[0].safetyParam = safety_param
        pm.send(s, new_m)
      else:
        new_m = m.as_builder()
        new_m.pandaStates[-1].safetyParam = safety_param
        new_m.logMonoTime = int(sec_since_boot() * 1e9)
      pm.send(s, new_m)

      new_m = messaging.new_message('peripheralState')
      pm.send('peripheralState', new_m)

      rk.keep_time()


def replay_manager_state(s, msgs):
  pm = messaging.PubMaster([s, ])
  rk = Ratekeeper(service_list[s].frequency, print_delay_threshold=None)

  while True:
    new_m = messaging.new_message('managerState')
    new_m.managerState.processes = [{'name': name, 'running': True} for name in managed_processes]
    pm.send(s, new_m)
    rk.keep_time()


def replay_device_state(s, msgs):
  pm = messaging.PubMaster([s, ])
  rk = Ratekeeper(service_list[s].frequency, print_delay_threshold=None)
  smsgs = [m for m in msgs if m.which() == s]
  while True:
    for m in smsgs:
      new_m = m.as_builder()
      new_m.logMonoTime = int(sec_since_boot() * 1e9)
      new_m.deviceState.freeSpacePercent = 50
      new_m.deviceState.memoryUsagePercent = 50
      pm.send(s, new_m)
      rk.keep_time()


def replay_sensor_event(s, msgs):
  pm = messaging.PubMaster([s, ])
  rk = Ratekeeper(service_list[s].frequency, print_delay_threshold=None)
  smsgs = [m for m in msgs if m.which() == s]
  while True:
    for m in smsgs:
      m = m.as_builder()
      m.logMonoTime = int(sec_since_boot() * 1e9)
      getattr(m, m.which()).timestamp = m.logMonoTime
      pm.send(m.which(), m)
      rk.keep_time()


def replay_service(s, msgs):
  pm = messaging.PubMaster([s, ])
  rk = Ratekeeper(service_list[s].frequency, print_delay_threshold=None)
  smsgs = [m for m in msgs if m.which() == s]
  while True:
    for m in smsgs:
      new_m = m.as_builder()
      new_m.logMonoTime = int(sec_since_boot() * 1e9)
      pm.send(s, new_m)
      rk.keep_time()


def replay_cameras(lr, frs, disable_tqdm=False):
  eon_cameras = [
    ("roadCameraState", DT_MDL, eon_f_frame_size, VisionStreamType.VISION_STREAM_ROAD, True),
    ("driverCameraState", DT_DMON, eon_d_frame_size, VisionStreamType.VISION_STREAM_DRIVER, False),
  ]
  tici_cameras = [
    ("roadCameraState", DT_MDL, tici_f_frame_size, VisionStreamType.VISION_STREAM_ROAD, False),
    ("wideRoadCameraState", DT_MDL, tici_e_frame_size, VisionStreamType.VISION_STREAM_WIDE_ROAD, False),
    ("driverCameraState", DT_DMON, tici_d_frame_size, VisionStreamType.VISION_STREAM_DRIVER, False),
  ]

  def replay_camera(s, stream, dt, vipc_server, frames, size, use_extra_client):
    services = [(s, stream)]
    if use_extra_client:
      services.append(("wideRoadCameraState", VisionStreamType.VISION_STREAM_WIDE_ROAD))
    pm = messaging.PubMaster([s for s, _ in services])
    rk = Ratekeeper(1 / dt, print_delay_threshold=None)

    img = b"\x00" * int(size[0] * size[1] * 3 / 2)
    while True:
      if frames is not None:
        img = frames[rk.frame % len(frames)]

      rk.keep_time()

      for s, stream in services:
        m = messaging.new_message(s)
        msg = getattr(m, s)
        msg.frameId = rk.frame
        msg.timestampSof = m.logMonoTime
        msg.timestampEof = m.logMonoTime
        pm.send(s, m)

        vipc_server.send(stream, img, msg.frameId, msg.timestampSof, msg.timestampEof)

  init_data = [m for m in lr if m.which() == 'initData'][0]
  cameras = tici_cameras if (init_data.initData.deviceType == 'tici') else eon_cameras

  # init vipc server and cameras
  p = []
  vs = VisionIpcServer("camerad")
  for (s, dt, size, stream, use_extra_client) in cameras:
    fr = frs.get(s, None)

    frames = None
    if fr is not None:
      print(f"Decompressing frames {s}")
      frames = []
      for i in tqdm(range(fr.frame_count), disable=disable_tqdm):
        img = fr.get(i, pix_fmt='nv12')[0]
        frames.append(img.flatten().tobytes())

    vs.create_buffers(stream, 40, False, size[0], size[1])
    if use_extra_client:
      vs.create_buffers(VisionStreamType.VISION_STREAM_WIDE_ROAD, 40, False, size[0], size[1])
    p.append(multiprocessing.Process(target=replay_camera,
                                     args=(s, stream, dt, vs, frames, size, use_extra_client)))

  vs.start_listener()
  return vs, p


def migrate_carparams(lr):
  all_msgs = []
  for msg in lr:
    if msg.which() == 'carParams':
      CP = messaging.new_message('carParams')
      CP.carParams = msg.carParams.as_builder()
      for car_fw in CP.carParams.carFw:
        car_fw.brand = CP.carParams.carName
      msg = CP.as_reader()
    all_msgs.append(msg)

  return all_msgs


def migrate_sensorEvents(lr, old_logtime=False):
  all_msgs = []
  for msg in lr:
    if msg.which() != 'sensorEventsDEPRECATED':
      all_msgs.append(msg)
      continue

    # migrate to split sensor events
    for evt in msg.sensorEventsDEPRECATED:
      # build new message for each sensor type
      sensor_service = ''
      if evt.which() == 'acceleration':
        sensor_service = 'accelerometer'
      elif evt.which() == 'gyro' or evt.which() == 'gyroUncalibrated':
        sensor_service = 'gyroscope'
      elif evt.which() == 'light' or evt.which() == 'proximity':
        sensor_service = 'lightSensor'
      elif evt.which() == 'magnetic' or evt.which() == 'magneticUncalibrated':
        sensor_service = 'magnetometer'
      elif evt.which() == 'temperature':
        sensor_service = 'temperatureSensor'

      m = messaging.new_message(sensor_service)
      m.valid = True
      if old_logtime:
        m.logMonoTime = msg.logMonoTime

      m_dat = getattr(m, sensor_service)
      m_dat.version = evt.version
      m_dat.sensor = evt.sensor
      m_dat.type = evt.type
      m_dat.source = evt.source
      if old_logtime:
        m_dat.timestamp = evt.timestamp
      setattr(m_dat, evt.which(), getattr(evt, evt.which()))

      all_msgs.append(m.as_reader())

  return all_msgs

def regen_segment(lr, frs=None, daemons="all", outdir=FAKEDATA, disable_tqdm=False):
  if not isinstance(daemons, str) and not hasattr(daemons, "__iter__"):
    raise ValueError("whitelist_proc must be a string or iterable")

  lr = migrate_carparams(list(lr))
  lr = migrate_sensorEvents(list(lr))
  if frs is None:
    frs = dict()

  params = Params()
  os.environ["LOG_ROOT"] = outdir

  # Get and setup initial state
  CP = [m for m in lr if m.which() == 'carParams'][0].carParams
  controlsState = [m for m in lr if m.which() == 'controlsState'][0].controlsState
  liveCalibration = [m for m in lr if m.which() == 'liveCalibration'][0]

  setup_env(CP=CP, controlsState=controlsState)
  params.put("CalibrationParams", liveCalibration.as_builder().to_bytes())

  vs, cam_procs = replay_cameras(lr, frs, disable_tqdm=disable_tqdm)
  fake_daemons = {
    'sensord': [
      multiprocessing.Process(target=replay_sensor_event, args=('accelerometer', lr)),
      multiprocessing.Process(target=replay_sensor_event, args=('gyroscope', lr)),
      multiprocessing.Process(target=replay_sensor_event, args=('magnetometer', lr)),
    ],
    'pandad': [
      multiprocessing.Process(target=replay_service, args=('can', lr)),
      multiprocessing.Process(target=replay_service, args=('ubloxRaw', lr)),
      multiprocessing.Process(target=replay_panda_states, args=('pandaStates', lr)),
    ],
    'manager': [
      multiprocessing.Process(target=replay_manager_state, args=('managerState', lr)),
    ],
    'thermald': [
      multiprocessing.Process(target=replay_device_state, args=('deviceState', lr)),
    ],
    'camerad': [
      *cam_procs,
    ],
  }
  fakeable_daemons = {
    'controlsd': [
      multiprocessing.Process(target=replay_service, args=('sendcan', lr)),
      multiprocessing.Process(target=replay_service, args=('controlsState', lr)),
      multiprocessing.Process(target=replay_service, args=('carState', lr)),
      multiprocessing.Process(target=replay_service, args=('carControl', lr)),
      multiprocessing.Process(target=replay_service, args=('carEvents', lr)),
      multiprocessing.Process(target=replay_service, args=('carParams', lr)),
    ],
    'modeld': [
      multiprocessing.Process(target=replay_service, args=('modelV2', lr)),
      multiprocessing.Process(target=replay_service, args=('cameraOdometry', lr)),
    ],
    'dmonitoringmodeld': [
      multiprocessing.Process(target=replay_service, args=('driverStateV2', lr)),
    ],
    'dmonitoringd': [
      multiprocessing.Process(target=replay_service, args=('driverMonitoringState', lr)),
    ],
    'radard': [
      multiprocessing.Process(target=replay_service, args=('radarState', lr)),
      multiprocessing.Process(target=replay_service, args=('liveTracks', lr)),
    ],
    'plannerd': [
      multiprocessing.Process(target=replay_service, args=('longitudinalPlan', lr)),
      multiprocessing.Process(target=replay_service, args=('lateralPlan', lr)),
      multiprocessing.Process(target=replay_service, args=('uiPlan', lr))
    ],
    'calibrationd': [
      multiprocessing.Process(target=replay_service, args=('liveCalibration', lr)),
    ],
    'rawgpsd': [
      multiprocessing.Process(target=replay_service, args=('qcomGnss', lr)),
      multiprocessing.Process(target=replay_service, args=('gpsLocation', lr)),
    ],
    'ubloxd': [
      multiprocessing.Process(target=replay_service, args=('ubloxGnss', lr)),
      multiprocessing.Process(target=replay_service, args=('gpsLocationExternal', lr)),
    ],
    'laikad': [
      multiprocessing.Process(target=replay_service, args=('gnssMeasurements', lr)),
    ],
    'locationd': [
      multiprocessing.Process(target=replay_service, args=('liveLocationKalman', lr)),
    ],
    'paramsd': [
      multiprocessing.Process(target=replay_service, args=('liveParameters', lr)),
    ],
    'clocksd': [
      multiprocessing.Process(target=replay_service, args=('clocks', lr)),
    ],
    'torqued': [
      multiprocessing.Process(target=replay_service, args=('liveTorqueParameters', lr)),
    ],
    'navd': [
      multiprocessing.Process(target=replay_service, args=('navInstruction', lr)),
      # this has frequency of 0 Hz in cereal/services.py
      # multiprocessing.Process(target=replay_service, args=('navRoute', lr)),
    ]
    # ...
  }

  additional_fake_daemons = {}
  if daemons != "all":
    additional_fake_daemons = fakeable_daemons
    if isinstance(daemons, str):
      raise ValueError(f"Invalid value for daemons: {daemons}")

    for d in daemons:
      if d in fake_daemons:
        raise ValueError(f"Running daemon {d} is not supported!")
      
      if d in fakeable_daemons:
        del additional_fake_daemons[d]

  all_fake_daemons = {**fake_daemons, **additional_fake_daemons}

  try:
    # TODO: make first run of onnxruntime CUDA provider fast
    if "modeld" not in all_fake_daemons:
      managed_processes["modeld"].start()
    if "dmonitoringmodeld" not in all_fake_daemons:
      managed_processes["dmonitoringmodeld"].start()
    time.sleep(5)

    # start procs up
    ignore = list(all_fake_daemons.keys()) \
           + ['ui', 'manage_athenad', 'uploader', 'soundd', 'micd']

    ensure_running(managed_processes.values(), started=True, params=Params(), CP=car.CarParams(), not_run=ignore)
    for procs in all_fake_daemons.values():
      for p in procs:
        p.start()

    for _ in tqdm(range(60), disable=disable_tqdm):
      # ensure all procs are running
      for d, procs in all_fake_daemons.items():
        for p in procs:
          if not p.is_alive():
            raise Exception(f"{d}'s {p.name} died")
      time.sleep(1)
  finally:
    # kill everything
    for p in managed_processes.values():
      p.stop()
    for procs in all_fake_daemons.values():
      for p in procs:
        p.terminate()

  del vs

  segment = params.get("CurrentRoute", encoding='utf-8') + "--0"
  seg_path = os.path.join(outdir, segment)
  # check to make sure openpilot is engaged in the route
  if not check_enabled(LogReader(os.path.join(seg_path, "rlog"))):
    raise Exception(f"Route did not engage for long enough: {segment}")

  return seg_path


<<<<<<< HEAD
def regen_and_save(route, sidx, daemons="all", upload=False, use_route_meta=False, outdir=FAKEDATA, disable_tqdm=False):
=======
def regen_and_save(route, sidx, upload=False, use_route_meta=False, outdir=FAKEDATA, disable_tqdm=False):
>>>>>>> 86dd0923
  if use_route_meta:
    r = Route(route)
    lr = LogReader(r.log_paths()[sidx])
    fr = FrameReader(r.camera_paths()[sidx])
<<<<<<< HEAD
    wfr = FrameReader(r.ecamera_paths()[sidx])
=======
    if r.ecamera_paths()[sidx] is not None:
      wfr = FrameReader(r.ecamera_paths()[sidx])
    else:
      wfr = None
>>>>>>> 86dd0923
  else:
    lr = LogReader(f"cd:/{route.replace('|', '/')}/{sidx}/rlog.bz2")
    fr = FrameReader(f"cd:/{route.replace('|', '/')}/{sidx}/fcamera.hevc")
    device_type = next(iter(lr)).initData.deviceType
    if device_type == 'tici':
      wfr = FrameReader(f"cd:/{route.replace('|', '/')}/{sidx}/ecamera.hevc")
    else:
      wfr = None
  
  frs = {'roadCameraState': fr}
  if wfr is not None:
    frs['wideRoadCameraState'] = wfr
<<<<<<< HEAD
  rpath = regen_segment(lr, frs, daemons, outdir=outdir, disable_tqdm=disable_tqdm)
=======
  rpath = regen_segment(lr, frs, outdir=outdir, disable_tqdm=disable_tqdm)
>>>>>>> 86dd0923

  # compress raw rlog before uploading
  with open(os.path.join(rpath, "rlog"), "rb") as f:
    data = bz2.compress(f.read())
  with open(os.path.join(rpath, "rlog.bz2"), "wb") as f:
    f.write(data)
  os.remove(os.path.join(rpath, "rlog"))

  lr = LogReader(os.path.join(rpath, 'rlog.bz2'))
  controls_state_active = [m.controlsState.active for m in lr if m.which() == 'controlsState']
  assert any(controls_state_active), "Segment did not engage"

  relr = os.path.relpath(rpath)

  print("\n\n", "*"*30, "\n\n")
  print("New route:", relr, "\n")
  if upload:
    upload_route(relr, exclude_patterns=['*.hevc', ])
  return relr


if __name__ == "__main__":
  def comma_separated_list(string):
    if string == "all":
      return string
    return string.split(",")

  parser = argparse.ArgumentParser(description="Generate new segments from old ones")
  parser.add_argument("--upload", action="store_true", help="Upload the new segment to the CI bucket")
  parser.add_argument("--outdir", help="log output dir", default=FAKEDATA)
<<<<<<< HEAD
  parser.add_argument("--whitelist-procs", type=comma_separated_list, default="all",
                      help="Comma-separated whitelist of processes to regen (e.g. controlsd). Pass 'all' to whitelist all processes.")
  parser.add_argument("route", type=str, help="The source route")
  parser.add_argument("seg", type=int, help="Segment in source route")
  args = parser.parse_args()

  regen_and_save(args.route, args.seg, args.whitelist_procs, args.upload, outdir=args.outdir)
=======
  parser.add_argument("route", type=str, help="The source route")
  parser.add_argument("seg", type=int, help="Segment in source route")
  args = parser.parse_args()
  regen_and_save(args.route, args.seg, args.upload, outdir=args.outdir)
>>>>>>> 86dd0923
<|MERGE_RESOLUTION|>--- conflicted
+++ resolved
@@ -395,23 +395,15 @@
   return seg_path
 
 
-<<<<<<< HEAD
 def regen_and_save(route, sidx, daemons="all", upload=False, use_route_meta=False, outdir=FAKEDATA, disable_tqdm=False):
-=======
-def regen_and_save(route, sidx, upload=False, use_route_meta=False, outdir=FAKEDATA, disable_tqdm=False):
->>>>>>> 86dd0923
   if use_route_meta:
     r = Route(route)
     lr = LogReader(r.log_paths()[sidx])
     fr = FrameReader(r.camera_paths()[sidx])
-<<<<<<< HEAD
-    wfr = FrameReader(r.ecamera_paths()[sidx])
-=======
     if r.ecamera_paths()[sidx] is not None:
       wfr = FrameReader(r.ecamera_paths()[sidx])
     else:
       wfr = None
->>>>>>> 86dd0923
   else:
     lr = LogReader(f"cd:/{route.replace('|', '/')}/{sidx}/rlog.bz2")
     fr = FrameReader(f"cd:/{route.replace('|', '/')}/{sidx}/fcamera.hevc")
@@ -424,11 +416,7 @@
   frs = {'roadCameraState': fr}
   if wfr is not None:
     frs['wideRoadCameraState'] = wfr
-<<<<<<< HEAD
   rpath = regen_segment(lr, frs, daemons, outdir=outdir, disable_tqdm=disable_tqdm)
-=======
-  rpath = regen_segment(lr, frs, outdir=outdir, disable_tqdm=disable_tqdm)
->>>>>>> 86dd0923
 
   # compress raw rlog before uploading
   with open(os.path.join(rpath, "rlog"), "rb") as f:
@@ -459,17 +447,10 @@
   parser = argparse.ArgumentParser(description="Generate new segments from old ones")
   parser.add_argument("--upload", action="store_true", help="Upload the new segment to the CI bucket")
   parser.add_argument("--outdir", help="log output dir", default=FAKEDATA)
-<<<<<<< HEAD
   parser.add_argument("--whitelist-procs", type=comma_separated_list, default="all",
                       help="Comma-separated whitelist of processes to regen (e.g. controlsd). Pass 'all' to whitelist all processes.")
   parser.add_argument("route", type=str, help="The source route")
   parser.add_argument("seg", type=int, help="Segment in source route")
   args = parser.parse_args()
 
-  regen_and_save(args.route, args.seg, args.whitelist_procs, args.upload, outdir=args.outdir)
-=======
-  parser.add_argument("route", type=str, help="The source route")
-  parser.add_argument("seg", type=int, help="Segment in source route")
-  args = parser.parse_args()
-  regen_and_save(args.route, args.seg, args.upload, outdir=args.outdir)
->>>>>>> 86dd0923
+  regen_and_save(args.route, args.seg, args.whitelist_procs, args.upload, outdir=args.outdir)