--- conflicted
+++ resolved
@@ -4,12 +4,8 @@
 import capnp
 import numbers
 import dictdiffer
-<<<<<<< HEAD
 from collections import defaultdict
-=======
-from collections import Counter
 from typing import Dict
->>>>>>> a1ca5dc4
 
 from openpilot.tools.lib.logreader import LogReader
 
