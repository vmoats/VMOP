--- conflicted
+++ resolved
@@ -3,11 +3,8 @@
 import os
 import sys
 import numbers
-<<<<<<< HEAD
 import capnp
 
-=======
->>>>>>> f571b7c7
 import dictdiffer
 
 if "CI" in os.environ:
