import importlib
import os
import signal
import struct
import time
import subprocess
from typing import Optional, Callable, List, ValuesView
from abc import ABC, abstractmethod
from multiprocessing import Process

from setproctitle import setproctitle  # pylint: disable=no-name-in-module

import cereal.messaging as messaging
import openpilot.selfdrive.sentry as sentry
from cereal import car
<<<<<<< HEAD
from openpilot.common.basedir import BASEDIR
from openpilot.common.params import Params
from openpilot.common.realtime import sec_since_boot
from openpilot.system.swaglog import cloudlog
=======
from common.basedir import BASEDIR
from common.params import Params
from system.swaglog import cloudlog
>>>>>>> d61f86d3
from cereal import log

WATCHDOG_FN = "/dev/shm/wd_"
ENABLE_WATCHDOG = os.getenv("NO_WATCHDOG") is None


def launcher(proc: str, name: str) -> None:
  try:
    # import the process
    mod = importlib.import_module(proc)

    # rename the process
    setproctitle(proc)

    # create new context since we forked
    messaging.context = messaging.Context()

    # add daemon name tag to logs
    cloudlog.bind(daemon=name)
    sentry.set_tag("daemon", name)

    # exec the process
    mod.main()
  except KeyboardInterrupt:
    cloudlog.warning(f"child {proc} got SIGINT")
  except Exception:
    # can't install the crash handler because sys.excepthook doesn't play nice
    # with threads, so catch it here.
    sentry.capture_exception()
    raise


def nativelauncher(pargs: List[str], cwd: str, name: str) -> None:
  os.environ['MANAGER_DAEMON'] = name

  # exec the process
  os.chdir(cwd)
  os.execvp(pargs[0], pargs)


def join_process(process: Process, timeout: float) -> None:
  # Process().join(timeout) will hang due to a python 3 bug: https://bugs.python.org/issue28382
  # We have to poll the exitcode instead
  t = time.monotonic()
  while time.monotonic() - t < timeout and process.exitcode is None:
    time.sleep(0.001)


class ManagerProcess(ABC):
  daemon = False
  sigkill = False
  onroad = True
  offroad = False
  callback: Optional[Callable[[bool, Params, car.CarParams], bool]] = None
  proc: Optional[Process] = None
  enabled = True
  name = ""

  last_watchdog_time = 0
  watchdog_max_dt: Optional[int] = None
  watchdog_seen = False
  shutting_down = False

  @abstractmethod
  def prepare(self) -> None:
    pass

  @abstractmethod
  def start(self) -> None:
    pass

  def restart(self) -> None:
    self.stop(sig=signal.SIGKILL)
    self.start()

  def check_watchdog(self, started: bool) -> None:
    if self.watchdog_max_dt is None or self.proc is None:
      return

    try:
      fn = WATCHDOG_FN + str(self.proc.pid)
      with open(fn, "rb") as f:
        # TODO: why can't pylint find struct.unpack?
        self.last_watchdog_time = struct.unpack('Q', f.read())[0] # pylint: disable=no-member
    except Exception:
      pass

    dt = time.monotonic() - self.last_watchdog_time / 1e9

    if dt > self.watchdog_max_dt:
      if self.watchdog_seen and ENABLE_WATCHDOG:
        cloudlog.error(f"Watchdog timeout for {self.name} (exitcode {self.proc.exitcode}) restarting ({started=})")
        self.restart()
    else:
      self.watchdog_seen = True

  def stop(self, retry: bool = True, block: bool = True, sig: Optional[signal.Signals] = None) -> Optional[int]:
    if self.proc is None:
      return None

    if self.proc.exitcode is None:
      if not self.shutting_down:
        cloudlog.info(f"killing {self.name}")
        if sig is None:
          sig = signal.SIGKILL if self.sigkill else signal.SIGINT
        self.signal(sig)
        self.shutting_down = True

        if not block:
          return None

      join_process(self.proc, 5)

      # If process failed to die send SIGKILL
      if self.proc.exitcode is None and retry:
        cloudlog.info(f"killing {self.name} with SIGKILL")
        self.signal(signal.SIGKILL)
        self.proc.join()

    ret = self.proc.exitcode
    cloudlog.info(f"{self.name} is dead with {ret}")

    if self.proc.exitcode is not None:
      self.shutting_down = False
      self.proc = None

    return ret

  def signal(self, sig: int) -> None:
    if self.proc is None:
      return

    # Don't signal if already exited
    if self.proc.exitcode is not None and self.proc.pid is not None:
      return

    # Can't signal if we don't have a pid
    if self.proc.pid is None:
      return

    cloudlog.info(f"sending signal {sig} to {self.name}")
    os.kill(self.proc.pid, sig)

  def get_process_state_msg(self):
    state = log.ManagerState.ProcessState.new_message()
    state.name = self.name
    if self.proc:
      state.running = self.proc.is_alive()
      state.shouldBeRunning = self.proc is not None and not self.shutting_down
      state.pid = self.proc.pid or 0
      state.exitCode = self.proc.exitcode or 0
    return state


class NativeProcess(ManagerProcess):
  def __init__(self, name, cwd, cmdline, enabled=True, onroad=True, offroad=False, callback=None, unkillable=False, sigkill=False, watchdog_max_dt=None):
    self.name = name
    self.cwd = cwd
    self.cmdline = cmdline
    self.enabled = enabled
    self.onroad = onroad
    self.offroad = offroad
    self.callback = callback
    self.unkillable = unkillable
    self.sigkill = sigkill
    self.watchdog_max_dt = watchdog_max_dt
    self.launcher = nativelauncher

  def prepare(self) -> None:
    pass

  def start(self) -> None:
    # In case we only tried a non blocking stop we need to stop it before restarting
    if self.shutting_down:
      self.stop()

    if self.proc is not None:
      return

    cwd = os.path.join(BASEDIR, self.cwd)
    cloudlog.info(f"starting process {self.name}")
    self.proc = Process(name=self.name, target=self.launcher, args=(self.cmdline, cwd, self.name))
    self.proc.start()
    self.watchdog_seen = False
    self.shutting_down = False


class PythonProcess(ManagerProcess):
  def __init__(self, name, module, enabled=True, onroad=True, offroad=False, callback=None, unkillable=False, sigkill=False, watchdog_max_dt=None):
    self.name = name
    self.module = module
    self.enabled = enabled
    self.onroad = onroad
    self.offroad = offroad
    self.callback = callback
    self.unkillable = unkillable
    self.sigkill = sigkill
    self.watchdog_max_dt = watchdog_max_dt
    self.launcher = launcher

  def prepare(self) -> None:
    if self.enabled:
      cloudlog.info(f"preimporting {self.module}")
      importlib.import_module(self.module)

  def start(self) -> None:
    # In case we only tried a non blocking stop we need to stop it before restarting
    if self.shutting_down:
      self.stop()

    if self.proc is not None:
      return

    cloudlog.info(f"starting python {self.module}")
    self.proc = Process(name=self.name, target=self.launcher, args=(self.module, self.name))
    self.proc.start()
    self.watchdog_seen = False
    self.shutting_down = False


class DaemonProcess(ManagerProcess):
  """Python process that has to stay running across manager restart.
  This is used for athena so you don't lose SSH access when restarting manager."""
  def __init__(self, name, module, param_name, enabled=True):
    self.name = name
    self.module = module
    self.param_name = param_name
    self.enabled = enabled
    self.onroad = True
    self.offroad = True
    self.params = None

  def prepare(self) -> None:
    pass

  def start(self) -> None:
    if self.params is None:
      self.params = Params()

    pid = self.params.get(self.param_name, encoding='utf-8')
    if pid is not None:
      try:
        os.kill(int(pid), 0)
        with open(f'/proc/{pid}/cmdline') as f:
          if self.module in f.read():
            # daemon is running
            return
      except (OSError, FileNotFoundError):
        # process is dead
        pass

    cloudlog.info(f"starting daemon {self.name}")
    proc = subprocess.Popen(['python', '-m', self.module],  # pylint: disable=subprocess-popen-preexec-fn
                               stdin=open('/dev/null'),
                               stdout=open('/dev/null', 'w'),
                               stderr=open('/dev/null', 'w'),
                               preexec_fn=os.setpgrp)

    self.params.put(self.param_name, str(proc.pid))

  def stop(self, retry=True, block=True, sig=None) -> None:
    pass


def ensure_running(procs: ValuesView[ManagerProcess], started: bool, params=None, CP: car.CarParams=None,
                   not_run: Optional[List[str]]=None) -> List[ManagerProcess]:
  if not_run is None:
    not_run = []

  running = []
  for p in procs:
    # Conditions that make a process run
    run = any((
      p.offroad and not started,
      p.onroad and started,
    ))
    if p.callback is not None and None not in (params, CP):
      run = run or p.callback(started, params, CP)

    # Conditions that block a process from starting
    run = run and not any((
      not p.enabled,
      p.name in not_run,
    ))

    if run:
      p.start()
      running.append(p)
    else:
      p.stop(block=False)

    p.check_watchdog(started)

  return running<|MERGE_RESOLUTION|>--- conflicted
+++ resolved
@@ -10,20 +10,12 @@
 
 from setproctitle import setproctitle  # pylint: disable=no-name-in-module
 
+from cereal import car, log
 import cereal.messaging as messaging
 import openpilot.selfdrive.sentry as sentry
-from cereal import car
-<<<<<<< HEAD
 from openpilot.common.basedir import BASEDIR
 from openpilot.common.params import Params
-from openpilot.common.realtime import sec_since_boot
 from openpilot.system.swaglog import cloudlog
-=======
-from common.basedir import BASEDIR
-from common.params import Params
-from system.swaglog import cloudlog
->>>>>>> d61f86d3
-from cereal import log
 
 WATCHDOG_FN = "/dev/shm/wd_"
 ENABLE_WATCHDOG = os.getenv("NO_WATCHDOG") is None
