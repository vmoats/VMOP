#!/usr/bin/env python3
import datetime
import os
import signal
import subprocess
import sys
import traceback

import cereal.messaging as messaging
import selfdrive.crash as crash
from common.basedir import BASEDIR
from common.params import Params, ParamKeyType
from common.text_window import TextWindow
from selfdrive.boardd.set_time import set_time
from selfdrive.hardware import HARDWARE, PC
from selfdrive.manager.helpers import unblock_stdout
from selfdrive.manager.process import ensure_running
from selfdrive.manager.process_config import managed_processes
from selfdrive.athena.registration import register, UNREGISTERED_DONGLE_ID
from selfdrive.swaglog import cloudlog, add_file_handler
<<<<<<< HEAD
from selfdrive.version import dirty, SA_dirty, get_git_commit, version, origin, branch, commit, \
                              terms_version, training_version, smiskol_remote, \
                              get_git_branch, get_git_remote
=======
from selfdrive.version import get_dirty, get_commit, get_version, get_origin, get_short_branch, \
                              terms_version, training_version, get_comma_remote

>>>>>>> 46fd5892

sys.path.append(os.path.join(BASEDIR, "pyextra"))


def manager_init():
  # update system time from panda
  set_time(cloudlog)

  # save boot log
  subprocess.call("./bootlog", cwd=os.path.join(BASEDIR, "selfdrive/loggerd"))

  params = Params()
  params.clear_all(ParamKeyType.CLEAR_ON_MANAGER_START)

  default_params = [
    ("CompletedTrainingVersion", "0"),
    ("HasAcceptedTerms", "0"),
    ("OpenpilotEnabledToggle", "1"),
  ]
  if not PC:
    default_params.append(("LastUpdateTime", datetime.datetime.utcnow().isoformat().encode('utf8')))

  if params.get_bool("RecordFrontLock"):
    params.put_bool("RecordFront", True)

  if not params.get_bool("DisableRadar_Allow"):
    params.delete("DisableRadar")

  # set unset params
  for k, v in default_params:
    if params.get(k) is None:
      params.put(k, v)

  # is this dashcam?
  if os.getenv("PASSIVE") is not None:
    params.put_bool("Passive", bool(int(os.getenv("PASSIVE"))))

  if params.get("Passive") is None:
    raise Exception("Passive must be set to continue")

  # Create folders needed for msgq
  try:
    os.mkdir("/dev/shm")
  except FileExistsError:
    pass
  except PermissionError:
    print("WARNING: failed to make /dev/shm")

  # set version params
  params.put("Version", get_version())
  params.put("TermsVersion", terms_version)
  params.put("TrainingVersion", training_version)
  params.put("GitCommit", get_commit(default=""))
  params.put("GitBranch", get_short_branch(default=""))
  params.put("GitRemote", get_origin(default=""))

  # set dongle id
  reg_res = register(show_spinner=True)
  if reg_res:
    dongle_id = reg_res
  else:
    serial = params.get("HardwareSerial")
    raise Exception(f"Registration failed for device {serial}")
  os.environ['DONGLE_ID'] = dongle_id  # Needed for swaglog

  if not get_dirty():
    os.environ['CLEAN'] = '1'

<<<<<<< HEAD
  cloudlog.bind_global(dongle_id=dongle_id, version=version, dirty=SA_dirty,
                       device=HARDWARE.get_device_type())

  if smiskol_remote and not (os.getenv("NOLOG") or os.getenv("NOCRASH") or PC):
    crash.init()
  crash.bind_user(id=dongle_id)
  crash.bind_extra(dirty=SA_dirty, origin=origin, branch=branch, commit=commit,
=======
  cloudlog.bind_global(dongle_id=dongle_id, version=get_version(), dirty=get_dirty(),
                       device=HARDWARE.get_device_type())

  if get_comma_remote() and not (os.getenv("NOLOG") or os.getenv("NOCRASH") or PC):
    crash.init()
  crash.bind_user(id=dongle_id)
  crash.bind_extra(dirty=get_dirty(), origin=get_origin(), branch=get_short_branch(), commit=get_commit(),
>>>>>>> 46fd5892
                   device=HARDWARE.get_device_type())


def manager_prepare():
  for p in managed_processes.values():
    p.prepare()


def manager_cleanup():
  # send signals to kill all procs
  for p in managed_processes.values():
    p.stop(block=False)

  # ensure all are killed
  for p in managed_processes.values():
    p.stop(block=True)

  cloudlog.info("everything is dead")


def manager_thread():
  cloudlog.info("manager start")
  cloudlog.info({"environ": os.environ})

  params = Params()

  ignore = []
  if params.get("DongleId", encoding='utf8') == UNREGISTERED_DONGLE_ID:
    ignore += ["manage_athenad", "uploader"]
  if os.getenv("NOBOARD") is not None:
    ignore.append("pandad")
  if os.getenv("BLOCK") is not None:
    ignore += os.getenv("BLOCK").split(",")

  ensure_running(managed_processes.values(), started=False, not_run=ignore)

  started_prev = False
  sm = messaging.SubMaster(['deviceState'])
  pm = messaging.PubMaster(['managerState'])

  while True:
    sm.update()
    not_run = ignore[:]

    if sm['deviceState'].freeSpacePercent < 5:
      not_run.append("loggerd")

    started = sm['deviceState'].started
    driverview = params.get_bool("IsDriverViewEnabled")
    ensure_running(managed_processes.values(), started, driverview, not_run)

    # trigger an update after going offroad
    if started_prev and not started and 'updated' in managed_processes:
      os.sync()
      managed_processes['updated'].signal(signal.SIGHUP)

    started_prev = started

    running = ' '.join(["%s%s\u001b[0m" % ("\u001b[32m" if p.proc.is_alive() else "\u001b[31m", p.name)
                       for p in managed_processes.values() if p.proc])
    print(running)
    cloudlog.debug(running)

    # send managerState
    msg = messaging.new_message('managerState')
    msg.managerState.processes = [p.get_process_state_msg() for p in managed_processes.values()]
    pm.send('managerState', msg)

    # Exit main loop when uninstall/shutdown/reboot is needed
    shutdown = False
    for param in ("DoUninstall", "DoShutdown", "DoReboot"):
      if params.get_bool(param):
        cloudlog.warning(f"Shutting down manager - {param} set")
        shutdown = True

    if shutdown:
      break


def main():
  prepare_only = os.getenv("PREPAREONLY") is not None

  manager_init()

  # Start UI early so prepare can happen in the background
  if not prepare_only:
    managed_processes['ui'].start()

  manager_prepare()

  if prepare_only:
    return

  # SystemExit on sigterm
  signal.signal(signal.SIGTERM, lambda signum, frame: sys.exit(1))

  try:
    manager_thread()
  except Exception:
    traceback.print_exc()
    crash.capture_exception()
  finally:
    manager_cleanup()

  params = Params()
  if params.get_bool("DoUninstall"):
    cloudlog.warning("uninstalling")
    HARDWARE.uninstall()
  elif params.get_bool("DoReboot"):
    cloudlog.warning("reboot")
    HARDWARE.reboot()
  elif params.get_bool("DoShutdown"):
    cloudlog.warning("shutdown")
    HARDWARE.shutdown()


if __name__ == "__main__":
  unblock_stdout()

  try:
    main()
  except Exception:
    add_file_handler(cloudlog)
    cloudlog.exception("Manager failed to start")

    # Show last 3 lines of traceback
    error = traceback.format_exc(-3)
    error = "Manager failed to start\n\n" + error
    with TextWindow(error) as t:
      t.wait_for_exit()

    raise

  # manual exit because we are forked
  sys.exit(0)<|MERGE_RESOLUTION|>--- conflicted
+++ resolved
@@ -18,15 +18,9 @@
 from selfdrive.manager.process_config import managed_processes
 from selfdrive.athena.registration import register, UNREGISTERED_DONGLE_ID
 from selfdrive.swaglog import cloudlog, add_file_handler
-<<<<<<< HEAD
-from selfdrive.version import dirty, SA_dirty, get_git_commit, version, origin, branch, commit, \
-                              terms_version, training_version, smiskol_remote, \
-                              get_git_branch, get_git_remote
-=======
 from selfdrive.version import get_dirty, get_commit, get_version, get_origin, get_short_branch, \
-                              terms_version, training_version, get_comma_remote
-
->>>>>>> 46fd5892
+                              terms_version, training_version, get_comma_remote, get_fork_remote
+
 
 sys.path.append(os.path.join(BASEDIR, "pyextra"))
 
@@ -95,23 +89,14 @@
   if not get_dirty():
     os.environ['CLEAN'] = '1'
 
-<<<<<<< HEAD
-  cloudlog.bind_global(dongle_id=dongle_id, version=version, dirty=SA_dirty,
+  cloudlog.bind_global(dongle_id=dongle_id, version=get_version(), dirty=get_dirty(),
                        device=HARDWARE.get_device_type())
 
-  if smiskol_remote and not (os.getenv("NOLOG") or os.getenv("NOCRASH") or PC):
+  # NOTE: All crash reports are sent to this fork maintainer's sentry, not comma
+  if get_fork_remote() and not (os.getenv("NOLOG") or os.getenv("NOCRASH") or PC):
     crash.init()
   crash.bind_user(id=dongle_id)
-  crash.bind_extra(dirty=SA_dirty, origin=origin, branch=branch, commit=commit,
-=======
-  cloudlog.bind_global(dongle_id=dongle_id, version=get_version(), dirty=get_dirty(),
-                       device=HARDWARE.get_device_type())
-
-  if get_comma_remote() and not (os.getenv("NOLOG") or os.getenv("NOCRASH") or PC):
-    crash.init()
-  crash.bind_user(id=dongle_id)
-  crash.bind_extra(dirty=get_dirty(), origin=get_origin(), branch=get_short_branch(), commit=get_commit(),
->>>>>>> 46fd5892
+  crash.bind_extra(dirty=get_dirty(fork=True), origin=get_origin(), branch=get_short_branch(), commit=get_commit(),
                    device=HARDWARE.get_device_type())
 
 
