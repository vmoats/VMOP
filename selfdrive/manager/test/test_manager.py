#!/usr/bin/env python3
import os
import signal
import time
import unittest

from cereal import car
from openpilot.common.params import Params
import openpilot.selfdrive.manager.manager as manager
from openpilot.selfdrive.manager.process import ensure_running
from openpilot.selfdrive.manager.process_config import managed_processes
from openpilot.system.hardware import HARDWARE

os.environ['FAKEUPLOAD'] = "1"

MAX_STARTUP_TIME = 3
BLACKLIST_PROCS = ['manage_athenad', 'pandad', 'pigeond']


class TestManager(unittest.TestCase):
  def setUp(self):
    os.environ['PASSIVE'] = '0'
    HARDWARE.set_power_save(False)

    # ensure clean CarParams
    params = Params()
    params.clear_all()

  def tearDown(self):
    manager.manager_cleanup()

  def test_manager_prepare(self):
    os.environ['PREPAREONLY'] = '1'
    manager.main()

  def test_blacklisted_procs(self):
<<<<<<< HEAD
    # TODO: ensure blacklisted procs until we have a dedicated test
=======
    # TODO: ensure there are blacklisted procs until we have a dedicated test
>>>>>>> 84b897cf
    self.assertTrue(len(BLACKLIST_PROCS), "No blacklisted procs to test not_run")

  def test_startup_time(self):
    for _ in range(10):
      start = time.monotonic()
      os.environ['PREPAREONLY'] = '1'
      manager.main()
      t = time.monotonic() - start
      assert t < MAX_STARTUP_TIME, f"startup took {t}s, expected <{MAX_STARTUP_TIME}s"

  def test_clean_exit(self):
    """
      Ensure all processes exit cleanly when stopped.
    """
    HARDWARE.set_power_save(False)
    manager.manager_init()
    manager.manager_prepare()

    CP = car.CarParams.new_message()
    procs = ensure_running(managed_processes.values(), True, Params(), CP, not_run=BLACKLIST_PROCS)

    time.sleep(10)

    for p in procs:
      with self.subTest(proc=p.name):
        state = p.get_process_state_msg()
        self.assertTrue(state.running, f"{p.name} not running")
        exit_code = p.stop(retry=False)

<<<<<<< HEAD
        self.assertNotIn(p.name, BLACKLIST_PROCS)
=======
        self.assertNotIn(p.name, BLACKLIST_PROCS, f"{p.name} was started")
>>>>>>> 84b897cf

        # TODO: mapsd should exit cleanly
        if p.name == "mapsd":
          continue

        self.assertTrue(exit_code is not None, f"{p.name} failed to exit")

        # TODO: interrupted blocking read exits with 1 in cereal. use a more unique return code
        exit_codes = [0, 1]
        if p.sigkill:
          exit_codes = [-signal.SIGKILL]
        self.assertIn(exit_code, exit_codes, f"{p.name} died with {exit_code}")


if __name__ == "__main__":
  unittest.main()<|MERGE_RESOLUTION|>--- conflicted
+++ resolved
@@ -34,11 +34,7 @@
     manager.main()
 
   def test_blacklisted_procs(self):
-<<<<<<< HEAD
-    # TODO: ensure blacklisted procs until we have a dedicated test
-=======
     # TODO: ensure there are blacklisted procs until we have a dedicated test
->>>>>>> 84b897cf
     self.assertTrue(len(BLACKLIST_PROCS), "No blacklisted procs to test not_run")
 
   def test_startup_time(self):
@@ -68,11 +64,7 @@
         self.assertTrue(state.running, f"{p.name} not running")
         exit_code = p.stop(retry=False)
 
-<<<<<<< HEAD
-        self.assertNotIn(p.name, BLACKLIST_PROCS)
-=======
         self.assertNotIn(p.name, BLACKLIST_PROCS, f"{p.name} was started")
->>>>>>> 84b897cf
 
         # TODO: mapsd should exit cleanly
         if p.name == "mapsd":
