import onnx
import itertools
import os
import sys
import numpy as np
from typing import Any

from openpilot.selfdrive.modeld.runners.runmodel_pyx import RunModel

ORT_TYPES_TO_NP_TYPES = {'tensor(float16)': np.float16, 'tensor(float)': np.float32, 'tensor(uint8)': np.uint8}

def attributeproto_fp16_to_fp32(attr):
  float32_list = np.frombuffer(attr.raw_data, dtype=np.float16)
  attr.data_type = 1
  attr.raw_data = float32_list.astype(np.float32).tobytes()

def convert_fp16_to_fp32(onnx_path_or_bytes):
  if isinstance(onnx_path_or_bytes, bytes):
    model = onnx.load_from_string(onnx_path_or_bytes)
  elif isinstance(onnx_path_or_bytes, str):
    model = onnx.load(onnx_path_or_bytes)

  for i in model.graph.initializer:
    if i.data_type == 10:
      attributeproto_fp16_to_fp32(i)
  for i in itertools.chain(model.graph.input, model.graph.output):
    if i.type.tensor_type.elem_type == 10:
      i.type.tensor_type.elem_type = 1
  for i in model.graph.node:
    if i.op_type == 'Cast' and i.attribute[0].i == 10:
<<<<<<< HEAD
        i.attribute[0].i = 1
=======
      i.attribute[0].i = 1
>>>>>>> 4490608e
    for a in i.attribute:
      if hasattr(a, 't'):
        if a.t.data_type == 10:
          attributeproto_fp16_to_fp32(a.t)
  return model.SerializeToString()

def create_ort_session(path, fp16_to_fp32):
  os.environ["OMP_NUM_THREADS"] = "4"
  os.environ["OMP_WAIT_POLICY"] = "PASSIVE"

  import onnxruntime as ort
  print("Onnx available providers: ", ort.get_available_providers(), file=sys.stderr)
  options = ort.SessionOptions()
  options.graph_optimization_level = ort.GraphOptimizationLevel.ORT_DISABLE_ALL

  provider: str | tuple[str, dict[Any, Any]]
  if 'OpenVINOExecutionProvider' in ort.get_available_providers() and 'ONNXCPU' not in os.environ:
    provider = 'OpenVINOExecutionProvider'
  elif 'CUDAExecutionProvider' in ort.get_available_providers() and 'ONNXCPU' not in os.environ:
    options.intra_op_num_threads = 2
    provider = ('CUDAExecutionProvider', {'cudnn_conv_algo_search': 'DEFAULT'})
  else:
    options.intra_op_num_threads = 2
    options.execution_mode = ort.ExecutionMode.ORT_SEQUENTIAL
    options.graph_optimization_level = ort.GraphOptimizationLevel.ORT_ENABLE_ALL
    provider = 'CPUExecutionProvider'

  model_data = convert_fp16_to_fp32(path) if fp16_to_fp32 else path
  print("Onnx selected provider: ", [provider], file=sys.stderr)
  ort_session = ort.InferenceSession(model_data, options, providers=[provider])
  print("Onnx using ", ort_session.get_providers(), file=sys.stderr)
  return ort_session


class ONNXModel(RunModel):
  def __init__(self, path, output, runtime, use_tf8, cl_context):
    self.inputs = {}
    self.output = output

    self.session = create_ort_session(path, fp16_to_fp32=True)
    self.input_names = [x.name for x in self.session.get_inputs()]
    self.input_shapes = {x.name: [1, *x.shape[1:]] for x in self.session.get_inputs()}
    self.input_dtypes = {x.name: ORT_TYPES_TO_NP_TYPES[x.type] for x in self.session.get_inputs()}

    # run once to initialize CUDA provider
    if "CUDAExecutionProvider" in self.session.get_providers():
      self.session.run(None, {k: np.zeros(self.input_shapes[k], dtype=self.input_dtypes[k]) for k in self.input_names})
    print("ready to run onnx model", self.input_shapes, file=sys.stderr)

  def addInput(self, name, buffer):
    assert name in self.input_names
    self.inputs[name] = buffer

  def setInputBuffer(self, name, buffer):
    assert name in self.inputs
    self.inputs[name] = buffer

  def getCLBuffer(self, name):
    return None

  def execute(self):
    inputs = {k: v.view(self.input_dtypes[k]) for k,v in self.inputs.items()}
    inputs = {k: v.reshape(self.input_shapes[k]).astype(self.input_dtypes[k]) for k,v in inputs.items()}
    outputs = self.session.run(None, inputs)
    assert len(outputs) == 1, "Only single model outputs are supported"
    self.output[:] = outputs[0]
    return self.output<|MERGE_RESOLUTION|>--- conflicted
+++ resolved
@@ -28,11 +28,7 @@
       i.type.tensor_type.elem_type = 1
   for i in model.graph.node:
     if i.op_type == 'Cast' and i.attribute[0].i == 10:
-<<<<<<< HEAD
-        i.attribute[0].i = 1
-=======
       i.attribute[0].i = 1
->>>>>>> 4490608e
     for a in i.attribute:
       if hasattr(a, 't'):
         if a.t.data_type == 10:
