#!/usr/bin/env python3
import os
from openpilot.system.hardware import TICI
## TODO this is hack
if TICI:
  os.environ['QCOM'] = '1'
else:
  from openpilot.selfdrive.modeld.runners.ort_helpers import make_onnx_cpu_runner
import gc
import math
import time
import pickle
import ctypes
import numpy as np
from pathlib import Path
from setproctitle import setproctitle

from cereal import messaging
from cereal.messaging import PubMaster, SubMaster
from msgq.visionipc import VisionIpcClient, VisionStreamType, VisionBuf
from openpilot.common.swaglog import cloudlog
from openpilot.common.realtime import set_realtime_priority
<<<<<<< HEAD
from openpilot.common.transformations.camera import _ar_ox_fisheye, _os_fisheye
from openpilot.common.transformations.model import dmonitoringmodel_intrinsics, DM_INPUT_SIZE
from openpilot.selfdrive.modeld.models.commonmodel_pyx import CLContext, MonitoringModelFrame #, cl_from_visionbuf
from openpilot.selfdrive.modeld.parse_model_outputs import sigmoid
from openpilot.selfdrive.modeld.runners.tinygrad_helpers import qcom_tensor_from_opencl_address
from tinygrad.tensor import Tensor
from tinygrad.dtype import dtypes
=======
from openpilot.selfdrive.modeld.models.commonmodel_pyx import CLContext
from openpilot.selfdrive.modeld.parse_model_outputs import sigmoid
from tinygrad.tensor import Tensor
>>>>>>> d5745138

MODEL_WIDTH, MODEL_HEIGHT = DM_INPUT_SIZE
CALIB_LEN = 3
FEATURE_LEN = 512
OUTPUT_SIZE = 84 + FEATURE_LEN

PROCESS_NAME = "selfdrive.modeld.dmonitoringmodeld"
SEND_RAW_PRED = os.getenv('SEND_RAW_PRED')
MODEL_PATH = Path(__file__).parent / 'models/dmonitoring_model.onnx'
MODEL_PKL_PATH = Path(__file__).parent / 'models/dmonitoring_model_tinygrad.pkl'

class DriverStateResult(ctypes.Structure):
  _fields_ = [
    ("face_orientation", ctypes.c_float*3),
    ("face_position", ctypes.c_float*3),
    ("face_orientation_std", ctypes.c_float*3),
    ("face_position_std", ctypes.c_float*3),
    ("face_prob", ctypes.c_float),
    ("_unused_a", ctypes.c_float*8),
    ("left_eye_prob", ctypes.c_float),
    ("_unused_b", ctypes.c_float*8),
    ("right_eye_prob", ctypes.c_float),
    ("left_blink_prob", ctypes.c_float),
    ("right_blink_prob", ctypes.c_float),
    ("sunglasses_prob", ctypes.c_float),
    ("occluded_prob", ctypes.c_float),
    ("ready_prob", ctypes.c_float*4),
    ("not_ready_prob", ctypes.c_float*2)]

class DMonitoringModelResult(ctypes.Structure):
  _fields_ = [
    ("driver_state_lhd", DriverStateResult),
    ("driver_state_rhd", DriverStateResult),
    ("poor_vision_prob", ctypes.c_float),
    ("wheel_on_right_prob", ctypes.c_float),
    ("features", ctypes.c_float*FEATURE_LEN)]

class ModelState:
  inputs: dict[str, np.ndarray]
  output: np.ndarray

  def __init__(self, cl_ctx):
    assert ctypes.sizeof(DMonitoringModelResult) == OUTPUT_SIZE * ctypes.sizeof(ctypes.c_float)
<<<<<<< HEAD
    self.frame = MonitoringModelFrame(cl_ctx)
    self.numpy_inputs = {
      'calib': np.zeros((1, CALIB_LEN), dtype=np.float32),
    }
    self.img_inputs = {} # type: ignore
=======
    self.numpy_inputs = {'calib': np.zeros((1, CALIB_LEN), dtype=np.float32),
                         'input_img': np.zeros((1,MODEL_HEIGHT * MODEL_WIDTH), dtype=np.uint8)}
    self.tensor_inputs = {k: Tensor(v, device='NPY').realize() for k,v in self.numpy_inputs.items()}

>>>>>>> d5745138

    if TICI:
      with open(MODEL_PKL_PATH, "rb") as f:
        self.model_run = pickle.load(f)
    else:
      self.onnx_cpu_runner = make_onnx_cpu_runner(MODEL_PATH)

  def run(self, buf:VisionBuf, calib:np.ndarray, transform:np.ndarray) -> tuple[np.ndarray, float]:
    self.numpy_inputs['calib'][0,:] = calib

    t1 = time.perf_counter()

<<<<<<< HEAD
    input_img_cl = self.frame.prepare(buf, transform.flatten())
    if TICI:
      # The imgs tensors are backed by opencl memory, only need init once
      if 'input_img' not in self.img_inputs:
        self.img_inputs['input_img'] = qcom_tensor_from_opencl_address(input_img_cl.mem_address, (1, MODEL_WIDTH*MODEL_HEIGHT), dtype=dtypes.uint8)
    else:
      self.img_inputs['input_img'] = Tensor(self.frame.buffer_from_cl(input_img_cl)).reshape((1, MODEL_WIDTH*MODEL_HEIGHT))

    tensor_inputs = {**self.img_inputs, **{k: Tensor(v) for k,v in self.numpy_inputs.items()}}
    output = self.model_run(**tensor_inputs)['outputs'].numpy().flatten()
=======
    if TICI:
      output = self.model_run(**self.tensor_inputs).numpy().flatten()
    else:
      output = self.onnx_cpu_runner.run(None, self.numpy_inputs)[0].flatten()
>>>>>>> d5745138

    t2 = time.perf_counter()
    return output, t2 - t1


def fill_driver_state(msg, ds_result: DriverStateResult):
  msg.faceOrientation = list(ds_result.face_orientation)
  msg.faceOrientationStd = [math.exp(x) for x in ds_result.face_orientation_std]
  msg.facePosition = list(ds_result.face_position[:2])
  msg.facePositionStd = [math.exp(x) for x in ds_result.face_position_std[:2]]
  msg.faceProb = float(sigmoid(ds_result.face_prob))
  msg.leftEyeProb = float(sigmoid(ds_result.left_eye_prob))
  msg.rightEyeProb = float(sigmoid(ds_result.right_eye_prob))
  msg.leftBlinkProb = float(sigmoid(ds_result.left_blink_prob))
  msg.rightBlinkProb = float(sigmoid(ds_result.right_blink_prob))
  msg.sunglassesProb = float(sigmoid(ds_result.sunglasses_prob))
  msg.occludedProb = float(sigmoid(ds_result.occluded_prob))
  msg.readyProb = [float(sigmoid(x)) for x in ds_result.ready_prob]
  msg.notReadyProb = [float(sigmoid(x)) for x in ds_result.not_ready_prob]

def get_driverstate_packet(model_output: np.ndarray, frame_id: int, location_ts: int, execution_time: float, gpu_execution_time: float):
  model_result = ctypes.cast(model_output.ctypes.data, ctypes.POINTER(DMonitoringModelResult)).contents
  msg = messaging.new_message('driverStateV2', valid=True)
  ds = msg.driverStateV2
  ds.frameId = frame_id
  ds.modelExecutionTime = execution_time
  ds.gpuExecutionTime = gpu_execution_time
  ds.poorVisionProb = float(sigmoid(model_result.poor_vision_prob))
  ds.wheelOnRightProb = float(sigmoid(model_result.wheel_on_right_prob))
  ds.rawPredictions = model_output.tobytes() if SEND_RAW_PRED else b''
  fill_driver_state(ds.leftDriverData, model_result.driver_state_lhd)
  fill_driver_state(ds.rightDriverData, model_result.driver_state_rhd)
  return msg


def main():
  gc.disable()
  setproctitle(PROCESS_NAME)
  set_realtime_priority(1)

  cl_context = CLContext()
  model = ModelState(cl_context)
  cloudlog.warning("models loaded, dmonitoringmodeld starting")

  cloudlog.warning("connecting to driver stream")
  vipc_client = VisionIpcClient("camerad", VisionStreamType.VISION_STREAM_DRIVER, True, cl_context)
  while not vipc_client.connect(False):
    time.sleep(0.1)
  assert vipc_client.is_connected()
  cloudlog.warning(f"connected with buffer size: {vipc_client.buffer_len}")

  sm = SubMaster(["liveCalibration"])
  pm = PubMaster(["driverStateV2"])

  calib = np.zeros(CALIB_LEN, dtype=np.float32)
  model_transform = None

  while True:
    buf = vipc_client.recv()
    if buf is None:
      continue

    if model_transform is None:
      from_intr = _os_fisheye.intrinsics if buf.width <= 1344 else _ar_ox_fisheye.intrinsics
      model_transform = np.linalg.inv(np.dot(dmonitoringmodel_intrinsics, np.linalg.inv(from_intr))).astype(np.float32)

    sm.update(0)
    if sm.updated["liveCalibration"]:
      calib[:] = np.array(sm["liveCalibration"].rpyCalib)

    t1 = time.perf_counter()
    model_output, gpu_execution_time = model.run(buf, calib, model_transform)
    t2 = time.perf_counter()

    pm.send("driverStateV2", get_driverstate_packet(model_output, vipc_client.frame_id, vipc_client.timestamp_sof, t2 - t1, gpu_execution_time))


if __name__ == "__main__":
  main()<|MERGE_RESOLUTION|>--- conflicted
+++ resolved
@@ -20,19 +20,13 @@
 from msgq.visionipc import VisionIpcClient, VisionStreamType, VisionBuf
 from openpilot.common.swaglog import cloudlog
 from openpilot.common.realtime import set_realtime_priority
-<<<<<<< HEAD
+from openpilot.common.transformations.model import dmonitoringmodel_intrinsics, DM_INPUT_SIZE
 from openpilot.common.transformations.camera import _ar_ox_fisheye, _os_fisheye
-from openpilot.common.transformations.model import dmonitoringmodel_intrinsics, DM_INPUT_SIZE
-from openpilot.selfdrive.modeld.models.commonmodel_pyx import CLContext, MonitoringModelFrame #, cl_from_visionbuf
+from openpilot.selfdrive.modeld.models.commonmodel_pyx import CLContext, MonitoringModelFrame
 from openpilot.selfdrive.modeld.parse_model_outputs import sigmoid
 from openpilot.selfdrive.modeld.runners.tinygrad_helpers import qcom_tensor_from_opencl_address
 from tinygrad.tensor import Tensor
 from tinygrad.dtype import dtypes
-=======
-from openpilot.selfdrive.modeld.models.commonmodel_pyx import CLContext
-from openpilot.selfdrive.modeld.parse_model_outputs import sigmoid
-from tinygrad.tensor import Tensor
->>>>>>> d5745138
 
 MODEL_WIDTH, MODEL_HEIGHT = DM_INPUT_SIZE
 CALIB_LEN = 3
@@ -76,18 +70,12 @@
 
   def __init__(self, cl_ctx):
     assert ctypes.sizeof(DMonitoringModelResult) == OUTPUT_SIZE * ctypes.sizeof(ctypes.c_float)
-<<<<<<< HEAD
+
     self.frame = MonitoringModelFrame(cl_ctx)
     self.numpy_inputs = {
       'calib': np.zeros((1, CALIB_LEN), dtype=np.float32),
     }
-    self.img_inputs = {} # type: ignore
-=======
-    self.numpy_inputs = {'calib': np.zeros((1, CALIB_LEN), dtype=np.float32),
-                         'input_img': np.zeros((1,MODEL_HEIGHT * MODEL_WIDTH), dtype=np.uint8)}
     self.tensor_inputs = {k: Tensor(v, device='NPY').realize() for k,v in self.numpy_inputs.items()}
-
->>>>>>> d5745138
 
     if TICI:
       with open(MODEL_PKL_PATH, "rb") as f:
@@ -100,23 +88,18 @@
 
     t1 = time.perf_counter()
 
-<<<<<<< HEAD
     input_img_cl = self.frame.prepare(buf, transform.flatten())
     if TICI:
       # The imgs tensors are backed by opencl memory, only need init once
-      if 'input_img' not in self.img_inputs:
-        self.img_inputs['input_img'] = qcom_tensor_from_opencl_address(input_img_cl.mem_address, (1, MODEL_WIDTH*MODEL_HEIGHT), dtype=dtypes.uint8)
+      if 'input_img' not in self.tensor_inputs:
+        self.tensor_inputs['input_img'] = qcom_tensor_from_opencl_address(input_img_cl.mem_address, (1, MODEL_WIDTH*MODEL_HEIGHT), dtype=dtypes.uint8)
     else:
-      self.img_inputs['input_img'] = Tensor(self.frame.buffer_from_cl(input_img_cl)).reshape((1, MODEL_WIDTH*MODEL_HEIGHT))
+      self.numpy_inputs['input_img'] = self.frame.buffer_from_cl(input_img_cl).reshape((1, MODEL_WIDTH*MODEL_HEIGHT))
 
-    tensor_inputs = {**self.img_inputs, **{k: Tensor(v) for k,v in self.numpy_inputs.items()}}
-    output = self.model_run(**tensor_inputs)['outputs'].numpy().flatten()
-=======
     if TICI:
       output = self.model_run(**self.tensor_inputs).numpy().flatten()
     else:
       output = self.onnx_cpu_runner.run(None, self.numpy_inputs)[0].flatten()
->>>>>>> d5745138
 
     t2 = time.perf_counter()
     return output, t2 - t1
