# distutils: language = c++
# cython: c_string_encoding=ascii, language_level=3

import numpy as np
cimport numpy as cnp
from libc.string cimport memcpy

from msgq.visionipc.visionipc cimport cl_mem
from msgq.visionipc.visionipc_pyx cimport VisionBuf, CLContext as BaseCLContext
from .commonmodel cimport CL_DEVICE_TYPE_DEFAULT, cl_get_device_id, cl_create_context
from .commonmodel cimport mat3, ModelFrame as cppModelFrame, MonitoringModelFrame as cppMonitoringModelFrame


cdef class CLContext(BaseCLContext):
  def __cinit__(self):
    self.device_id = cl_get_device_id(CL_DEVICE_TYPE_DEFAULT)
    self.context = cl_create_context(self.device_id)

cdef class CLMem:
  @staticmethod
  cdef create(void * cmem):
    mem = CLMem()
    mem.mem = <cl_mem*> cmem
    return mem

cdef class ModelFrame:
  cdef cppModelFrame * frame

  def __cinit__(self, CLContext context):
    self.frame = new cppModelFrame(context.device_id, context.context)

  def __dealloc__(self):
    del self.frame

  def prepare(self, VisionBuf buf, float[:] projection, CLMem output):
    cdef mat3 cprojection
    memcpy(cprojection.v, &projection[0], 9*sizeof(float))
    cdef unsigned char * data
    if output is None:
      data = self.frame.prepare(buf.buf.buf_cl, buf.width, buf.height, buf.stride, buf.uv_offset, cprojection, NULL)
    else:
      data = self.frame.prepare(buf.buf.buf_cl, buf.width, buf.height, buf.stride, buf.uv_offset, cprojection, output.mem)
    if not data:
      return None
<<<<<<< HEAD
    return np.asarray(<cnp.float32_t[:self.frame.buf_size]> data)

cdef class MonitoringModelFrame(ModelFrame):
  cdef cppMonitoringModelFrame * dmframe

  def __cinit__(self, CLContext context):
    self.dmframe = new cppMonitoringModelFrame(context.device_id, context.context)

  def __dealloc__(self):
    del self.dmframe

  def prepare(self, VisionBuf buf, float[:] projection):
    cdef mat3 cprojection
    memcpy(cprojection.v, &projection[0], 9*sizeof(float))
    cdef unsigned char * data = self.dmframe.prepare(buf.buf.buf_cl, buf.width, buf.height, buf.stride, buf.uv_offset, cprojection)
    return np.asarray(<cnp.uint8_t[:self.dmframe.MODEL_FRAME_SIZE]> data)
=======
    return np.asarray(<cnp.uint8_t[:self.frame.buf_size]> data)
>>>>>>> 6aebec7b
<|MERGE_RESOLUTION|>--- conflicted
+++ resolved
@@ -42,8 +42,7 @@
       data = self.frame.prepare(buf.buf.buf_cl, buf.width, buf.height, buf.stride, buf.uv_offset, cprojection, output.mem)
     if not data:
       return None
-<<<<<<< HEAD
-    return np.asarray(<cnp.float32_t[:self.frame.buf_size]> data)
+    return np.asarray(<cnp.uint8_t[:self.frame.buf_size]> data)
 
 cdef class MonitoringModelFrame(ModelFrame):
   cdef cppMonitoringModelFrame * dmframe
@@ -58,7 +57,4 @@
     cdef mat3 cprojection
     memcpy(cprojection.v, &projection[0], 9*sizeof(float))
     cdef unsigned char * data = self.dmframe.prepare(buf.buf.buf_cl, buf.width, buf.height, buf.stride, buf.uv_offset, cprojection)
-    return np.asarray(<cnp.uint8_t[:self.dmframe.MODEL_FRAME_SIZE]> data)
-=======
-    return np.asarray(<cnp.uint8_t[:self.frame.buf_size]> data)
->>>>>>> 6aebec7b
+    return np.asarray(<cnp.uint8_t[:self.dmframe.MODEL_FRAME_SIZE]> data)