Import('env', 'envCython', 'arch', 'cereal', 'messaging', 'common', 'gpucommon', 'visionipc', 'transformations')
lenv = env.Clone()
lenvCython = envCython.Clone()

libs = [cereal, messaging, visionipc, gpucommon, common, 'capnp', 'zmq', 'kj', 'pthread']
frameworks = []

common_src = [
  "models/commonmodel.cc",
  "transforms/loadyuv.cc",
  "transforms/transform.cc",
]

thneed_src_common = [
  "thneed/thneed_common.cc",
  "thneed/serialize.cc",
]

thneed_src_qcom = thneed_src_common + ["thneed/thneed_qcom2.cc"]
thneed_src_pc = thneed_src_common + ["thneed/thneed_pc.cc"]
thneed_src = thneed_src_qcom if arch == "larch64" else thneed_src_pc

# SNPE except on Mac and ARM Linux
snpe_lib = []
if arch != "Darwin" and arch != "aarch64":
  common_src += ['runners/snpemodel.cc']
  snpe_lib += ['SNPE']

# OpenCL is a framework on Mac
if arch == "Darwin":
  frameworks += ['OpenCL']
else:
  libs += ['OpenCL']

# Set path definitions
for pathdef, fn in {'TRANSFORM': 'transforms/transform.cl', 'LOADYUV': 'transforms/loadyuv.cl'}.items():
  for xenv in (lenv, lenvCython):
    xenv['CXXFLAGS'].append(f'-D{pathdef}_PATH=\\"{File(fn).abspath}\\"')

# Compile cython
snpe_rpath_qcom = "/data/pythonpath/third_party/snpe/larch64"
snpe_rpath_pc = f"{Dir('#').abspath}/third_party/snpe/x86_64-linux-clang"
snpe_rpath = lenvCython['RPATH'] + [snpe_rpath_qcom if arch == "larch64" else snpe_rpath_pc]

cython_libs = envCython["LIBS"] + libs
snpemodel_lib = lenv.Library('snpemodel', ['runners/snpemodel.cc'])
commonmodel_lib = lenv.Library('commonmodel', common_src)

lenvCython.Program('runners/runmodel_pyx.so', 'runners/runmodel_pyx.pyx', LIBS=cython_libs, FRAMEWORKS=frameworks)
lenvCython.Program('runners/snpemodel_pyx.so', 'runners/snpemodel_pyx.pyx', LIBS=[snpemodel_lib, snpe_lib, *cython_libs], FRAMEWORKS=frameworks, RPATH=snpe_rpath)
lenvCython.Program('models/commonmodel_pyx.so', 'models/commonmodel_pyx.pyx', LIBS=[commonmodel_lib, *cython_libs], FRAMEWORKS=frameworks)

# Get model metadata
fn = File("models/supercombo").abspath
cmd = f' python3 {Dir("#selfdrive/modeld").abspath}/get_model_metadata.py {fn}.onnx'
files = sum([lenv.Glob("#"+x) for x in open(File("#release/files_common").abspath).read().split("\n") if x.endswith("get_model_metadata.py")], [])
lenv.Command(fn + "_metadata.pkl", [fn + ".onnx"]+files, cmd)

# Build thneed model
if arch == "larch64" or GetOption('pc_thneed'):
<<<<<<< HEAD
  tinygrad_opts = ["NATIVE_EXPLOG=1", "VALIDHACKS=1", "OPTLOCAL=1", "IMAGE=2", "GPU=1", "ENABLE_METHOD_CACHE=1"]
=======
  fn = File("models/supercombo").abspath

  tinygrad_opts = ["NOLOCALS=1", "IMAGE=2", "GPU=1"]
>>>>>>> 50d720fc
  if not GetOption('pc_thneed'):
    # use FLOAT16 on device for speed + don't cache the CL kernels for space
    tinygrad_opts += ["FLOAT16=1", "PYOPENCL_NO_CACHE=1"]
  cmd = f"cd {Dir('#').abspath}/tinygrad_repo && " + ' '.join(tinygrad_opts) + f" python3 openpilot/compile.py {fn}.onnx {fn}.thneed"

  tinygrad_files = sum([lenv.Glob("#"+x) for x in open(File("#release/files_common").abspath).read().split("\n") if x.startswith("tinygrad_repo/")], [])
  lenv.Command(fn + ".thneed", [fn + ".onnx"] + tinygrad_files, cmd)

  thneed_lib = env.SharedLibrary('thneed', thneed_src, LIBS=[gpucommon, common, 'zmq', 'OpenCL', 'dl'])
  thneedmodel_lib = env.Library('thneedmodel', ['runners/thneedmodel.cc'])
  lenvCython.Program('runners/thneedmodel_pyx.so', 'runners/thneedmodel_pyx.pyx', LIBS=envCython["LIBS"]+[thneedmodel_lib, thneed_lib, gpucommon, common, 'dl', 'zmq', 'OpenCL'])<|MERGE_RESOLUTION|>--- conflicted
+++ resolved
@@ -52,19 +52,13 @@
 
 # Get model metadata
 fn = File("models/supercombo").abspath
-cmd = f' python3 {Dir("#selfdrive/modeld").abspath}/get_model_metadata.py {fn}.onnx'
+cmd = f'python3 {Dir("#selfdrive/modeld").abspath}/get_model_metadata.py {fn}.onnx'
 files = sum([lenv.Glob("#"+x) for x in open(File("#release/files_common").abspath).read().split("\n") if x.endswith("get_model_metadata.py")], [])
 lenv.Command(fn + "_metadata.pkl", [fn + ".onnx"]+files, cmd)
 
 # Build thneed model
 if arch == "larch64" or GetOption('pc_thneed'):
-<<<<<<< HEAD
-  tinygrad_opts = ["NATIVE_EXPLOG=1", "VALIDHACKS=1", "OPTLOCAL=1", "IMAGE=2", "GPU=1", "ENABLE_METHOD_CACHE=1"]
-=======
-  fn = File("models/supercombo").abspath
-
   tinygrad_opts = ["NOLOCALS=1", "IMAGE=2", "GPU=1"]
->>>>>>> 50d720fc
   if not GetOption('pc_thneed'):
     # use FLOAT16 on device for speed + don't cache the CL kernels for space
     tinygrad_opts += ["FLOAT16=1", "PYOPENCL_NO_CACHE=1"]
