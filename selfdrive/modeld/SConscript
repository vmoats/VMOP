import os

Import('env', 'envCython', 'target', 'cereal', 'messaging', 'common', 'gpucommon', 'visionipc', 'transformations')
lenv = env.Clone()
lenvCython = envCython.Clone()

libs = [cereal, messaging, common, visionipc, gpucommon,
        'json11', 'OpenCL', 'SNPE', 'capnp', 'zmq', 'kj', 'yuv']

common_src = [
  "models/commonmodel.cc",
  "runners/snpemodel.cc",
  "transforms/loadyuv.cc",
  "transforms/transform.cc"
]

thneed_src_common = [
  "thneed/thneed_common.cc",
  "thneed/serialize.cc",
]

thneed_src_qcom = thneed_src_common + ["thneed/thneed_qcom2.cc"]
thneed_src_pc = thneed_src_common + ["thneed/thneed_pc.cc"]
thneed_src = thneed_src_qcom if target == "agnos-aarch64" else thneed_src_pc

if target == "agnos-aarch64":
  libs += ['gsl', 'CB', 'pthread', 'dl']
else:
  libs += ['pthread']

  if not GetOption('snpe'):
    # for onnx support
    common_src += ['runners/onnxmodel.cc']

    # tell runners to use onnx
    lenv['CFLAGS'].append("-DUSE_ONNX_MODEL")
    lenv['CXXFLAGS'].append("-DUSE_ONNX_MODEL")

  if target == "Darwin":
    # fix OpenCL
    del libs[libs.index('OpenCL')]
    lenv['FRAMEWORKS'] = ['OpenCL']

  if target == "Darwin" or target == "linux-aarch64":
    # no SNPE on Mac and ARM Linux
    del libs[libs.index('SNPE')]
    del common_src[common_src.index('runners/snpemodel.cc')]

for pathdef, fn in {'TRANSFORM': 'transforms/transform.cl', 'LOADYUV': 'transforms/loadyuv.cl', 'ONNXRUNNER': 'runners/onnx_runner.py'}.items():
  for xenv in (lenv, lenvCython):
    xenv['CXXFLAGS'].append(f'-D{pathdef}_PATH=\\"{File(fn).abspath}\\"')

<<<<<<< HEAD
if target == "agnos-aarch64" or GetOption('pc_thneed'):
  lenvCython['CFLAGS'].append("-DUSE_THNEED")
  lenvCython['CXXFLAGS'].append("-DUSE_THNEED")

=======
>>>>>>> 12d10202
common_frameworks = []
common_libs = envCython["LIBS"] + [gpucommon, common, 'json11', 'zmq']
if target == "Darwin":
  common_frameworks.append('OpenCL')
else:
  common_libs.append('OpenCL')

onnxmodel_lib = lenv.Library('onnxmodel', ['runners/onnxmodel.cc'])
snpemodel_lib = lenv.Library('snpemodel', ['runners/snpemodel.cc'])
commonmodel_lib = lenv.Library('commonmodel', common_src)
driving_lib = lenv.Library('driving', ['models/driving.cc'])

lenvCython.Program('runners/runmodel_pyx.so', 'runners/runmodel_pyx.pyx', LIBS=common_libs, FRAMEWORKS=common_frameworks)
lenvCython.Program('runners/onnxmodel_pyx.so', 'runners/onnxmodel_pyx.pyx', LIBS=[onnxmodel_lib, *common_libs], FRAMEWORKS=common_frameworks)
lenvCython.Program('runners/snpemodel_pyx.so', 'runners/snpemodel_pyx.pyx', LIBS=[snpemodel_lib, *common_libs], FRAMEWORKS=common_frameworks)
lenvCython.Program('models/commonmodel_pyx.so', 'models/commonmodel_pyx.pyx', LIBS=[commonmodel_lib, *common_libs], FRAMEWORKS=common_frameworks)
lenvCython.Program('models/driving_pyx.so', 'models/driving_pyx.pyx', LIBS=[driving_lib, commonmodel_lib, cereal, messaging, *common_libs, 'capnp', 'kj'] + transformations, FRAMEWORKS=common_frameworks)

common_model = lenv.Object(common_src)

lenv.Program('_dmonitoringmodeld', [
    "dmonitoringmodeld.cc",
    "models/dmonitoring.cc",
  ]+common_model, LIBS=libs)

lenv.Program('_navmodeld', [
    "navmodeld.cc",
    "models/nav.cc",
  ]+common_model, LIBS=libs)

# build thneed model
if target == "agnos-aarch64" or GetOption('pc_thneed'):
  fn = File("models/supercombo").abspath

  tinygrad_opts = ["NATIVE_EXPLOG=1", "VALIDHACKS=1", "OPTLOCAL=1", "IMAGE=2", "GPU=1", "ENABLE_METHOD_CACHE=1"]
  if not GetOption('pc_thneed'):
    # use FLOAT16 on device for speed + don't cache the CL kernels for space
    tinygrad_opts += ["FLOAT16=1", "PYOPENCL_NO_CACHE=1"]
  cmd = f"cd {Dir('#').abspath}/tinygrad_repo && " + ' '.join(tinygrad_opts) + f" python3 openpilot/compile.py {fn}.onnx {fn}.thneed"

  tinygrad_files = sum([lenv.Glob("#"+x) for x in open(File("#release/files_common").abspath).read().split("\n") if x.startswith("tinygrad_repo/")], [])
  lenv.Command(fn + ".thneed", [fn + ".onnx"] + tinygrad_files, cmd)

  thneed_lib = env.SharedLibrary('thneed', thneed_src, LIBS=[gpucommon, common, 'json11', 'zmq', 'OpenCL', 'dl'])
  thneedmodel_lib = env.Library('thneedmodel', ['runners/thneedmodel.cc'])
  lenvCython.Program('runners/thneedmodel_pyx.so', 'runners/thneedmodel_pyx.pyx', LIBS=envCython["LIBS"]+[thneedmodel_lib, thneed_lib, gpucommon, common, 'json11', 'dl', 'zmq', 'OpenCL'])<|MERGE_RESOLUTION|>--- conflicted
+++ resolved
@@ -50,13 +50,6 @@
   for xenv in (lenv, lenvCython):
     xenv['CXXFLAGS'].append(f'-D{pathdef}_PATH=\\"{File(fn).abspath}\\"')
 
-<<<<<<< HEAD
-if target == "agnos-aarch64" or GetOption('pc_thneed'):
-  lenvCython['CFLAGS'].append("-DUSE_THNEED")
-  lenvCython['CXXFLAGS'].append("-DUSE_THNEED")
-
-=======
->>>>>>> 12d10202
 common_frameworks = []
 common_libs = envCython["LIBS"] + [gpucommon, common, 'json11', 'zmq']
 if target == "Darwin":
