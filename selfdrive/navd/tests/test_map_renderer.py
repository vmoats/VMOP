#!/usr/bin/env python3
import numpy as np
import os
import unittest
import requests
import threading
import http.server
import cereal.messaging as messaging

from typing import Any
from cereal.visionipc import VisionIpcClient, VisionStreamType
from openpilot.selfdrive.manager.process_config import managed_processes
from openpilot.system.hardware import TICI

LLK_DECIMATION = 10
CACHE_PATH = "/data/mbgl-cache-navd.db"

LOCATION1 = (32.7174, -117.16277)
LOCATION2 = (32.7558, -117.2037)

DEFAULT_ITERATIONS = 30 * LLK_DECIMATION

LOCATION1_REPEATED = [LOCATION1] * DEFAULT_ITERATIONS
LOCATION2_REPEATED = [LOCATION2] * DEFAULT_ITERATIONS

def gen_llk(location=LOCATION1):
  msg = messaging.new_message('liveLocationKalman')
  msg.liveLocationKalman.positionGeodetic = {'value': [*location, 0], 'std': [0., 0., 0.], 'valid': True}
  msg.liveLocationKalman.calibratedOrientationNED = {'value': [0., 0., 0.], 'std': [0., 0., 0.], 'valid': True}
  msg.liveLocationKalman.status = 'valid'
  return msg


class MapBoxInternetDisabledRequestHandler(http.server.BaseHTTPRequestHandler):
  INTERNET_ACTIVE = True

  def do_GET(self):
    if not self.INTERNET_ACTIVE:
      self.send_response(500)
      self.end_headers()
      return

    url = f'https://api.mapbox.com{self.path}'

    headers = dict(self.headers)
    headers["Host"] = "api.mapbox.com"

    r = requests.get(url, headers=headers, timeout=5)

    self.send_response(r.status_code)
    self.end_headers()
    self.wfile.write(r.content)

  def log_message(self, *args: Any) -> None:
    return

  def log_error(self, *args: Any) -> None:
    return


class MapBoxInternetDisabledServer(threading.Thread):
  def run(self):
    self.server = http.server.HTTPServer(("127.0.0.1", 5000), MapBoxInternetDisabledRequestHandler)
    self.server.serve_forever()

  def stop(self):
    self.server.shutdown()

  def disable_internet(self):
    MapBoxInternetDisabledRequestHandler.INTERNET_ACTIVE = False

  def enable_internet(self):
    MapBoxInternetDisabledRequestHandler.INTERNET_ACTIVE = True


class TestMapRenderer(unittest.TestCase):
  server = MapBoxInternetDisabledServer()

  @classmethod
  def setUpClass(cls):
    assert "MAPBOX_TOKEN" in os.environ
    cls.original_token = os.environ["MAPBOX_TOKEN"]
    cls.server.start()

  @classmethod
  def tearDownClass(cls) -> None:
    cls.server.stop()

  def setUp(self):
    self.server.enable_internet()
    os.environ['MAPS_HOST'] = 'http://localhost:5000'

    self.sm = messaging.SubMaster(['mapRenderState'])
    self.pm = messaging.PubMaster(['liveLocationKalman'])
    self.vipc = VisionIpcClient("navd", VisionStreamType.VISION_STREAM_MAP, True)

    if os.path.exists(CACHE_PATH):
      os.remove(CACHE_PATH)

  def tearDown(self):
    managed_processes['mapsd'].stop()

  def _setup_test(self):
    # start + sync up
    managed_processes['mapsd'].start()

    assert self.pm.wait_for_readers_to_update("liveLocationKalman", 10)

    assert VisionIpcClient.available_streams("navd", False) == {VisionStreamType.VISION_STREAM_MAP, }
    assert self.vipc.connect(False)
    self.vipc.recv()

  def _run_test(self, expect_valid, locations=LOCATION1_REPEATED):
    starting_frame_id = None

    render_times = []

    # run test
    prev_frame_id = -1
    for i, location in enumerate(locations):
      frame_expected = (i+1) % LLK_DECIMATION == 0

      if self.sm.logMonoTime['mapRenderState'] == 0:
        prev_valid = False
        prev_frame_id = -1
      else:
        prev_valid = self.sm.valid['mapRenderState']
        prev_frame_id = self.sm['mapRenderState'].frameId

      if starting_frame_id is None:
        starting_frame_id = prev_frame_id

      llk = gen_llk(location)
      self.pm.send("liveLocationKalman", llk)
      self.pm.wait_for_readers_to_update("liveLocationKalman", 10)
      self.sm.update(1000 if frame_expected else 0)
      assert self.sm.updated['mapRenderState'] == frame_expected, "renderer running at wrong frequency"

      if not frame_expected:
        continue

      frames_since_test_start = self.sm['mapRenderState'].frameId - starting_frame_id

      # give a few frames to switch from valid to invalid, or vice versa
      invalid_and_not_previously_valid = (expect_valid and not self.sm.valid['mapRenderState'] and not prev_valid)
      valid_and_not_previously_invalid = (not expect_valid and self.sm.valid['mapRenderState'] and prev_valid)

      if (invalid_and_not_previously_valid or valid_and_not_previously_invalid) and frames_since_test_start < 5:
        continue

      # check output
      assert self.sm.valid['mapRenderState'] == expect_valid
      assert self.sm['mapRenderState'].frameId == (prev_frame_id + 1)
      assert self.sm['mapRenderState'].locationMonoTime == llk.logMonoTime
      if not expect_valid:
        assert self.sm['mapRenderState'].renderTime == 0.
      else:
        assert 0. < self.sm['mapRenderState'].renderTime < 0.1
        render_times.append(self.sm['mapRenderState'].renderTime)

      # check vision ipc output
      assert self.vipc.recv() is not None
      assert self.vipc.valid == expect_valid
      assert self.vipc.timestamp_sof == llk.logMonoTime
      assert self.vipc.frame_id == self.sm['mapRenderState'].frameId

    return render_times

  def test_with_internet(self):
    self._setup_test()
    self._run_test(True)

  def test_with_no_internet(self):
    self.server.disable_internet()
    self._setup_test()
    self._run_test(False)

  def test_recover_from_no_internet(self):
    self._setup_test()
    self._run_test(True)

    self.server.disable_internet()

    # change locations to force mapsd to refetch
    self._run_test(False, LOCATION2_REPEATED)

    self.server.enable_internet()
    self._run_test(True, LOCATION2_REPEATED)

    self._run_test(True, LOCATION2_REPEATED)

  def test_render_time_distribution(self):
    if not TICI:
      raise unittest.SkipTest

    self._setup_test()
    # from location1 -> location2 and back
    locations = np.array([*np.linspace(LOCATION1, LOCATION2, 2000), *np.linspace(LOCATION2, LOCATION1, 2000)]).tolist()

    render_times = self._run_test(True, locations)

    _min = np.min(render_times)
    _max = np.max(render_times)
    _mean = np.mean(render_times)
    _median = np.median(render_times)
    _stddev = np.std(render_times)

    print(f"Stats: min: {_min}, max: {_max}, mean: {_mean}, median: {_median}, stddev: {_stddev}, count: {len(render_times)}")

    def assert_stat(stat, nominal, tol=0.3):
      tol = (nominal / (1+tol)), (nominal * (1+tol))
      self.assertTrue(tol[0] < stat < tol[1], f"{stat} not in tolerance {tol}")

<<<<<<< HEAD
    assert_stat(_mean,   0.030)
    assert_stat(_median, 0.027)
    assert_stat(_stddev, 0.0078)
=======
    assert_stat(_mean,   0.0035)
    assert_stat(_median, 0.0034)
    assert_stat(_stddev, 0.00093, tol=0.5)
>>>>>>> 983ac6c2

    self.assertLess(_max, 0.055)
    self.assertGreater(_min, 0.015)


if __name__ == "__main__":
  unittest.main()<|MERGE_RESOLUTION|>--- conflicted
+++ resolved
@@ -211,15 +211,9 @@
       tol = (nominal / (1+tol)), (nominal * (1+tol))
       self.assertTrue(tol[0] < stat < tol[1], f"{stat} not in tolerance {tol}")
 
-<<<<<<< HEAD
     assert_stat(_mean,   0.030)
     assert_stat(_median, 0.027)
     assert_stat(_stddev, 0.0078)
-=======
-    assert_stat(_mean,   0.0035)
-    assert_stat(_median, 0.0034)
-    assert_stat(_stddev, 0.00093, tol=0.5)
->>>>>>> 983ac6c2
 
     self.assertLess(_max, 0.055)
     self.assertGreater(_min, 0.015)
