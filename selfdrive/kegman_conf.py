import json
import os

class kegman_conf():
  def __init__(self):
    self.conf = self.read_config()

  def read_config(self):
    self.element_updated = False
    self.default_config = {"cameraOffset":"0.06", "lastTrMode":"1", "battChargeMin":"90", "battChargeMax":"95", "wheelTouchSeconds":"1800", "battPercOff":"25", "carVoltageMinEonShutdown":"11200", "brakeStoppingTarget":"0.25", "angle_steers_offset":"0" , "brake_distance_extra":"1" , "lastALCAMode":"1" , "brakefactor":"1.2", "lastGasMode":"0" , "lastSloMode":"1"}

    if os.path.isfile('/data/kegman.json'):
      with open('/data/kegman.json', 'r') as f:
        try:
          self.config = json.load(f)
        except:
          self.config = self.default_config
      if "battPercOff" not in self.config:
        self.config.update({"battPercOff":"25"})
        self.element_updated = True
      if "carVoltageMinEonShutdown" not in self.config:
        self.config.update({"carVoltageMinEonShutdown":"11200"})
        self.element_updated = True
      if "brakeStoppingTarget" not in self.config:
        self.config.update({"brakeStoppingTarget":"0.25"})
        self.element_updated = True
      if "angle_steers_offset" not in self.config:
        self.config.update({"angle_steers_offset":"0"})
        self.element_updated = True
      if "brake_distance_extra" not in self.config: # extra braking distance in m
        self.config.update({"brake_distance_extra":"1"})
        self.element_updated = True
      if "lastALCAMode" not in self.config:
        self.config.update({"lastALCAMode":"1"})
        self.element_updated = True
      if "brakefactor" not in self.config: # brake at 20% higher speeds than what I like
        self.config.update({"brakefactor":"1.2"}) 
        self.element_updated = True
      if "lastGasMode" not in self.config:
        self.config.update({"lastGasMode":"0"}) 
        self.element_updated = True
      if "lastSloMode" not in self.config:
        self.config.update({"lastSloMode":"1"}) 
        self.element_updated = True
      if "leadDistance" not in self.config: # leadDistance only works for Accord and Insight, have not tested other honda vehicles
        self.config.update({"leadDistance":"5.0"})
        self.element_updated = True

      # force update
      if self.config['carVoltageMinEonShutdown'] == "11800":
        self.config.update({"carVoltageMinEonShutdown":"11200"})
        self.element_updated = True
      if int(self.config['wheelTouchSeconds']) < 200:
        self.config.update({"wheelTouchSeconds":"1800"})
        self.element_updated = True
      if int(self.config['battChargeMin']) == 85:
        self.config.update({"battChargeMin":"90"})
        self.element_updated = True
      if int(self.config['battChargeMax']) == 90:
        self.config.update({"battChargeMax":"95"})
        self.element_updated = True
      
      if self.element_updated:      
        self.write_config(self.config)

    else:
<<<<<<< HEAD
      self.config = {"cameraOffset":"0.06", "lastTrMode":"1", "battChargeMin":"90", "battChargeMax":"95", "wheelTouchSeconds":"1800", "battPercOff":"25", "carVoltageMinEonShutdown":"11200", "brakeStoppingTarget":"0.25", "angle_steers_offset":"0" , "brake_distance_extra":"1" , "lastALCAMode":"1" , "brakefactor":"1.2", "lastGasMode":"0" , "lastSloMode":"1", "leadDistance":"5.0"}
=======
      self.config = self.default_config
>>>>>>> 3a6704d5
      self.write_config(self.config)
    return self.config

  def write_config(self, config):
    try:
      with open('/data/kegman.json', 'w') as f:
        json.dump(self.config, f, indent=2, sort_keys=True)
        os.chmod("/data/kegman.json", 0o764)
    except IOError:
      os.mkdir('/data')
      with open('/data/kegman.json', 'w') as f:
        json.dump(self.config, f, indent=2, sort_keys=True)
        os.chmod("/data/kegman.json", 0o764)<|MERGE_RESOLUTION|>--- conflicted
+++ resolved
@@ -7,7 +7,7 @@
 
   def read_config(self):
     self.element_updated = False
-    self.default_config = {"cameraOffset":"0.06", "lastTrMode":"1", "battChargeMin":"90", "battChargeMax":"95", "wheelTouchSeconds":"1800", "battPercOff":"25", "carVoltageMinEonShutdown":"11200", "brakeStoppingTarget":"0.25", "angle_steers_offset":"0" , "brake_distance_extra":"1" , "lastALCAMode":"1" , "brakefactor":"1.2", "lastGasMode":"0" , "lastSloMode":"1"}
+    self.default_config = {"cameraOffset":"0.06", "lastTrMode":"1", "battChargeMin":"90", "battChargeMax":"95", "wheelTouchSeconds":"1800", "battPercOff":"25", "carVoltageMinEonShutdown":"11200", "brakeStoppingTarget":"0.25", "angle_steers_offset":"0" , "brake_distance_extra":"1" , "lastALCAMode":"1" , "brakefactor":"1.2", "lastGasMode":"0" , "lastSloMode":"1", "leadDistance":"5"}
 
     if os.path.isfile('/data/kegman.json'):
       with open('/data/kegman.json', 'r') as f:
@@ -64,11 +64,7 @@
         self.write_config(self.config)
 
     else:
-<<<<<<< HEAD
-      self.config = {"cameraOffset":"0.06", "lastTrMode":"1", "battChargeMin":"90", "battChargeMax":"95", "wheelTouchSeconds":"1800", "battPercOff":"25", "carVoltageMinEonShutdown":"11200", "brakeStoppingTarget":"0.25", "angle_steers_offset":"0" , "brake_distance_extra":"1" , "lastALCAMode":"1" , "brakefactor":"1.2", "lastGasMode":"0" , "lastSloMode":"1", "leadDistance":"5.0"}
-=======
       self.config = self.default_config
->>>>>>> 3a6704d5
       self.write_config(self.config)
     return self.config
 
