--- conflicted
+++ resolved
@@ -49,13 +49,9 @@
   }
 
   static void close_activities() {
-<<<<<<< HEAD
-    std::system("pm disable com.android.settings && pm enable com.android.settings");
-=======
     if(launched_activity){
       std::system("pm disable com.android.settings && pm enable com.android.settings");
     }
->>>>>>> 1fc7bcca
   }
 
   static void launch_activity(std::string activity, std::string opts = "") {
