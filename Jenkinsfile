def phone(String ip, String step_label, String cmd) {
  withCredentials([file(credentialsId: 'id_rsa', variable: 'key_file')]) {
    def ssh_cmd = """
ssh -tt -o StrictHostKeyChecking=no -i ${key_file} 'comma@${ip}' /usr/bin/bash <<'END'

set -e

export CI=1
export TEST_DIR=${env.TEST_DIR}
export SOURCE_DIR=${env.SOURCE_DIR}
export GIT_BRANCH=${env.GIT_BRANCH}
export GIT_COMMIT=${env.GIT_COMMIT}

source ~/.bash_profile
if [ -f /TICI ]; then
  source /etc/profile
fi

ln -snf ${env.TEST_DIR} /data/pythonpath

cd ${env.TEST_DIR} || true
${cmd}
exit 0

END"""

    sh script: ssh_cmd, label: step_label
  }
}

def phone_steps(String device_type, steps) {
  lock(resource: "", label: device_type, inversePrecedence: true, variable: 'device_ip', quantity: 1) {
    timeout(time: 20, unit: 'MINUTES') {
      phone(device_ip, "git checkout", readFile("selfdrive/test/setup_device_ci.sh"),)
      steps.each { item ->
        phone(device_ip, item[0], item[1])
      }
    }
  }
}

pipeline {
  agent none
  environment {
    CI = "1"
    TEST_DIR = "/data/openpilot"
    SOURCE_DIR = "/data/openpilot_source/"
  }
  options {
    timeout(time: 4, unit: 'HOURS')
  }

  stages {
    stage('build release3') {
      agent { docker { image 'ghcr.io/commaai/alpine-ssh'; args '--user=root' } }
      when {
        branch 'devel-staging'
      }
      steps {
        phone_steps("tici", [
          ["build release3-staging & dashcam3-staging", "PUSH=1 $SOURCE_DIR/release/build_release.sh"],
        ])
      }
    }

    stage('openpilot tests') {
      when {
        not {
          anyOf {
            branch 'master-ci'; branch 'devel'; branch 'devel-staging';
            branch 'release2'; branch 'release2-staging'; branch 'dashcam'; branch 'dashcam-staging';
            branch 'release3'; branch 'release3-staging'; branch 'dashcam3'; branch 'dashcam3-staging';
            branch 'testing-closet*'; branch 'hotfix-*'
          }
        }
      }

<<<<<<< HEAD
      stages {
        stage('On-device Tests') {
          agent { docker { image 'ghcr.io/commaai/alpine-ssh'; args '--user=root' } }
          stages {
            stage('parallel tests') {
              parallel {
                stage('build') {
                  environment {
                    R3_PUSH = "${env.BRANCH_NAME == 'master' ? '1' : ' '}"
                  }
                  steps {
                    phone_steps("tici", [
                      ["build master-ci", "cd $SOURCE_DIR/release && TARGET_DIR=$TEST_DIR EXTRA_FILES='tools/' ./build_devel.sh"],
                      ["build openpilot", "cd selfdrive/manager && ./build.py"],
                      ["test manager", "python selfdrive/manager/test/test_manager.py"],
                      ["onroad tests", "cd selfdrive/test/ && ./test_onroad.py"],
                      ["test car interfaces", "cd selfdrive/car/tests/ && ./test_car_interfaces.py"],
                    ])
                  }
                }

                stage('HW + Unit Tests') {
                  steps {
                    phone_steps("tici2", [
                      ["build", "cd selfdrive/manager && ./build.py"],
                      ["test power draw", "python system/hardware/tici/test_power_draw.py"],
                      ["test boardd loopback", "python selfdrive/boardd/tests/test_boardd_loopback.py"],
                      ["test loggerd", "python selfdrive/loggerd/tests/test_loggerd.py"],
                      ["test encoder", "LD_LIBRARY_PATH=/usr/local/lib python selfdrive/loggerd/tests/test_encoder.py"],
                      ["test sensord", "python selfdrive/sensord/test/test_sensord.py"],
                    ])
                  }
                }

                stage('camerad') {
                  steps {
                    phone_steps("tici-party", [
                      ["build", "cd selfdrive/manager && ./build.py"],
                      ["test camerad", "python selfdrive/camerad/test/test_camerad.py"],
                      ["test exposure", "python selfdrive/camerad/test/test_exposure.py"],
                    ])
                  }
                }

                stage('replay') {
                  steps {
                    phone_steps("tici3", [
                      ["build", "cd selfdrive/manager && ./build.py"],
                      ["model replay", "cd selfdrive/test/process_replay && ./model_replay.py"],
                    ])
                  }
                }

              }
=======
      parallel {

        stage('simulator') {
          agent {
            dockerfile {
              filename 'Dockerfile.sim_nvidia'
              dir 'tools/sim'
              args '--user=root'
>>>>>>> 5add0c61
            }
          }
          steps {
            sh "git config --global --add safe.directory ${WORKSPACE}"
            sh "git lfs pull"
            sh "${WORKSPACE}/tools/sim/build_container.sh"
            sh "DETACH=1 ${WORKSPACE}/tools/sim/start_carla.sh"
            sh "${WORKSPACE}/tools/sim/start_openpilot_docker.sh"
          }

          post {
            always {
              sh "docker kill carla_sim || true"
              sh "rm -rf ${WORKSPACE}/* || true"
              sh "rm -rf .* || true"
            }
          }
        }

        stage('build') {
          agent { docker { image 'ghcr.io/commaai/alpine-ssh'; args '--user=root' } }
          environment {
            R3_PUSH = "${env.BRANCH_NAME == 'master' ? '1' : ' '}"
          }
          steps {
            phone_steps("tici", [
              ["build master-ci", "cd $SOURCE_DIR/release && TARGET_DIR=$TEST_DIR EXTRA_FILES='tools/' ./build_devel.sh"],
              ["build openpilot", "cd selfdrive/manager && ./build.py"],
              ["test manager", "python selfdrive/manager/test/test_manager.py"],
              ["onroad tests", "cd selfdrive/test/ && ./test_onroad.py"],
              ["test car interfaces", "cd selfdrive/car/tests/ && ./test_car_interfaces.py"],
            ])
          }
        }

        stage('HW + Unit Tests') {
          agent { docker { image 'ghcr.io/commaai/alpine-ssh'; args '--user=root' } }
          steps {
            phone_steps("tici2", [
              ["build", "cd selfdrive/manager && ./build.py"],
              ["test power draw", "python selfdrive/hardware/tici/test_power_draw.py"],
              ["test boardd loopback", "python selfdrive/boardd/tests/test_boardd_loopback.py"],
              ["test loggerd", "python selfdrive/loggerd/tests/test_loggerd.py"],
              ["test encoder", "LD_LIBRARY_PATH=/usr/local/lib python selfdrive/loggerd/tests/test_encoder.py"],
              ["test sensord", "python selfdrive/sensord/test/test_sensord.py"],
            ])
          }
        }

        stage('camerad') {
          agent { docker { image 'ghcr.io/commaai/alpine-ssh'; args '--user=root' } }
          steps {
            phone_steps("tici-party", [
              ["build", "cd selfdrive/manager && ./build.py"],
              ["test camerad", "python selfdrive/camerad/test/test_camerad.py"],
              ["test exposure", "python selfdrive/camerad/test/test_exposure.py"],
            ])
          }
        }

        stage('replay') {
          agent { docker { image 'ghcr.io/commaai/alpine-ssh'; args '--user=root' } }
          steps {
            phone_steps("tici3", [
              ["build", "cd selfdrive/manager && ./build.py"],
              ["model replay", "cd selfdrive/test/process_replay && ./model_replay.py"],
            ])
          }
        }
      }

      post {
        always {
          cleanWs()
        }
      }
    }
  }
}<|MERGE_RESOLUTION|>--- conflicted
+++ resolved
@@ -75,62 +75,6 @@
         }
       }
 
-<<<<<<< HEAD
-      stages {
-        stage('On-device Tests') {
-          agent { docker { image 'ghcr.io/commaai/alpine-ssh'; args '--user=root' } }
-          stages {
-            stage('parallel tests') {
-              parallel {
-                stage('build') {
-                  environment {
-                    R3_PUSH = "${env.BRANCH_NAME == 'master' ? '1' : ' '}"
-                  }
-                  steps {
-                    phone_steps("tici", [
-                      ["build master-ci", "cd $SOURCE_DIR/release && TARGET_DIR=$TEST_DIR EXTRA_FILES='tools/' ./build_devel.sh"],
-                      ["build openpilot", "cd selfdrive/manager && ./build.py"],
-                      ["test manager", "python selfdrive/manager/test/test_manager.py"],
-                      ["onroad tests", "cd selfdrive/test/ && ./test_onroad.py"],
-                      ["test car interfaces", "cd selfdrive/car/tests/ && ./test_car_interfaces.py"],
-                    ])
-                  }
-                }
-
-                stage('HW + Unit Tests') {
-                  steps {
-                    phone_steps("tici2", [
-                      ["build", "cd selfdrive/manager && ./build.py"],
-                      ["test power draw", "python system/hardware/tici/test_power_draw.py"],
-                      ["test boardd loopback", "python selfdrive/boardd/tests/test_boardd_loopback.py"],
-                      ["test loggerd", "python selfdrive/loggerd/tests/test_loggerd.py"],
-                      ["test encoder", "LD_LIBRARY_PATH=/usr/local/lib python selfdrive/loggerd/tests/test_encoder.py"],
-                      ["test sensord", "python selfdrive/sensord/test/test_sensord.py"],
-                    ])
-                  }
-                }
-
-                stage('camerad') {
-                  steps {
-                    phone_steps("tici-party", [
-                      ["build", "cd selfdrive/manager && ./build.py"],
-                      ["test camerad", "python selfdrive/camerad/test/test_camerad.py"],
-                      ["test exposure", "python selfdrive/camerad/test/test_exposure.py"],
-                    ])
-                  }
-                }
-
-                stage('replay') {
-                  steps {
-                    phone_steps("tici3", [
-                      ["build", "cd selfdrive/manager && ./build.py"],
-                      ["model replay", "cd selfdrive/test/process_replay && ./model_replay.py"],
-                    ])
-                  }
-                }
-
-              }
-=======
       parallel {
 
         stage('simulator') {
@@ -139,7 +83,6 @@
               filename 'Dockerfile.sim_nvidia'
               dir 'tools/sim'
               args '--user=root'
->>>>>>> 5add0c61
             }
           }
           steps {
@@ -180,7 +123,7 @@
           steps {
             phone_steps("tici2", [
               ["build", "cd selfdrive/manager && ./build.py"],
-              ["test power draw", "python selfdrive/hardware/tici/test_power_draw.py"],
+              ["test power draw", "python system/hardware/tici/test_power_draw.py"],
               ["test boardd loopback", "python selfdrive/boardd/tests/test_boardd_loopback.py"],
               ["test loggerd", "python selfdrive/loggerd/tests/test_loggerd.py"],
               ["test encoder", "LD_LIBRARY_PATH=/usr/local/lib python selfdrive/loggerd/tests/test_encoder.py"],
