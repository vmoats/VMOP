--- conflicted
+++ resolved
@@ -89,24 +89,6 @@
     checkout scm
 
     def dockerArgs = "--user=batman -v /tmp/comma_download_cache:/tmp/comma_download_cache -v /tmp/scons_cache:/tmp/scons_cache -e PYTHONPATH=${env.WORKSPACE}";
-<<<<<<< HEAD
-    retry (3) {
-      docker.build("openpilot-base:build-${env.GIT_COMMIT}", "-f Dockerfile.openpilot_base .").inside(dockerArgs) {
-        timeout(time: 20, unit: 'MINUTES') {
-          try {
-            // TODO: remove these after all jenkins jobs are running as batman (merged with master)
-            sh "sudo chown -R batman:batman /tmp/scons_cache"
-            sh "sudo chown -R batman:batman /tmp/comma_download_cache"
-
-            sh "git config --global --add safe.directory '*'"
-            sh "git submodule update --init --recursive"
-            sh "git lfs pull"
-            body()
-          } finally {
-            sh "rm -rf ${env.WORKSPACE}/* || true"
-            sh "rm -rf .* || true"
-          }
-=======
     docker.build("openpilot-base:build-${env.GIT_COMMIT}", "-f Dockerfile.openpilot_base .").inside(dockerArgs) {
       timeout(time: 20, unit: 'MINUTES') {
         try {
@@ -117,7 +99,6 @@
         } finally {
           sh "rm -rf ${env.WORKSPACE}/* || true"
           sh "rm -rf .* || true"
->>>>>>> c066fdd7
         }
       }
     }
