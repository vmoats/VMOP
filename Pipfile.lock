{
    "_meta": {
        "hash": {
<<<<<<< HEAD
            "sha256": "264738076a48d2f8d68f73a061559d312358c4dc48aa5cb3d3c44a510b7f8377"
=======
            "sha256": "fcb1581613337cb41eb3fb0382ca993caf9b71e469026c4acf35081d9b09cebe"
>>>>>>> 4e03e373
        },
        "pipfile-spec": 6,
        "requires": {
            "python_version": "3.8"
        },
        "sources": [
            {
                "name": "pypi",
                "url": "https://pypi.org/simple",
                "verify_ssl": true
            }
        ]
    },
    "default": {
        "astroid": {
            "hashes": [
                "sha256:21d735aab248253531bb0f1e1e6d068f0ee23533e18ae8a6171ff892b98297cf",
                "sha256:cfc35498ee64017be059ceffab0a25bedf7548ab76f2bea691c5565896e7128d"
            ],
            "markers": "python_version >= '3.6'",
            "version": "==2.5.1"
        },
        "atomicwrites": {
            "hashes": [
                "sha256:6d1784dea7c0c8d4a5172b6c620f40b6e4cbfdf96d783691f2e1302a7b88e197",
                "sha256:ae70396ad1a434f9c7046fd2dd196fc04b12f9e91ffb859164193be8b6168a7a"
            ],
            "index": "pypi",
            "version": "==1.4.0"
        },
        "certifi": {
            "hashes": [
                "sha256:1a4995114262bffbc2413b159f2a1a480c969de6e6eb13ee966d470af86af59c",
                "sha256:719a74fb9e33b9bd44cc7f3a8d94bc35e4049deebe19ba7d8e108280cfd59830"
            ],
            "version": "==2020.12.5"
        },
        "cffi": {
            "hashes": [
                "sha256:005a36f41773e148deac64b08f233873a4d0c18b053d37da83f6af4d9087b813",
                "sha256:0857f0ae312d855239a55c81ef453ee8fd24136eaba8e87a2eceba644c0d4c06",
                "sha256:1071534bbbf8cbb31b498d5d9db0f274f2f7a865adca4ae429e147ba40f73dea",
                "sha256:158d0d15119b4b7ff6b926536763dc0714313aa59e320ddf787502c70c4d4bee",
                "sha256:1f436816fc868b098b0d63b8920de7d208c90a67212546d02f84fe78a9c26396",
                "sha256:2894f2df484ff56d717bead0a5c2abb6b9d2bf26d6960c4604d5c48bbc30ee73",
                "sha256:29314480e958fd8aab22e4a58b355b629c59bf5f2ac2492b61e3dc06d8c7a315",
                "sha256:34eff4b97f3d982fb93e2831e6750127d1355a923ebaeeb565407b3d2f8d41a1",
                "sha256:35f27e6eb43380fa080dccf676dece30bef72e4a67617ffda586641cd4508d49",
                "sha256:3d3dd4c9e559eb172ecf00a2a7517e97d1e96de2a5e610bd9b68cea3925b4892",
                "sha256:43e0b9d9e2c9e5d152946b9c5fe062c151614b262fda2e7b201204de0b99e482",
                "sha256:48e1c69bbacfc3d932221851b39d49e81567a4d4aac3b21258d9c24578280058",
                "sha256:51182f8927c5af975fece87b1b369f722c570fe169f9880764b1ee3bca8347b5",
                "sha256:58e3f59d583d413809d60779492342801d6e82fefb89c86a38e040c16883be53",
                "sha256:5de7970188bb46b7bf9858eb6890aad302577a5f6f75091fd7cdd3ef13ef3045",
                "sha256:65fa59693c62cf06e45ddbb822165394a288edce9e276647f0046e1ec26920f3",
                "sha256:69e395c24fc60aad6bb4fa7e583698ea6cc684648e1ffb7fe85e3c1ca131a7d5",
                "sha256:6c97d7350133666fbb5cf4abdc1178c812cb205dc6f41d174a7b0f18fb93337e",
                "sha256:6e4714cc64f474e4d6e37cfff31a814b509a35cb17de4fb1999907575684479c",
                "sha256:72d8d3ef52c208ee1c7b2e341f7d71c6fd3157138abf1a95166e6165dd5d4369",
                "sha256:8ae6299f6c68de06f136f1f9e69458eae58f1dacf10af5c17353eae03aa0d827",
                "sha256:8b198cec6c72df5289c05b05b8b0969819783f9418e0409865dac47288d2a053",
                "sha256:99cd03ae7988a93dd00bcd9d0b75e1f6c426063d6f03d2f90b89e29b25b82dfa",
                "sha256:9cf8022fb8d07a97c178b02327b284521c7708d7c71a9c9c355c178ac4bbd3d4",
                "sha256:9de2e279153a443c656f2defd67769e6d1e4163952b3c622dcea5b08a6405322",
                "sha256:9e93e79c2551ff263400e1e4be085a1210e12073a31c2011dbbda14bda0c6132",
                "sha256:9ff227395193126d82e60319a673a037d5de84633f11279e336f9c0f189ecc62",
                "sha256:a465da611f6fa124963b91bf432d960a555563efe4ed1cc403ba5077b15370aa",
                "sha256:ad17025d226ee5beec591b52800c11680fca3df50b8b29fe51d882576e039ee0",
                "sha256:afb29c1ba2e5a3736f1c301d9d0abe3ec8b86957d04ddfa9d7a6a42b9367e396",
                "sha256:b85eb46a81787c50650f2392b9b4ef23e1f126313b9e0e9013b35c15e4288e2e",
                "sha256:bb89f306e5da99f4d922728ddcd6f7fcebb3241fc40edebcb7284d7514741991",
                "sha256:cbde590d4faaa07c72bf979734738f328d239913ba3e043b1e98fe9a39f8b2b6",
                "sha256:cd2868886d547469123fadc46eac7ea5253ea7fcb139f12e1dfc2bbd406427d1",
                "sha256:d42b11d692e11b6634f7613ad8df5d6d5f8875f5d48939520d351007b3c13406",
                "sha256:f2d45f97ab6bb54753eab54fffe75aaf3de4ff2341c9daee1987ee1837636f1d",
                "sha256:fd78e5fee591709f32ef6edb9a015b4aa1a5022598e36227500c8f4e02328d9c"
            ],
            "index": "pypi",
            "version": "==1.14.5"
        },
        "chardet": {
            "hashes": [
                "sha256:0d6f53a15db4120f2b08c94f11e7d93d2c911ee118b6b30a04ec3ee8310179fa",
                "sha256:f864054d66fd9118f2e67044ac8981a54775ec5b67aed0441892edb553d21da5"
            ],
            "markers": "python_version >= '2.7' and python_version not in '3.0, 3.1, 3.2, 3.3, 3.4'",
            "version": "==4.0.0"
        },
        "click": {
            "hashes": [
                "sha256:d2b5255c7c6349bc1bd1e59e08cd12acbbd63ce649f2588755783aa94dfb6b1a",
                "sha256:dacca89f4bfadd5de3d7489b7c8a566eee0d3676333fbb50030263894c38c0dc"
            ],
            "markers": "python_version >= '2.7' and python_version not in '3.0, 3.1, 3.2, 3.3, 3.4'",
            "version": "==7.1.2"
        },
        "crcmod": {
            "hashes": [
                "sha256:50586ab48981f11e5b117523d97bb70864a2a1af246cf6e4f5c4a21ef4611cd1",
                "sha256:69a2e5c6c36d0f096a7beb4cd34e5f882ec5fd232efb710cdb85d4ff196bd52e",
                "sha256:737fb308fa2ce9aed2e29075f0d5980d4a89bfbec48a368c607c5c63b3efb90e",
                "sha256:dc7051a0db5f2bd48665a990d3ec1cc305a466a77358ca4492826f41f283601e"
            ],
            "index": "pypi",
            "version": "==1.7"
        },
        "cryptography": {
            "hashes": [
                "sha256:066bc53f052dfeda2f2d7c195cf16fb3e5ff13e1b6b7415b468514b40b381a5b",
                "sha256:0923ba600d00718d63a3976f23cab19aef10c1765038945628cd9be047ad0336",
                "sha256:2d32223e5b0ee02943f32b19245b61a62db83a882f0e76cc564e1cec60d48f87",
                "sha256:4169a27b818de4a1860720108b55a2801f32b6ae79e7f99c00d79f2a2822eeb7",
                "sha256:57ad77d32917bc55299b16d3b996ffa42a1c73c6cfa829b14043c561288d2799",
                "sha256:5ecf2bcb34d17415e89b546dbb44e73080f747e504273e4d4987630493cded1b",
                "sha256:600cf9bfe75e96d965509a4c0b2b183f74a4fa6f5331dcb40fb7b77b7c2484df",
                "sha256:66b57a9ca4b3221d51b237094b0303843b914b7d5afd4349970bb26518e350b0",
                "sha256:93cfe5b7ff006de13e1e89830810ecbd014791b042cbe5eec253be11ac2b28f3",
                "sha256:9e98b452132963678e3ac6c73f7010fe53adf72209a32854d55690acac3f6724",
                "sha256:df186fcbf86dc1ce56305becb8434e4b6b7504bc724b71ad7a3239e0c9d14ef2",
                "sha256:fec7fb46b10da10d9e1d078d1ff8ed9e05ae14f431fdbd11145edd0550b9a964"
            ],
            "index": "pypi",
            "version": "==3.4.6"
        },
        "cysignals": {
            "hashes": [
                "sha256:5c4606c435775028316f725fdb7cb894e3cae0b6fd2f862a0d2971748469b43a"
            ],
            "index": "pypi",
            "version": "==1.10.3"
        },
        "cython": {
            "hashes": [
                "sha256:105d813eedf276588a02a240ece2f7bca8235aee9bb48e25293410c3c1ac7230",
                "sha256:15b2ba47858d7949a036d4ba6e838120bf3c06983769e99d12867a2c8cd0cd91",
                "sha256:182e78d75515e3d50f31cfde501fbf2af7ee0698e8149f41048db5d3c98ffc8f",
                "sha256:3ce10572a6b7fd5baa755f11cdf09830ae518e6f837aa38c31ec534b1f874fd4",
                "sha256:40a87c9ecd0b1b485804c70b16427e88bd07bff9f270d022d872869ff4d6ac6e",
                "sha256:59c950513c485f1e8da0e04a2a91f71508c5e98b6912ce66588c6aee72d8e4d1",
                "sha256:5cc5e72a106d7abc12b6e58883c914bce0b2031df6035014094a15593052db12",
                "sha256:6609babc68d37bb92a1b85ebd867405f720aeb2a6af946f6bd7f71b22dbb91cf",
                "sha256:667b169c89c4b8eb79d35822508ed8d77b9421af085142fad20bfef775a295d2",
                "sha256:7265abb33f154663a052c47213b978ec703f89a938bca38f425f25d4e8ba2211",
                "sha256:761b965b5abcea072ba642dbb740e44532bc88618f34b605c05de1d6088b1cdd",
                "sha256:88bebb8803adac0b64426fd261752925e8bf301b1986078e9506670bcbb5307f",
                "sha256:92c028e0d4ac9e32b2cf6c970f7f6c5c3aaa87f011798201ef56746705a8f01a",
                "sha256:97511722515b66851d3f77d64b1970a97e5114c4007efd5a0a307936e156a24c",
                "sha256:a6f5bf7fece95dd62ba13a9edb7d3ecc1a9097e6f0fde78c5fad763163157472",
                "sha256:a8aee32da407f215652959fc6568277cfd35a24714a5238c8a9778bf34d91ace",
                "sha256:ab4c34d8693a62f1b8261a131784a3db397ceaa03ea90a5799574623acaa2c2c",
                "sha256:af646d37e23fc3ba217c587096fac4e57006d8173d2a2365763287071e0eec2d",
                "sha256:b53c9d7b545c70f462408000affdd330cb87d05f83a58a9ccd72d19c8df80d56",
                "sha256:ba7f34e07ca0d1ce4ba8d9e3da6d2eb0b1ac6cb9896d2c821b28a9ac9504bcfe",
                "sha256:bbc48be45ee9eba2d0268bf616220cfb46d998ad85524f3cf752d55eb6dd3379",
                "sha256:c4f2c8cceffd8403468b542570826174564fe2c6549dd199a75c13720add4981",
                "sha256:d73a4851d1dbdcc70e619ccb104877d5e523d0fc5aef6fb6fbba4344c1f60cae",
                "sha256:d76feb00f754d86e6d48f39b59a4e9a8fcfed1e6e3e433d18e3677ff19ff2911",
                "sha256:dc42b78b62815abea19a37d186011cca57f72ec509f56fa6c43a71b2e8c6a24f",
                "sha256:df6b83c7a6d1d967ea89a2903e4a931377634a297459652e4551734c48195406",
                "sha256:e8c84ad389b3f36433e1be88dd7a1e36db4ab5b4848f5899cbd0a1cdc443b925",
                "sha256:f5f57b2e13cc3aa95526145ffa551df529f04bf5d137c59350e7accff9362dc0",
                "sha256:f7064df99094b4fd09c9ebcca6c94a652fac04c7dce514a4f2ab6ce23fcd0ba4",
                "sha256:f89c19480d137026f04a34cbd54ab0fb328b29005c91d3a36d06b9c4710152c1",
                "sha256:fedecbd2ad6535e30dd3b43ca9b493a1930d5167257a3fb60687bd425f6fdc54"
            ],
            "index": "pypi",
            "version": "==0.29.22"
        },
        "flake8": {
            "hashes": [
                "sha256:12d05ab02614b6aee8df7c36b97d1a3b2372761222b19b58621355e82acddcff",
                "sha256:78873e372b12b093da7b5e5ed302e8ad9e988b38b063b61ad937f26ca58fc5f0"
            ],
            "index": "pypi",
            "version": "==3.9.0"
        },
        "flask": {
            "hashes": [
                "sha256:4efa1ae2d7c9865af48986de8aeb8504bf32c7f3d6fdc9353d34b21f4b127060",
                "sha256:8a4fdd8936eba2512e9c85df320a37e694c93945b33ef33c89946a340a238557"
            ],
            "index": "pypi",
            "version": "==1.1.2"
        },
        "gunicorn": {
            "hashes": [
                "sha256:1904bb2b8a43658807108d59c3f3d56c2b6121a701161de0ddf9ad140073c626",
                "sha256:cd4a810dd51bf497552cf3f863b575dabd73d6ad6a91075b65936b151cbf4f9c"
            ],
            "index": "pypi",
            "version": "==20.0.4"
        },
        "hexdump": {
            "hashes": [
                "sha256:d781a43b0c16ace3f9366aade73e8ad3a7bd5137d58f0b45ab2d3f54876f20db"
            ],
            "index": "pypi",
            "version": "==3.3"
        },
        "idna": {
            "hashes": [
                "sha256:b307872f855b18632ce0c21c5e45be78c0ea7ae4c15c828c20788b26921eb3f6",
                "sha256:b97d804b1e9b523befed77c48dacec60e6dcb0b5391d57af6a65a312a90648c0"
            ],
            "markers": "python_version >= '2.7' and python_version not in '3.0, 3.1, 3.2, 3.3'",
            "version": "==2.10"
        },
        "isort": {
            "hashes": [
                "sha256:0a943902919f65c5684ac4e0154b1ad4fac6dcaa5d9f3426b732f1c8b5419be6",
                "sha256:2bb1680aad211e3c9944dbce1d4ba09a989f04e238296c87fe2139faa26d655d"
            ],
<<<<<<< HEAD
            "markers": "python_version >= '3.6' and python_version < '4.0'",
=======
            "markers": "python_version >= '3.6' and python_version < '4'",
>>>>>>> 4e03e373
            "version": "==5.8.0"
        },
        "itsdangerous": {
            "hashes": [
                "sha256:321b033d07f2a4136d3ec762eac9f16a10ccd60f53c0c91af90217ace7ba1f19",
                "sha256:b12271b2047cb23eeb98c8b5622e2e5c5e9abd9784a153e9d8ef9cb4dd09d749"
            ],
            "markers": "python_version >= '2.7' and python_version not in '3.0, 3.1, 3.2, 3.3'",
            "version": "==1.1.0"
        },
        "jinja2": {
            "hashes": [
                "sha256:03e47ad063331dd6a3f04a43eddca8a966a26ba0c5b7207a9a9e4e08f1b29419",
                "sha256:a6d58433de0ae800347cab1fa3043cebbabe8baa9d29e668f1c768cb87a333c6"
            ],
            "index": "pypi",
            "version": "==2.11.3"
        },
        "json-rpc": {
            "hashes": [
                "sha256:84b45058e5ba95f49c7b6afcf7e03ab86bee89bf2c01f3ad8dd41fe114fc1f84",
                "sha256:def0dbcf5b7084fc31d677f2f5990d988d06497f2f47f13024274cfb2d5d7589"
            ],
            "index": "pypi",
            "version": "==1.13.0"
        },
        "lazy-object-proxy": {
            "hashes": [
                "sha256:17e0967ba374fc24141738c69736da90e94419338fd4c7c7bef01ee26b339653",
                "sha256:1fee665d2638491f4d6e55bd483e15ef21f6c8c2095f235fef72601021e64f61",
                "sha256:22ddd618cefe54305df49e4c069fa65715be4ad0e78e8d252a33debf00f6ede2",
                "sha256:24a5045889cc2729033b3e604d496c2b6f588c754f7a62027ad4437a7ecc4837",
                "sha256:410283732af311b51b837894fa2f24f2c0039aa7f220135192b38fcc42bd43d3",
                "sha256:4732c765372bd78a2d6b2150a6e99d00a78ec963375f236979c0626b97ed8e43",
                "sha256:489000d368377571c6f982fba6497f2aa13c6d1facc40660963da62f5c379726",
                "sha256:4f60460e9f1eb632584c9685bccea152f4ac2130e299784dbaf9fae9f49891b3",
                "sha256:5743a5ab42ae40caa8421b320ebf3a998f89c85cdc8376d6b2e00bd12bd1b587",
                "sha256:85fb7608121fd5621cc4377a8961d0b32ccf84a7285b4f1d21988b2eae2868e8",
                "sha256:9698110e36e2df951c7c36b6729e96429c9c32b3331989ef19976592c5f3c77a",
                "sha256:9d397bf41caad3f489e10774667310d73cb9c4258e9aed94b9ec734b34b495fd",
                "sha256:b579f8acbf2bdd9ea200b1d5dea36abd93cabf56cf626ab9c744a432e15c815f",
                "sha256:b865b01a2e7f96db0c5d12cfea590f98d8c5ba64ad222300d93ce6ff9138bcad",
                "sha256:bf34e368e8dd976423396555078def5cfc3039ebc6fc06d1ae2c5a65eebbcde4",
                "sha256:c6938967f8528b3668622a9ed3b31d145fab161a32f5891ea7b84f6b790be05b",
                "sha256:d1c2676e3d840852a2de7c7d5d76407c772927addff8d742b9808fe0afccebdf",
                "sha256:d7124f52f3bd259f510651450e18e0fd081ed82f3c08541dffc7b94b883aa981",
                "sha256:d900d949b707778696fdf01036f58c9876a0d8bfe116e8d220cfd4b15f14e741",
                "sha256:ebfd274dcd5133e0afae738e6d9da4323c3eb021b3e13052d8cbd0e457b1256e",
                "sha256:ed361bb83436f117f9917d282a456f9e5009ea12fd6de8742d1a4752c3017e93",
                "sha256:f5144c75445ae3ca2057faac03fda5a902eff196702b0a24daf1d6ce0650514b"
            ],
            "markers": "python_version >= '2.7' and python_version not in '3.0, 3.1, 3.2, 3.3, 3.4, 3.5'",
            "version": "==1.6.0"
        },
        "libusb1": {
            "hashes": [
                "sha256:27aec6aa1ff9ca845d0035023f3cf39710afac56903c51cd96a95404d064189e",
                "sha256:2dff68819350bf8a8c157c7fa40d3efc741cb57868687d1714c8125ee99e8ac8",
                "sha256:8ee4a963d4ecc20d9f4543b9151729c9cc9a229c2f9119e12bff762e84d8859f",
                "sha256:a323588902fbd3693f8fddd7eac016700b24116c31b00756b9f52cf06c2a6629",
                "sha256:b4f25a2d66f62ec740edba3597038a7e9cd45b43456acfdb7a2bca8c2ad4aa30",
                "sha256:c19d49136ef262474dbbac8bd40a2c4b65660220571de8564efec631c56bdc09",
                "sha256:c3dd4df43b5c38f65bf599413810d021f5f98396c4b6f66765fb98193aca11b0"
            ],
            "index": "pypi",
            "version": "==1.9.2"
        },
        "markupsafe": {
            "hashes": [
                "sha256:00bc623926325b26bb9605ae9eae8a215691f33cae5df11ca5424f06f2d1f473",
                "sha256:09027a7803a62ca78792ad89403b1b7a73a01c8cb65909cd876f7fcebd79b161",
                "sha256:09c4b7f37d6c648cb13f9230d847adf22f8171b1ccc4d5682398e77f40309235",
                "sha256:1027c282dad077d0bae18be6794e6b6b8c91d58ed8a8d89a89d59693b9131db5",
                "sha256:13d3144e1e340870b25e7b10b98d779608c02016d5184cfb9927a9f10c689f42",
                "sha256:195d7d2c4fbb0ee8139a6cf67194f3973a6b3042d742ebe0a9ed36d8b6f0c07f",
                "sha256:22c178a091fc6630d0d045bdb5992d2dfe14e3259760e713c490da5323866c39",
                "sha256:24982cc2533820871eba85ba648cd53d8623687ff11cbb805be4ff7b4c971aff",
                "sha256:29872e92839765e546828bb7754a68c418d927cd064fd4708fab9fe9c8bb116b",
                "sha256:2beec1e0de6924ea551859edb9e7679da6e4870d32cb766240ce17e0a0ba2014",
                "sha256:3b8a6499709d29c2e2399569d96719a1b21dcd94410a586a18526b143ec8470f",
                "sha256:43a55c2930bbc139570ac2452adf3d70cdbb3cfe5912c71cdce1c2c6bbd9c5d1",
                "sha256:46c99d2de99945ec5cb54f23c8cd5689f6d7177305ebff350a58ce5f8de1669e",
                "sha256:500d4957e52ddc3351cabf489e79c91c17f6e0899158447047588650b5e69183",
                "sha256:535f6fc4d397c1563d08b88e485c3496cf5784e927af890fb3c3aac7f933ec66",
                "sha256:596510de112c685489095da617b5bcbbac7dd6384aeebeda4df6025d0256a81b",
                "sha256:62fe6c95e3ec8a7fad637b7f3d372c15ec1caa01ab47926cfdf7a75b40e0eac1",
                "sha256:6788b695d50a51edb699cb55e35487e430fa21f1ed838122d722e0ff0ac5ba15",
                "sha256:6dd73240d2af64df90aa7c4e7481e23825ea70af4b4922f8ede5b9e35f78a3b1",
                "sha256:6f1e273a344928347c1290119b493a1f0303c52f5a5eae5f16d74f48c15d4a85",
                "sha256:6fffc775d90dcc9aed1b89219549b329a9250d918fd0b8fa8d93d154918422e1",
                "sha256:717ba8fe3ae9cc0006d7c451f0bb265ee07739daf76355d06366154ee68d221e",
                "sha256:79855e1c5b8da654cf486b830bd42c06e8780cea587384cf6545b7d9ac013a0b",
                "sha256:7c1699dfe0cf8ff607dbdcc1e9b9af1755371f92a68f706051cc8c37d447c905",
                "sha256:7fed13866cf14bba33e7176717346713881f56d9d2bcebab207f7a036f41b850",
                "sha256:84dee80c15f1b560d55bcfe6d47b27d070b4681c699c572af2e3c7cc90a3b8e0",
                "sha256:88e5fcfb52ee7b911e8bb6d6aa2fd21fbecc674eadd44118a9cc3863f938e735",
                "sha256:8defac2f2ccd6805ebf65f5eeb132adcf2ab57aa11fdf4c0dd5169a004710e7d",
                "sha256:98bae9582248d6cf62321dcb52aaf5d9adf0bad3b40582925ef7c7f0ed85fceb",
                "sha256:98c7086708b163d425c67c7a91bad6e466bb99d797aa64f965e9d25c12111a5e",
                "sha256:9add70b36c5666a2ed02b43b335fe19002ee5235efd4b8a89bfcf9005bebac0d",
                "sha256:9bf40443012702a1d2070043cb6291650a0841ece432556f784f004937f0f32c",
                "sha256:a6a744282b7718a2a62d2ed9d993cad6f5f585605ad352c11de459f4108df0a1",
                "sha256:acf08ac40292838b3cbbb06cfe9b2cb9ec78fce8baca31ddb87aaac2e2dc3bc2",
                "sha256:ade5e387d2ad0d7ebf59146cc00c8044acbd863725f887353a10df825fc8ae21",
                "sha256:b00c1de48212e4cc9603895652c5c410df699856a2853135b3967591e4beebc2",
                "sha256:b1282f8c00509d99fef04d8ba936b156d419be841854fe901d8ae224c59f0be5",
                "sha256:b1dba4527182c95a0db8b6060cc98ac49b9e2f5e64320e2b56e47cb2831978c7",
                "sha256:b2051432115498d3562c084a49bba65d97cf251f5a331c64a12ee7e04dacc51b",
                "sha256:b7d644ddb4dbd407d31ffb699f1d140bc35478da613b441c582aeb7c43838dd8",
                "sha256:ba59edeaa2fc6114428f1637ffff42da1e311e29382d81b339c1817d37ec93c6",
                "sha256:bf5aa3cbcfdf57fa2ee9cd1822c862ef23037f5c832ad09cfea57fa846dec193",
                "sha256:c8716a48d94b06bb3b2524c2b77e055fb313aeb4ea620c8dd03a105574ba704f",
                "sha256:caabedc8323f1e93231b52fc32bdcde6db817623d33e100708d9a68e1f53b26b",
                "sha256:cd5df75523866410809ca100dc9681e301e3c27567cf498077e8551b6d20e42f",
                "sha256:cdb132fc825c38e1aeec2c8aa9338310d29d337bebbd7baa06889d09a60a1fa2",
                "sha256:d53bc011414228441014aa71dbec320c66468c1030aae3a6e29778a3382d96e5",
                "sha256:d73a845f227b0bfe8a7455ee623525ee656a9e2e749e4742706d80a6065d5e2c",
                "sha256:d9be0ba6c527163cbed5e0857c451fcd092ce83947944d6c14bc95441203f032",
                "sha256:e249096428b3ae81b08327a63a485ad0878de3fb939049038579ac0ef61e17e7",
                "sha256:e8313f01ba26fbbe36c7be1966a7b7424942f670f38e666995b88d012765b9be",
                "sha256:feb7b34d6325451ef96bc0e36e1a6c0c1c64bc1fbec4b854f4529e51887b1621"
            ],
            "markers": "python_version >= '2.7' and python_version not in '3.0, 3.1, 3.2, 3.3'",
            "version": "==1.1.1"
        },
        "mccabe": {
            "hashes": [
                "sha256:ab8a6258860da4b6677da4bd2fe5dc2c659cff31b3ee4f7f5d64e79735b80d42",
                "sha256:dd8d182285a0fe56bace7f45b5e7d1a6ebcbf524e8f3bd87eb0f125271b8831f"
            ],
            "version": "==0.6.1"
        },
        "mpmath": {
            "hashes": [
                "sha256:604bc21bd22d2322a177c73bdb573994ef76e62edd595d17e00aff24b0667e5c",
                "sha256:79ffb45cf9f4b101a807595bcb3e72e0396202e0b1d25d689134b48c4216a81a"
            ],
            "version": "==1.2.1"
        },
        "nose": {
            "hashes": [
                "sha256:9ff7c6cc443f8c51994b34a667bbcf45afd6d945be7477b52e97516fd17c53ac",
                "sha256:dadcddc0aefbf99eea214e0f1232b94f2fa9bd98fa8353711dacb112bfcbbb2a",
                "sha256:f1bffef9cbc82628f6e7d7b40d7e255aefaa1adb6a1b1d26c69a8b79e6208a98"
            ],
            "index": "pypi",
            "version": "==1.3.7"
        },
        "numpy": {
            "hashes": [
                "sha256:032be656d89bbf786d743fee11d01ef318b0781281241997558fa7950028dd29",
                "sha256:104f5e90b143dbf298361a99ac1af4cf59131218a045ebf4ee5990b83cff5fab",
                "sha256:125a0e10ddd99a874fd357bfa1b636cd58deb78ba4a30b5ddb09f645c3512e04",
                "sha256:12e4ba5c6420917571f1a5becc9338abbde71dd811ce40b37ba62dec7b39af6d",
                "sha256:13adf545732bb23a796914fe5f891a12bd74cf3d2986eed7b7eba2941eea1590",
                "sha256:2d7e27442599104ee08f4faed56bb87c55f8b10a5494ac2ead5c98a4b289e61f",
                "sha256:3bc63486a870294683980d76ec1e3efc786295ae00128f9ea38e2c6e74d5a60a",
                "sha256:3d3087e24e354c18fb35c454026af3ed8997cfd4997765266897c68d724e4845",
                "sha256:4ed8e96dc146e12c1c5cdd6fb9fd0757f2ba66048bf94c5126b7efebd12d0090",
                "sha256:60759ab15c94dd0e1ed88241fd4fa3312db4e91d2c8f5a2d4cf3863fad83d65b",
                "sha256:65410c7f4398a0047eea5cca9b74009ea61178efd78d1be9847fac1d6716ec1e",
                "sha256:66b467adfcf628f66ea4ac6430ded0614f5cc06ba530d09571ea404789064adc",
                "sha256:7199109fa46277be503393be9250b983f325880766f847885607d9b13848f257",
                "sha256:72251e43ac426ff98ea802a931922c79b8d7596480300eb9f1b1e45e0543571e",
                "sha256:89e5336f2bec0c726ac7e7cdae181b325a9c0ee24e604704ed830d241c5e47ff",
                "sha256:89f937b13b8dd17b0099c7c2e22066883c86ca1575a975f754babc8fbf8d69a9",
                "sha256:9c94cab5054bad82a70b2e77741271790304651d584e2cdfe2041488e753863b",
                "sha256:9eb551d122fadca7774b97db8a112b77231dcccda8e91a5bc99e79890797175e",
                "sha256:a1d7995d1023335e67fb070b2fae6f5968f5be3802b15ad6d79d81ecaa014fe0",
                "sha256:ae61f02b84a0211abb56462a3b6cd1e7ec39d466d3160eb4e1da8bf6717cdbeb",
                "sha256:b9410c0b6fed4a22554f072a86c361e417f0258838957b78bd063bde2c7f841f",
                "sha256:c26287dfc888cf1e65181f39ea75e11f42ffc4f4529e5bd19add57ad458996e2",
                "sha256:c91ec9569facd4757ade0888371eced2ecf49e7982ce5634cc2cf4e7331a4b14",
                "sha256:ecb5b74c702358cdc21268ff4c37f7466357871f53a30e6f84c686952bef16a9"
            ],
            "index": "pypi",
            "version": "==1.20.1"
        },
        "onnx": {
            "hashes": [
                "sha256:0f017841195bb3fb018d8ff824ea27a960c5c54cbd36b247917c1005922d2eee",
                "sha256:268962d72c7d80c2e3c9b8a720b0c1b4c32ed8f597ae710402d2b22bca87f4aa",
                "sha256:32aa9b5d980ba63b22d37a04f5bb238f51de352a857e8997625773989654b7ff",
                "sha256:3429cca26a1f07d703926d89101f7a6c030a3a4f9a82fcb03dd886743ddf1d61",
                "sha256:351a63ff781a9b9c21a616d0cf76ed11cb5109edff7bd83335198b71c3b77209",
                "sha256:436b4368f82d4a7e0ec7b0167ec750e49c91d477a6e889a4cb583f957a4de5cd",
                "sha256:5582e15df5aad66da287fe7ea3831a2223f3cb26a213aa8e3168bc0a87787108",
                "sha256:5b72489c7eb9ed6faa16d2f8dfd42d4db0fc5edbda3625148bdcd76074b238f1",
                "sha256:5f621bc9a1e6003af934fa7bf98f0690cd45735d90c617282d4d165620ec015d",
                "sha256:688cac8abda98f100091331cabc147da0687ee49b940dfb8cff6ec77735561b7",
                "sha256:763407eb4cbb92e34e3287220969a02567a235cb0e17923eafa8f78c7035a689",
                "sha256:7b4b4a9e3e45b4d308cf0182e9759cb8c97a3b17d64bf3c4dd6bb8fd39a1728a",
                "sha256:88ff722c2cdc4a018d536a8601f208daf182f4c1b4de0b59ba57f5e01d7cb9f4",
                "sha256:9d65c52009a90499f8c25fdfe5acda3ac88efe0788eb1d5f2575a989277145fb",
                "sha256:b14fb8e50d7a30f4f64072956026d85c1727ee06c5d20b72e3d1a66b028a1d15",
                "sha256:b24a31051ee7ea2e3b2ba9d139e5fca404ca3e3d5d6537fe6884d55be0be1ccb",
                "sha256:c2a451137c9f6a1b5e22bdd998b358b7f34a5779b4947d9fa8e248acb190f7a3",
                "sha256:c314eefd14bb822c4868504b30be39991196a61ae8dd81e535935b6ed6ea9eee",
                "sha256:cd18c7499162dd2c8c7e45669f2e7096012b9054b59670c26c5f1239b5c50ce4",
                "sha256:d858b34b8152dce8ac37733616021ff4aa073c49ffbeb33f56d76fb3eee8464e",
                "sha256:f344060b5defe29fa6b088760ea2d59a9542df4d6590e8dca338b7018e3343ef"
            ],
            "index": "pypi",
            "version": "==1.8.1"
        },
        "onnxruntime": {
            "hashes": [
                "sha256:01935acdfa1296a959782c0953676f374e81a0db23fac3de50054487a4bc9afc",
                "sha256:0540295b125b4fa73bf120180ec15bf22ea6b4fe495d4623680ed266e12923ad",
                "sha256:0765c0596b24f50feaf4f7e02ba3955da167a6ab2373b6e74dde4e00cd27eeef",
                "sha256:27f79cf2846e8ec58112dc6c8b7378dd6b0310b19a7f3ac3d0b852a6d4c9209c",
                "sha256:68c8809117d7043ccdfd214de9210fcf0b7077698841cde4df0552c86aa24a57",
                "sha256:6a4d8b4d7a7c5d92e647b95df8c3ebed3b3612e27a3cb0a85f99c34d45a52df9",
                "sha256:88728ac850c9667681a18524b2e36bc05a6bedfbad3c616c253868f7099c7bde",
                "sha256:8f7d606524c01ec441602de26f91ec051c9b686856aec22782f7f3c637b31896",
                "sha256:9857958d0299167c78fac9e4e279f1373cb1990224a17fa434b7be7c2434611e",
                "sha256:9b76c3c7557c0242b03af5cfd1ddb6ce049b6db4875e29294651f4369d437289",
                "sha256:b59028c2fc61ff7dcc3399af318cd64133267a4b8b3bf89784fe1c251c8fe251",
                "sha256:c4e5c5193718163befd0c8f690aa11a9dcb39dc6366f70b926eef44a89cdedf6",
                "sha256:ca115a16bbd692e2ce3ad82968ce61e2e72057ee08b2151b98a18795fd651f22",
                "sha256:dd6af4fdb0bbf56b8f85e2f78b354a16307f2841539acaf1549abe7ca4ec3a23",
                "sha256:f437b880ecbe2d7bcd3136e1ce0ede6fb7da8fad8eb1f612a7a2e7f765b4572b",
                "sha256:ffb768f15fe70f14009d33ef4913bfd8b791f2c76ef354a389471c99e5770378"
            ],
            "index": "pypi",
            "version": "==1.7.0"
        },
        "pillow": {
            "hashes": [
                "sha256:15306d71a1e96d7e271fd2a0737038b5a92ca2978d2e38b6ced7966583e3d5af",
                "sha256:1940fc4d361f9cc7e558d6f56ff38d7351b53052fd7911f4b60cd7bc091ea3b1",
                "sha256:1f93f2fe211f1ef75e6f589327f4d4f8545d5c8e826231b042b483d8383e8a7c",
                "sha256:30d33a1a6400132e6f521640dd3f64578ac9bfb79a619416d7e8802b4ce1dd55",
                "sha256:328240f7dddf77783e72d5ed79899a6b48bc6681f8d1f6001f55933cb4905060",
                "sha256:46c2bcf8e1e75d154e78417b3e3c64e96def738c2a25435e74909e127a8cba5e",
                "sha256:5762ebb4436f46b566fc6351d67a9b5386b5e5de4e58fdaa18a1c83e0e20f1a8",
                "sha256:5a2d957eb4aba9d48170b8fe6538ec1fbc2119ffe6373782c03d8acad3323f2e",
                "sha256:5cf03b9534aca63b192856aa601c68d0764810857786ea5da652581f3a44c2b0",
                "sha256:5daba2b40782c1c5157a788ec4454067c6616f5a0c1b70e26ac326a880c2d328",
                "sha256:63cd413ac52ee3f67057223d363f4f82ce966e64906aea046daf46695e3c8238",
                "sha256:6efac40344d8f668b6c4533ae02a48d52fd852ef0654cc6f19f6ac146399c733",
                "sha256:71b01ee69e7df527439d7752a2ce8fb89e19a32df484a308eca3e81f673d3a03",
                "sha256:71f31ee4df3d5e0b366dd362007740106d3210fb6a56ec4b581a5324ba254f06",
                "sha256:72027ebf682abc9bafd93b43edc44279f641e8996fb2945104471419113cfc71",
                "sha256:74cd9aa648ed6dd25e572453eb09b08817a1e3d9f8d1bd4d8403d99e42ea790b",
                "sha256:81b3716cc9744ffdf76b39afb6247eae754186838cedad0b0ac63b2571253fe6",
                "sha256:8565355a29655b28fdc2c666fd9a3890fe5edc6639d128814fafecfae2d70910",
                "sha256:87f42c976f91ca2fc21a3293e25bd3cd895918597db1b95b93cbd949f7d019ce",
                "sha256:89e4c757a91b8c55d97c91fa09c69b3677c227b942fa749e9a66eef602f59c28",
                "sha256:8c4e32218c764bc27fe49b7328195579581aa419920edcc321c4cb877c65258d",
                "sha256:903293320efe2466c1ab3509a33d6b866dc850cfd0c5d9cc92632014cec185fb",
                "sha256:90882c6f084ef68b71bba190209a734bf90abb82ab5e8f64444c71d5974008c6",
                "sha256:98afcac3205d31ab6a10c5006b0cf040d0026a68ec051edd3517b776c1d78b09",
                "sha256:a01da2c266d9868c4f91a9c6faf47a251f23b9a862dce81d2ff583135206f5be",
                "sha256:aeab4cd016e11e7aa5cfc49dcff8e51561fa64818a0be86efa82c7038e9369d0",
                "sha256:b07c660e014852d98a00a91adfbe25033898a9d90a8f39beb2437d22a203fc44",
                "sha256:bead24c0ae3f1f6afcb915a057943ccf65fc755d11a1410a909c1fefb6c06ad1",
                "sha256:d1d6bca39bb6dd94fba23cdb3eeaea5e30c7717c5343004d900e2a63b132c341",
                "sha256:e2cd8ac157c1e5ae88b6dd790648ee5d2777e76f1e5c7d184eaddb2938594f34",
                "sha256:e5739ae63636a52b706a0facec77b2b58e485637e1638202556156e424a02dc2",
                "sha256:f36c3ff63d6fc509ce599a2f5b0d0732189eed653420e7294c039d342c6e204a",
                "sha256:f91b50ad88048d795c0ad004abbe1390aa1882073b1dca10bfd55d0b8cf18ec5"
            ],
            "index": "pypi",
            "version": "==8.1.2"
        },
        "protobuf": {
            "hashes": [
                "sha256:0f2da2fcc4102b6c3b57f03c9d8d5e37c63f8bc74deaa6cb54e0cc4524a77247",
                "sha256:1655fc0ba7402560d749de13edbfca1ac45d1753d8f4e5292989f18f5a00c215",
                "sha256:1771ef20e88759c4d81db213e89b7a1fc53937968e12af6603c658ee4bcbfa38",
                "sha256:1a66261a402d05c8ad8c1fde8631837307bf8d7e7740a4f3941fc3277c2e1528",
                "sha256:24f4697f57b8520c897a401b7f9a5ae45c369e22c572e305dfaf8053ecb49687",
                "sha256:256c0b2e338c1f3228d3280707606fe5531fde85ab9d704cde6fdeb55112531f",
                "sha256:2b974519a2ae83aa1e31cff9018c70bbe0e303a46a598f982943c49ae1d4fcd3",
                "sha256:30fe4249a364576f9594180589c3f9c4771952014b5f77f0372923fc7bafbbe2",
                "sha256:45a91fc6f9aa86d3effdeda6751882b02de628519ba06d7160daffde0c889ff8",
                "sha256:70054ae1ce5dea7dec7357db931fcf487f40ea45b02cb719ee6af07eb1e906fb",
                "sha256:74ac159989e2b02d761188a2b6f4601ff5e494d9b9d863f5ad6e98e5e0c54328",
                "sha256:822ac7f87fc2fb9b24edd2db390538b60ef50256e421ca30d65250fad5a3d477",
                "sha256:83c7c7534f050cb25383bb817159416601d1cc46c40bc5e851ec8bbddfc34a2f",
                "sha256:88d8f21d1ac205eedb6dea943f8204ed08201b081dba2a966ab5612788b9bb1e",
                "sha256:9ec20a6ded7d0888e767ad029dbb126e604e18db744ac0a428cf746e040ccecd",
                "sha256:9ec220d90eda8bb7a7a1434a8aed4fe26d7e648c1a051c2885f3f5725b6aa71a",
                "sha256:b9069e45b6e78412fba4a314ea38b4a478686060acf470d2b131b3a2c50484ec",
                "sha256:d9ed0955b794f1e5f367e27f8a8ff25501eabe34573f003f06639c366ca75f73",
                "sha256:eaada29bbf087dea7d8bce4d1d604fc768749e8809e9c295922accd7c8fce4d5",
                "sha256:eac23a3e56175b710f3da9a9e8e2aa571891fbec60e0c5a06db1c7b1613b5cfd"
            ],
            "version": "==3.15.6"
        },
        "psutil": {
            "hashes": [
                "sha256:0066a82f7b1b37d334e68697faba68e5ad5e858279fd6351c8ca6024e8d6ba64",
                "sha256:02b8292609b1f7fcb34173b25e48d0da8667bc85f81d7476584d889c6e0f2131",
                "sha256:0ae6f386d8d297177fd288be6e8d1afc05966878704dad9847719650e44fc49c",
                "sha256:0c9ccb99ab76025f2f0bbecf341d4656e9c1351db8cc8a03ccd62e318ab4b5c6",
                "sha256:0dd4465a039d343925cdc29023bb6960ccf4e74a65ad53e768403746a9207023",
                "sha256:12d844996d6c2b1d3881cfa6fa201fd635971869a9da945cf6756105af73d2df",
                "sha256:1bff0d07e76114ec24ee32e7f7f8d0c4b0514b3fae93e3d2aaafd65d22502394",
                "sha256:245b5509968ac0bd179287d91210cd3f37add77dad385ef238b275bad35fa1c4",
                "sha256:28ff7c95293ae74bf1ca1a79e8805fcde005c18a122ca983abf676ea3466362b",
                "sha256:36b3b6c9e2a34b7d7fbae330a85bf72c30b1c827a4366a07443fc4b6270449e2",
                "sha256:52de075468cd394ac98c66f9ca33b2f54ae1d9bff1ef6b67a212ee8f639ec06d",
                "sha256:5da29e394bdedd9144c7331192e20c1f79283fb03b06e6abd3a8ae45ffecee65",
                "sha256:61f05864b42fedc0771d6d8e49c35f07efd209ade09a5afe6a5059e7bb7bf83d",
                "sha256:6223d07a1ae93f86451d0198a0c361032c4c93ebd4bf6d25e2fb3edfad9571ef",
                "sha256:6323d5d845c2785efb20aded4726636546b26d3b577aded22492908f7c1bdda7",
                "sha256:6ffe81843131ee0ffa02c317186ed1e759a145267d54fdef1bc4ea5f5931ab60",
                "sha256:74f2d0be88db96ada78756cb3a3e1b107ce8ab79f65aa885f76d7664e56928f6",
                "sha256:74fb2557d1430fff18ff0d72613c5ca30c45cdbfcddd6a5773e9fc1fe9364be8",
                "sha256:90d4091c2d30ddd0a03e0b97e6a33a48628469b99585e2ad6bf21f17423b112b",
                "sha256:90f31c34d25b1b3ed6c40cdd34ff122b1887a825297c017e4cbd6796dd8b672d",
                "sha256:99de3e8739258b3c3e8669cb9757c9a861b2a25ad0955f8e53ac662d66de61ac",
                "sha256:c6a5fd10ce6b6344e616cf01cc5b849fa8103fbb5ba507b6b2dee4c11e84c935",
                "sha256:ce8b867423291cb65cfc6d9c4955ee9bfc1e21fe03bb50e177f2b957f1c2469d",
                "sha256:d225cd8319aa1d3c85bf195c4e07d17d3cd68636b8fc97e6cf198f782f99af28",
                "sha256:ea313bb02e5e25224e518e4352af4bf5e062755160f77e4b1767dd5ccb65f876",
                "sha256:ea372bcc129394485824ae3e3ddabe67dc0b118d262c568b4d2602a7070afdb0",
                "sha256:f4634b033faf0d968bb9220dd1c793b897ab7f1189956e1aa9eae752527127d3",
                "sha256:fcc01e900c1d7bee2a37e5d6e4f9194760a93597c97fee89c4ae51701de03563"
            ],
            "index": "pypi",
            "version": "==5.8.0"
        },
        "pycapnp": {
            "hashes": [
                "sha256:37aaf0023939d00cd0554030b09caea194216df35831fd39677cf898954d1e57",
                "sha256:485e91799304095aa99ff5561ba1755d566f60e710f78307e32716ec0d1835e9",
                "sha256:4a01246579646e06ce7b6f5c70c0465c0a457fb42c0ead06f410518509dd9325",
                "sha256:78ec9536791f53a00b87dd93b0447e66bb1fbfe556130748e4743faca90a7028",
                "sha256:863a6e66c786b83bd4dce37680f3d006760ade25ce0d25d4ebf229c352b465c1",
                "sha256:9f6fcca349ebf2ec04ca7eacb076aea3e4fcdc010ac33c98b54f0a19d4e5d3e0",
                "sha256:b56933e65518ca204550d67a6d68742e05cce17264f04ff820a20872d76aee55",
                "sha256:d0fcbffb8326e05b4d41928312b967e1ddcee6cc600287e86118e7fde1de9f5c",
                "sha256:d3ebaf2796eeaa79e2f632d8d6509e7ea0e614513d133a4d1bc37fafdde5b7f6",
                "sha256:db4cf60c0fbdb0a63209280324f183dbe16a5ef9add4c3bf5fb34b0f10c3ec42",
                "sha256:e2c7e8fb71add9ab392ef773bcfff95998ec1a65ad4cdefbdb3f09b202ac4e7a",
                "sha256:e3c377fb3014e480ae10b6c8d0f84bdf3487516efe6ca7caf168ddea68c5cd7a",
                "sha256:fc0c9ddb2099ef1c33bcebbea287f54e33cb52a701e59d7d12d54eeff36d0f96"
            ],
            "index": "pypi",
            "version": "==1.0.0"
        },
        "pycodestyle": {
            "hashes": [
                "sha256:514f76d918fcc0b55c6680472f0a37970994e07bbb80725808c17089be302068",
                "sha256:c389c1d06bf7904078ca03399a4816f974a1d590090fecea0c63ec26ebaf1cef"
            ],
            "markers": "python_version >= '2.7' and python_version not in '3.0, 3.1, 3.2, 3.3'",
            "version": "==2.7.0"
        },
        "pycparser": {
            "hashes": [
                "sha256:2d475327684562c3a96cc71adf7dc8c4f0565175cf86b6d7a404ff4c771f15f0",
                "sha256:7582ad22678f0fcd81102833f60ef8d0e57288b6b5fb00323d101be910e35705"
            ],
            "markers": "python_version >= '2.7' and python_version not in '3.0, 3.1, 3.2, 3.3'",
            "version": "==2.20"
        },
        "pycryptodome": {
            "hashes": [
                "sha256:09c1555a3fa450e7eaca41ea11cd00afe7c91fef52353488e65663777d8524e0",
                "sha256:12222a5edc9ca4a29de15fbd5339099c4c26c56e13c2ceddf0b920794f26165d",
                "sha256:1723ebee5561628ce96748501cdaa7afaa67329d753933296321f0be55358dce",
                "sha256:1c5e1ca507de2ad93474be5cfe2bfa76b7cf039a1a32fc196f40935944871a06",
                "sha256:2603c98ae04aac675fefcf71a6c87dc4bb74a75e9071ae3923bbc91a59f08d35",
                "sha256:2dea65df54349cdfa43d6b2e8edb83f5f8d6861e5cf7b1fbc3e34c5694c85e27",
                "sha256:31c1df17b3dc5f39600a4057d7db53ac372f492c955b9b75dd439f5d8b460129",
                "sha256:38661348ecb71476037f1e1f553159b80d256c00f6c0b00502acac891f7116d9",
                "sha256:3e2e3a06580c5f190df843cdb90ea28d61099cf4924334d5297a995de68e4673",
                "sha256:3f840c49d38986f6e17dbc0673d37947c88bc9d2d9dba1c01b979b36f8447db1",
                "sha256:501ab36aae360e31d0ec370cf5ce8ace6cb4112060d099b993bc02b36ac83fb6",
                "sha256:60386d1d4cfaad299803b45a5bc2089696eaf6cdd56f9fc17479a6f89595cfc8",
                "sha256:6260e24d41149268122dd39d4ebd5941e9d107f49463f7e071fd397e29923b0c",
                "sha256:6bbf7fee7b7948b29d7e71fcacf48bac0c57fb41332007061a933f2d996f9713",
                "sha256:6d2df5223b12437e644ce0a3be7809471ffa71de44ccd28b02180401982594a6",
                "sha256:758949ca62690b1540dfb24ad773c6da9cd0e425189e83e39c038bbd52b8e438",
                "sha256:77997519d8eb8a4adcd9a47b9cec18f9b323e296986528186c0e9a7a15d6a07e",
                "sha256:7fd519b89585abf57bf47d90166903ec7b43af4fe23c92273ea09e6336af5c07",
                "sha256:98213ac2b18dc1969a47bc65a79a8fca02a414249d0c8635abb081c7f38c91b6",
                "sha256:99b2f3fc51d308286071d0953f92055504a6ffe829a832a9fc7a04318a7683dd",
                "sha256:9b6f711b25e01931f1c61ce0115245a23cdc8b80bf8539ac0363bdcf27d649b6",
                "sha256:a3105a0eb63eacf98c2ecb0eb4aa03f77f40fbac2bdde22020bb8a536b226bb8",
                "sha256:a8eb8b6ea09ec1c2535bf39914377bc8abcab2c7d30fa9225eb4fe412024e427",
                "sha256:a92d5c414e8ee1249e850789052608f582416e82422502dc0ac8c577808a9067",
                "sha256:d3d6958d53ad307df5e8469cc44474a75393a434addf20ecd451f38a72fe29b8",
                "sha256:e0a4d5933a88a2c98bbe19c0c722f5483dc628d7a38338ac2cb64a7dbd34064b",
                "sha256:e3bf558c6aeb49afa9f0c06cee7fb5947ee5a1ff3bd794b653d39926b49077fa",
                "sha256:e61e363d9a5d7916f3a4ce984a929514c0df3daf3b1b2eb5e6edbb131ee771cf",
                "sha256:f977cdf725b20f6b8229b0c87acb98c7717e742ef9f46b113985303ae12a99da",
                "sha256:fc7489a50323a0df02378bc2fff86eb69d94cc5639914346c736be981c6a02e7"
            ],
            "index": "pypi",
            "version": "==3.10.1"
        },
        "pyflakes": {
            "hashes": [
                "sha256:7893783d01b8a89811dd72d7dfd4d84ff098e5eed95cfa8905b22bbffe52efc3",
                "sha256:f5bc8ecabc05bb9d291eb5203d6810b49040f6ff446a756326104746cc00c1db"
            ],
            "markers": "python_version >= '2.7' and python_version not in '3.0, 3.1, 3.2, 3.3'",
            "version": "==2.3.1"
        },
        "pyjwt": {
            "hashes": [
                "sha256:a5c70a06e1f33d81ef25eecd50d50bd30e34de1ca8b2b9fa3fe0daaabcf69bf7",
                "sha256:b70b15f89dc69b993d8a8d32c299032d5355c82f9b5b7e851d1a6d706dffe847"
            ],
            "index": "pypi",
            "version": "==2.0.1"
        },
        "pylint": {
            "hashes": [
                "sha256:0e21d3b80b96740909d77206d741aa3ce0b06b41be375d92e1f3244a274c1f8a",
                "sha256:d09b0b07ba06bcdff463958f53f23df25e740ecd81895f7d2699ec04bbd8dc3b"
            ],
            "index": "pypi",
            "version": "==2.7.2"
        },
        "pyserial": {
            "hashes": [
                "sha256:3c77e014170dfffbd816e6ffc205e9842efb10be9f58ec16d3e8675b4925cddb",
                "sha256:c4451db6ba391ca6ca299fb3ec7bae67a5c55dde170964c7a14ceefec02f2cf0"
            ],
            "index": "pypi",
            "version": "==3.5"
        },
        "python-dateutil": {
            "hashes": [
                "sha256:73ebfe9dbf22e832286dafa60473e4cd239f8592f699aa5adaf10050e6e1823c",
                "sha256:75bb3f31ea686f1197762692a9ee6a7550b59fc6ca3a1f4b5d7e32fb98e2da2a"
            ],
            "index": "pypi",
            "version": "==2.8.1"
        },
        "pyyaml": {
            "hashes": [
                "sha256:08682f6b72c722394747bddaf0aa62277e02557c0fd1c42cb853016a38f8dedf",
                "sha256:0f5f5786c0e09baddcd8b4b45f20a7b5d61a7e7e99846e3c799b05c7c53fa696",
                "sha256:129def1b7c1bf22faffd67b8f3724645203b79d8f4cc81f674654d9902cb4393",
                "sha256:294db365efa064d00b8d1ef65d8ea2c3426ac366c0c4368d930bf1c5fb497f77",
                "sha256:3b2b1824fe7112845700f815ff6a489360226a5609b96ec2190a45e62a9fc922",
                "sha256:3bd0e463264cf257d1ffd2e40223b197271046d09dadf73a0fe82b9c1fc385a5",
                "sha256:4465124ef1b18d9ace298060f4eccc64b0850899ac4ac53294547536533800c8",
                "sha256:49d4cdd9065b9b6e206d0595fee27a96b5dd22618e7520c33204a4a3239d5b10",
                "sha256:4e0583d24c881e14342eaf4ec5fbc97f934b999a6828693a99157fde912540cc",
                "sha256:5accb17103e43963b80e6f837831f38d314a0495500067cb25afab2e8d7a4018",
                "sha256:607774cbba28732bfa802b54baa7484215f530991055bb562efbed5b2f20a45e",
                "sha256:6c78645d400265a062508ae399b60b8c167bf003db364ecb26dcab2bda048253",
                "sha256:72a01f726a9c7851ca9bfad6fd09ca4e090a023c00945ea05ba1638c09dc3347",
                "sha256:74c1485f7707cf707a7aef42ef6322b8f97921bd89be2ab6317fd782c2d53183",
                "sha256:895f61ef02e8fed38159bb70f7e100e00f471eae2bc838cd0f4ebb21e28f8541",
                "sha256:8c1be557ee92a20f184922c7b6424e8ab6691788e6d86137c5d93c1a6ec1b8fb",
                "sha256:bb4191dfc9306777bc594117aee052446b3fa88737cd13b7188d0e7aa8162185",
                "sha256:bfb51918d4ff3d77c1c856a9699f8492c612cde32fd3bcd344af9be34999bfdc",
                "sha256:c20cfa2d49991c8b4147af39859b167664f2ad4561704ee74c1de03318e898db",
                "sha256:cb333c16912324fd5f769fff6bc5de372e9e7a202247b48870bc251ed40239aa",
                "sha256:d2d9808ea7b4af864f35ea216be506ecec180628aced0704e34aca0b040ffe46",
                "sha256:d483ad4e639292c90170eb6f7783ad19490e7a8defb3e46f97dfe4bacae89122",
                "sha256:dd5de0646207f053eb0d6c74ae45ba98c3395a571a2891858e87df7c9b9bd51b",
                "sha256:e1d4970ea66be07ae37a3c2e48b5ec63f7ba6804bdddfdbd3cfd954d25a82e63",
                "sha256:e4fac90784481d221a8e4b1162afa7c47ed953be40d31ab4629ae917510051df",
                "sha256:fa5ae20527d8e831e8230cbffd9f8fe952815b2b7dae6ffec25318803a7528fc",
                "sha256:fd7f6999a8070df521b6384004ef42833b9bd62cfee11a09bda1079b4b704247",
                "sha256:fdc842473cd33f45ff6bce46aea678a54e3d21f1b61a7750ce3c498eedfe25d6",
                "sha256:fe69978f3f768926cfa37b867e3843918e012cf83f680806599ddce33c2c68b0"
            ],
            "index": "pypi",
            "version": "==5.4.1"
        },
        "pyzmq": {
            "hashes": [
                "sha256:13465c1ff969cab328bc92f7015ce3843f6e35f8871ad79d236e4fbc85dbe4cb",
                "sha256:23a74de4b43c05c3044aeba0d1f3970def8f916151a712a3ac1e5cd9c0bc2902",
                "sha256:26380487eae4034d6c2a3fb8d0f2dff6dd0d9dd711894e8d25aa2d1938950a33",
                "sha256:279cc9b51db48bec2db146f38e336049ac5a59e5f12fb3a8ad864e238c1c62e3",
                "sha256:2f971431aaebe0a8b54ac018e041c2f0b949a43745444e4dadcc80d0f0ef8457",
                "sha256:30df70f81fe210506aa354d7fd486a39b87d9f7f24c3d3f4f698ec5d96b8c084",
                "sha256:33acd2b9790818b9d00526135acf12790649d8d34b2b04d64558b469c9d86820",
                "sha256:38e3dca75d81bec4f2defa14b0a65b74545812bb519a8e89c8df96bbf4639356",
                "sha256:3e29f9cf85a40d521d048b55c63f59d6c772ac1c4bf51cdfc23b62a62e377c33",
                "sha256:3ef50d74469b03725d781a2a03c57537d86847ccde587130fe35caafea8f75c6",
                "sha256:4231943514812dfb74f44eadcf85e8dd8cf302b4d0bce450ce1357cac88dbfdc",
                "sha256:4f34a173f813b38b83f058e267e30465ed64b22cd0cf6bad21148d3fa718f9bb",
                "sha256:532af3e6dddea62d9c49062ece5add998c9823c2419da943cf95589f56737de0",
                "sha256:581787c62eaa0e0db6c5413cedc393ebbadac6ddfd22e1cf9a60da23c4f1a4b2",
                "sha256:60e63577b85055e4cc43892fecd877b86695ee3ef12d5d10a3c5d6e77a7cc1a3",
                "sha256:61e4bb6cd60caf1abcd796c3f48395e22c5b486eeca6f3a8797975c57d94b03e",
                "sha256:6d4163704201fff0f3ab0cd5d7a0ea1514ecfffd3926d62ec7e740a04d2012c7",
                "sha256:7026f0353977431fc884abd4ac28268894bd1a780ba84bb266d470b0ec26d2ed",
                "sha256:763c175294d861869f18eb42901d500eda7d3fa4565f160b3b2fd2678ea0ebab",
                "sha256:81e7df0da456206201e226491aa1fc449da85328bf33bbeec2c03bb3a9f18324",
                "sha256:9221783dacb419604d5345d0e097bddef4459a9a95322de6c306bf1d9896559f",
                "sha256:a558c5bc89d56d7253187dccc4e81b5bb0eac5ae9511eb4951910a1245d04622",
                "sha256:b25e5d339550a850f7e919fe8cb4c8eabe4c917613db48dab3df19bfb9a28969",
                "sha256:b62ea18c0458a65ccd5be90f276f7a5a3f26a6dea0066d948ce2fa896051420f",
                "sha256:c0cde362075ee8f3d2b0353b283e203c2200243b5a15d5c5c03b78112a17e7d4",
                "sha256:c5e29fe4678f97ce429f076a2a049a3d0b2660ada8f2c621e5dc9939426056dd",
                "sha256:d18ddc6741b51f3985978f2fda57ddcdae359662d7a6b395bc8ff2292fca14bd",
                "sha256:da7d4d4c778c86b60949d17531e60c54ed3726878de8a7f8a6d6e7f8cc8c3205",
                "sha256:f52070871a0fd90a99130babf21f8af192304ec1e995bec2a9533efc21ea4452",
                "sha256:f5831eff6b125992ec65d973f5151c48003b6754030094723ac4c6e80a97c8c4",
                "sha256:f7f63ce127980d40f3e6a5fdb87abf17ce1a7c2bd8bf2c7560e1bbce8ab1f92d",
                "sha256:ff1ea14075bbddd6f29bf6beb8a46d0db779bcec6b9820909584081ec119f8fd"
            ],
            "index": "pypi",
            "version": "==22.0.3"
        },
        "raven": {
            "hashes": [
                "sha256:3fa6de6efa2493a7c827472e984ce9b020797d0da16f1db67197bcc23c8fae54",
                "sha256:44a13f87670836e153951af9a3c80405d36b43097db869a36e92809673692ce4"
            ],
            "index": "pypi",
            "version": "==6.10.0"
        },
        "requests": {
            "hashes": [
                "sha256:27973dd4a904a4f13b263a19c866c13b92a39ed1c964655f025f3f8d3d75b804",
                "sha256:c210084e36a42ae6b9219e00e48287def368a26d03a048ddad7bfee44f75871e"
            ],
            "index": "pypi",
            "version": "==2.25.1"
        },
        "scons": {
            "hashes": [
                "sha256:52272288986f3e401d28590562c573405dff0decfbf701926e751c0954b64da6",
                "sha256:ecb062482b9d80319b56758c0341eb717735437f86a575bac3552804428bd73e"
            ],
            "index": "pypi",
            "version": "==4.1.0.post1"
        },
        "sentry-sdk": {
            "hashes": [
                "sha256:71de00c9711926816f750bc0f57ef2abbcb1bfbdf5378c601df7ec978f44857a",
                "sha256:9221e985f425913204989d0e0e1cbb719e8b7fa10540f1bc509f660c06a34e66"
            ],
            "index": "pypi",
            "version": "==1.0.0"
        },
        "setproctitle": {
            "hashes": [
                "sha256:077943272d0490b3f43d17379432d5e49c263f608fdf4cf624b419db762ca72b",
                "sha256:0d160d46c8f3567e0aa27b26b1f36e03122e3de475aacacc14a92b8fe45b648a",
                "sha256:0df728d0d350e6b1ad8436cc7add052faebca6f4d03257182d427d86d4422065",
                "sha256:17598f38be9ef499d74f2380bf76b558be72e87da75d66b153350e586649171b",
                "sha256:249526a06f16d493a2cb632abc1b1fdfaaa05776339a50dd9f27c941f6ff1383",
                "sha256:28b884e1cb9a53974e15838864283f9bad774b5c7db98c9609416bd123cb9fd1",
                "sha256:30bc7a769a4451639a0adcbc97bdf7a6e9ac0ef3ddad8d63eb1e338edb3ebeda",
                "sha256:3f6136966c81daaf5b4b010613fe33240a045a4036132ef040b623e35772d998",
                "sha256:4fc5bebd34f451dc87d2772ae6093adea1ea1dc29afc24641b250140decd23bb",
                "sha256:5260e8700c5793d48e79c5e607e8e552e795b698491a4b9bb9111eb74366a450",
                "sha256:7dfb472c8852403d34007e01d6e3c68c57eb66433fb8a5c77b13b89a160d97df",
                "sha256:9106bcbacae534b6f82955b176723f1b2ca6514518aab44dffec05a583f8dca8",
                "sha256:970798d948f0c90a3eb0f8750f08cb215b89dcbee1b55ffb353ad62d9361daeb",
                "sha256:a11d329f33221443317e2aeaee9442f22fcae25be3aa4fb8489e4f7b1f65cdd2",
                "sha256:ba1fb32e7267330bd9f72e69e076777a877f1cb9be5beac5e62d1279e305f37f",
                "sha256:bc4393576ed3ac87ddac7d1bd0faaa2fab24840a025cc5f3c21d14cf0c9c8a12",
                "sha256:c611f65bc9de5391a1514de556f71101e6531bb0715d240efd3e9732626d5c9e",
                "sha256:e13a5c1d9c369cb11cdfc4b75be432b83eb3205c95a69006008ffd4366f87b9e",
                "sha256:e696c93d93c23f377ccd2d72e38908d3dbfc90e45561602b805f53f2627d42ea",
                "sha256:e8ef655eab26e83ec105ce79036bb87e5f2bf8ba2d6f48afdd9595ef7647fcf4",
                "sha256:fbf914179dc4540ee6bfd8228b4cc1f1f6fb12dad66b72b5c9b955b222403220"
            ],
            "index": "pypi",
            "version": "==1.2.2"
        },
        "six": {
            "hashes": [
                "sha256:30639c035cdb23534cd4aa2dd52c3bf48f06e5f4a941509c8bafd8ce11080259",
                "sha256:8b74bedcbbbaca38ff6d7491d76f2b06b3592611af620f8426e82dddb04a5ced"
            ],
            "index": "pypi",
            "version": "==1.15.0"
        },
        "smbus2": {
            "hashes": [
                "sha256:6276eb599b76c4e74372f2582d2282f03b4398f0da16bc996608e4f21557ca9b",
                "sha256:8b1e70cda011b6fb3caf8377a1084f73a5aa99392b78529f140b0a3f06468f6c"
            ],
            "index": "pypi",
            "version": "==0.4.1"
        },
        "sympy": {
            "hashes": [
                "sha256:a3de9261e97535b83bb8607b0da2c7d03126650fafea2b2789657b229c246b2e",
                "sha256:c986df98babfb9f5ddea49ba7b69398f6d1cfada5ae0dc0431691cddaff851f6"
            ],
            "index": "pypi",
            "version": "==1.7.1"
        },
        "timezonefinder": {
            "hashes": [
                "sha256:4545533086eb25cd7ba10b97785059acbababf4577ab1b4d5c2ab56642eadfea",
                "sha256:a374570295a8dbd923630ce85f754e52578e288cb0a9cf575834415e84758352"
            ],
            "index": "pypi",
            "version": "==5.2.0"
        },
        "toml": {
            "hashes": [
                "sha256:806143ae5bfb6a3c6e736a764057db0e6a0e05e338b5630894a5f779cabb4f9b",
                "sha256:b3bda1d108d5dd99f4a20d24d9c348e91c4db7ab1b749200bded2f839ccbe68f"
            ],
            "markers": "python_version >= '2.6' and python_version not in '3.0, 3.1, 3.2, 3.3'",
            "version": "==0.10.2"
        },
        "tqdm": {
            "hashes": [
                "sha256:9fdf349068d047d4cfbe24862c425883af1db29bcddf4b0eeb2524f6fbdb23c7",
                "sha256:d666ae29164da3e517fcf125e41d4fe96e5bb375cd87ff9763f6b38b5592fe33"
            ],
            "index": "pypi",
            "version": "==4.59.0"
        },
        "typing-extensions": {
            "hashes": [
                "sha256:7cb407020f00f7bfc3cb3e7881628838e69d8f3fcab2f64742a5e76b2f841918",
                "sha256:99d4073b617d30288f569d3f13d2bd7548c3a7e4c8de87db09a9d29bb3a4a60c",
                "sha256:dafc7639cde7f1b6e1acc0f457842a83e722ccca8eef5270af2d74792619a89f"
            ],
            "version": "==3.7.4.3"
        },
        "urllib3": {
            "hashes": [
                "sha256:2f4da4594db7e1e110a944bb1b551fdf4e6c136ad42e4234131391e21eb5b0df",
                "sha256:e7b021f7241115872f92f43c6508082facffbd1c048e3c6e2bb9c2a157e28937"
            ],
            "index": "pypi",
            "version": "==1.26.4"
        },
        "utm": {
            "hashes": [
                "sha256:3c9a3650e98bb6eecec535418d0dfd4db8f88c8ceaca112a0ff0787e116566e2"
            ],
            "index": "pypi",
            "version": "==0.7.0"
        },
        "websocket-client": {
            "hashes": [
                "sha256:44b5df8f08c74c3d82d28100fdc81f4536809ce98a17f0757557813275fbb663",
                "sha256:63509b41d158ae5b7f67eb4ad20fecbb4eee99434e73e140354dc3ff8e09716f"
            ],
            "index": "pypi",
            "version": "==0.58.0"
        },
        "werkzeug": {
            "hashes": [
                "sha256:2de2a5db0baeae7b2d2664949077c2ac63fbd16d98da0ff71837f7d1dea3fd43",
                "sha256:6c80b1e5ad3665290ea39320b91e1be1e0d5f60652b964a3070216de83d2e47c"
            ],
            "markers": "python_version >= '2.7' and python_version not in '3.0, 3.1, 3.2, 3.3, 3.4'",
            "version": "==1.0.1"
        },
        "wrapt": {
            "hashes": [
                "sha256:b62ffa81fb85f4332a4f609cab4ac40709470da05643a082ec1eb88e6d9b97d7"
            ],
            "version": "==1.12.1"
        }
    },
    "develop": {
        "adal": {
            "hashes": [
                "sha256:08b94d30676ceb78df31bce9dd0f05f1bc2b6172e44c437cbf5b968a00ac6489",
                "sha256:9928f90e4003dc7a41c6995ccb5db79d9769a275cb365b10deb48471002642dc"
            ],
            "version": "==1.2.6"
        },
        "aenum": {
            "hashes": [
                "sha256:17cd8cfed1ee4b617198c9fabbabd70ebd8f01e54ac29cd6c3a92df14bd86656",
                "sha256:58b899111b3fa9f9569e30c6305b07308f5b0dfdbbd2a9b9f01e8e08def7fdbb",
                "sha256:701c4fecd4c5237ed5ab80a18930a0ebe26a8c729a21e1b7302197a3f430da7c"
            ],
            "index": "pypi",
            "version": "==3.0.0"
        },
        "aiohttp": {
            "hashes": [
                "sha256:02f46fc0e3c5ac58b80d4d56eb0a7c7d97fcef69ace9326289fb9f1955e65cfe",
                "sha256:0563c1b3826945eecd62186f3f5c7d31abb7391fedc893b7e2b26303b5a9f3fe",
                "sha256:114b281e4d68302a324dd33abb04778e8557d88947875cbf4e842c2c01a030c5",
                "sha256:14762875b22d0055f05d12abc7f7d61d5fd4fe4642ce1a249abdf8c700bf1fd8",
                "sha256:15492a6368d985b76a2a5fdd2166cddfea5d24e69eefed4630cbaae5c81d89bd",
                "sha256:17c073de315745a1510393a96e680d20af8e67e324f70b42accbd4cb3315c9fb",
                "sha256:209b4a8ee987eccc91e2bd3ac36adee0e53a5970b8ac52c273f7f8fd4872c94c",
                "sha256:230a8f7e24298dea47659251abc0fd8b3c4e38a664c59d4b89cca7f6c09c9e87",
                "sha256:2e19413bf84934d651344783c9f5e22dee452e251cfd220ebadbed2d9931dbf0",
                "sha256:393f389841e8f2dfc86f774ad22f00923fdee66d238af89b70ea314c4aefd290",
                "sha256:3cf75f7cdc2397ed4442594b935a11ed5569961333d49b7539ea741be2cc79d5",
                "sha256:3d78619672183be860b96ed96f533046ec97ca067fd46ac1f6a09cd9b7484287",
                "sha256:40eced07f07a9e60e825554a31f923e8d3997cfc7fb31dbc1328c70826e04cde",
                "sha256:493d3299ebe5f5a7c66b9819eacdcfbbaaf1a8e84911ddffcdc48888497afecf",
                "sha256:4b302b45040890cea949ad092479e01ba25911a15e648429c7c5aae9650c67a8",
                "sha256:515dfef7f869a0feb2afee66b957cc7bbe9ad0cdee45aec7fdc623f4ecd4fb16",
                "sha256:547da6cacac20666422d4882cfcd51298d45f7ccb60a04ec27424d2f36ba3eaf",
                "sha256:5df68496d19f849921f05f14f31bd6ef53ad4b00245da3195048c69934521809",
                "sha256:64322071e046020e8797117b3658b9c2f80e3267daec409b350b6a7a05041213",
                "sha256:7615dab56bb07bff74bc865307aeb89a8bfd9941d2ef9d817b9436da3a0ea54f",
                "sha256:79ebfc238612123a713a457d92afb4096e2148be17df6c50fb9bf7a81c2f8013",
                "sha256:7b18b97cf8ee5452fa5f4e3af95d01d84d86d32c5e2bfa260cf041749d66360b",
                "sha256:932bb1ea39a54e9ea27fc9232163059a0b8855256f4052e776357ad9add6f1c9",
                "sha256:a00bb73540af068ca7390e636c01cbc4f644961896fa9363154ff43fd37af2f5",
                "sha256:a5ca29ee66f8343ed336816c553e82d6cade48a3ad702b9ffa6125d187e2dedb",
                "sha256:af9aa9ef5ba1fd5b8c948bb11f44891968ab30356d65fd0cc6707d989cd521df",
                "sha256:bb437315738aa441251214dad17428cafda9cdc9729499f1d6001748e1d432f4",
                "sha256:bdb230b4943891321e06fc7def63c7aace16095be7d9cf3b1e01be2f10fba439",
                "sha256:c6e9dcb4cb338d91a73f178d866d051efe7c62a7166653a91e7d9fb18274058f",
                "sha256:cffe3ab27871bc3ea47df5d8f7013945712c46a3cc5a95b6bee15887f1675c22",
                "sha256:d012ad7911653a906425d8473a1465caa9f8dea7fcf07b6d870397b774ea7c0f",
                "sha256:d9e13b33afd39ddeb377eff2c1c4f00544e191e1d1dee5b6c51ddee8ea6f0cf5",
                "sha256:e4b2b334e68b18ac9817d828ba44d8fcb391f6acb398bcc5062b14b2cbeac970",
                "sha256:e54962802d4b8b18b6207d4a927032826af39395a3bd9196a5af43fc4e60b009",
                "sha256:f705e12750171c0ab4ef2a3c76b9a4024a62c4103e3a55dd6f99265b9bc6fcfc",
                "sha256:f881853d2643a29e643609da57b96d5f9c9b93f62429dcc1cbb413c7d07f0e1a",
                "sha256:fe60131d21b31fd1a14bd43e6bb88256f69dfc3188b3a89d736d6c71ed43ec95"
            ],
            "index": "pypi",
            "version": "==3.7.4.post0"
        },
        "appdirs": {
            "hashes": [
                "sha256:7d5d0167b2b1ba821647616af46a749d1c653740dd0d2415100fe26e27afdf41",
                "sha256:a841dacd6b99318a741b166adb07e19ee71a274450e68237b4650ca1055ab128"
            ],
            "version": "==1.4.4"
        },
        "applicationinsights": {
            "hashes": [
                "sha256:30a11aafacea34f8b160fbdc35254c9029c7e325267874e3c68f6bdbcd6ed2c3",
                "sha256:b88bc5a41385d8e516489128d5e63f8c52efe597a3579b1718d1ab2f7cf150a2"
            ],
            "version": "==0.11.9"
        },
        "argcomplete": {
            "hashes": [
                "sha256:17f01a9b9b9ece3e6b07058eae737ad6e10de8b4e149105f84614783913aba71",
                "sha256:de0e1282330940d52ea92a80fea2e4b9e0da1932aaa570f84d268939d1897b04"
            ],
            "version": "==1.12.2"
        },
        "argon2-cffi": {
            "hashes": [
                "sha256:05a8ac07c7026542377e38389638a8a1e9b78f1cd8439cd7493b39f08dd75fbf",
                "sha256:0bf066bc049332489bb2d75f69216416329d9dc65deee127152caeb16e5ce7d5",
                "sha256:18dee20e25e4be86680b178b35ccfc5d495ebd5792cd00781548d50880fee5c5",
                "sha256:392c3c2ef91d12da510cfb6f9bae52512a4552573a9e27600bdb800e05905d2b",
                "sha256:57358570592c46c420300ec94f2ff3b32cbccd10d38bdc12dc6979c4a8484fbc",
                "sha256:6678bb047373f52bcff02db8afab0d2a77d83bde61cfecea7c5c62e2335cb203",
                "sha256:6ea92c980586931a816d61e4faf6c192b4abce89aa767ff6581e6ddc985ed003",
                "sha256:77e909cc756ef81d6abb60524d259d959bab384832f0c651ed7dcb6e5ccdbb78",
                "sha256:7d455c802727710e9dfa69b74ccaab04568386ca17b0ad36350b622cd34606fe",
                "sha256:8a84934bd818e14a17943de8099d41160da4a336bcc699bb4c394bbb9b94bd32",
                "sha256:9bee3212ba4f560af397b6d7146848c32a800652301843df06b9e8f68f0f7361",
                "sha256:9dfd5197852530294ecb5795c97a823839258dfd5eb9420233c7cfedec2058f2",
                "sha256:b160416adc0f012fb1f12588a5e6954889510f82f698e23ed4f4fa57f12a0647",
                "sha256:ba7209b608945b889457f949cc04c8e762bed4fe3fec88ae9a6b7765ae82e496",
                "sha256:cc0e028b209a5483b6846053d5fd7165f460a1f14774d79e632e75e7ae64b82b",
                "sha256:d8029b2d3e4b4cea770e9e5a0104dd8fa185c1724a0f01528ae4826a6d25f97d",
                "sha256:da7f0445b71db6d3a72462e04f36544b0de871289b0bc8a7cc87c0f5ec7079fa",
                "sha256:e2db6e85c057c16d0bd3b4d2b04f270a7467c147381e8fd73cbbe5bc719832be"
            ],
            "version": "==20.1.0"
        },
        "astroid": {
            "hashes": [
                "sha256:21d735aab248253531bb0f1e1e6d068f0ee23533e18ae8a6171ff892b98297cf",
                "sha256:cfc35498ee64017be059ceffab0a25bedf7548ab76f2bea691c5565896e7128d"
            ],
            "markers": "python_version >= '3.6'",
            "version": "==2.5.1"
        },
        "async-generator": {
            "hashes": [
                "sha256:01c7bf666359b4967d2cda0000cc2e4af16a0ae098cbffcb8472fb9e8ad6585b",
                "sha256:6ebb3d106c12920aaae42ccb6f787ef5eefdcdd166ea3d628fa8476abe712144"
            ],
            "markers": "python_version >= '3.5'",
            "version": "==1.10"
        },
        "async-timeout": {
            "hashes": [
                "sha256:0c3c816a028d47f659d6ff5c745cb2acf1f966da1fe5c19c77a70282b25f4c5f",
                "sha256:4291ca197d287d274d0b6cb5d6f8f8f82d434ed288f962539ff18cc9012f9ea3"
            ],
            "markers": "python_full_version >= '3.5.3'",
            "version": "==3.0.1"
        },
        "attrs": {
            "hashes": [
                "sha256:31b2eced602aa8423c2aea9c76a724617ed67cf9513173fd3a4f03e3a929c7e6",
                "sha256:832aa3cde19744e49938b91fea06d69ecb9e649c93ba974535d08ad92164f700"
            ],
            "markers": "python_version >= '2.7' and python_version not in '3.0, 3.1, 3.2, 3.3'",
            "version": "==20.3.0"
        },
        "azure-cli-core": {
            "hashes": [
                "sha256:6776d7e63644bb0ef5aa05bd70b1b67a9dffe92c66fd1d773747399c9feee70c",
                "sha256:78e5f0066ca7a89aeed2e68999ce2ebdd9c1b64a69578e5631e4bec2fd688ae5"
            ],
            "index": "pypi",
            "version": "==2.21.0"
        },
        "azure-cli-telemetry": {
            "hashes": [
                "sha256:05c11939b8ed9a98b8bad1d0201909ff7c33671aaa4a98932069594e815aefbe",
                "sha256:fc6cadf59f14f3bbd6c01d1b4d6ad54cfc1456303510d8bdb6206db08c40e661"
            ],
            "version": "==1.0.6"
        },
        "azure-common": {
            "hashes": [
                "sha256:acd26b2adb3ea192d766b4f083805287da080adc7f316ce7e52ef0ea917fbe31",
                "sha256:b2866238aea5d7492cfb0282fc8b8d5f6d06fb433872345864d45753c10b6e4f"
            ],
            "index": "pypi",
            "version": "==1.1.26"
        },
        "azure-core": {
            "hashes": [
                "sha256:2d0ff1c446cc572f3e32a9a59809880d0d857754a06afe682bce8a6ea2201607",
                "sha256:adf2b1c6ef150a92295b4b405f982a9d2c55c4846728cb14760ca592acbb09ec"
            ],
            "index": "pypi",
            "version": "==1.12.0"
        },
        "azure-mgmt-core": {
            "hashes": [
                "sha256:4246810996107f72482a9351cf918d380c257e90942144ec9c0c2abda1d0a312",
                "sha256:d36bd595dff6a1509ed52a89ee8dd88b83200320a6afa60fb4186afcb8978ce5"
            ],
            "version": "==1.2.2"
        },
        "azure-nspkg": {
            "hashes": [
                "sha256:1d0bbb2157cf57b1bef6c8c8e5b41133957364456c43b0a43599890023cca0a8",
                "sha256:31a060caca00ed1ebd369fc7fe01a56768c927e404ebc92268f4d9d636435e28",
                "sha256:e7d3cea6af63e667d87ba1ca4f8cd7cb4dfca678e4c55fc1cedb320760e39dd0"
            ],
            "index": "pypi",
            "version": "==3.0.2"
        },
        "azure-storage-blob": {
            "hashes": [
                "sha256:a8e91a51d4f62d11127c7fd8ba0077385c5b11022f0269f8a2a71b9fc36bef31",
                "sha256:b90323aad60f207f9f90a0c4cf94c10acc313c20b39403398dfba51f25f7b454"
            ],
            "index": "pypi",
            "version": "==2.1.0"
        },
        "azure-storage-common": {
            "hashes": [
                "sha256:b01a491a18839b9d05a4fe3421458a0ddb5ab9443c14e487f40d16f9a1dc2fbe",
                "sha256:ccedef5c67227bc4d6670ffd37cec18fb529a1b7c3a5e53e4096eb0cf23dc73f"
            ],
            "index": "pypi",
            "version": "==2.1.0"
        },
        "azure-storage-nspkg": {
            "hashes": [
                "sha256:6f3bbe8652d5f542767d8433e7f96b8df7f518774055ac7c92ed7ca85f653811",
                "sha256:7da3bd6c73b8c464a57f53ae9af8328490d2267c66430d8a7621997e52a9703e"
            ],
            "index": "pypi",
            "version": "==3.1.0"
        },
        "backcall": {
            "hashes": [
                "sha256:5cbdbf27be5e7cfadb448baf0aa95508f91f2bbc6c6437cd9cd06e2a4c215e1e",
                "sha256:fbbce6a29f263178a1f7915c1940bde0ec2b2a967566fe1c65c1dfb7422bd255"
            ],
            "version": "==0.2.0"
        },
        "backports.lzma": {
            "hashes": [
                "sha256:16d8b68e4d3cd4e6c9ddb059850452946da3914c8a8e197a7f2b0954559f2df4"
            ],
            "index": "pypi",
            "version": "==0.0.14"
        },
        "bcrypt": {
            "hashes": [
                "sha256:5b93c1726e50a93a033c36e5ca7fdcd29a5c7395af50a6892f5d9e7c6cfbfb29",
                "sha256:63d4e3ff96188e5898779b6057878fecf3f11cfe6ec3b313ea09955d587ec7a7",
                "sha256:81fec756feff5b6818ea7ab031205e1d323d8943d237303baca2c5f9c7846f34",
                "sha256:a67fb841b35c28a59cebed05fbd3e80eea26e6d75851f0574a9273c80f3e9b55",
                "sha256:c95d4cbebffafcdd28bd28bb4e25b31c50f6da605c81ffd9ad8a3d1b2ab7b1b6",
                "sha256:cd1ea2ff3038509ea95f687256c46b79f5fc382ad0aa3664d200047546d511d1",
                "sha256:cdcdcb3972027f83fe24a48b1e90ea4b584d35f1cc279d76de6fc4b13376239d"
            ],
            "markers": "python_version >= '3.6'",
            "version": "==3.2.0"
        },
        "bidict": {
            "hashes": [
                "sha256:4fa46f7ff96dc244abfc437383d987404ae861df797e2fd5b190e233c302be09",
                "sha256:929d056e8d0d9b17ceda20ba5b24ac388e2a4d39802b87f9f4d3f45ecba070bf"
            ],
            "markers": "python_version >= '3.6'",
            "version": "==0.21.2"
        },
        "bleach": {
            "hashes": [
                "sha256:6123ddc1052673e52bab52cdc955bcb57a015264a1c57d37bea2f6b817af0125",
                "sha256:98b3170739e5e83dd9dc19633f074727ad848cbedb6026708c8ac2d3b697a433"
            ],
            "markers": "python_version >= '2.7' and python_version not in '3.0, 3.1, 3.2, 3.3, 3.4'",
            "version": "==3.3.0"
        },
        "boto": {
            "hashes": [
                "sha256:147758d41ae7240dc989f0039f27da8ca0d53734be0eb869ef16e3adcfa462e8",
                "sha256:ea0d3b40a2d852767be77ca343b58a9e3a4b00d9db440efb8da74b4e58025e5a"
            ],
            "index": "pypi",
            "version": "==2.49.0"
        },
        "boto3": {
            "hashes": [
<<<<<<< HEAD
                "sha256:16ca7a34eb88138e0d1ae2532e17975eef578aa1754e2d209ad41a8dfce059ce",
                "sha256:75f59fb3d764a381bb0108cb5036b398d0c8a1cf719e6b5aadbc5a53a1fd735e"
            ],
            "index": "pypi",
            "version": "==1.17.36"
        },
        "botocore": {
            "hashes": [
                "sha256:148f5d7d48c54ed450831e5dd4d13284b2418955b6d99db23a3d9c4c6cb515c8",
                "sha256:9ce33bd4175d58c5fdeb8e35052aa370aff74b347227e65ddc3f4fa01ef0686f"
            ],
            "markers": "python_version >= '2.7' and python_version not in '3.0, 3.1, 3.2, 3.3, 3.4, 3.5'",
            "version": "==1.20.36"
=======
                "sha256:1e6e06b2f1eee5a76acdde1e7b4f57c93c1bf2905341207d74f2a140ce060cd8",
                "sha256:40e84a5f7888924db74a2710dbe48d066b51fe1f5549efaffe90e6efe813f37b"
            ],
            "index": "pypi",
            "version": "==1.17.35"
        },
        "botocore": {
            "hashes": [
                "sha256:9119ffb231145ffadd55391c9356dcdb18e3de65c3a7c82844634e949f0ca5a0",
                "sha256:e34bbb7d7de154c2ff2a73ae0691c601a69c5bda887374c8a6a23072380b07a4"
            ],
            "markers": "python_version >= '2.7' and python_version not in '3.0, 3.1, 3.2, 3.3, 3.4, 3.5'",
            "version": "==1.20.35"
>>>>>>> 4e03e373
        },
        "certifi": {
            "hashes": [
                "sha256:1a4995114262bffbc2413b159f2a1a480c969de6e6eb13ee966d470af86af59c",
                "sha256:719a74fb9e33b9bd44cc7f3a8d94bc35e4049deebe19ba7d8e108280cfd59830"
            ],
            "version": "==2020.12.5"
        },
        "cffi": {
            "hashes": [
                "sha256:005a36f41773e148deac64b08f233873a4d0c18b053d37da83f6af4d9087b813",
                "sha256:0857f0ae312d855239a55c81ef453ee8fd24136eaba8e87a2eceba644c0d4c06",
                "sha256:1071534bbbf8cbb31b498d5d9db0f274f2f7a865adca4ae429e147ba40f73dea",
                "sha256:158d0d15119b4b7ff6b926536763dc0714313aa59e320ddf787502c70c4d4bee",
                "sha256:1f436816fc868b098b0d63b8920de7d208c90a67212546d02f84fe78a9c26396",
                "sha256:2894f2df484ff56d717bead0a5c2abb6b9d2bf26d6960c4604d5c48bbc30ee73",
                "sha256:29314480e958fd8aab22e4a58b355b629c59bf5f2ac2492b61e3dc06d8c7a315",
                "sha256:34eff4b97f3d982fb93e2831e6750127d1355a923ebaeeb565407b3d2f8d41a1",
                "sha256:35f27e6eb43380fa080dccf676dece30bef72e4a67617ffda586641cd4508d49",
                "sha256:3d3dd4c9e559eb172ecf00a2a7517e97d1e96de2a5e610bd9b68cea3925b4892",
                "sha256:43e0b9d9e2c9e5d152946b9c5fe062c151614b262fda2e7b201204de0b99e482",
                "sha256:48e1c69bbacfc3d932221851b39d49e81567a4d4aac3b21258d9c24578280058",
                "sha256:51182f8927c5af975fece87b1b369f722c570fe169f9880764b1ee3bca8347b5",
                "sha256:58e3f59d583d413809d60779492342801d6e82fefb89c86a38e040c16883be53",
                "sha256:5de7970188bb46b7bf9858eb6890aad302577a5f6f75091fd7cdd3ef13ef3045",
                "sha256:65fa59693c62cf06e45ddbb822165394a288edce9e276647f0046e1ec26920f3",
                "sha256:69e395c24fc60aad6bb4fa7e583698ea6cc684648e1ffb7fe85e3c1ca131a7d5",
                "sha256:6c97d7350133666fbb5cf4abdc1178c812cb205dc6f41d174a7b0f18fb93337e",
                "sha256:6e4714cc64f474e4d6e37cfff31a814b509a35cb17de4fb1999907575684479c",
                "sha256:72d8d3ef52c208ee1c7b2e341f7d71c6fd3157138abf1a95166e6165dd5d4369",
                "sha256:8ae6299f6c68de06f136f1f9e69458eae58f1dacf10af5c17353eae03aa0d827",
                "sha256:8b198cec6c72df5289c05b05b8b0969819783f9418e0409865dac47288d2a053",
                "sha256:99cd03ae7988a93dd00bcd9d0b75e1f6c426063d6f03d2f90b89e29b25b82dfa",
                "sha256:9cf8022fb8d07a97c178b02327b284521c7708d7c71a9c9c355c178ac4bbd3d4",
                "sha256:9de2e279153a443c656f2defd67769e6d1e4163952b3c622dcea5b08a6405322",
                "sha256:9e93e79c2551ff263400e1e4be085a1210e12073a31c2011dbbda14bda0c6132",
                "sha256:9ff227395193126d82e60319a673a037d5de84633f11279e336f9c0f189ecc62",
                "sha256:a465da611f6fa124963b91bf432d960a555563efe4ed1cc403ba5077b15370aa",
                "sha256:ad17025d226ee5beec591b52800c11680fca3df50b8b29fe51d882576e039ee0",
                "sha256:afb29c1ba2e5a3736f1c301d9d0abe3ec8b86957d04ddfa9d7a6a42b9367e396",
                "sha256:b85eb46a81787c50650f2392b9b4ef23e1f126313b9e0e9013b35c15e4288e2e",
                "sha256:bb89f306e5da99f4d922728ddcd6f7fcebb3241fc40edebcb7284d7514741991",
                "sha256:cbde590d4faaa07c72bf979734738f328d239913ba3e043b1e98fe9a39f8b2b6",
                "sha256:cd2868886d547469123fadc46eac7ea5253ea7fcb139f12e1dfc2bbd406427d1",
                "sha256:d42b11d692e11b6634f7613ad8df5d6d5f8875f5d48939520d351007b3c13406",
                "sha256:f2d45f97ab6bb54753eab54fffe75aaf3de4ff2341c9daee1987ee1837636f1d",
                "sha256:fd78e5fee591709f32ef6edb9a015b4aa1a5022598e36227500c8f4e02328d9c"
            ],
            "index": "pypi",
            "version": "==1.14.5"
        },
        "cfgv": {
            "hashes": [
                "sha256:32e43d604bbe7896fe7c248a9c2276447dbef840feb28fe20494f62af110211d",
                "sha256:cf22deb93d4bcf92f345a5c3cd39d3d41d6340adc60c78bbbd6588c384fda6a1"
            ],
            "markers": "python_full_version >= '3.6.1'",
            "version": "==3.2.0"
        },
        "chardet": {
            "hashes": [
                "sha256:0d6f53a15db4120f2b08c94f11e7d93d2c911ee118b6b30a04ec3ee8310179fa",
                "sha256:f864054d66fd9118f2e67044ac8981a54775ec5b67aed0441892edb553d21da5"
            ],
            "markers": "python_version >= '2.7' and python_version not in '3.0, 3.1, 3.2, 3.3, 3.4'",
            "version": "==4.0.0"
        },
        "click": {
            "hashes": [
                "sha256:d2b5255c7c6349bc1bd1e59e08cd12acbbd63ce649f2588755783aa94dfb6b1a",
                "sha256:dacca89f4bfadd5de3d7489b7c8a566eee0d3676333fbb50030263894c38c0dc"
            ],
            "markers": "python_version >= '2.7' and python_version not in '3.0, 3.1, 3.2, 3.3, 3.4'",
            "version": "==7.1.2"
        },
        "colorama": {
            "hashes": [
                "sha256:5941b2b48a20143d2267e95b1c2a7603ce057ee39fd88e7329b0c292aa16869b",
                "sha256:9f47eda37229f68eee03b24b9748937c7dc3868f906e8ba69fbcbdd3bc5dc3e2"
            ],
            "markers": "python_version >= '2.7' and python_version not in '3.0, 3.1, 3.2, 3.3, 3.4'",
            "version": "==0.4.4"
        },
        "control": {
            "hashes": [
                "sha256:34eeca077cf002a2f22a9334c8998ec5b3bcc0fdae2aac790a923cf8bc80245a"
            ],
            "index": "pypi",
            "version": "==0.9.0"
        },
        "coverage": {
            "hashes": [
                "sha256:004d1880bed2d97151facef49f08e255a20ceb6f9432df75f4eef018fdd5a78c",
                "sha256:01d84219b5cdbfc8122223b39a954820929497a1cb1422824bb86b07b74594b6",
                "sha256:040af6c32813fa3eae5305d53f18875bedd079960822ef8ec067a66dd8afcd45",
                "sha256:06191eb60f8d8a5bc046f3799f8a07a2d7aefb9504b0209aff0b47298333302a",
                "sha256:13034c4409db851670bc9acd836243aeee299949bd5673e11844befcb0149f03",
                "sha256:13c4ee887eca0f4c5a247b75398d4114c37882658300e153113dafb1d76de529",
                "sha256:184a47bbe0aa6400ed2d41d8e9ed868b8205046518c52464fde713ea06e3a74a",
                "sha256:18ba8bbede96a2c3dde7b868de9dcbd55670690af0988713f0603f037848418a",
                "sha256:1aa846f56c3d49205c952d8318e76ccc2ae23303351d9270ab220004c580cfe2",
                "sha256:217658ec7187497e3f3ebd901afdca1af062b42cfe3e0dafea4cced3983739f6",
                "sha256:24d4a7de75446be83244eabbff746d66b9240ae020ced65d060815fac3423759",
                "sha256:2910f4d36a6a9b4214bb7038d537f015346f413a975d57ca6b43bf23d6563b53",
                "sha256:2949cad1c5208b8298d5686d5a85b66aae46d73eec2c3e08c817dd3513e5848a",
                "sha256:2a3859cb82dcbda1cfd3e6f71c27081d18aa251d20a17d87d26d4cd216fb0af4",
                "sha256:2cafbbb3af0733db200c9b5f798d18953b1a304d3f86a938367de1567f4b5bff",
                "sha256:2e0d881ad471768bf6e6c2bf905d183543f10098e3b3640fc029509530091502",
                "sha256:30c77c1dc9f253283e34c27935fded5015f7d1abe83bc7821680ac444eaf7793",
                "sha256:3487286bc29a5aa4b93a072e9592f22254291ce96a9fbc5251f566b6b7343cdb",
                "sha256:372da284cfd642d8e08ef606917846fa2ee350f64994bebfbd3afb0040436905",
                "sha256:41179b8a845742d1eb60449bdb2992196e211341818565abded11cfa90efb821",
                "sha256:44d654437b8ddd9eee7d1eaee28b7219bec228520ff809af170488fd2fed3e2b",
                "sha256:4a7697d8cb0f27399b0e393c0b90f0f1e40c82023ea4d45d22bce7032a5d7b81",
                "sha256:51cb9476a3987c8967ebab3f0fe144819781fca264f57f89760037a2ea191cb0",
                "sha256:52596d3d0e8bdf3af43db3e9ba8dcdaac724ba7b5ca3f6358529d56f7a166f8b",
                "sha256:53194af30d5bad77fcba80e23a1441c71abfb3e01192034f8246e0d8f99528f3",
                "sha256:5fec2d43a2cc6965edc0bb9e83e1e4b557f76f843a77a2496cbe719583ce8184",
                "sha256:6c90e11318f0d3c436a42409f2749ee1a115cd8b067d7f14c148f1ce5574d701",
                "sha256:74d881fc777ebb11c63736622b60cb9e4aee5cace591ce274fb69e582a12a61a",
                "sha256:7501140f755b725495941b43347ba8a2777407fc7f250d4f5a7d2a1050ba8e82",
                "sha256:796c9c3c79747146ebd278dbe1e5c5c05dd6b10cc3bcb8389dfdf844f3ead638",
                "sha256:869a64f53488f40fa5b5b9dcb9e9b2962a66a87dab37790f3fcfb5144b996ef5",
                "sha256:8963a499849a1fc54b35b1c9f162f4108017b2e6db2c46c1bed93a72262ed083",
                "sha256:8d0a0725ad7c1a0bcd8d1b437e191107d457e2ec1084b9f190630a4fb1af78e6",
                "sha256:900fbf7759501bc7807fd6638c947d7a831fc9fdf742dc10f02956ff7220fa90",
                "sha256:92b017ce34b68a7d67bd6d117e6d443a9bf63a2ecf8567bb3d8c6c7bc5014465",
                "sha256:970284a88b99673ccb2e4e334cfb38a10aab7cd44f7457564d11898a74b62d0a",
                "sha256:972c85d205b51e30e59525694670de6a8a89691186012535f9d7dbaa230e42c3",
                "sha256:9a1ef3b66e38ef8618ce5fdc7bea3d9f45f3624e2a66295eea5e57966c85909e",
                "sha256:af0e781009aaf59e25c5a678122391cb0f345ac0ec272c7961dc5455e1c40066",
                "sha256:b6d534e4b2ab35c9f93f46229363e17f63c53ad01330df9f2d6bd1187e5eaacf",
                "sha256:b7895207b4c843c76a25ab8c1e866261bcfe27bfaa20c192de5190121770672b",
                "sha256:c0891a6a97b09c1f3e073a890514d5012eb256845c451bd48f7968ef939bf4ae",
                "sha256:c2723d347ab06e7ddad1a58b2a821218239249a9e4365eaff6649d31180c1669",
                "sha256:d1f8bf7b90ba55699b3a5e44930e93ff0189aa27186e96071fac7dd0d06a1873",
                "sha256:d1f9ce122f83b2305592c11d64f181b87153fc2c2bbd3bb4a3dde8303cfb1a6b",
                "sha256:d314ed732c25d29775e84a960c3c60808b682c08d86602ec2c3008e1202e3bb6",
                "sha256:d636598c8305e1f90b439dbf4f66437de4a5e3c31fdf47ad29542478c8508bbb",
                "sha256:deee1077aae10d8fa88cb02c845cfba9b62c55e1183f52f6ae6a2df6a2187160",
                "sha256:ebe78fe9a0e874362175b02371bdfbee64d8edc42a044253ddf4ee7d3c15212c",
                "sha256:f030f8873312a16414c0d8e1a1ddff2d3235655a2174e3648b4fa66b3f2f1079",
                "sha256:f0b278ce10936db1a37e6954e15a3730bea96a0997c26d7fee88e6c396c2086d",
                "sha256:f11642dddbb0253cc8853254301b51390ba0081750a8ac03f20ea8103f0c56b6"
            ],
            "index": "pypi",
            "version": "==5.5"
        },
        "cryptography": {
            "hashes": [
                "sha256:066bc53f052dfeda2f2d7c195cf16fb3e5ff13e1b6b7415b468514b40b381a5b",
                "sha256:0923ba600d00718d63a3976f23cab19aef10c1765038945628cd9be047ad0336",
                "sha256:2d32223e5b0ee02943f32b19245b61a62db83a882f0e76cc564e1cec60d48f87",
                "sha256:4169a27b818de4a1860720108b55a2801f32b6ae79e7f99c00d79f2a2822eeb7",
                "sha256:57ad77d32917bc55299b16d3b996ffa42a1c73c6cfa829b14043c561288d2799",
                "sha256:5ecf2bcb34d17415e89b546dbb44e73080f747e504273e4d4987630493cded1b",
                "sha256:600cf9bfe75e96d965509a4c0b2b183f74a4fa6f5331dcb40fb7b77b7c2484df",
                "sha256:66b57a9ca4b3221d51b237094b0303843b914b7d5afd4349970bb26518e350b0",
                "sha256:93cfe5b7ff006de13e1e89830810ecbd014791b042cbe5eec253be11ac2b28f3",
                "sha256:9e98b452132963678e3ac6c73f7010fe53adf72209a32854d55690acac3f6724",
                "sha256:df186fcbf86dc1ce56305becb8434e4b6b7504bc724b71ad7a3239e0c9d14ef2",
                "sha256:fec7fb46b10da10d9e1d078d1ff8ed9e05ae14f431fdbd11145edd0550b9a964"
            ],
            "index": "pypi",
            "version": "==3.4.6"
        },
        "cycler": {
            "hashes": [
                "sha256:1d8a5ae1ff6c5cf9b93e8811e581232ad8920aeec647c37316ceac982b08cb2d",
                "sha256:cd7b2d1018258d7247a71425e9f26463dfb444d411c39569972f4ce586b0c9d8"
            ],
            "version": "==0.10.0"
        },
        "datadog": {
            "hashes": [
                "sha256:2144e3c41ce15dae1d7db728f95b7494082f23c5f9de02e48f37b3fc204892d6",
                "sha256:438c1dde5462e68c5c792b7b4a1d87a0ddd970af3db31b3cf15980eed0c44311"
            ],
            "index": "pypi",
            "version": "==0.40.1"
        },
        "decorator": {
            "hashes": [
                "sha256:41fa54c2a0cc4ba648be4fd43cff00aedf5b9465c9bf18d64325bc225f08f760",
                "sha256:e3a62f0520172440ca0dcc823749319382e377f37f140a0b99ef45fecb84bfe7"
            ],
            "version": "==4.4.2"
        },
        "defusedxml": {
            "hashes": [
                "sha256:1bb3032db185915b62d7c6209c5a8792be6a32ab2fedacc84e01b52c51aa3e69",
                "sha256:a352e7e428770286cc899e2542b6cdaedb2b4953ff269a210103ec58f6198a61"
            ],
            "markers": "python_version >= '2.7' and python_version not in '3.0, 3.1, 3.2, 3.3, 3.4'",
            "version": "==0.7.1"
        },
        "dictdiffer": {
            "hashes": [
                "sha256:1adec0d67cdf6166bda96ae2934ddb5e54433998ceab63c984574d187cc563d2",
                "sha256:d79d9a39e459fe33497c858470ca0d2e93cb96621751de06d631856adfd9c390"
            ],
            "index": "pypi",
            "version": "==0.8.1"
        },
        "distlib": {
            "hashes": [
                "sha256:8c09de2c67b3e7deef7184574fc060ab8a793e7adbb183d942c389c8b13c52fb",
                "sha256:edf6116872c863e1aa9d5bb7cb5e05a022c519a4594dc703843343a9ddd9bff1"
            ],
            "version": "==0.3.1"
        },
        "elasticsearch": {
            "hashes": [
                "sha256:9a77172be02bc4855210d83f0f1346a1e7d421e3cb2ca47ba81ac0c5a717b3a0",
                "sha256:c67b0f6541eda6de9f92eaea319c070aa2710c5d4d4ee5e3dfa3c21bd95aa378"
            ],
            "index": "pypi",
            "version": "==7.12.0"
        },
        "entrypoints": {
            "hashes": [
                "sha256:589f874b313739ad35be6e0cd7efde2a4e9b6fea91edcc34e58ecbb8dbe56d19",
                "sha256:c70dd71abe5a8c85e55e12c19bd91ccfeec11a6e99044204511f9ed547d48451"
            ],
            "markers": "python_version >= '2.7'",
            "version": "==0.3"
        },
        "fastcluster": {
            "hashes": [
                "sha256:10294169ec060df140230fcaaed36a681dad01cda2ba0c6f09bc0ea96106c252",
                "sha256:172eb7d14561e322d3831b2b4fe189a952d714f48726ddc63196b3089ec688c2",
                "sha256:21481ee89d9c43c93af63ffceba8f5e257945ebecbac681383a30ad9e98eb6af",
                "sha256:277240042f561ba66beb7bd859ae3a6836de43ef76e65f06aded71d0d2ad38bc",
                "sha256:35399b6be8128181e22f65c441a5085fceebe35756e9ecea5ece99f783387797",
                "sha256:4bedea0f58e090e85219701c88fb28b341c5f12c050f76038afcda1a74913d71",
                "sha256:520aac3ab3001609747fc0cec758ae7fd170a2a528b5f784f93551dac58f52d1",
                "sha256:699fe3fe575d0828be2fe67ac368d3dd21489f4b50695e2f737beac9a2d97462",
                "sha256:6bd632ee2c0340e61b2574103c9c26fb33179df116b40deb7e64d95003b6ac11",
                "sha256:72a1600e414abf1fe54b3fc17ec14f1ba89821fd9e5affbeca2ce143005240d9",
                "sha256:7e974bd07db602e1e753dae80381da575f41d154d9e3b8264c7df58efe1a2968",
                "sha256:8b4edb0669ea38ca4f6d8173cb86321ef8316b447f9eded33cef6a1f3289c941",
                "sha256:960b38af8e2dcc593b9b68ff9dc6cc31268cf57210c393e0d86228cac25c39c6",
                "sha256:9733a569b2e29280ce2d636c0933f2e80b03baeb95d103657efc275b01fbdccf",
                "sha256:980599fbde4df44f6d65fc866c127ccefec3c4541d7d5d0beb0b1bb73e9957c1",
                "sha256:9fbd07bb401d34e6f02905e3124affa2a2a9b4acf9e45e7e5a009bdf23dbf9b1",
                "sha256:bb054e13ea7bfd1cefec438aca3c38f40df85686a56507fd16fdac9f4b527d32",
                "sha256:dcb1cea722a0526537663095d70421683a9ebdef4a6e5a1dcc0a4f03afcc7132",
                "sha256:dd66f5b794ac6f7fe01fa970aad1bf1a377a905ad09e26062f00b2a47226ce5a",
                "sha256:e50e7bed433811a5df83aa6a7dcd1c22d512991b0735c8b5112461dc2ac73c05",
                "sha256:e92ddd70b5918a5a22fb78512cc0f95e95250784246b5e0e6dfb3dd10d21feaf",
                "sha256:f07a9648913965263073cae5cb464fef057e6ea1370c2049f3500a1fee8107b0",
                "sha256:faf0e8bb47b31c0c686a6021f9b083b953ba91c46f7a6ce513603ed1e4ab14a5"
            ],
            "index": "pypi",
            "version": "==1.1.28"
        },
        "filelock": {
            "hashes": [
                "sha256:18d82244ee114f543149c66a6e0c14e9c4f8a1044b5cdaadd0f82159d6a6ff59",
                "sha256:929b7d63ec5b7d6b71b0fa5ac14e030b3f70b75747cef1b10da9b879fef15836"
            ],
            "version": "==3.0.12"
        },
        "flask": {
            "hashes": [
                "sha256:4efa1ae2d7c9865af48986de8aeb8504bf32c7f3d6fdc9353d34b21f4b127060",
                "sha256:8a4fdd8936eba2512e9c85df320a37e694c93945b33ef33c89946a340a238557"
            ],
            "index": "pypi",
            "version": "==1.1.2"
        },
        "flask-cors": {
            "hashes": [
                "sha256:74efc975af1194fc7891ff5cd85b0f7478be4f7f59fe158102e91abb72bb4438",
                "sha256:b60839393f3b84a0f3746f6cdca56c1ad7426aa738b70d6c61375857823181de"
            ],
            "index": "pypi",
            "version": "==3.0.10"
        },
        "flask-socketio": {
            "hashes": [
                "sha256:5c4319f5214ada20807857dc8fdf3dc7d2afe8d6dd38f5c516c72e2be47d2227",
                "sha256:5d9a4438bafd806c5a3b832e74b69758781a8ee26fb6c9b1dbdda9b4fced432e"
            ],
            "index": "pypi",
            "version": "==5.0.1"
        },
        "ft4222": {
            "hashes": [
                "sha256:10a1570c37a6d22dcf42653786fb07be3e26649e7252e7a5753ce00cab4bb03c",
                "sha256:7d041273c7d2f0c77dde60189e7acb4fbf627773c4df325ec6705426895a1501",
                "sha256:b5a7c9dc1c08569184f56e5dfaaedbe412c9571f4ec46043deabc11372a2a928",
                "sha256:cadafeaa4681f81680823234def825e64bdd09a2d6264bfff44e10e003f54d2e",
                "sha256:ce798138cb8e6d1f47d8f7f70a1dc73b244b4606c2a87d04ec6c21e85582a790",
                "sha256:f0ad47e21c8670bcf4c61531f8577a057b7b91fb5174d561c23495f1221e7b0a"
            ],
            "index": "pypi",
            "version": "==1.2.1"
        },
        "future": {
            "hashes": [
                "sha256:b1bead90b70cf6ec3f0710ae53a525360fa360d306a86583adc6bf83a4db537d"
            ],
            "markers": "python_version >= '2.6' and python_version not in '3.0, 3.1, 3.2, 3.3'",
            "version": "==0.18.2"
        },
        "geoalchemy2": {
            "hashes": [
                "sha256:3b83654db15ed807a7bdb2e7dd1c787a47cfc3e4fb92a0558685001fbb7342da",
                "sha256:d9336f17df3e7a10f94d1ea2488dcfb97a8bc23fe7f5edea425ddab553534b0a"
            ],
            "index": "pypi",
            "version": "==0.8.4"
        },
        "git-pylint-commit-hook": {
            "hashes": [
                "sha256:e1d39e7856b3ef0a0269121ca210dc3f5a97da158b322411e8e1185918a91b3c"
            ],
            "index": "pypi",
            "version": "==2.5.1"
        },
        "greenlet": {
            "hashes": [
                "sha256:0a77691f0080c9da8dfc81e23f4e3cffa5accf0f5b56478951016d7cfead9196",
                "sha256:0ddd77586553e3daf439aa88b6642c5f252f7ef79a39271c25b1d4bf1b7cbb85",
                "sha256:111cfd92d78f2af0bc7317452bd93a477128af6327332ebf3c2be7df99566683",
                "sha256:122c63ba795fdba4fc19c744df6277d9cfd913ed53d1a286f12189a0265316dd",
                "sha256:181300f826625b7fd1182205b830642926f52bd8cdb08b34574c9d5b2b1813f7",
                "sha256:1a1ada42a1fd2607d232ae11a7b3195735edaa49ea787a6d9e6a53afaf6f3476",
                "sha256:1bb80c71de788b36cefb0c3bb6bfab306ba75073dbde2829c858dc3ad70f867c",
                "sha256:1d1d4473ecb1c1d31ce8fd8d91e4da1b1f64d425c1dc965edc4ed2a63cfa67b2",
                "sha256:292e801fcb3a0b3a12d8c603c7cf340659ea27fd73c98683e75800d9fd8f704c",
                "sha256:2c65320774a8cd5fdb6e117c13afa91c4707548282464a18cf80243cf976b3e6",
                "sha256:4365eccd68e72564c776418c53ce3c5af402bc526fe0653722bc89efd85bf12d",
                "sha256:5352c15c1d91d22902582e891f27728d8dac3bd5e0ee565b6a9f575355e6d92f",
                "sha256:58ca0f078d1c135ecf1879d50711f925ee238fe773dfe44e206d7d126f5bc664",
                "sha256:5d4030b04061fdf4cbc446008e238e44936d77a04b2b32f804688ad64197953c",
                "sha256:5d69bbd9547d3bc49f8a545db7a0bd69f407badd2ff0f6e1a163680b5841d2b0",
                "sha256:5f297cb343114b33a13755032ecf7109b07b9a0020e841d1c3cedff6602cc139",
                "sha256:62afad6e5fd70f34d773ffcbb7c22657e1d46d7fd7c95a43361de979f0a45aef",
                "sha256:647ba1df86d025f5a34043451d7c4a9f05f240bee06277a524daad11f997d1e7",
                "sha256:719e169c79255816cdcf6dccd9ed2d089a72a9f6c42273aae12d55e8d35bdcf8",
                "sha256:7cd5a237f241f2764324396e06298b5dee0df580cf06ef4ada0ff9bff851286c",
                "sha256:875d4c60a6299f55df1c3bb870ebe6dcb7db28c165ab9ea6cdc5d5af36bb33ce",
                "sha256:90b6a25841488cf2cb1c8623a53e6879573010a669455046df5f029d93db51b7",
                "sha256:94620ed996a7632723a424bccb84b07e7b861ab7bb06a5aeb041c111dd723d36",
                "sha256:b5f1b333015d53d4b381745f5de842f19fe59728b65f0fbb662dafbe2018c3a5",
                "sha256:c5b22b31c947ad8b6964d4ed66776bcae986f73669ba50620162ba7c832a6b6a",
                "sha256:c93d1a71c3fe222308939b2e516c07f35a849c5047f0197442a4d6fbcb4128ee",
                "sha256:cdb90267650c1edb54459cdb51dab865f6c6594c3a47ebd441bc493360c7af70",
                "sha256:cfd06e0f0cc8db2a854137bd79154b61ecd940dce96fad0cba23fe31de0b793c",
                "sha256:d3789c1c394944084b5e57c192889985a9f23bd985f6d15728c745d380318128",
                "sha256:da7d09ad0f24270b20f77d56934e196e982af0d0a2446120cb772be4e060e1a2",
                "sha256:df3e83323268594fa9755480a442cabfe8d82b21aba815a71acf1bb6c1776218",
                "sha256:df8053867c831b2643b2c489fe1d62049a98566b1646b194cc815f13e27b90df",
                "sha256:e1128e022d8dce375362e063754e129750323b67454cac5600008aad9f54139e",
                "sha256:e6e9fdaf6c90d02b95e6b0709aeb1aba5affbbb9ccaea5502f8638e4323206be",
                "sha256:eac8803c9ad1817ce3d8d15d1bb82c2da3feda6bee1153eec5c58fa6e5d3f770",
                "sha256:eb333b90036358a0e2c57373f72e7648d7207b76ef0bd00a4f7daad1f79f5203",
                "sha256:ed1d1351f05e795a527abc04a0d82e9aecd3bdf9f46662c36ff47b0b00ecaf06",
                "sha256:f3dc68272990849132d6698f7dc6df2ab62a88b0d36e54702a8fd16c0490e44f",
                "sha256:f59eded163d9752fd49978e0bab7a1ff21b1b8d25c05f0995d140cc08ac83379",
                "sha256:f5e2d36c86c7b03c94b8459c3bd2c9fe2c7dab4b258b8885617d44a22e453fb7",
                "sha256:f6f65bf54215e4ebf6b01e4bb94c49180a589573df643735107056f7a910275b",
                "sha256:f8450d5ef759dbe59f84f2c9f77491bb3d3c44bc1a573746daf086e70b14c243",
                "sha256:f97d83049715fd9dec7911860ecf0e17b48d8725de01e45de07d8ac0bd5bc378"
            ],
            "markers": "python_version >= '3'",
            "version": "==1.0.0"
        },
        "gunicorn": {
            "hashes": [
                "sha256:1904bb2b8a43658807108d59c3f3d56c2b6121a701161de0ddf9ad140073c626",
                "sha256:cd4a810dd51bf497552cf3f863b575dabd73d6ad6a91075b65936b151cbf4f9c"
            ],
            "index": "pypi",
            "version": "==20.0.4"
        },
        "h5py": {
            "hashes": [
                "sha256:25294f2690c4813475f566663a21ef1c1b11ef892b26d46454bf0a59e507d5aa",
                "sha256:4160cb0d35a83c6fb9f1cad65e826dfaeb044e001549ea78003573fb6bee4042",
                "sha256:6766104ed13ff40b3b7bfd49f13fced5274103ee9af53667e7a97c5236b14741",
                "sha256:7c5b5f18c96fb63399280a724734fd91e1781c6b60e385e439ad8e654a294ba4",
                "sha256:89474be911bfcdb34cbf0d98b8ec48b578c27a89fdb1ae4ee7513f1ef8d9249e",
                "sha256:90ee8a00aca5c4e0bbd821c1f6118cb9a814c15dcfdb03572c615a4431166480",
                "sha256:a6632ac11167bbad1a8fc5c82508b97ab8c12bdfe4b659254b6f7f63d3c76744",
                "sha256:d791b710d3e54c4d2c32cb881b183db5674ceb03bf6a0c1f3fb3cf50d8997e0a",
                "sha256:d8467fa56356ad2efad2b5986326e71d4d74505de6f6c7bb46dbba09b37459ac",
                "sha256:fdabe99139a9c5e1a416b7ed38c89505f8501b376d54496e1bb737cb33df61cf"
            ],
            "index": "pypi",
            "version": "==3.2.1"
        },
        "hexdump": {
            "hashes": [
                "sha256:d781a43b0c16ace3f9366aade73e8ad3a7bd5137d58f0b45ab2d3f54876f20db"
            ],
            "index": "pypi",
            "version": "==3.3"
        },
        "humanfriendly": {
            "hashes": [
                "sha256:066562956639ab21ff2676d1fda0b5987e985c534fc76700a19bd54bcb81121d",
                "sha256:d5c731705114b9ad673754f3317d9fa4c23212f36b29bdc4272a892eafc9bc72"
            ],
            "markers": "python_version >= '2.7' and python_version not in '3.0, 3.1, 3.2, 3.3, 3.4'",
            "version": "==9.1"
        },
        "identify": {
            "hashes": [
<<<<<<< HEAD
                "sha256:1cfb05b578de996677836d5a2dde14b3dffde313cf7d2b3e793a0787a36e26dd",
                "sha256:9cc5f58996cd359b7b72f0a5917d8639de5323917e6952a3bfbf36301b576f40"
            ],
            "markers": "python_full_version >= '3.6.1'",
            "version": "==2.2.1"
=======
                "sha256:39c0b110c9d0cd2391b6c38cd0ff679ee4b4e98f8db8b06c5d9d9e502711a1e1",
                "sha256:efbf090a619255bc31c4fbba709e2805f7d30913fd4854ad84ace52bd276e2f6"
            ],
            "markers": "python_full_version >= '3.6.1'",
            "version": "==2.2.0"
>>>>>>> 4e03e373
        },
        "idna": {
            "hashes": [
                "sha256:b307872f855b18632ce0c21c5e45be78c0ea7ae4c15c828c20788b26921eb3f6",
                "sha256:b97d804b1e9b523befed77c48dacec60e6dcb0b5391d57af6a65a312a90648c0"
            ],
            "markers": "python_version >= '2.7' and python_version not in '3.0, 3.1, 3.2, 3.3'",
            "version": "==2.10"
        },
        "imageio": {
            "hashes": [
                "sha256:3604d751f03002e8e0e7650aa71d8d9148144a87daf17cb1f3228e80747f2e6b",
                "sha256:52ddbaeca2dccf53ba2d6dec5676ca7bc3b2403ef8b37f7da78b7654bb3e10f0"
            ],
            "index": "pypi",
            "version": "==2.9.0"
        },
        "ipykernel": {
            "hashes": [
                "sha256:98321abefdf0505fb3dc7601f60fc4087364d394bd8fad53107eb1adee9ff475",
                "sha256:efd07253b54d84d26e0878d268c8c3a41582a18750da633c2febfd2ece0d467d"
            ],
            "index": "pypi",
            "version": "==5.5.0"
        },
        "ipython": {
            "hashes": [
                "sha256:04323f72d5b85b606330b6d7e2dc8d2683ad46c3905e955aa96ecc7a99388e70",
                "sha256:34207ffb2f653bced2bc8e3756c1db86e7d93e44ed049daae9814fed66d408ec"
            ],
            "index": "pypi",
            "version": "==7.21.0"
        },
        "ipython-genutils": {
            "hashes": [
                "sha256:72dd37233799e619666c9f639a9da83c34013a73e8bbc79a7a6348d93c61fab8",
                "sha256:eb2e116e75ecef9d4d228fdc66af54269afa26ab4463042e33785b887c628ba8"
            ],
            "version": "==0.2.0"
        },
        "ipywidgets": {
            "hashes": [
                "sha256:9f1a43e620530f9e570e4a493677d25f08310118d315b00e25a18f12913c41f0",
                "sha256:e6513cfdaf5878de30f32d57f6dc2474da395a2a2991b94d487406c0ab7f55ca"
            ],
            "version": "==7.6.3"
        },
        "isodate": {
            "hashes": [
                "sha256:2e364a3d5759479cdb2d37cce6b9376ea504db2ff90252a2e5b7cc89cc9ff2d8",
                "sha256:aa4d33c06640f5352aca96e4b81afd8ab3b47337cc12089822d6f322ac772c81"
            ],
            "version": "==0.6.0"
        },
        "isort": {
            "hashes": [
                "sha256:0a943902919f65c5684ac4e0154b1ad4fac6dcaa5d9f3426b732f1c8b5419be6",
                "sha256:2bb1680aad211e3c9944dbce1d4ba09a989f04e238296c87fe2139faa26d655d"
            ],
<<<<<<< HEAD
            "markers": "python_version >= '3.6' and python_version < '4.0'",
=======
            "markers": "python_version >= '3.6' and python_version < '4'",
>>>>>>> 4e03e373
            "version": "==5.8.0"
        },
        "itsdangerous": {
            "hashes": [
                "sha256:321b033d07f2a4136d3ec762eac9f16a10ccd60f53c0c91af90217ace7ba1f19",
                "sha256:b12271b2047cb23eeb98c8b5622e2e5c5e9abd9784a153e9d8ef9cb4dd09d749"
            ],
            "markers": "python_version >= '2.7' and python_version not in '3.0, 3.1, 3.2, 3.3'",
            "version": "==1.1.0"
        },
        "jedi": {
            "hashes": [
                "sha256:18456d83f65f400ab0c2d3319e48520420ef43b23a086fdc05dff34132f0fb93",
                "sha256:92550a404bad8afed881a137ec9a461fed49eca661414be45059329614ed0707"
            ],
            "markers": "python_version >= '3.6'",
            "version": "==0.18.0"
        },
        "jinja2": {
            "hashes": [
                "sha256:03e47ad063331dd6a3f04a43eddca8a966a26ba0c5b7207a9a9e4e08f1b29419",
                "sha256:a6d58433de0ae800347cab1fa3043cebbabe8baa9d29e668f1c768cb87a333c6"
            ],
            "index": "pypi",
            "version": "==2.11.3"
        },
        "jmespath": {
            "hashes": [
                "sha256:b85d0567b8666149a93172712e68920734333c0ce7e89b78b3e987f71e5ed4f9",
                "sha256:cdf6525904cc597730141d61b36f2e4b8ecc257c420fa2f4549bac2c2d0cb72f"
            ],
            "markers": "python_version >= '2.6' and python_version not in '3.0, 3.1, 3.2, 3.3'",
            "version": "==0.10.0"
        },
        "joblib": {
            "hashes": [
                "sha256:9c17567692206d2f3fb9ecf5e991084254fe631665c450b443761c4186a613f7",
                "sha256:feeb1ec69c4d45129954f1b7034954241eedfd6ba39b5e9e4b6883be3332d5e5"
            ],
            "index": "pypi",
            "version": "==1.0.1"
        },
        "json-logging-py": {
            "hashes": [
                "sha256:118b1fe1f4eacaea6370e5b9710d0f6d0c0a4599aef9d5b9875a6a579974fc9a"
            ],
            "index": "pypi",
            "version": "==0.2"
        },
        "jsonschema": {
            "hashes": [
                "sha256:4e5b3cf8216f577bee9ce139cbe72eca3ea4f292ec60928ff24758ce626cd163",
                "sha256:c8a85b28d377cc7737e46e2d9f2b4f44ee3c0e1deac6bf46ddefc7187d30797a"
            ],
            "version": "==3.2.0"
        },
        "jupyter": {
            "hashes": [
                "sha256:3e1f86076bbb7c8c207829390305a2b1fe836d471ed54be66a3b8c41e7f46cc7",
                "sha256:5b290f93b98ffbc21c0c7e749f054b3267782166d72fa5e3ed1ed4eaf34a2b78",
                "sha256:d9dc4b3318f310e34c82951ea5d6683f67bed7def4b259fafbfe4f1beb1d8e5f"
            ],
            "index": "pypi",
            "version": "==1.0.0"
        },
        "jupyter-client": {
            "hashes": [
                "sha256:c4bca1d0846186ca8be97f4d2fa6d2bae889cce4892a167ffa1ba6bd1f73e782",
                "sha256:e053a2c44b6fa597feebe2b3ecb5eea3e03d1d91cc94351a52931ee1426aecfc"
            ],
            "markers": "python_version >= '3.5'",
            "version": "==6.1.12"
        },
        "jupyter-console": {
            "hashes": [
                "sha256:242248e1685039cd8bff2c2ecb7ce6c1546eb50ee3b08519729e6e881aec19c7",
                "sha256:7799c4ea951e0e96ba8260575423cb323ea5a03fcf5503560fa3e15748869e27"
            ],
            "markers": "python_version >= '3.6'",
            "version": "==6.4.0"
        },
        "jupyter-core": {
            "hashes": [
                "sha256:79025cb3225efcd36847d0840f3fc672c0abd7afd0de83ba8a1d3837619122b4",
                "sha256:8c6c0cac5c1b563622ad49321d5ec47017bd18b94facb381c6973a0486395f8e"
            ],
            "markers": "python_version >= '3.6'",
            "version": "==4.7.1"
        },
        "jupyterlab-pygments": {
            "hashes": [
                "sha256:abfb880fd1561987efaefcb2d2ac75145d2a5d0139b1876d5be806e32f630008",
                "sha256:cfcda0873626150932f438eccf0f8bf22bfa92345b814890ab360d666b254146"
            ],
            "version": "==0.1.2"
        },
        "jupyterlab-widgets": {
            "hashes": [
                "sha256:5c1a29a84d3069208cb506b10609175b249b6486d6b1cbae8fcde2a11584fb78",
                "sha256:caeaf3e6103180e654e7d8d2b81b7d645e59e432487c1d35a41d6d3ee56b3fef"
            ],
            "markers": "python_version >= '3.6'",
            "version": "==1.0.0"
        },
        "keras-applications": {
            "hashes": [
                "sha256:5579f9a12bcde9748f4a12233925a59b93b73ae6947409ff34aa2ba258189fe5",
                "sha256:df4323692b8c1174af821bf906f1e442e63fa7589bf0f1230a0b6bdc5a810c95"
            ],
            "index": "pypi",
            "version": "==1.0.8"
        },
        "kiwisolver": {
            "hashes": [
                "sha256:0cd53f403202159b44528498de18f9285b04482bab2a6fc3f5dd8dbb9352e30d",
                "sha256:1e1bc12fb773a7b2ffdeb8380609f4f8064777877b2225dec3da711b421fda31",
                "sha256:225e2e18f271e0ed8157d7f4518ffbf99b9450fca398d561eb5c4a87d0986dd9",
                "sha256:232c9e11fd7ac3a470d65cd67e4359eee155ec57e822e5220322d7b2ac84fbf0",
                "sha256:31dfd2ac56edc0ff9ac295193eeaea1c0c923c0355bf948fbd99ed6018010b72",
                "sha256:33449715e0101e4d34f64990352bce4095c8bf13bed1b390773fc0a7295967b3",
                "sha256:401a2e9afa8588589775fe34fc22d918ae839aaaf0c0e96441c0fdbce6d8ebe6",
                "sha256:44a62e24d9b01ba94ae7a4a6c3fb215dc4af1dde817e7498d901e229aaf50e4e",
                "sha256:50af681a36b2a1dee1d3c169ade9fdc59207d3c31e522519181e12f1b3ba7000",
                "sha256:563c649cfdef27d081c84e72a03b48ea9408c16657500c312575ae9d9f7bc1c3",
                "sha256:5989db3b3b34b76c09253deeaf7fbc2707616f130e166996606c284395da3f18",
                "sha256:5a7a7dbff17e66fac9142ae2ecafb719393aaee6a3768c9de2fd425c63b53e21",
                "sha256:5c3e6455341008a054cccee8c5d24481bcfe1acdbc9add30aa95798e95c65621",
                "sha256:5f6ccd3dd0b9739edcf407514016108e2280769c73a85b9e59aa390046dbf08b",
                "sha256:72c99e39d005b793fb7d3d4e660aed6b6281b502e8c1eaf8ee8346023c8e03bc",
                "sha256:78751b33595f7f9511952e7e60ce858c6d64db2e062afb325985ddbd34b5c131",
                "sha256:834ee27348c4aefc20b479335fd422a2c69db55f7d9ab61721ac8cd83eb78882",
                "sha256:8be8d84b7d4f2ba4ffff3665bcd0211318aa632395a1a41553250484a871d454",
                "sha256:950a199911a8d94683a6b10321f9345d5a3a8433ec58b217ace979e18f16e248",
                "sha256:a357fd4f15ee49b4a98b44ec23a34a95f1e00292a139d6015c11f55774ef10de",
                "sha256:a53d27d0c2a0ebd07e395e56a1fbdf75ffedc4a05943daf472af163413ce9598",
                "sha256:acef3d59d47dd85ecf909c359d0fd2c81ed33bdff70216d3956b463e12c38a54",
                "sha256:b38694dcdac990a743aa654037ff1188c7a9801ac3ccc548d3341014bc5ca278",
                "sha256:b9edd0110a77fc321ab090aaa1cfcaba1d8499850a12848b81be2222eab648f6",
                "sha256:c08e95114951dc2090c4a630c2385bef681cacf12636fb0241accdc6b303fd81",
                "sha256:c5518d51a0735b1e6cee1fdce66359f8d2b59c3ca85dc2b0813a8aa86818a030",
                "sha256:c8fd0f1ae9d92b42854b2979024d7597685ce4ada367172ed7c09edf2cef9cb8",
                "sha256:ca3820eb7f7faf7f0aa88de0e54681bddcb46e485beb844fcecbcd1c8bd01689",
                "sha256:cf8b574c7b9aa060c62116d4181f3a1a4e821b2ec5cbfe3775809474113748d4",
                "sha256:d3155d828dec1d43283bd24d3d3e0d9c7c350cdfcc0bd06c0ad1209c1bbc36d0",
                "sha256:f8d6f8db88049a699817fd9178782867bf22283e3813064302ac59f61d95be05",
                "sha256:fd34fbbfbc40628200730bc1febe30631347103fc8d3d4fa012c21ab9c11eca9"
            ],
            "markers": "python_version >= '3.6'",
            "version": "==1.3.1"
        },
        "knack": {
            "hashes": [
                "sha256:d43aa9c3744623d266003be8f54b2b88d950ba4c7a457cbbfc4fdc55b5043181",
                "sha256:e29ce0570395713e54b236f21a4137d316ac84c012533a107b63861d29cae5da"
            ],
            "version": "==0.8.0rc2"
        },
        "lazy-object-proxy": {
            "hashes": [
                "sha256:17e0967ba374fc24141738c69736da90e94419338fd4c7c7bef01ee26b339653",
                "sha256:1fee665d2638491f4d6e55bd483e15ef21f6c8c2095f235fef72601021e64f61",
                "sha256:22ddd618cefe54305df49e4c069fa65715be4ad0e78e8d252a33debf00f6ede2",
                "sha256:24a5045889cc2729033b3e604d496c2b6f588c754f7a62027ad4437a7ecc4837",
                "sha256:410283732af311b51b837894fa2f24f2c0039aa7f220135192b38fcc42bd43d3",
                "sha256:4732c765372bd78a2d6b2150a6e99d00a78ec963375f236979c0626b97ed8e43",
                "sha256:489000d368377571c6f982fba6497f2aa13c6d1facc40660963da62f5c379726",
                "sha256:4f60460e9f1eb632584c9685bccea152f4ac2130e299784dbaf9fae9f49891b3",
                "sha256:5743a5ab42ae40caa8421b320ebf3a998f89c85cdc8376d6b2e00bd12bd1b587",
                "sha256:85fb7608121fd5621cc4377a8961d0b32ccf84a7285b4f1d21988b2eae2868e8",
                "sha256:9698110e36e2df951c7c36b6729e96429c9c32b3331989ef19976592c5f3c77a",
                "sha256:9d397bf41caad3f489e10774667310d73cb9c4258e9aed94b9ec734b34b495fd",
                "sha256:b579f8acbf2bdd9ea200b1d5dea36abd93cabf56cf626ab9c744a432e15c815f",
                "sha256:b865b01a2e7f96db0c5d12cfea590f98d8c5ba64ad222300d93ce6ff9138bcad",
                "sha256:bf34e368e8dd976423396555078def5cfc3039ebc6fc06d1ae2c5a65eebbcde4",
                "sha256:c6938967f8528b3668622a9ed3b31d145fab161a32f5891ea7b84f6b790be05b",
                "sha256:d1c2676e3d840852a2de7c7d5d76407c772927addff8d742b9808fe0afccebdf",
                "sha256:d7124f52f3bd259f510651450e18e0fd081ed82f3c08541dffc7b94b883aa981",
                "sha256:d900d949b707778696fdf01036f58c9876a0d8bfe116e8d220cfd4b15f14e741",
                "sha256:ebfd274dcd5133e0afae738e6d9da4323c3eb021b3e13052d8cbd0e457b1256e",
                "sha256:ed361bb83436f117f9917d282a456f9e5009ea12fd6de8742d1a4752c3017e93",
                "sha256:f5144c75445ae3ca2057faac03fda5a902eff196702b0a24daf1d6ce0650514b"
            ],
            "markers": "python_version >= '2.7' and python_version not in '3.0, 3.1, 3.2, 3.3, 3.4, 3.5'",
            "version": "==1.6.0"
        },
        "lru-dict": {
            "hashes": [
                "sha256:45b81f67d75341d4433abade799a47e9c42a9e22a118531dcb5e549864032d7c"
            ],
            "index": "pypi",
            "version": "==1.1.7"
        },
        "markupsafe": {
            "hashes": [
                "sha256:00bc623926325b26bb9605ae9eae8a215691f33cae5df11ca5424f06f2d1f473",
                "sha256:09027a7803a62ca78792ad89403b1b7a73a01c8cb65909cd876f7fcebd79b161",
                "sha256:09c4b7f37d6c648cb13f9230d847adf22f8171b1ccc4d5682398e77f40309235",
                "sha256:1027c282dad077d0bae18be6794e6b6b8c91d58ed8a8d89a89d59693b9131db5",
                "sha256:13d3144e1e340870b25e7b10b98d779608c02016d5184cfb9927a9f10c689f42",
                "sha256:195d7d2c4fbb0ee8139a6cf67194f3973a6b3042d742ebe0a9ed36d8b6f0c07f",
                "sha256:22c178a091fc6630d0d045bdb5992d2dfe14e3259760e713c490da5323866c39",
                "sha256:24982cc2533820871eba85ba648cd53d8623687ff11cbb805be4ff7b4c971aff",
                "sha256:29872e92839765e546828bb7754a68c418d927cd064fd4708fab9fe9c8bb116b",
                "sha256:2beec1e0de6924ea551859edb9e7679da6e4870d32cb766240ce17e0a0ba2014",
                "sha256:3b8a6499709d29c2e2399569d96719a1b21dcd94410a586a18526b143ec8470f",
                "sha256:43a55c2930bbc139570ac2452adf3d70cdbb3cfe5912c71cdce1c2c6bbd9c5d1",
                "sha256:46c99d2de99945ec5cb54f23c8cd5689f6d7177305ebff350a58ce5f8de1669e",
                "sha256:500d4957e52ddc3351cabf489e79c91c17f6e0899158447047588650b5e69183",
                "sha256:535f6fc4d397c1563d08b88e485c3496cf5784e927af890fb3c3aac7f933ec66",
                "sha256:596510de112c685489095da617b5bcbbac7dd6384aeebeda4df6025d0256a81b",
                "sha256:62fe6c95e3ec8a7fad637b7f3d372c15ec1caa01ab47926cfdf7a75b40e0eac1",
                "sha256:6788b695d50a51edb699cb55e35487e430fa21f1ed838122d722e0ff0ac5ba15",
                "sha256:6dd73240d2af64df90aa7c4e7481e23825ea70af4b4922f8ede5b9e35f78a3b1",
                "sha256:6f1e273a344928347c1290119b493a1f0303c52f5a5eae5f16d74f48c15d4a85",
                "sha256:6fffc775d90dcc9aed1b89219549b329a9250d918fd0b8fa8d93d154918422e1",
                "sha256:717ba8fe3ae9cc0006d7c451f0bb265ee07739daf76355d06366154ee68d221e",
                "sha256:79855e1c5b8da654cf486b830bd42c06e8780cea587384cf6545b7d9ac013a0b",
                "sha256:7c1699dfe0cf8ff607dbdcc1e9b9af1755371f92a68f706051cc8c37d447c905",
                "sha256:7fed13866cf14bba33e7176717346713881f56d9d2bcebab207f7a036f41b850",
                "sha256:84dee80c15f1b560d55bcfe6d47b27d070b4681c699c572af2e3c7cc90a3b8e0",
                "sha256:88e5fcfb52ee7b911e8bb6d6aa2fd21fbecc674eadd44118a9cc3863f938e735",
                "sha256:8defac2f2ccd6805ebf65f5eeb132adcf2ab57aa11fdf4c0dd5169a004710e7d",
                "sha256:98bae9582248d6cf62321dcb52aaf5d9adf0bad3b40582925ef7c7f0ed85fceb",
                "sha256:98c7086708b163d425c67c7a91bad6e466bb99d797aa64f965e9d25c12111a5e",
                "sha256:9add70b36c5666a2ed02b43b335fe19002ee5235efd4b8a89bfcf9005bebac0d",
                "sha256:9bf40443012702a1d2070043cb6291650a0841ece432556f784f004937f0f32c",
                "sha256:a6a744282b7718a2a62d2ed9d993cad6f5f585605ad352c11de459f4108df0a1",
                "sha256:acf08ac40292838b3cbbb06cfe9b2cb9ec78fce8baca31ddb87aaac2e2dc3bc2",
                "sha256:ade5e387d2ad0d7ebf59146cc00c8044acbd863725f887353a10df825fc8ae21",
                "sha256:b00c1de48212e4cc9603895652c5c410df699856a2853135b3967591e4beebc2",
                "sha256:b1282f8c00509d99fef04d8ba936b156d419be841854fe901d8ae224c59f0be5",
                "sha256:b1dba4527182c95a0db8b6060cc98ac49b9e2f5e64320e2b56e47cb2831978c7",
                "sha256:b2051432115498d3562c084a49bba65d97cf251f5a331c64a12ee7e04dacc51b",
                "sha256:b7d644ddb4dbd407d31ffb699f1d140bc35478da613b441c582aeb7c43838dd8",
                "sha256:ba59edeaa2fc6114428f1637ffff42da1e311e29382d81b339c1817d37ec93c6",
                "sha256:bf5aa3cbcfdf57fa2ee9cd1822c862ef23037f5c832ad09cfea57fa846dec193",
                "sha256:c8716a48d94b06bb3b2524c2b77e055fb313aeb4ea620c8dd03a105574ba704f",
                "sha256:caabedc8323f1e93231b52fc32bdcde6db817623d33e100708d9a68e1f53b26b",
                "sha256:cd5df75523866410809ca100dc9681e301e3c27567cf498077e8551b6d20e42f",
                "sha256:cdb132fc825c38e1aeec2c8aa9338310d29d337bebbd7baa06889d09a60a1fa2",
                "sha256:d53bc011414228441014aa71dbec320c66468c1030aae3a6e29778a3382d96e5",
                "sha256:d73a845f227b0bfe8a7455ee623525ee656a9e2e749e4742706d80a6065d5e2c",
                "sha256:d9be0ba6c527163cbed5e0857c451fcd092ce83947944d6c14bc95441203f032",
                "sha256:e249096428b3ae81b08327a63a485ad0878de3fb939049038579ac0ef61e17e7",
                "sha256:e8313f01ba26fbbe36c7be1966a7b7424942f670f38e666995b88d012765b9be",
                "sha256:feb7b34d6325451ef96bc0e36e1a6c0c1c64bc1fbec4b854f4529e51887b1621"
            ],
            "markers": "python_version >= '2.7' and python_version not in '3.0, 3.1, 3.2, 3.3'",
            "version": "==1.1.1"
        },
        "matplotlib": {
            "hashes": [
                "sha256:1de0bb6cbfe460725f0e97b88daa8643bcf9571c18ba90bb8e41432aaeca91d6",
                "sha256:1e850163579a8936eede29fad41e202b25923a0a8d5ffd08ce50fc0a97dcdc93",
                "sha256:215e2a30a2090221a9481db58b770ce56b8ef46f13224ae33afe221b14b24dc1",
                "sha256:348e6032f666ffd151b323342f9278b16b95d4a75dfacae84a11d2829a7816ae",
                "sha256:3d2eb9c1cc254d0ffa90bc96fde4b6005d09c2228f99dfd493a4219c1af99644",
                "sha256:3e477db76c22929e4c6876c44f88d790aacdf3c3f8f3a90cb1975c0bf37825b0",
                "sha256:451cc89cb33d6652c509fc6b588dc51c41d7246afdcc29b8624e256b7663ed1f",
                "sha256:46b1a60a04e6d884f0250d5cc8dc7bd21a9a96c584a7acdaab44698a44710bab",
                "sha256:5f571b92a536206f7958f7cb2d367ff6c9a1fa8229dc35020006e4cdd1ca0acd",
                "sha256:672960dd114e342b7c610bf32fb99d14227f29919894388b41553217457ba7ef",
                "sha256:7310e353a4a35477c7f032409966920197d7df3e757c7624fd842f3eeb307d3d",
                "sha256:746a1df55749629e26af7f977ea426817ca9370ad1569436608dc48d1069b87c",
                "sha256:7c155437ae4fd366e2700e2716564d1787700687443de46bcb895fe0f84b761d",
                "sha256:9265ae0fb35e29f9b8cc86c2ab0a2e3dcddc4dd9de4b85bf26c0f63fe5c1c2ca",
                "sha256:94bdd1d55c20e764d8aea9d471d2ae7a7b2c84445e0fa463f02e20f9730783e1",
                "sha256:9a79e5dd7bb797aa611048f5b70588b23c5be05b63eefd8a0d152ac77c4243db",
                "sha256:a17f0a10604fac7627ec82820439e7db611722e80c408a726cd00d8c974c2fb3",
                "sha256:a1acb72f095f1d58ecc2538ed1b8bca0b57df313b13db36ed34b8cdf1868e674",
                "sha256:aa49571d8030ad0b9ac39708ee77bd2a22f87815e12bdee52ecaffece9313ed8",
                "sha256:c24c05f645aef776e8b8931cb81e0f1632d229b42b6d216e30836e2e145a2b40",
                "sha256:cf3a7e54eff792f0815dbbe9b85df2f13d739289c93d346925554f71d484be78",
                "sha256:d738acfdfb65da34c91acbdb56abed46803db39af259b7f194dc96920360dbe4",
                "sha256:e15fa23d844d54e7b3b7243afd53b7567ee71c721f592deb0727ee85e668f96a",
                "sha256:ed4a9e6dcacba56b17a0a9ac22ae2c72a35b7f0ef0693aa68574f0b2df607a89",
                "sha256:f44149a0ef5b4991aaef12a93b8e8d66d6412e762745fea1faa61d98524e0ba9"
            ],
            "index": "pypi",
            "version": "==3.3.4"
        },
        "mccabe": {
            "hashes": [
                "sha256:ab8a6258860da4b6677da4bd2fe5dc2c659cff31b3ee4f7f5d64e79735b80d42",
                "sha256:dd8d182285a0fe56bace7f45b5e7d1a6ebcbf524e8f3bd87eb0f125271b8831f"
            ],
            "version": "==0.6.1"
        },
        "mistune": {
            "hashes": [
                "sha256:59a3429db53c50b5c6bcc8a07f8848cb00d7dc8bdb431a4ab41920d201d4756e",
                "sha256:88a1051873018da288eee8538d476dffe1262495144b33ecb586c4ab266bb8d4"
            ],
            "version": "==0.8.4"
        },
        "mock": {
            "hashes": [
                "sha256:122fcb64ee37cfad5b3f48d7a7d51875d7031aaf3d8be7c42e2bee25044eee62",
                "sha256:7d3fbbde18228f4ff2f1f119a45cdffa458b4c0dee32eb4d2bb2f82554bac7bc"
            ],
            "index": "pypi",
            "version": "==4.0.3"
        },
        "mpld3": {
            "hashes": [
                "sha256:1be25e908eb2abea89169b1c532f0d628dba4fc41d5886a24c96f1a3971310b4"
            ],
            "index": "pypi",
            "version": "==0.5.2"
        },
        "msal": {
            "hashes": [
                "sha256:582e92e3b9fa68084dca6ecfd8db866ddc75cd9043de267c79d6b6277dd27f55",
                "sha256:daffb9d21fb45b36419182735fa12a4f9d4071b427188aa114162bd623edd812"
            ],
            "version": "==1.10.0"
        },
        "msgpack-python": {
            "hashes": [
                "sha256:378cc8a6d3545b532dfd149da715abae4fda2a3adb6d74e525d0d5e51f46909b"
            ],
            "index": "pypi",
            "version": "==0.5.6"
        },
        "msrest": {
            "hashes": [
                "sha256:72661bc7bedc2dc2040e8f170b6e9ef226ee6d3892e01affd4d26b06474d68d8",
                "sha256:c840511c845330e96886011a236440fafc2c9aff7b2df9c0a92041ee2dee3782"
            ],
            "version": "==0.6.21"
        },
        "msrestazure": {
            "hashes": [
                "sha256:3de50f56147ef529b31e099a982496690468ecef33f0544cb0fa0cfe1e1de5b9",
                "sha256:a06f0dabc9a6f5efe3b6add4bd8fb623aeadacf816b7a35b0f89107e0544d189"
            ],
            "version": "==0.6.4"
        },
        "multidict": {
            "hashes": [
                "sha256:018132dbd8688c7a69ad89c4a3f39ea2f9f33302ebe567a879da8f4ca73f0d0a",
                "sha256:051012ccee979b2b06be928a6150d237aec75dd6bf2d1eeeb190baf2b05abc93",
                "sha256:05c20b68e512166fddba59a918773ba002fdd77800cad9f55b59790030bab632",
                "sha256:07b42215124aedecc6083f1ce6b7e5ec5b50047afa701f3442054373a6deb656",
                "sha256:0e3c84e6c67eba89c2dbcee08504ba8644ab4284863452450520dad8f1e89b79",
                "sha256:0e929169f9c090dae0646a011c8b058e5e5fb391466016b39d21745b48817fd7",
                "sha256:1ab820665e67373de5802acae069a6a05567ae234ddb129f31d290fc3d1aa56d",
                "sha256:25b4e5f22d3a37ddf3effc0710ba692cfc792c2b9edfb9c05aefe823256e84d5",
                "sha256:2e68965192c4ea61fff1b81c14ff712fc7dc15d2bd120602e4a3494ea6584224",
                "sha256:2f1a132f1c88724674271d636e6b7351477c27722f2ed789f719f9e3545a3d26",
                "sha256:37e5438e1c78931df5d3c0c78ae049092877e5e9c02dd1ff5abb9cf27a5914ea",
                "sha256:3a041b76d13706b7fff23b9fc83117c7b8fe8d5fe9e6be45eee72b9baa75f348",
                "sha256:3a4f32116f8f72ecf2a29dabfb27b23ab7cdc0ba807e8459e59a93a9be9506f6",
                "sha256:46c73e09ad374a6d876c599f2328161bcd95e280f84d2060cf57991dec5cfe76",
                "sha256:46dd362c2f045095c920162e9307de5ffd0a1bfbba0a6e990b344366f55a30c1",
                "sha256:4b186eb7d6ae7c06eb4392411189469e6a820da81447f46c0072a41c748ab73f",
                "sha256:54fd1e83a184e19c598d5e70ba508196fd0bbdd676ce159feb412a4a6664f952",
                "sha256:585fd452dd7782130d112f7ddf3473ffdd521414674c33876187e101b588738a",
                "sha256:5cf3443199b83ed9e955f511b5b241fd3ae004e3cb81c58ec10f4fe47c7dce37",
                "sha256:6a4d5ce640e37b0efcc8441caeea8f43a06addace2335bd11151bc02d2ee31f9",
                "sha256:7df80d07818b385f3129180369079bd6934cf70469f99daaebfac89dca288359",
                "sha256:806068d4f86cb06af37cd65821554f98240a19ce646d3cd24e1c33587f313eb8",
                "sha256:830f57206cc96ed0ccf68304141fec9481a096c4d2e2831f311bde1c404401da",
                "sha256:929006d3c2d923788ba153ad0de8ed2e5ed39fdbe8e7be21e2f22ed06c6783d3",
                "sha256:9436dc58c123f07b230383083855593550c4d301d2532045a17ccf6eca505f6d",
                "sha256:9dd6e9b1a913d096ac95d0399bd737e00f2af1e1594a787e00f7975778c8b2bf",
                "sha256:ace010325c787c378afd7f7c1ac66b26313b3344628652eacd149bdd23c68841",
                "sha256:b47a43177a5e65b771b80db71e7be76c0ba23cc8aa73eeeb089ed5219cdbe27d",
                "sha256:b797515be8743b771aa868f83563f789bbd4b236659ba52243b735d80b29ed93",
                "sha256:b7993704f1a4b204e71debe6095150d43b2ee6150fa4f44d6d966ec356a8d61f",
                "sha256:d5c65bdf4484872c4af3150aeebe101ba560dcfb34488d9a8ff8dbcd21079647",
                "sha256:d81eddcb12d608cc08081fa88d046c78afb1bf8107e6feab5d43503fea74a635",
                "sha256:dc862056f76443a0db4509116c5cd480fe1b6a2d45512a653f9a855cc0517456",
                "sha256:ecc771ab628ea281517e24fd2c52e8f31c41e66652d07599ad8818abaad38cda",
                "sha256:f200755768dc19c6f4e2b672421e0ebb3dd54c38d5a4f262b872d8cfcc9e93b5",
                "sha256:f21756997ad8ef815d8ef3d34edd98804ab5ea337feedcd62fb52d22bf531281",
                "sha256:fc13a9524bc18b6fb6e0dbec3533ba0496bbed167c56d0aabefd965584557d80"
            ],
            "markers": "python_version >= '3.6'",
            "version": "==5.1.0"
        },
        "mypy": {
            "hashes": [
                "sha256:0d0a87c0e7e3a9becdfbe936c981d32e5ee0ccda3e0f07e1ef2c3d1a817cf73e",
                "sha256:25adde9b862f8f9aac9d2d11971f226bd4c8fbaa89fb76bdadb267ef22d10064",
                "sha256:28fb5479c494b1bab244620685e2eb3c3f988d71fd5d64cc753195e8ed53df7c",
                "sha256:2f9b3407c58347a452fc0736861593e105139b905cca7d097e413453a1d650b4",
                "sha256:33f159443db0829d16f0a8d83d94df3109bb6dd801975fe86bacb9bf71628e97",
                "sha256:3f2aca7f68580dc2508289c729bd49ee929a436208d2b2b6aab15745a70a57df",
                "sha256:499c798053cdebcaa916eef8cd733e5584b5909f789de856b482cd7d069bdad8",
                "sha256:4eec37370483331d13514c3f55f446fc5248d6373e7029a29ecb7b7494851e7a",
                "sha256:552a815579aa1e995f39fd05dde6cd378e191b063f031f2acfe73ce9fb7f9e56",
                "sha256:5873888fff1c7cf5b71efbe80e0e73153fe9212fafdf8e44adfe4c20ec9f82d7",
                "sha256:61a3d5b97955422964be6b3baf05ff2ce7f26f52c85dd88db11d5e03e146a3a6",
                "sha256:674e822aa665b9fd75130c6c5f5ed9564a38c6cea6a6432ce47eafb68ee578c5",
                "sha256:7ce3175801d0ae5fdfa79b4f0cfed08807af4d075b402b7e294e6aa72af9aa2a",
                "sha256:9743c91088d396c1a5a3c9978354b61b0382b4e3c440ce83cf77994a43e8c521",
                "sha256:9f94aac67a2045ec719ffe6111df543bac7874cee01f41928f6969756e030564",
                "sha256:a26f8ec704e5a7423c8824d425086705e381b4f1dfdef6e3a1edab7ba174ec49",
                "sha256:abf7e0c3cf117c44d9285cc6128856106183938c68fd4944763003decdcfeb66",
                "sha256:b09669bcda124e83708f34a94606e01b614fa71931d356c1f1a5297ba11f110a",
                "sha256:cd07039aa5df222037005b08fbbfd69b3ab0b0bd7a07d7906de75ae52c4e3119",
                "sha256:d23e0ea196702d918b60c8288561e722bf437d82cb7ef2edcd98cfa38905d506",
                "sha256:d65cc1df038ef55a99e617431f0553cd77763869eebdf9042403e16089fe746c",
                "sha256:d7da2e1d5f558c37d6e8c1246f1aec1e7349e4913d8fb3cb289a35de573fe2eb"
            ],
            "index": "pypi",
            "version": "==0.812"
        },
        "mypy-extensions": {
            "hashes": [
                "sha256:090fedd75945a69ae91ce1303b5824f428daf5a028d2f6ab8a299250a846f15d",
                "sha256:2d82818f5bb3e369420cb3c4060a7970edba416647068eb4c5343488a6c604a8"
            ],
            "version": "==0.4.3"
        },
        "nbclient": {
            "hashes": [
                "sha256:db17271330c68c8c88d46d72349e24c147bb6f34ec82d8481a8f025c4d26589c",
                "sha256:e79437364a2376892b3f46bedbf9b444e5396cfb1bc366a472c37b48e9551500"
            ],
            "markers": "python_full_version >= '3.6.1'",
            "version": "==0.5.3"
        },
        "nbconvert": {
            "hashes": [
                "sha256:39e9f977920b203baea0be67eea59f7b37a761caa542abe80f5897ce3cf6311d",
                "sha256:cbbc13a86dfbd4d1b5dee106539de0795b4db156c894c2c5dc382062bbc29002"
            ],
            "markers": "python_version >= '3.6'",
            "version": "==6.0.7"
        },
        "nbformat": {
            "hashes": [
                "sha256:1d223e64a18bfa7cdf2db2e9ba8a818312fc2a0701d2e910b58df66809385a56",
                "sha256:3949fdc8f5fa0b1afca16fb307546e78494fa7a7bceff880df8168eafda0e7ac"
            ],
            "markers": "python_version >= '3.5'",
            "version": "==5.1.2"
        },
        "nest-asyncio": {
            "hashes": [
                "sha256:76d6e972265063fe92a90b9cc4fb82616e07d586b346ed9d2c89a4187acea39c",
                "sha256:afc5a1c515210a23c461932765691ad39e8eba6551c055ac8d5546e69250d0aa"
            ],
            "markers": "python_version >= '3.5'",
            "version": "==1.5.1"
        },
        "networkx": {
            "hashes": [
                "sha256:7978955423fbc9639c10498878be59caf99b44dc304c2286162fd24b458c1602",
                "sha256:8c5812e9f798d37c50570d15c4a69d5710a18d77bafc903ee9c5fba7454c616c"
            ],
            "index": "pypi",
            "version": "==2.5"
        },
        "nodeenv": {
            "hashes": [
                "sha256:5304d424c529c997bc888453aeaa6362d242b6b4631e90f3d4bf1b290f1c84a9",
                "sha256:ab45090ae383b716c4ef89e690c41ff8c2b257b85b309f01f3654df3d084bd7c"
            ],
            "version": "==1.5.0"
        },
        "notebook": {
            "hashes": [
                "sha256:cb271af1e8134e3d6fc6d458bdc79c40cbfc84c1eb036a493f216d58f0880e92",
                "sha256:cbc9398d6c81473e9cdb891d2cae9c0d3718fca289dda6d26df5cb660fcadc7d"
            ],
            "markers": "python_version >= '3.6'",
            "version": "==6.3.0"
        },
        "numpy": {
            "hashes": [
                "sha256:032be656d89bbf786d743fee11d01ef318b0781281241997558fa7950028dd29",
                "sha256:104f5e90b143dbf298361a99ac1af4cf59131218a045ebf4ee5990b83cff5fab",
                "sha256:125a0e10ddd99a874fd357bfa1b636cd58deb78ba4a30b5ddb09f645c3512e04",
                "sha256:12e4ba5c6420917571f1a5becc9338abbde71dd811ce40b37ba62dec7b39af6d",
                "sha256:13adf545732bb23a796914fe5f891a12bd74cf3d2986eed7b7eba2941eea1590",
                "sha256:2d7e27442599104ee08f4faed56bb87c55f8b10a5494ac2ead5c98a4b289e61f",
                "sha256:3bc63486a870294683980d76ec1e3efc786295ae00128f9ea38e2c6e74d5a60a",
                "sha256:3d3087e24e354c18fb35c454026af3ed8997cfd4997765266897c68d724e4845",
                "sha256:4ed8e96dc146e12c1c5cdd6fb9fd0757f2ba66048bf94c5126b7efebd12d0090",
                "sha256:60759ab15c94dd0e1ed88241fd4fa3312db4e91d2c8f5a2d4cf3863fad83d65b",
                "sha256:65410c7f4398a0047eea5cca9b74009ea61178efd78d1be9847fac1d6716ec1e",
                "sha256:66b467adfcf628f66ea4ac6430ded0614f5cc06ba530d09571ea404789064adc",
                "sha256:7199109fa46277be503393be9250b983f325880766f847885607d9b13848f257",
                "sha256:72251e43ac426ff98ea802a931922c79b8d7596480300eb9f1b1e45e0543571e",
                "sha256:89e5336f2bec0c726ac7e7cdae181b325a9c0ee24e604704ed830d241c5e47ff",
                "sha256:89f937b13b8dd17b0099c7c2e22066883c86ca1575a975f754babc8fbf8d69a9",
                "sha256:9c94cab5054bad82a70b2e77741271790304651d584e2cdfe2041488e753863b",
                "sha256:9eb551d122fadca7774b97db8a112b77231dcccda8e91a5bc99e79890797175e",
                "sha256:a1d7995d1023335e67fb070b2fae6f5968f5be3802b15ad6d79d81ecaa014fe0",
                "sha256:ae61f02b84a0211abb56462a3b6cd1e7ec39d466d3160eb4e1da8bf6717cdbeb",
                "sha256:b9410c0b6fed4a22554f072a86c361e417f0258838957b78bd063bde2c7f841f",
                "sha256:c26287dfc888cf1e65181f39ea75e11f42ffc4f4529e5bd19add57ad458996e2",
                "sha256:c91ec9569facd4757ade0888371eced2ecf49e7982ce5634cc2cf4e7331a4b14",
                "sha256:ecb5b74c702358cdc21268ff4c37f7466357871f53a30e6f84c686952bef16a9"
            ],
            "index": "pypi",
            "version": "==1.20.1"
        },
        "oauthlib": {
            "hashes": [
                "sha256:bee41cc35fcca6e988463cacc3bcb8a96224f470ca547e697b604cc697b2f889",
                "sha256:df884cd6cbe20e32633f1db1072e9356f53638e4361bef4e8b03c9127c9328ea"
            ],
            "markers": "python_version >= '2.7' and python_version not in '3.0, 3.1, 3.2, 3.3'",
            "version": "==3.1.0"
        },
        "opencv-python": {
            "hashes": [
                "sha256:30edebc81b260bcfeb760b3600c367c5261dfb2fe41e5d1408d5357d0867b40d",
                "sha256:32dee1c9fd3e31e28edef7b56f868e2b40e280b7062304f9fb8a14dbc51547d5",
                "sha256:4982fa8ccc38310a2bd93e06334ba090b12b6aff2f6fcb8ff9613e3c9bc48f48",
                "sha256:5172cb37dfd8a0b4945b071a493eb36e5f17675a160637fa380f9c1d9d80535c",
                "sha256:6d8434a45e8f75c4da5fd0068ce001f4f8e35771cc851d746d4721eeaf517e25",
                "sha256:78a6db8467639383caedf1d111da3510a4ee1a0aacf2117821cae2ee8f92ce37",
                "sha256:9646875c501788b1b098f282d777b667d6da69801739504f1b2fd1268970d1da",
                "sha256:9c77d508e6822f1f40c727d21b822d017622d8305dce7eccf0ab06caac16d5c6",
                "sha256:a1dfa0486db367594510c0c799ec7481247dc86e651b69008806d875ab731471",
                "sha256:b2b9ac86aec5f2dd531545cebdea1a1ef4f81ef1fb1760d78b4725f9575504f9",
                "sha256:bcb27773cfd5340b2b599b303d9f5499838ef4780c20c038f6030175408c64df",
                "sha256:c0503bfaa2b7b743d6ff5d81f1dd8428dbf4c33e7e4f836456d11be20c2e7721",
                "sha256:c1159d91f29a85c3333edef6ca420284566d9bcdae46dda2fe7282515b48c8b6",
                "sha256:c4ea4f8b217f3e8be6247fc0787fb81797d85202c722523f41070124a7a621c7",
                "sha256:c8cc1f5ff3c352ebe756119014c4e4ec7ae5ac536d1f66b0316667ced37637c8",
                "sha256:d16144c435b816c5536d5ff012c1a2b7e93155017db7103942ff7efb98c4df1f",
                "sha256:d8aefcb30b71064dbbaa2b0ace161a36464c29375a83998fbda39a1d1740f942",
                "sha256:e27d062fa1098d90f48b6c047351c89816492a08906a021c973ce510b04a7b9d",
                "sha256:e2c17714da59d9d516ceef0450766ff9557ee232d62f702665af905193557582",
                "sha256:e38fbd7b2db03204ec09930609b7313d6b6d2b271c8fe2c0aa271fa69b726a1b",
                "sha256:e77d0feaff37326f62b127098264e2a7099deb476e38432b1083ce11cdedf560",
                "sha256:ebe83901971a6755512424c4fe9f63341cca501b7c497bf608dd38ee31ba3f4c",
                "sha256:efac9893d9e21cfb599828801c755ecde8f1e657f05ec6f002efe19422456d5a",
                "sha256:fc1472b825d26c8a4f1cfb172a90c3cc47733e4af7522276c1c2efe8f6006a8b",
                "sha256:ffc75c614b8dc3d8102f3ba15dafd6ec0400c7ffa71a91953d41511964ee50e0"
            ],
            "index": "pypi",
            "version": "==4.5.1.48"
        },
        "osmium": {
            "hashes": [
                "sha256:08136f5b1b7b522cf450e0da6aa9dd1f93cc47bd8216843c3ef9293cb52aef35",
                "sha256:098b1cff3b815619e6173cee158bdd1d6c0a30690f51d1bdd3fffc55208e535a",
                "sha256:1bdc6e6a4303f91a524126210e2b28066192259f9aa6a8bf2038c67e7f916e5f",
                "sha256:26a89d8a22679aaf707a338b9648e4368a4a08b44b3c0dafac5c154eaf3dc2b5",
                "sha256:7609b0b95b770fb4ba67aa96da3c8cf34cad8340935a4488963f541882ffede8",
                "sha256:8126fdabbb8d64c454a8939c3a2b1262cef1f79ad467821f88b478c029e7db71",
                "sha256:81df4393802ed7d93d296773b4e2d03a799b2fee6244f31f0f92528d53301428",
                "sha256:8b8ea3e5dfe6c487edc04f930a78fb46c20f989284c860d62ca3daa416c3b3a7",
                "sha256:b050a63226de2927a8b1127c95f28b3598e75c49a23089bf4f76e44f9ada27da",
                "sha256:b55711e3aaef39e8261a29e651ffada1be8b53fc3fe0bed8fe241327132713b1",
                "sha256:bdcbbb5e4f12de10aab9c209b4d436eafaf75bd30a91b81039b5dc3d22771465",
                "sha256:cc6d3096a6581f1c71d01987362fe8fc6d8788169ed859555e3d679d88cfc59d",
                "sha256:d08d5ccd8308318fc05cc0d1bd66ea8239ed3498f93973b31b3b37a7b7f783e0",
                "sha256:d8878d85b56cf07a016e111cee5a5ee6400d97ff820ba3a94bfdc6380e127d05",
                "sha256:e345f3da191367e7108f0a25d7913e21ce2e946c1cc672e33623aef829ed3926"
            ],
            "index": "pypi",
            "version": "==3.1.3"
        },
        "packaging": {
            "hashes": [
                "sha256:5b327ac1320dc863dca72f4514ecc086f31186744b84a230374cc1fd776feae5",
                "sha256:67714da7f7bc052e064859c05c595155bd1ee9f69f76557e21f051443c20947a"
            ],
            "markers": "python_version >= '2.7' and python_version not in '3.0, 3.1, 3.2, 3.3'",
            "version": "==20.9"
        },
        "pandas": {
            "hashes": [
                "sha256:09761bf5f8c741d47d4b8b9073288de1be39bbfccc281d70b889ade12b2aad29",
                "sha256:0f27fd1adfa256388dc34895ca5437eaf254832223812afd817a6f73127f969c",
                "sha256:43e00770552595c2250d8d712ec8b6e08ca73089ac823122344f023efa4abea3",
                "sha256:46fc671c542a8392a4f4c13edc8527e3a10f6cb62912d856f82248feb747f06e",
                "sha256:475b7772b6e18a93a43ea83517932deff33954a10d4fbae18d0c1aba4182310f",
                "sha256:4d821b9b911fc1b7d428978d04ace33f0af32bb7549525c8a7b08444bce46b74",
                "sha256:5e3c8c60541396110586bcbe6eccdc335a38e7de8c217060edaf4722260b158f",
                "sha256:621c044a1b5e535cf7dcb3ab39fca6f867095c3ef223a524f18f60c7fee028ea",
                "sha256:72ffcea00ae8ffcdbdefff800284311e155fbb5ed6758f1a6110fc1f8f8f0c1c",
                "sha256:8a051e957c5206f722e83f295f95a2cf053e890f9a1fba0065780a8c2d045f5d",
                "sha256:97b1954533b2a74c7e20d1342c4f01311d3203b48f2ebf651891e6a6eaf01104",
                "sha256:9f5829e64507ad10e2561b60baf285c470f3c4454b007c860e77849b88865ae7",
                "sha256:a93e34f10f67d81de706ce00bf8bb3798403cabce4ccb2de10c61b5ae8786ab5",
                "sha256:d59842a5aa89ca03c2099312163ffdd06f56486050e641a45d926a072f04d994",
                "sha256:dbb255975eb94143f2e6ec7dadda671d25147939047839cd6b8a4aff0379bb9b",
                "sha256:df6f10b85aef7a5bb25259ad651ad1cc1d6bb09000595cab47e718cbac250b1d"
            ],
            "markers": "python_full_version >= '3.7.1'",
            "version": "==1.2.3"
        },
        "pandocfilters": {
            "hashes": [
                "sha256:bc63fbb50534b4b1f8ebe1860889289e8af94a23bff7445259592df25a3906eb"
            ],
            "version": "==1.4.3"
        },
        "parameterized": {
            "hashes": [
                "sha256:41bbff37d6186430f77f900d777e5bb6a24928a1c46fb1de692f8b52b8833b5c",
                "sha256:9cbb0b69a03e8695d68b3399a8a5825200976536fe1cb79db60ed6a4c8c9efe9"
            ],
            "index": "pypi",
            "version": "==0.8.1"
        },
        "paramiko": {
            "hashes": [
                "sha256:4f3e316fef2ac628b05097a637af35685183111d4bc1b5979bd397c2ab7b5898",
                "sha256:7f36f4ba2c0d81d219f4595e35f70d56cc94f9ac40a6acdf51d6ca210ce65035"
            ],
            "index": "pypi",
            "version": "==2.7.2"
        },
        "parso": {
            "hashes": [
                "sha256:15b00182f472319383252c18d5913b69269590616c947747bc50bf4ac768f410",
                "sha256:8519430ad07087d4c997fda3a7918f7cfa27cb58972a8c89c2a0295a1c940e9e"
            ],
            "markers": "python_version >= '3.6'",
            "version": "==0.8.1"
        },
        "pexpect": {
            "hashes": [
                "sha256:0b48a55dcb3c05f3329815901ea4fc1537514d6ba867a152b581d69ae3710937",
                "sha256:fc65a43959d153d0114afe13997d439c22823a27cefceb5ff35c2178c6784c0c"
            ],
            "markers": "sys_platform != 'win32'",
            "version": "==4.8.0"
        },
        "pickleshare": {
            "hashes": [
                "sha256:87683d47965c1da65cdacaf31c8441d12b8044cdec9aca500cd78fc2c683afca",
                "sha256:9649af414d74d4df115d5d718f82acb59c9d418196b7b4290ed47a12ce62df56"
            ],
            "version": "==0.7.5"
        },
        "pillow": {
            "hashes": [
                "sha256:15306d71a1e96d7e271fd2a0737038b5a92ca2978d2e38b6ced7966583e3d5af",
                "sha256:1940fc4d361f9cc7e558d6f56ff38d7351b53052fd7911f4b60cd7bc091ea3b1",
                "sha256:1f93f2fe211f1ef75e6f589327f4d4f8545d5c8e826231b042b483d8383e8a7c",
                "sha256:30d33a1a6400132e6f521640dd3f64578ac9bfb79a619416d7e8802b4ce1dd55",
                "sha256:328240f7dddf77783e72d5ed79899a6b48bc6681f8d1f6001f55933cb4905060",
                "sha256:46c2bcf8e1e75d154e78417b3e3c64e96def738c2a25435e74909e127a8cba5e",
                "sha256:5762ebb4436f46b566fc6351d67a9b5386b5e5de4e58fdaa18a1c83e0e20f1a8",
                "sha256:5a2d957eb4aba9d48170b8fe6538ec1fbc2119ffe6373782c03d8acad3323f2e",
                "sha256:5cf03b9534aca63b192856aa601c68d0764810857786ea5da652581f3a44c2b0",
                "sha256:5daba2b40782c1c5157a788ec4454067c6616f5a0c1b70e26ac326a880c2d328",
                "sha256:63cd413ac52ee3f67057223d363f4f82ce966e64906aea046daf46695e3c8238",
                "sha256:6efac40344d8f668b6c4533ae02a48d52fd852ef0654cc6f19f6ac146399c733",
                "sha256:71b01ee69e7df527439d7752a2ce8fb89e19a32df484a308eca3e81f673d3a03",
                "sha256:71f31ee4df3d5e0b366dd362007740106d3210fb6a56ec4b581a5324ba254f06",
                "sha256:72027ebf682abc9bafd93b43edc44279f641e8996fb2945104471419113cfc71",
                "sha256:74cd9aa648ed6dd25e572453eb09b08817a1e3d9f8d1bd4d8403d99e42ea790b",
                "sha256:81b3716cc9744ffdf76b39afb6247eae754186838cedad0b0ac63b2571253fe6",
                "sha256:8565355a29655b28fdc2c666fd9a3890fe5edc6639d128814fafecfae2d70910",
                "sha256:87f42c976f91ca2fc21a3293e25bd3cd895918597db1b95b93cbd949f7d019ce",
                "sha256:89e4c757a91b8c55d97c91fa09c69b3677c227b942fa749e9a66eef602f59c28",
                "sha256:8c4e32218c764bc27fe49b7328195579581aa419920edcc321c4cb877c65258d",
                "sha256:903293320efe2466c1ab3509a33d6b866dc850cfd0c5d9cc92632014cec185fb",
                "sha256:90882c6f084ef68b71bba190209a734bf90abb82ab5e8f64444c71d5974008c6",
                "sha256:98afcac3205d31ab6a10c5006b0cf040d0026a68ec051edd3517b776c1d78b09",
                "sha256:a01da2c266d9868c4f91a9c6faf47a251f23b9a862dce81d2ff583135206f5be",
                "sha256:aeab4cd016e11e7aa5cfc49dcff8e51561fa64818a0be86efa82c7038e9369d0",
                "sha256:b07c660e014852d98a00a91adfbe25033898a9d90a8f39beb2437d22a203fc44",
                "sha256:bead24c0ae3f1f6afcb915a057943ccf65fc755d11a1410a909c1fefb6c06ad1",
                "sha256:d1d6bca39bb6dd94fba23cdb3eeaea5e30c7717c5343004d900e2a63b132c341",
                "sha256:e2cd8ac157c1e5ae88b6dd790648ee5d2777e76f1e5c7d184eaddb2938594f34",
                "sha256:e5739ae63636a52b706a0facec77b2b58e485637e1638202556156e424a02dc2",
                "sha256:f36c3ff63d6fc509ce599a2f5b0d0732189eed653420e7294c039d342c6e204a",
                "sha256:f91b50ad88048d795c0ad004abbe1390aa1882073b1dca10bfd55d0b8cf18ec5"
            ],
            "index": "pypi",
            "version": "==8.1.2"
        },
        "pkginfo": {
            "hashes": [
                "sha256:029a70cb45c6171c329dfc890cde0879f8c52d6f3922794796e06f577bb03db4",
                "sha256:9fdbea6495622e022cc72c2e5e1b735218e4ffb2a2a69cde2694a6c1f16afb75"
            ],
            "version": "==1.7.0"
        },
        "portalocker": {
            "hashes": [
                "sha256:34cb36c618d88bcd9079beb36dcdc1848a3e3d92ac4eac59055bdeafc39f9d4a",
                "sha256:6d6f5de5a3e68c4dd65a98ec1babb26d28ccc5e770e07b672d65d5a35e4b2d8a"
            ],
            "version": "==1.7.1"
        },
        "pprofile": {
            "hashes": [
                "sha256:c2787af57c44c48e6c7e518d522fd0f93983892bfaae74ed340da02ed500ec5f"
            ],
            "index": "pypi",
            "version": "==2.0.5"
        },
        "pre-commit": {
            "hashes": [
                "sha256:94c82f1bf5899d56edb1d926732f4e75a7df29a0c8c092559c77420c9d62428b",
                "sha256:de55c5c72ce80d79106e48beb1b54104d16495ce7f95b0c7b13d4784193a00af"
            ],
            "index": "pypi",
            "version": "==2.11.1"
        },
        "prometheus-client": {
            "hashes": [
                "sha256:9da7b32f02439d8c04f7777021c304ed51d9ec180604700c1ba72a4d44dceb03",
                "sha256:b08c34c328e1bf5961f0b4352668e6c8f145b4a087e09b7296ef62cbe4693d35"
            ],
            "version": "==0.9.0"
        },
        "prompt-toolkit": {
            "hashes": [
                "sha256:bf00f22079f5fadc949f42ae8ff7f05702826a97059ffcc6281036ad40ac6f04",
                "sha256:e1b4f11b9336a28fa11810bc623c357420f69dfdb6d2dac41ca2c21a55c033bc"
            ],
            "markers": "python_full_version >= '3.6.1'",
            "version": "==3.0.18"
        },
        "psutil": {
            "hashes": [
                "sha256:0066a82f7b1b37d334e68697faba68e5ad5e858279fd6351c8ca6024e8d6ba64",
                "sha256:02b8292609b1f7fcb34173b25e48d0da8667bc85f81d7476584d889c6e0f2131",
                "sha256:0ae6f386d8d297177fd288be6e8d1afc05966878704dad9847719650e44fc49c",
                "sha256:0c9ccb99ab76025f2f0bbecf341d4656e9c1351db8cc8a03ccd62e318ab4b5c6",
                "sha256:0dd4465a039d343925cdc29023bb6960ccf4e74a65ad53e768403746a9207023",
                "sha256:12d844996d6c2b1d3881cfa6fa201fd635971869a9da945cf6756105af73d2df",
                "sha256:1bff0d07e76114ec24ee32e7f7f8d0c4b0514b3fae93e3d2aaafd65d22502394",
                "sha256:245b5509968ac0bd179287d91210cd3f37add77dad385ef238b275bad35fa1c4",
                "sha256:28ff7c95293ae74bf1ca1a79e8805fcde005c18a122ca983abf676ea3466362b",
                "sha256:36b3b6c9e2a34b7d7fbae330a85bf72c30b1c827a4366a07443fc4b6270449e2",
                "sha256:52de075468cd394ac98c66f9ca33b2f54ae1d9bff1ef6b67a212ee8f639ec06d",
                "sha256:5da29e394bdedd9144c7331192e20c1f79283fb03b06e6abd3a8ae45ffecee65",
                "sha256:61f05864b42fedc0771d6d8e49c35f07efd209ade09a5afe6a5059e7bb7bf83d",
                "sha256:6223d07a1ae93f86451d0198a0c361032c4c93ebd4bf6d25e2fb3edfad9571ef",
                "sha256:6323d5d845c2785efb20aded4726636546b26d3b577aded22492908f7c1bdda7",
                "sha256:6ffe81843131ee0ffa02c317186ed1e759a145267d54fdef1bc4ea5f5931ab60",
                "sha256:74f2d0be88db96ada78756cb3a3e1b107ce8ab79f65aa885f76d7664e56928f6",
                "sha256:74fb2557d1430fff18ff0d72613c5ca30c45cdbfcddd6a5773e9fc1fe9364be8",
                "sha256:90d4091c2d30ddd0a03e0b97e6a33a48628469b99585e2ad6bf21f17423b112b",
                "sha256:90f31c34d25b1b3ed6c40cdd34ff122b1887a825297c017e4cbd6796dd8b672d",
                "sha256:99de3e8739258b3c3e8669cb9757c9a861b2a25ad0955f8e53ac662d66de61ac",
                "sha256:c6a5fd10ce6b6344e616cf01cc5b849fa8103fbb5ba507b6b2dee4c11e84c935",
                "sha256:ce8b867423291cb65cfc6d9c4955ee9bfc1e21fe03bb50e177f2b957f1c2469d",
                "sha256:d225cd8319aa1d3c85bf195c4e07d17d3cd68636b8fc97e6cf198f782f99af28",
                "sha256:ea313bb02e5e25224e518e4352af4bf5e062755160f77e4b1767dd5ccb65f876",
                "sha256:ea372bcc129394485824ae3e3ddabe67dc0b118d262c568b4d2602a7070afdb0",
                "sha256:f4634b033faf0d968bb9220dd1c793b897ab7f1189956e1aa9eae752527127d3",
                "sha256:fcc01e900c1d7bee2a37e5d6e4f9194760a93597c97fee89c4ae51701de03563"
            ],
            "index": "pypi",
            "version": "==5.8.0"
        },
        "ptyprocess": {
            "hashes": [
                "sha256:4b41f3967fce3af57cc7e94b888626c18bf37a083e3651ca8feeb66d492fef35",
                "sha256:5c5d0a3b48ceee0b48485e0c26037c0acd7d29765ca3fbb5cb3831d347423220"
            ],
            "markers": "os_name != 'nt'",
            "version": "==0.7.0"
        },
        "pycparser": {
            "hashes": [
                "sha256:2d475327684562c3a96cc71adf7dc8c4f0565175cf86b6d7a404ff4c771f15f0",
                "sha256:7582ad22678f0fcd81102833f60ef8d0e57288b6b5fb00323d101be910e35705"
            ],
            "markers": "python_version >= '2.7' and python_version not in '3.0, 3.1, 3.2, 3.3'",
            "version": "==2.20"
        },
        "pycurl": {
            "hashes": [
                "sha256:8301518689daefa53726b59ded6b48f33751c383cf987b0ccfbbc4ed40281325"
            ],
            "index": "pypi",
            "version": "==7.43.0.6"
        },
        "pygame": {
            "hashes": [
                "sha256:010c2e49f15de8ca24e15ce51df6911f5d0804f2c484bd9c67ffc8ed78e452f0",
                "sha256:0267b4def5c07e3b08329f80cb51c8c457d514221f6a2d5ec175569bd02280c9",
                "sha256:071f0e4d50a5af008a86d43236fc3dc0a903fc6dab1872b4282e1022e8b888b6",
                "sha256:0b3b26f6ad21a651301acf48c48fdc541bd3dbbdeb214d82bbad5c9403ed71e8",
                "sha256:10743ba4d4d07fb2437f7399fe65b99b99202b92899b0b8f085d3f97bdd408e0",
                "sha256:10ea85a1a2a06de7e9ee4b52c391f574104017bdc8a5569d92a95d4b6e4df9cc",
                "sha256:1162be5304d72e84d173c1c0cfa68ba742a6d20f166095e945ee8f3952a25a25",
                "sha256:1361dbc180786f17fe399f632a0809881bbaa588c094a613a5d139f0a9f5bb17",
                "sha256:1f2d9df9374677a963d41e3247eea9a9da768a8556d055ffbd55fff0a48d8a1a",
                "sha256:1f648ee199a7359b8bdd9534fbbb6d046910ed821ca565d23083eb4e128b38ce",
                "sha256:370202bbc33b5747986eee24f44e2e84d5fb18a48398ec944018c288e9298874",
                "sha256:56eefff1c9c4338533673f4cb00c975b1a807d41b429a66ecd6e0cae274b99b2",
                "sha256:660ab9e8dd960d312f0bd1b0b7b62d22891fb6e188ebd980cc78d57336d067d2",
                "sha256:68c3a9224bb9e878f244aad9cd842ccef10e9c074c6284b61ec2fd9931e67def",
                "sha256:71d629fae5b20a88cdbf541abc4f2025b823731ee73b8b2380d9c86160640d11",
                "sha256:7ae141466b6783abeaf66e10884a2824b3e47ab681f411e83b5c9884e15ba81b",
                "sha256:7df846da4d24e85a38240e1bcc1d5579d72e4a8b675b4bc77aad899cb8d53feb",
                "sha256:7fd14b068e784b118b51eda271a8fc3bfe2b0c54b6146ac6e34f66858ac27834",
                "sha256:8068af05b2a2fc9984e55ad05f9131ec767b2fc312df0f50972e88c4485f5d8e",
                "sha256:83029fa1ad72bf07aa6a6c8e05cfc5d1a07c08c648d21dfb3176d38c8f0db3b4",
                "sha256:842f8991ae60c93493d548b34da4d9c9523eaa066d5dc849273cec080f9b46b8",
                "sha256:8a80cff2fd8818daec3b084b4caa5c5ecbe2a2460d9c10f96682350032c3b5fe",
                "sha256:921d6565b40ff3da1e505efa1f75f0438214ca0d6b413e19a481fb52bff1ca7a",
                "sha256:96bc63d8e56998f079d1d92e077213935f3dea800300912e4176c2a300135e13",
                "sha256:a0fe0dcdbba303cd5dd01d46231cbeabf0bbe2f9c88e6066458c8eeb584352de",
                "sha256:b47875c58b507b74361cecd0083411e0b19ae15dff7da45e104da86d8a1fefcb",
                "sha256:bdeb5399d90d352a393c2461ff19f2d627c602706be7ea1415021b4862ce720d",
                "sha256:d4e0cd3392ebc88c321175b205ebeb0c3247ceb2468d940d90fcb849075b468f",
                "sha256:d72e3a583b081058107e5157b706cc409b3afdae892f560481ef298fd4154a29",
                "sha256:d76183fa2a6070006d0f8e95fb707edface752564248f63267bdd98464b55feb",
                "sha256:da1d869fb24e2f852c259b79e80f47c6f38a1176f872bb79aa866ca79b052867",
                "sha256:e63c0d05c384337b3354e6368769204f0b965b092d167f55eea26e13e97208d8",
                "sha256:ecad810029f8058712ae649588fc0b2faaf0746be84aa225de285b2a000aba8f",
                "sha256:f6d0ea74b97a487e1f491c75386d494ecd573851af4e08090eacfa707ba43428"
            ],
            "index": "pypi",
            "version": "==2.0.0.dev8"
        },
        "pygments": {
            "hashes": [
                "sha256:2656e1a6edcdabf4275f9a3640db59fd5de107d88e8663c5d4e9a0fa62f77f94",
                "sha256:534ef71d539ae97d4c3a4cf7d6f110f214b0e687e92f9cb9d2a3b0d3101289c8"
            ],
            "index": "pypi",
            "version": "==2.8.1"
        },
        "pyjwt": {
            "hashes": [
                "sha256:a5c70a06e1f33d81ef25eecd50d50bd30e34de1ca8b2b9fa3fe0daaabcf69bf7",
                "sha256:b70b15f89dc69b993d8a8d32c299032d5355c82f9b5b7e851d1a6d706dffe847"
            ],
            "index": "pypi",
            "version": "==2.0.1"
        },
        "pylint": {
            "hashes": [
                "sha256:0e21d3b80b96740909d77206d741aa3ce0b06b41be375d92e1f3244a274c1f8a",
                "sha256:d09b0b07ba06bcdff463958f53f23df25e740ecd81895f7d2699ec04bbd8dc3b"
            ],
            "index": "pypi",
            "version": "==2.7.2"
        },
        "pymongo": {
            "hashes": [
                "sha256:0384d76b409278ddb34ac19cdc4664511685959bf719adbdc051875ded4689aa",
                "sha256:05e2bda928a3a6bc6ddff9e5a8579d41928b75d7417b18f9a67c82bb52150ac6",
                "sha256:152e4ac3158b776135d8fce28d2ac06e682b885fcbe86690d66465f262ab244e",
                "sha256:180511abfef70feb022360b35f4863dd68e08334197089201d5c52208de9ca2e",
                "sha256:19d52c60dc37520385f538d6d1a4c40bc398e0885f4ed6a36ce10b631dab2852",
                "sha256:1d559a76ae87143ad96c2ecd6fdd38e691721e175df7ced3fcdc681b4638bca1",
                "sha256:210ec4a058480b9c3869082e52b66d80c4a48eda9682d7a569a1a5a48100ea54",
                "sha256:2163d736d6f62b20753be5da3dc07a188420b355f057fcbb3075b05ee6227b2f",
                "sha256:22ee2c94fee1e391735be63aa1c9af4c69fdcb325ae9e5e4ddff770248ef60a6",
                "sha256:28633868be21a187702a8613913e13d1987d831529358c29fc6f6670413df040",
                "sha256:29390c39ca873737689a0749c9c3257aad96b323439b11279fbc0ba8626ec9c5",
                "sha256:2aeb108da1ed8e066800fb447ba5ae89d560e6773d228398a87825ac3630452d",
                "sha256:322f6cc7bf23a264151ebc5229a92600c4b55ac83c83c91c9bab1ec92c888a8d",
                "sha256:34c15f5798f23488e509eae82fbf749c3d17db74379a88c07c869ece1aa806b9",
                "sha256:3873866534b6527e6863e742eb23ea2a539e3c7ee00ad3f9bec9da27dbaaff6f",
                "sha256:3dbc67754882d740f17809342892f0b24398770bd99d48c5cb5ba89f5f5dee4e",
                "sha256:413b18ac2222f5d961eb8d1c8dcca6c6ca176c8613636d8c13aa23abae7f7a21",
                "sha256:42f9ec9d77358f557fe17cc15e796c4d4d492ede1a30cba3664822cae66e97c5",
                "sha256:4ac387ac1be71b798d1c372a924f9c30352f30e684e06f086091297352698ac0",
                "sha256:4ca92e15fcf02e02e7c24b448a16599b98c9d0e6a46cd85cc50804450ebf7245",
                "sha256:4d959e929cec805c2bf391418b1121590b4e7d5cb00af7b1ba521443d45a0918",
                "sha256:5091aacbdb667b418b751157f48f6daa17142c4f9063d58e5a64c90b2afbdf9a",
                "sha256:5a03ae5ac85b04b2034a0689add9ff597b16d5e24066a87f6ab0e9fa67049156",
                "sha256:5e1341276ce8b7752db9aeac6bbb0cbe82a3f6a6186866bf6b4906d8d328d50b",
                "sha256:6043d251fac27ca04ff22ed8deb5ff7a43dc18e8a4a15b4c442d2a20fa313162",
                "sha256:610d5cbbfd026e2f6d15665af51e048e49b68363fedece2ed318cc8fe080dd94",
                "sha256:622a5157ffcd793d305387c1c9fb94185f496c8c9fd66dafb59de0807bc14ad7",
                "sha256:65b67637f0a25ac9d25efb13c1578eb065870220ffa82f132c5b2d8e43ac39c3",
                "sha256:66573c8c7808cce4f3b56c23cb7cad6c3d7f4c464b9016d35f5344ad743896d7",
                "sha256:66b688fc139c6742057795510e3b12c4acbf90d11af1eff9689a41d9c84478d6",
                "sha256:685b884fa41bd2913fd20af85866c4ff886b7cbb7e4833b918996aa5d45a04be",
                "sha256:6a5834e392c97f19f36670e34bf9d346d733ad89ee0689a6419dd737dfa4308a",
                "sha256:728313cc0d59d1a1a004f675607dcf5c711ced3f55e75d82b3f264fd758869f3",
                "sha256:733e1cfffc4cd99848230e2999c8a86e284c6af6746482f8ad2ad554dce14e39",
                "sha256:7814b2cf23aad23464859973c5cd2066ca2fd99e0b934acefbb0b728ac2525bf",
                "sha256:7c77801620e5e75fb9c7abae235d3cc45d212a67efa98f4972eef63e736a8daa",
                "sha256:7cd42c66d49ffb68dea065e1c8a4323e7ceab386e660fee9863d4fa227302ba9",
                "sha256:7d2ae2f7c50adec20fde46a73465de31a6a6fbb4903240f8b7304549752ca7a1",
                "sha256:7edff02e44dd0badd749d7342e40705a398d98c5d8f7570f57cff9568c2351fa",
                "sha256:87981008d565f647142869d99915cc4760b7725858da3d39ecb2a606e23f36fd",
                "sha256:92e2376ce3ca0e3e443b3c5c2bb5d584c7e59221edfb0035313c6306049ba55a",
                "sha256:950710f7370613a6bfa2ccd842b488c5b8072e83fb6b7d45d99110bf44651d06",
                "sha256:980527f4ccc6644855bb68056fe7835da6d06d37776a52df5bcc1882df57c3db",
                "sha256:9fbffc5bad4df99a509783cbd449ed0d24fcd5a450c28e7756c8f20eda3d2aa5",
                "sha256:a8b02e0119d6ee381a265d8d2450a38096f82916d895fed2dfd81d4c7a54d6e4",
                "sha256:b17e627844d86031c77147c40bf992a6e1114025a460874deeda6500d0f34862",
                "sha256:b1aa62903a2c5768b0001632efdea2e8da6c80abdd520c2e8a16001cc9affb23",
                "sha256:b32e4eed2ef19a20dfb57698497a9bc54e74efb2e260c003e9056c145f130dc7",
                "sha256:b44fa04720bbfd617b6aef036989c8c30435f11450c0a59136291d7b41ed647f",
                "sha256:b4535d98df83abebb572035754fb3d4ad09ce7449375fa09fa9ede2dbc87b62b",
                "sha256:bb6a5777bf558f444cd4883d617546182cfeff8f2d4acd885253f11a16740534",
                "sha256:bc2eb67387b8376120a2be6cba9d23f9d6a6c3828e00fb0a64c55ad7b54116d1",
                "sha256:bd351ceb2decd23d523fc50bad631ee9ae6e97e7cdc355ce5600fe310484f96e",
                "sha256:bf70097bd497089f1baabf9cbb3ec4f69c022dc7a70c41ba9c238fa4d0fff7ab",
                "sha256:c7fd18d4b7939408df9315fedbdb05e179760960a92b3752498e2fcd03f24c3d",
                "sha256:cc359e408712faf9ea775f4c0ec8f2bfc843afe47747a657808d9595edd34d71",
                "sha256:cd8fc35d4c0c717cc29b0cb894871555cb7137a081e179877ecc537e2607f0b9",
                "sha256:daa44cefde19978af57ac1d50413cd86ebf2b497328e7a27832f5824bda47439",
                "sha256:db5098587f58fbf8582d9bda2462762b367207246d3e19623782fb449c3c5fcc",
                "sha256:db6fd53ef5f1914ad801830406440c3bfb701e38a607eda47c38adba267ba300",
                "sha256:e1414599a97554d451e441afb362dbee1505e4550852c0068370d843757a3fe2",
                "sha256:ee42a8f850143ae7c67ea09a183a6a4ad8d053e1dbd9a1134e21a7b5c1bc6c73",
                "sha256:f23abcf6eca5859a2982beadfb5111f8c5e76e30ff99aaee3c1c327f814f9f10",
                "sha256:f6748c447feeadda059719ef5ab1fb9d84bd370e205b20049a0e8b45ef4ad593"
            ],
            "index": "pypi",
            "version": "==3.11.3"
        },
        "pymysql": {
            "hashes": [
                "sha256:263040d2779a3b84930f7ac9da5132be0fefcd6f453a885756656103f8ee1fdd",
                "sha256:44f47128dda8676e021c8d2dbb49a82be9e4ab158b9f03e897152a3a287c69ea"
            ],
            "index": "pypi",
            "version": "==0.10.1"
        },
        "pynacl": {
            "hashes": [
                "sha256:06cbb4d9b2c4bd3c8dc0d267416aaed79906e7b33f114ddbf0911969794b1cc4",
                "sha256:11335f09060af52c97137d4ac54285bcb7df0cef29014a1a4efe64ac065434c4",
                "sha256:2fe0fc5a2480361dcaf4e6e7cea00e078fcda07ba45f811b167e3f99e8cff574",
                "sha256:30f9b96db44e09b3304f9ea95079b1b7316b2b4f3744fe3aaecccd95d547063d",
                "sha256:4e10569f8cbed81cb7526ae137049759d2a8d57726d52c1a000a3ce366779634",
                "sha256:511d269ee845037b95c9781aa702f90ccc36036f95d0f31373a6a79bd8242e25",
                "sha256:537a7ccbea22905a0ab36ea58577b39d1fa9b1884869d173b5cf111f006f689f",
                "sha256:54e9a2c849c742006516ad56a88f5c74bf2ce92c9f67435187c3c5953b346505",
                "sha256:757250ddb3bff1eecd7e41e65f7f833a8405fede0194319f87899690624f2122",
                "sha256:7757ae33dae81c300487591c68790dfb5145c7d03324000433d9a2c141f82af7",
                "sha256:7c6092102219f59ff29788860ccb021e80fffd953920c4a8653889c029b2d420",
                "sha256:8122ba5f2a2169ca5da936b2e5a511740ffb73979381b4229d9188f6dcb22f1f",
                "sha256:9c4a7ea4fb81536c1b1f5cc44d54a296f96ae78c1ebd2311bd0b60be45a48d96",
                "sha256:c914f78da4953b33d4685e3cdc7ce63401247a21425c16a39760e282075ac4a6",
                "sha256:cd401ccbc2a249a47a3a1724c2918fcd04be1f7b54eb2a5a71ff915db0ac51c6",
                "sha256:d452a6746f0a7e11121e64625109bc4468fc3100452817001dbe018bb8b08514",
                "sha256:ea6841bc3a76fa4942ce00f3bda7d436fda21e2d91602b9e21b7ca9ecab8f3ff",
                "sha256:f8851ab9041756003119368c1e6cd0b9c631f46d686b3904b18c0139f4419f80"
            ],
            "markers": "python_version >= '2.7' and python_version not in '3.0, 3.1, 3.2, 3.3'",
            "version": "==1.4.0"
        },
        "pynmea2": {
            "hashes": [
                "sha256:2d415c586bf2f40aebf452d62105528428806a5333321bfcdcfadf16caccbd74",
                "sha256:7b84ec29b727946b8812082824c8a5298c144cc8b77a875f53d92b6832b6cdfc"
            ],
            "index": "pypi",
            "version": "==1.17.0"
        },
        "pyopenssl": {
            "hashes": [
                "sha256:4c231c759543ba02560fcd2480c48dcec4dae34c9da7d3747c508227e0624b51",
                "sha256:818ae18e06922c066f777a33f1fca45786d85edfe71cd043de6379337a7f274b"
            ],
            "markers": "python_version >= '2.7' and python_version not in '3.0, 3.1, 3.2, 3.3, 3.4'",
            "version": "==20.0.1"
        },
        "pyparsing": {
            "hashes": [
                "sha256:c203ec8783bf771a155b207279b9bccb8dea02d8f0c9e5f8ead507bc3246ecc1",
                "sha256:ef9d7589ef3c200abe66653d3f1ab1033c3c419ae9b9bdb1240a85b024efc88b"
            ],
            "markers": "python_version >= '2.6' and python_version not in '3.0, 3.1, 3.2, 3.3'",
            "version": "==2.4.7"
        },
        "pyprof2calltree": {
            "hashes": [
                "sha256:a635672ff31677486350b2be9a823ef92f740e6354a6aeda8fa4a8a3768e8f2f"
            ],
            "index": "pypi",
            "version": "==1.4.5"
        },
        "pyproj": {
            "hashes": [
                "sha256:09bead60769e69b592e8cb3ac51b5215f75e9bb9c213ce575031961deb48d6da",
                "sha256:09db64a8088b23f001e574d92bcc3080bf7de44ddca152d0282a2b50c918a64a",
                "sha256:1be7d54900eb7e2d1e637319080b3a047c70d1fb2f3c12d3400c0fa8a90cf440",
                "sha256:36ba436675f9dea4ab3db7d9a32d3ff11c2fbb4d6690a83454d2f3c5c0b54041",
                "sha256:3e7e851e6d58c16ac2cd920a1bacb7fbb24758a6fcd7f234d594a88ebae04ec9",
                "sha256:489a96da87d8846c34c90da90e637544e4f4f50a13589b5aac54297f5ee1b01d",
                "sha256:4a333f3e46fe8b2eb4647a3daa3a2cec52ddc6c107c653b45880526114942ee8",
                "sha256:708d6e01b9ff3d6dc62a5ad2d2ba1264a863eaa657c1a9bf713a10cc35d34553",
                "sha256:7ae8e7052f18fde1884574da449010e94fa205ad27aeeaa34a097f49a1ed6a2b",
                "sha256:7bfaa34e8bb0510d4380310374deecd9e4328b9cf556925cfb45b5a94d5bbdbe",
                "sha256:81c06df20d09d621e52791c19ce3c880695fb430061e59c2472fa5467e890391",
                "sha256:86ef2fcd584a3222bf73e2befc24b2badd139b3371f4a1e88649978ef7649540",
                "sha256:9666d01faf4e758ac68f2c16695c90de49c3170e3760988bf76a34aae11f4e15",
                "sha256:9b845510255f9580d7e226dd3321a51c468cefb7be24e46415caf67caa4287c4",
                "sha256:9e2ef75401f17062166d3fe53c555cd62c9577697a2f5ded916b23c54e5db497",
                "sha256:a3805e026a5547be205a5e322c08e3069f0a48c63bbd53dbc7a8e3499bc66d58",
                "sha256:a3a8ab19232bf4f4bb2590536538881b7bd0c07df23e0c2a792402ca2476c197",
                "sha256:aa0a2981b25145523ca17a643c5be077fe13e514fdca9b6d1c412a95d723a5a5",
                "sha256:bc70b6adcfa713d89bc561673cb57af5fb3a1718cd7d57ec537430cd1007a864",
                "sha256:bfbac35490dd17f706700673506eeb8170f8a2a63fb5878171d4e6eef242d141",
                "sha256:c658afc8a6115b58b02aa53d27bf2a67c1b00b55067edb1b7711c6c7391cfaa9",
                "sha256:cba99e171d744969e13a865ad28fa9c949c4400b0e9c431a802cdd804f52f632",
                "sha256:d27d40ec541ef69a5107bfcd85f40170e9e122ceb6315ce508cd44d199983d41",
                "sha256:f942a976ea3de6a519cf48be30a12f465e44d0ac0c38a0d820ab3acfcc0a48a6",
                "sha256:fee7517bd389a1db7b8bebb18838d04dedca9eaacda01d353d98f5ee421f263e"
            ],
            "index": "pypi",
            "version": "==3.0.1"
        },
        "pyrsistent": {
            "hashes": [
                "sha256:2e636185d9eb976a18a8a8e96efce62f2905fea90041958d8cc2a189756ebf3e"
            ],
            "markers": "python_version >= '3.5'",
            "version": "==0.17.3"
        },
        "python-dateutil": {
            "hashes": [
                "sha256:73ebfe9dbf22e832286dafa60473e4cd239f8592f699aa5adaf10050e6e1823c",
                "sha256:75bb3f31ea686f1197762692a9ee6a7550b59fc6ca3a1f4b5d7e32fb98e2da2a"
            ],
            "index": "pypi",
            "version": "==2.8.1"
        },
        "python-engineio": {
            "hashes": [
                "sha256:759ec99d91b3d36b29596124c77ba7c063c7ab97685d318fb23a166d9a4b9187",
                "sha256:bb575c1a3512b4b5d4706f3071d5cc36e592459e99a47d9a4b7faabeba941377"
            ],
            "version": "==4.0.1"
        },
        "python-logstash": {
            "hashes": [
                "sha256:10943e5df83f592b4d61b63ad1afff855ccc8c9467f78718f0a59809ba1fe68c"
            ],
            "index": "pypi",
            "version": "==0.4.6"
        },
        "python-socketio": {
            "hashes": [
                "sha256:338cc29abb6f3ca14c88f1f8d05ed27c690df4648f62062b299f92625bbf7093",
                "sha256:8a7ed43bfdbbb266eb8a661a0c9648dc94bcd9689566ae3ee08bf98eca8987af"
            ],
            "version": "==5.1.0"
        },
        "pytz": {
            "hashes": [
                "sha256:83a4a90894bf38e243cf052c8b58f381bfe9a7a483f6a9cab140bc7f702ac4da",
                "sha256:eb10ce3e7736052ed3623d49975ce333bcd712c7bb19a58b9e2089d4057d0798"
            ],
            "version": "==2021.1"
        },
        "pywavelets": {
            "hashes": [
                "sha256:076ca8907001fdfe4205484f719d12b4a0262dfe6652fa1cfc3c5c362d14dc84",
                "sha256:18a51b3f9416a2ae6e9a35c4af32cf520dd7895f2b69714f4aa2f4342fca47f9",
                "sha256:1a64b40f6acb4ffbaccce0545d7fc641744f95351f62e4c6aaa40549326008c9",
                "sha256:2b634a54241c190ee989a4af87669d377b37c91bcc9cf0efe33c10ff847f7841",
                "sha256:2f7429eeb5bf9c7068002d0d7f094ed654c77a70ce5e6198737fd68ab85f8311",
                "sha256:35959c041ec014648575085a97b498eafbbaa824f86f6e4a59bfdef8a3fe6308",
                "sha256:39c74740718e420d38c78ca4498568fa57976d78d5096277358e0fa9629a7aea",
                "sha256:411e17ca6ed8cf5e18a7ca5ee06a91c25800cc6c58c77986202abf98d749273a",
                "sha256:55e39ec848ceec13c9fa1598253ae9dd5c31d09dfd48059462860d2b908fb224",
                "sha256:6162dc0ae04669ea04b4b51420777b9ea2d30b0a9d02901b2a3b4d61d159c2e9",
                "sha256:68b5c33741d26c827074b3d8f0251de1c3019bb9567b8d303eb093c822ce28f1",
                "sha256:6bc78fb9c42a716309b4ace56f51965d8b5662c3ba19d4591749f31773db1125",
                "sha256:6ebfefebb5c6494a3af41ad8c60248a95da267a24b79ed143723d4502b1fe4d7",
                "sha256:720dbcdd3d91c6dfead79c80bf8b00a1d8aa4e5d551dc528c6d5151e4efc3403",
                "sha256:732bab78435c48be5d6bc75486ef629d7c8f112e07b313bf1f1a2220ab437277",
                "sha256:7947e51ca05489b85928af52a34fe67022ab5b81d4ae32a4109a99e883a0635e",
                "sha256:79f5b54f9dc353e5ee47f0c3f02bebd2c899d49780633aa771fed43fa20b3149",
                "sha256:80b924edbc012ded8aa8b91cb2fd6207fb1a9a3a377beb4049b8a07445cec6f0",
                "sha256:83c5e3eb78ce111c2f0b45f46106cc697c3cb6c4e5f51308e1f81b512c70c8fb",
                "sha256:889d4c5c5205a9c90118c1980df526857929841df33e4cd1ff1eff77c6817a65",
                "sha256:935ff247b8b78bdf77647fee962b1cc208c51a7b229db30b9ba5f6da3e675178",
                "sha256:98b2669c5af842a70cfab33a7043fcb5e7535a690a00cd251b44c9be0be418e5",
                "sha256:9e2528823ccf5a0a1d23262dfefe5034dce89cd84e4e124dc553dfcdf63ebb92",
                "sha256:bc5e87b72371da87c9bebc68e54882aada9c3114e640de180f62d5da95749cd3",
                "sha256:be105382961745f88d8196bba5a69ee2c4455d87ad2a2e5d1eed6bd7fda4d3fd",
                "sha256:c06d2e340c7bf8b9ec71da2284beab8519a3908eab031f4ea126e8ccfc3fd567",
                "sha256:c2a799e79cee81a862216c47e5623c97b95f1abee8dd1f9eed736df23fb653fb",
                "sha256:cfe79844526dd92e3ecc9490b5031fca5f8ab607e1e858feba232b1b788ff0ea",
                "sha256:d510aef84d9852653d079c84f2f81a82d5d09815e625f35c95714e7364570ad4",
                "sha256:e02a0558e0c2ac8b8bbe6a6ac18c136767ec56b96a321e0dfde2173adfa5a504"
            ],
            "markers": "python_version >= '3.5'",
            "version": "==1.1.1"
        },
        "pyyaml": {
            "hashes": [
                "sha256:08682f6b72c722394747bddaf0aa62277e02557c0fd1c42cb853016a38f8dedf",
                "sha256:0f5f5786c0e09baddcd8b4b45f20a7b5d61a7e7e99846e3c799b05c7c53fa696",
                "sha256:129def1b7c1bf22faffd67b8f3724645203b79d8f4cc81f674654d9902cb4393",
                "sha256:294db365efa064d00b8d1ef65d8ea2c3426ac366c0c4368d930bf1c5fb497f77",
                "sha256:3b2b1824fe7112845700f815ff6a489360226a5609b96ec2190a45e62a9fc922",
                "sha256:3bd0e463264cf257d1ffd2e40223b197271046d09dadf73a0fe82b9c1fc385a5",
                "sha256:4465124ef1b18d9ace298060f4eccc64b0850899ac4ac53294547536533800c8",
                "sha256:49d4cdd9065b9b6e206d0595fee27a96b5dd22618e7520c33204a4a3239d5b10",
                "sha256:4e0583d24c881e14342eaf4ec5fbc97f934b999a6828693a99157fde912540cc",
                "sha256:5accb17103e43963b80e6f837831f38d314a0495500067cb25afab2e8d7a4018",
                "sha256:607774cbba28732bfa802b54baa7484215f530991055bb562efbed5b2f20a45e",
                "sha256:6c78645d400265a062508ae399b60b8c167bf003db364ecb26dcab2bda048253",
                "sha256:72a01f726a9c7851ca9bfad6fd09ca4e090a023c00945ea05ba1638c09dc3347",
                "sha256:74c1485f7707cf707a7aef42ef6322b8f97921bd89be2ab6317fd782c2d53183",
                "sha256:895f61ef02e8fed38159bb70f7e100e00f471eae2bc838cd0f4ebb21e28f8541",
                "sha256:8c1be557ee92a20f184922c7b6424e8ab6691788e6d86137c5d93c1a6ec1b8fb",
                "sha256:bb4191dfc9306777bc594117aee052446b3fa88737cd13b7188d0e7aa8162185",
                "sha256:bfb51918d4ff3d77c1c856a9699f8492c612cde32fd3bcd344af9be34999bfdc",
                "sha256:c20cfa2d49991c8b4147af39859b167664f2ad4561704ee74c1de03318e898db",
                "sha256:cb333c16912324fd5f769fff6bc5de372e9e7a202247b48870bc251ed40239aa",
                "sha256:d2d9808ea7b4af864f35ea216be506ecec180628aced0704e34aca0b040ffe46",
                "sha256:d483ad4e639292c90170eb6f7783ad19490e7a8defb3e46f97dfe4bacae89122",
                "sha256:dd5de0646207f053eb0d6c74ae45ba98c3395a571a2891858e87df7c9b9bd51b",
                "sha256:e1d4970ea66be07ae37a3c2e48b5ec63f7ba6804bdddfdbd3cfd954d25a82e63",
                "sha256:e4fac90784481d221a8e4b1162afa7c47ed953be40d31ab4629ae917510051df",
                "sha256:fa5ae20527d8e831e8230cbffd9f8fe952815b2b7dae6ffec25318803a7528fc",
                "sha256:fd7f6999a8070df521b6384004ef42833b9bd62cfee11a09bda1079b4b704247",
                "sha256:fdc842473cd33f45ff6bce46aea678a54e3d21f1b61a7750ce3c498eedfe25d6",
                "sha256:fe69978f3f768926cfa37b867e3843918e012cf83f680806599ddce33c2c68b0"
            ],
            "index": "pypi",
            "version": "==5.4.1"
        },
        "pyzmq": {
            "hashes": [
                "sha256:13465c1ff969cab328bc92f7015ce3843f6e35f8871ad79d236e4fbc85dbe4cb",
                "sha256:23a74de4b43c05c3044aeba0d1f3970def8f916151a712a3ac1e5cd9c0bc2902",
                "sha256:26380487eae4034d6c2a3fb8d0f2dff6dd0d9dd711894e8d25aa2d1938950a33",
                "sha256:279cc9b51db48bec2db146f38e336049ac5a59e5f12fb3a8ad864e238c1c62e3",
                "sha256:2f971431aaebe0a8b54ac018e041c2f0b949a43745444e4dadcc80d0f0ef8457",
                "sha256:30df70f81fe210506aa354d7fd486a39b87d9f7f24c3d3f4f698ec5d96b8c084",
                "sha256:33acd2b9790818b9d00526135acf12790649d8d34b2b04d64558b469c9d86820",
                "sha256:38e3dca75d81bec4f2defa14b0a65b74545812bb519a8e89c8df96bbf4639356",
                "sha256:3e29f9cf85a40d521d048b55c63f59d6c772ac1c4bf51cdfc23b62a62e377c33",
                "sha256:3ef50d74469b03725d781a2a03c57537d86847ccde587130fe35caafea8f75c6",
                "sha256:4231943514812dfb74f44eadcf85e8dd8cf302b4d0bce450ce1357cac88dbfdc",
                "sha256:4f34a173f813b38b83f058e267e30465ed64b22cd0cf6bad21148d3fa718f9bb",
                "sha256:532af3e6dddea62d9c49062ece5add998c9823c2419da943cf95589f56737de0",
                "sha256:581787c62eaa0e0db6c5413cedc393ebbadac6ddfd22e1cf9a60da23c4f1a4b2",
                "sha256:60e63577b85055e4cc43892fecd877b86695ee3ef12d5d10a3c5d6e77a7cc1a3",
                "sha256:61e4bb6cd60caf1abcd796c3f48395e22c5b486eeca6f3a8797975c57d94b03e",
                "sha256:6d4163704201fff0f3ab0cd5d7a0ea1514ecfffd3926d62ec7e740a04d2012c7",
                "sha256:7026f0353977431fc884abd4ac28268894bd1a780ba84bb266d470b0ec26d2ed",
                "sha256:763c175294d861869f18eb42901d500eda7d3fa4565f160b3b2fd2678ea0ebab",
                "sha256:81e7df0da456206201e226491aa1fc449da85328bf33bbeec2c03bb3a9f18324",
                "sha256:9221783dacb419604d5345d0e097bddef4459a9a95322de6c306bf1d9896559f",
                "sha256:a558c5bc89d56d7253187dccc4e81b5bb0eac5ae9511eb4951910a1245d04622",
                "sha256:b25e5d339550a850f7e919fe8cb4c8eabe4c917613db48dab3df19bfb9a28969",
                "sha256:b62ea18c0458a65ccd5be90f276f7a5a3f26a6dea0066d948ce2fa896051420f",
                "sha256:c0cde362075ee8f3d2b0353b283e203c2200243b5a15d5c5c03b78112a17e7d4",
                "sha256:c5e29fe4678f97ce429f076a2a049a3d0b2660ada8f2c621e5dc9939426056dd",
                "sha256:d18ddc6741b51f3985978f2fda57ddcdae359662d7a6b395bc8ff2292fca14bd",
                "sha256:da7d4d4c778c86b60949d17531e60c54ed3726878de8a7f8a6d6e7f8cc8c3205",
                "sha256:f52070871a0fd90a99130babf21f8af192304ec1e995bec2a9533efc21ea4452",
                "sha256:f5831eff6b125992ec65d973f5151c48003b6754030094723ac4c6e80a97c8c4",
                "sha256:f7f63ce127980d40f3e6a5fdb87abf17ce1a7c2bd8bf2c7560e1bbce8ab1f92d",
                "sha256:ff1ea14075bbddd6f29bf6beb8a46d0db779bcec6b9820909584081ec119f8fd"
            ],
            "index": "pypi",
            "version": "==22.0.3"
        },
        "qtconsole": {
            "hashes": [
                "sha256:4a38053993ca2da058f76f8d75b3d8906efbf9183de516f92f222ac8e37d9614",
                "sha256:c091a35607d2a2432e004c4a112d241ce908086570cf68594176dd52ccaa212d"
            ],
            "markers": "python_version >= '3.6'",
            "version": "==5.0.3"
        },
        "qtpy": {
            "hashes": [
                "sha256:2db72c44b55d0fe1407be8fba35c838ad0d6d3bb81f23007886dc1fc0f459c8d",
                "sha256:fa0b8363b363e89b2a6f49eddc162a04c0699ae95e109a6be3bb145a913190ea"
            ],
            "version": "==1.9.0"
        },
        "redis": {
            "hashes": [
                "sha256:0e7e0cfca8660dea8b7d5cd8c4f6c5e29e11f31158c0b0ae91a397f00e5a05a2",
                "sha256:432b788c4530cfe16d8d943a09d40ca6c16149727e4afe8c2c9d5580c59d9f24"
            ],
            "index": "pypi",
            "version": "==3.5.3"
        },
        "requests": {
            "hashes": [
                "sha256:27973dd4a904a4f13b263a19c866c13b92a39ed1c964655f025f3f8d3d75b804",
                "sha256:c210084e36a42ae6b9219e00e48287def368a26d03a048ddad7bfee44f75871e"
            ],
            "index": "pypi",
            "version": "==2.25.1"
        },
        "requests-oauthlib": {
            "hashes": [
                "sha256:7f71572defaecd16372f9006f33c2ec8c077c3cfa6f5911a9a90202beb513f3d",
                "sha256:b4261601a71fd721a8bd6d7aa1cc1d6a8a93b4a9f5e96626f8e4d91e8beeaa6a",
                "sha256:fa6c47b933f01060936d87ae9327fead68768b69c6c9ea2109c48be30f2d4dbc"
            ],
            "version": "==1.3.0"
        },
        "reverse-geocoder": {
            "hashes": [
                "sha256:2a2e781b5f69376d922b78fe8978f1350c84fce0ddb07e02c834ecf98b57c75c"
            ],
            "index": "pypi",
            "version": "==1.5.1"
        },
        "s2sphere": {
            "hashes": [
                "sha256:c2478c1ff7c601a59a7151a57b605435897514578fa6bdb8730721c182adbbaf",
                "sha256:d2340c9cf458ddc9a89afd1d8048a4195ce6fa6b0095ab900d4be5271e537401"
            ],
            "index": "pypi",
            "version": "==0.2.5"
        },
        "s3transfer": {
            "hashes": [
                "sha256:5d48b1fd2232141a9d5fb279709117aaba506cacea7f86f11bc392f06bfa8fc2",
                "sha256:c5dadf598762899d8cfaecf68eba649cd25b0ce93b6c954b156aaa3eed160547"
            ],
            "version": "==0.3.6"
        },
        "scikit-image": {
            "hashes": [
                "sha256:1256017c513e8e1b8b9da73e5fd1e605d0077bbbc8e5c8d6c2cab36400131c6c",
                "sha256:1cd05c882ffb2a271a1f20b4afe937d63d55b8753c3d652f11495883a7800ebe",
                "sha256:23f9178b21c752bfb4e4ea3a3fa0ff79bc5a401bc75ddb4661f2cebd1c2b0e24",
                "sha256:2c058770c6ad6e0fe6c30f59970c9c65fa740ff014d121d8c341664cd792cf49",
                "sha256:2eea42706a25ae6e0cebaf1914e2ab1c04061b1f3c9966d76025d58a2e9188fc",
                "sha256:30447af3f5b7c9491f2d3db5bc275493d1b91bf1dd16b67e2fd79a6bb95d8ee9",
                "sha256:3515b890e771f99bbe1051a0dcfe0fc477da961da933c34f89808a0f1eeb7dc2",
                "sha256:5f602779258807d03e72c0a439cfb221f647e628be166fb3594397435f13c76b",
                "sha256:76446e2402e64d7dba78eeae8aa86e92a0cafe5b1c9e6235bd8d067471ed2788",
                "sha256:ae6659b3a8bd4bba7e9dcbfd0064e443b32c7054bf09174749db896730fcf42e",
                "sha256:c700336a7f96109c74154090c5e693693a8e3fa09ed6156a5996cdc9a3bb1534",
                "sha256:d5ad4a9b4c9797d4c4c48f45fa224c5ebff22b9b0af636c3ecb8addbb66c21e6",
                "sha256:d746540cafe7776c6d05a0b40ec744bb8d33d1ddc51faba601d26c02593d8bcc",
                "sha256:e972c628ad9ba52c298b032368e29af9bd5eeb81ce33bc2d9b039a81661c99c5",
                "sha256:ec25e4110951d3a280421bb10dd510a082ba83d86e20d706294faf7899cdb3d5",
                "sha256:fbb618ca911867bce45574c1639618cdfb5d94e207432b19bc19563d80d2f171"
            ],
            "index": "pypi",
            "version": "==0.18.1"
        },
        "scipy": {
            "hashes": [
                "sha256:03f1fd3574d544456325dae502facdf5c9f81cbfe12808a5e67a737613b7ba8c",
                "sha256:0c81ea1a95b4c9e0a8424cf9484b7b8fa7ef57169d7bcc0dfcfc23e3d7c81a12",
                "sha256:1fba8a214c89b995e3721670e66f7053da82e7e5d0fe6b31d8e4b19922a9315e",
                "sha256:37f4c2fb904c0ba54163e03993ce3544c9c5cde104bcf90614f17d85bdfbb431",
                "sha256:50e5bcd9d45262725e652611bb104ac0919fd25ecb78c22f5282afabd0b2e189",
                "sha256:6ca1058cb5bd45388041a7c3c11c4b2bd58867ac9db71db912501df77be2c4a4",
                "sha256:77f7a057724545b7e097bfdca5c6006bed8580768cd6621bb1330aedf49afba5",
                "sha256:816951e73d253a41fa2fd5f956f8e8d9ac94148a9a2039e7db56994520582bf2",
                "sha256:96620240b393d155097618bcd6935d7578e85959e55e3105490bbbf2f594c7ad",
                "sha256:993c86513272bc84c451349b10ee4376652ab21f312b0554fdee831d593b6c02",
                "sha256:adf7cee8e5c92b05f2252af498f77c7214a2296d009fc5478fc432c2f8fb953b",
                "sha256:bc52d4d70863141bb7e2f8fd4d98e41d77375606cde50af65f1243ce2d7853e8",
                "sha256:c1d3f771c19af00e1a36f749bd0a0690cc64632783383bc68f77587358feb5a4",
                "sha256:d744657c27c128e357de2f0fd532c09c84cd6e4933e8232895a872e67059ac37",
                "sha256:e3e9742bad925c421d39e699daa8d396c57535582cba90017d17f926b61c1552",
                "sha256:e547f84cd52343ac2d56df0ab08d3e9cc202338e7d09fafe286d6c069ddacb31",
                "sha256:e89091e6a8e211269e23f049473b2fde0c0e5ae0dd5bd276c3fc91b97da83480",
                "sha256:e9da33e21c9bc1b92c20b5328adb13e5f193b924c9b969cd700c8908f315aa59",
                "sha256:ffdfb09315896c6e9ac739bb6e13a19255b698c24e6b28314426fd40a1180822"
            ],
            "index": "pypi",
            "version": "==1.6.2"
        },
        "seaborn": {
            "hashes": [
                "sha256:44e78eaed937c5a87fc7a892c329a7cc091060b67ebd1d0d306b446a74ba01ad",
                "sha256:4e1cce9489449a1c6ff3c567f2113cdb41122f727e27a984950d004a88ef3c5c"
            ],
            "index": "pypi",
            "version": "==0.11.1"
        },
        "send2trash": {
            "hashes": [
                "sha256:60001cc07d707fe247c94f74ca6ac0d3255aabcb930529690897ca2a39db28b2",
                "sha256:f1691922577b6fa12821234aeb57599d887c4900b9ca537948d2dac34aea888b"
            ],
            "version": "==1.5.0"
        },
        "shapely": {
            "hashes": [
                "sha256:052eb5b9ba756808a7825e8a8020fb146ec489dd5c919e7d139014775411e688",
                "sha256:1641724c1055459a7e2b8bbe47ba25bdc89554582e62aec23cb3f3ca25f9b129",
                "sha256:17df66e87d0fe0193910aeaa938c99f0b04f67b430edb8adae01e7be557b141b",
                "sha256:182716ffb500d114b5d1b75d7fd9d14b7d3414cef3c38c0490534cc9ce20981a",
                "sha256:2df5260d0f2983309776cb41bfa85c464ec07018d88c0ecfca23d40bfadae2f1",
                "sha256:35be1c5d869966569d3dfd4ec31832d7c780e9df760e1fe52131105685941891",
                "sha256:46da0ea527da9cf9503e66c18bab6981c5556859e518fe71578b47126e54ca93",
                "sha256:4c10f317e379cc404f8fc510cd9982d5d3e7ba13a9cfd39aa251d894c6366798",
                "sha256:4f3c59f6dbf86a9fc293546de492f5e07344e045f9333f3a753f2dda903c45d1",
                "sha256:60e5b2282619249dbe8dc5266d781cc7d7fb1b27fa49f8241f2167672ad26719",
                "sha256:617bf046a6861d7c6b44d2d9cb9e2311548638e684c2cd071d8945f24a926263",
                "sha256:6593026cd3f5daaea12bcc51ae5c979318070fefee210e7990cb8ac2364e79a1",
                "sha256:6871acba8fbe744efa4f9f34e726d070bfbf9bffb356a8f6d64557846324232b",
                "sha256:791477edb422692e7dc351c5ed6530eb0e949a31b45569946619a0d9cd5f53cb",
                "sha256:8e7659dd994792a0aad8fb80439f59055a21163e236faf2f9823beb63a380e19",
                "sha256:8f15b6ce67dcc05b61f19c689b60f3fe58550ba994290ff8332f711f5aaa9840",
                "sha256:90a3e2ae0d6d7d50ff2370ba168fbd416a53e7d8448410758c5d6a5920646c1d",
                "sha256:a3774516c8a83abfd1ddffb8b6ec1b0935d7fe6ea0ff5c31a18bfdae567b4eba",
                "sha256:a5c3a50d823c192f32615a2a6920e8c046b09e07a58eba220407335a9cd2e8ea",
                "sha256:b40cc7bb089ae4aa9ddba1db900b4cd1bce3925d2a4b5837b639e49de054784f",
                "sha256:da38ed3d65b8091447dc3717e5218cc336d20303b77b0634b261bc5c1aa2bae8",
                "sha256:de618e67b64a51a0768d26a9963ecd7d338a2cf6e9e7582d2385f88ad005b3d1",
                "sha256:e3afccf0437edc108eef1e2bb9cc4c7073e7705924eb4cd0bf7715cd1ef0ce1b"
            ],
            "index": "pypi",
            "version": "==1.7.1"
        },
        "simplejson": {
            "hashes": [
                "sha256:034550078a11664d77bc1a8364c90bb7eef0e44c2dbb1fd0a4d92e3997088667",
                "sha256:05b43d568300c1cd43f95ff4bfcff984bc658aa001be91efb3bb21df9d6288d3",
                "sha256:0dd9d9c738cb008bfc0862c9b8fa6743495c03a0ed543884bf92fb7d30f8d043",
                "sha256:10fc250c3edea4abc15d930d77274ddb8df4803453dde7ad50c2f5565a18a4bb",
                "sha256:2862beabfb9097a745a961426fe7daf66e1714151da8bb9a0c430dde3d59c7c0",
                "sha256:292c2e3f53be314cc59853bd20a35bf1f965f3bc121e007ab6fd526ed412a85d",
                "sha256:2d3eab2c3fe52007d703a26f71cf649a8c771fcdd949a3ae73041ba6797cfcf8",
                "sha256:2e7b57c2c146f8e4dadf84977a83f7ee50da17c8861fd7faf694d55e3274784f",
                "sha256:311f5dc2af07361725033b13cc3d0351de3da8bede3397d45650784c3f21fbcf",
                "sha256:344e2d920a7f27b4023c087ab539877a1e39ce8e3e90b867e0bfa97829824748",
                "sha256:3fabde09af43e0cbdee407555383063f8b45bfb52c361bc5da83fcffdb4fd278",
                "sha256:42b8b8dd0799f78e067e2aaae97e60d58a8f63582939af60abce4c48631a0aa4",
                "sha256:4b3442249d5e3893b90cb9f72c7d6ce4d2ea144d2c0d9f75b9ae1e5460f3121a",
                "sha256:55d65f9cc1b733d85ef95ab11f559cce55c7649a2160da2ac7a078534da676c8",
                "sha256:5c659a0efc80aaaba57fcd878855c8534ecb655a28ac8508885c50648e6e659d",
                "sha256:72d8a3ffca19a901002d6b068cf746be85747571c6a7ba12cbcf427bfb4ed971",
                "sha256:75ecc79f26d99222a084fbdd1ce5aad3ac3a8bd535cd9059528452da38b68841",
                "sha256:76ac9605bf2f6d9b56abf6f9da9047a8782574ad3531c82eae774947ae99cc3f",
                "sha256:7d276f69bfc8c7ba6c717ba8deaf28f9d3c8450ff0aa8713f5a3280e232be16b",
                "sha256:7f10f8ba9c1b1430addc7dd385fc322e221559d3ae49b812aebf57470ce8de45",
                "sha256:8042040af86a494a23c189b5aa0ea9433769cc029707833f261a79c98e3375f9",
                "sha256:813846738277729d7db71b82176204abc7fdae2f566e2d9fcf874f9b6472e3e6",
                "sha256:845a14f6deb124a3bcb98a62def067a67462a000e0508f256f9c18eff5847efc",
                "sha256:869a183c8e44bc03be1b2bbcc9ec4338e37fa8557fc506bf6115887c1d3bb956",
                "sha256:8acf76443cfb5c949b6e781c154278c059b09ac717d2757a830c869ba000cf8d",
                "sha256:8f713ea65958ef40049b6c45c40c206ab363db9591ff5a49d89b448933fa5746",
                "sha256:934115642c8ba9659b402c8bdbdedb48651fb94b576e3b3efd1ccb079609b04a",
                "sha256:9551f23e09300a9a528f7af20e35c9f79686d46d646152a0c8fc41d2d074d9b0",
                "sha256:9a2b7543559f8a1c9ed72724b549d8cc3515da7daf3e79813a15bdc4a769de25",
                "sha256:a55c76254d7cf8d4494bc508e7abb993a82a192d0db4552421e5139235604625",
                "sha256:ad8f41c2357b73bc9e8606d2fa226233bf4d55d85a8982ecdfd55823a6959995",
                "sha256:af4868da7dd53296cd7630687161d53a7ebe2e63814234631445697bd7c29f46",
                "sha256:afebfc3dd3520d37056f641969ce320b071bc7a0800639c71877b90d053e087f",
                "sha256:b59aa298137ca74a744c1e6e22cfc0bf9dca3a2f41f51bc92eb05695155d905a",
                "sha256:bc00d1210567a4cdd215ac6e17dc00cb9893ee521cee701adfd0fa43f7c73139",
                "sha256:c1cb29b1fced01f97e6d5631c3edc2dadb424d1f4421dad079cb13fc97acb42f",
                "sha256:c94dc64b1a389a416fc4218cd4799aa3756f25940cae33530a4f7f2f54f166da",
                "sha256:ceaa28a5bce8a46a130cd223e895080e258a88d51bf6e8de2fc54a6ef7e38c34",
                "sha256:cff6453e25204d3369c47b97dd34783ca820611bd334779d22192da23784194b",
                "sha256:d0b64409df09edb4c365d95004775c988259efe9be39697d7315c42b7a5e7e94",
                "sha256:d4813b30cb62d3b63ccc60dd12f2121780c7a3068db692daeb90f989877aaf04",
                "sha256:da3c55cdc66cfc3fffb607db49a42448785ea2732f055ac1549b69dcb392663b",
                "sha256:e058c7656c44fb494a11443191e381355388443d543f6fc1a245d5d238544396",
                "sha256:fed0f22bf1313ff79c7fc318f7199d6c2f96d4de3234b2f12a1eab350e597c06",
                "sha256:ffd4e4877a78c84d693e491b223385e0271278f5f4e1476a4962dca6824ecfeb"
            ],
            "index": "pypi",
            "version": "==3.17.2"
        },
        "six": {
            "hashes": [
                "sha256:30639c035cdb23534cd4aa2dd52c3bf48f06e5f4a941509c8bafd8ce11080259",
                "sha256:8b74bedcbbbaca38ff6d7491d76f2b06b3592611af620f8426e82dddb04a5ced"
            ],
            "index": "pypi",
            "version": "==1.15.0"
        },
        "sqlalchemy": {
            "hashes": [
                "sha256:06125670280111e39014af87f14d74599fd4b39a512c74f1a10e21e5626eb158",
                "sha256:09b08eb1bea621e47c2b0fcb0334fcbb00e1da2a3c2d45a98e56cd072b840719",
                "sha256:0abab6d1044198993256f073340b14c459736777c550a7e914cd00444dcf9c30",
                "sha256:0bb04fd7414718fb1f4dfa17efcb0be787363451cf99a5e992728925d298d9ae",
                "sha256:1b9f3c7b281aa1c3d0c74ef12c4633e5f8358bb94f01be7b964887183fd53e5e",
                "sha256:1ba6922331b3f38e116c9266206b044baf64576e5cebd87917b5ad872d7a025f",
                "sha256:3b290ff34de625143a05d2d172a88a064bb04a7938265b09d4e4bf45f21948f6",
                "sha256:3fa75c854dba3f9b9c28bc5d88d246f6bc6f20b7480367c65339bcb2864d4707",
                "sha256:4d1447183356c9679853926e81c7ebce3fbca9b1c607ea439975298c72137a36",
                "sha256:4e88549a5e58ba8c80c5ea071ac3b4e590236672a882bb80f56da4afcee45d96",
                "sha256:5289cafee71037f15feeeaf736f01910b9e3572525b73b201bdd21816db010ed",
                "sha256:59ec279f1bd55e1d703e3d4b651600cc463cc3eafa8d8e5a70ab844f736348d4",
                "sha256:5fb8f6a391992dd6aafe4fdf1dffbf7934fba1f5938593f20b152aa7f9619f82",
                "sha256:65c4df9517da9cce2c1255282d3e39f2afbc3a02deba60d99b0a3283ae80ec0b",
                "sha256:6a8e4c2e65028933a6dc8643c8f5a4f295a367131195b3c708634925cb3e8ec1",
                "sha256:6d6115edf1297bfa58994986ffe0dff21af18f0cba51dfa6d1769aa8a277be32",
                "sha256:6e517126d3bc13d455826befdc35a89f82f01d163848f68db02caa80d25433fc",
                "sha256:7e1b0ed6d720750f02333d2f52502dfc2a23185aacc2cc6ce6ec29d28c21397c",
                "sha256:7eba42098a13a3bcd509080b5e44d73783d9129ba0383793979bf518d01e8bb3",
                "sha256:8383292298bb85d7ad79a13c6571aff213b96c49737f3c3af129de63bbfb42c9",
                "sha256:8cfcfcf2582b19c874fa20d0b75100abe17be80a4c637c0683b4eb919946dfee",
                "sha256:920db115eb06fc507fe2c774fb5c82a898b05dffbdadc7fafad51ce2cfd8c549",
                "sha256:9406b96a979ab8d6de5d89f58b1f103c9aeef6fb5367448537a8228619f11258",
                "sha256:97e333260a99d989f2a131aa8aa74140636dfbd030987150cb3748da607ea7db",
                "sha256:a6b4b7688fe7d251bbae3f9da4a487568bd584d13201bc7591c8639ad01fecdc",
                "sha256:aed22be55a608787bb6875dbcf3561349a0e88fe33fd88c318c1e5b4eeb2306a",
                "sha256:c6197c88ad53c31f58de5a8180936b8ef027356e788cd5f6514b3439d3d897ac",
                "sha256:d3b2819f4d7ae56191efc6fc456eb1805ada2bd5ba93d918893bc24fa7a1e30c",
                "sha256:da72e3499bde4548e8b7d7f2ab23ceed09a5bac307bf51057e066c406a0ba2e1",
                "sha256:dcde5067a7dab1ff2eaea2f3622b2055c5225ce2aaf589c5a4c703d43519c4ba",
                "sha256:e1692bdf1b95c97caab1201773a4576f59627997f598d30bdadc50dd9f897fec",
                "sha256:edec945ed57d11a1123657e4066f0bf747aaa93c8a65ec1c2c98172d1f2a9b7d",
                "sha256:facacaea95e0822f7bbeaa6909b30b2836b14cff8790209d52a0c866e240b673",
                "sha256:ff76d7dbf33f62e30e5a1d1b095d46afcdc49e42cbe33ce12014110147466700"
            ],
            "index": "pypi",
            "version": "==1.4.2"
        },
        "subprocess32": {
            "hashes": [
                "sha256:88e37c1aac5388df41cc8a8456bb49ebffd321a3ad4d70358e3518176de3a56b",
                "sha256:e45d985aef903c5b7444d34350b05da91a9e0ea015415ab45a21212786c649d0",
                "sha256:eb2937c80497978d181efa1b839ec2d9622cf9600a039a79d0e108d1f9aec79d"
            ],
            "index": "pypi",
            "version": "==3.5.4"
        },
        "tabulate": {
            "hashes": [
                "sha256:d7c013fe7abbc5e491394e10fa845f8f32fe54f8dc60c6622c6cf482d25d47e4",
                "sha256:eb1d13f25760052e8931f2ef80aaf6045a6cceb47514db8beab24cded16f13a7"
            ],
            "version": "==0.8.9"
        },
        "tenacity": {
            "hashes": [
                "sha256:5bd16ef5d3b985647fe28dfa6f695d343aa26479a04e8792b9d3c8f49e361ae1",
                "sha256:a0ce48587271515db7d3a5e700df9ae69cce98c4b57c23a4886da15243603dd8"
            ],
            "index": "pypi",
            "version": "==7.0.0"
        },
        "terminado": {
            "hashes": [
                "sha256:261c0b7825fecf629666e1820b484a5380f7e54d6b8bd889fa482e99dcf9bde4",
                "sha256:430e876ec9d4d93a4fd8a49e82dcfae0c25f846540d0c5ca774b397533e237e8"
            ],
            "markers": "python_version >= '3.6'",
            "version": "==0.9.3"
        },
        "testpath": {
            "hashes": [
                "sha256:60e0a3261c149755f4399a1fff7d37523179a70fdc3abdf78de9fc2604aeec7e",
                "sha256:bfcf9411ef4bf3db7579063e0546938b1edda3d69f4e1fb8756991f5951f85d4"
            ],
            "version": "==0.4.4"
        },
        "tifffile": {
            "hashes": [
                "sha256:1b72c92ecd2273e52686c0f8792d1d1c4da4109b241dd1723dfe56ef4d1ad612",
                "sha256:f6092aba910ed52b6087877c9a2f604ba67623a8703fa8079929b62992dcc69c"
            ],
            "markers": "python_version >= '3.7'",
            "version": "==2021.3.17"
        },
        "toml": {
            "hashes": [
                "sha256:806143ae5bfb6a3c6e736a764057db0e6a0e05e338b5630894a5f779cabb4f9b",
                "sha256:b3bda1d108d5dd99f4a20d24d9c348e91c4db7ab1b749200bded2f839ccbe68f"
            ],
            "markers": "python_version >= '2.6' and python_version not in '3.0, 3.1, 3.2, 3.3'",
            "version": "==0.10.2"
        },
        "tornado": {
            "hashes": [
                "sha256:0a00ff4561e2929a2c37ce706cb8233b7907e0cdc22eab98888aca5dd3775feb",
                "sha256:0d321a39c36e5f2c4ff12b4ed58d41390460f798422c4504e09eb5678e09998c",
                "sha256:1e8225a1070cd8eec59a996c43229fe8f95689cb16e552d130b9793cb570a288",
                "sha256:20241b3cb4f425e971cb0a8e4ffc9b0a861530ae3c52f2b0434e6c1b57e9fd95",
                "sha256:25ad220258349a12ae87ede08a7b04aca51237721f63b1808d39bdb4b2164558",
                "sha256:33892118b165401f291070100d6d09359ca74addda679b60390b09f8ef325ffe",
                "sha256:33c6e81d7bd55b468d2e793517c909b139960b6c790a60b7991b9b6b76fb9791",
                "sha256:3447475585bae2e77ecb832fc0300c3695516a47d46cefa0528181a34c5b9d3d",
                "sha256:34ca2dac9e4d7afb0bed4677512e36a52f09caa6fded70b4e3e1c89dbd92c326",
                "sha256:3e63498f680547ed24d2c71e6497f24bca791aca2fe116dbc2bd0ac7f191691b",
                "sha256:548430be2740e327b3fe0201abe471f314741efcb0067ec4f2d7dcfb4825f3e4",
                "sha256:6196a5c39286cc37c024cd78834fb9345e464525d8991c21e908cc046d1cc02c",
                "sha256:61b32d06ae8a036a6607805e6720ef00a3c98207038444ba7fd3d169cd998910",
                "sha256:6286efab1ed6e74b7028327365cf7346b1d777d63ab30e21a0f4d5b275fc17d5",
                "sha256:65d98939f1a2e74b58839f8c4dab3b6b3c1ce84972ae712be02845e65391ac7c",
                "sha256:66324e4e1beede9ac79e60f88de548da58b1f8ab4b2f1354d8375774f997e6c0",
                "sha256:6c77c9937962577a6a76917845d06af6ab9197702a42e1346d8ae2e76b5e3675",
                "sha256:70dec29e8ac485dbf57481baee40781c63e381bebea080991893cd297742b8fd",
                "sha256:7250a3fa399f08ec9cb3f7b1b987955d17e044f1ade821b32e5f435130250d7f",
                "sha256:748290bf9112b581c525e6e6d3820621ff020ed95af6f17fedef416b27ed564c",
                "sha256:7da13da6f985aab7f6f28debab00c67ff9cbacd588e8477034c0652ac141feea",
                "sha256:8f959b26f2634a091bb42241c3ed8d3cedb506e7c27b8dd5c7b9f745318ddbb6",
                "sha256:9de9e5188a782be6b1ce866e8a51bc76a0fbaa0e16613823fc38e4fc2556ad05",
                "sha256:a48900ecea1cbb71b8c71c620dee15b62f85f7c14189bdeee54966fbd9a0c5bd",
                "sha256:b87936fd2c317b6ee08a5741ea06b9d11a6074ef4cc42e031bc6403f82a32575",
                "sha256:c77da1263aa361938476f04c4b6c8916001b90b2c2fdd92d8d535e1af48fba5a",
                "sha256:cb5ec8eead331e3bb4ce8066cf06d2dfef1bfb1b2a73082dfe8a161301b76e37",
                "sha256:cc0ee35043162abbf717b7df924597ade8e5395e7b66d18270116f8745ceb795",
                "sha256:d14d30e7f46a0476efb0deb5b61343b1526f73ebb5ed84f23dc794bdb88f9d9f",
                "sha256:d371e811d6b156d82aa5f9a4e08b58debf97c302a35714f6f45e35139c332e32",
                "sha256:d3d20ea5782ba63ed13bc2b8c291a053c8d807a8fa927d941bd718468f7b950c",
                "sha256:d3f7594930c423fd9f5d1a76bee85a2c36fd8b4b16921cae7e965f22575e9c01",
                "sha256:dcef026f608f678c118779cd6591c8af6e9b4155c44e0d1bc0c87c036fb8c8c4",
                "sha256:e0791ac58d91ac58f694d8d2957884df8e4e2f6687cdf367ef7eb7497f79eaa2",
                "sha256:e385b637ac3acaae8022e7e47dfa7b83d3620e432e3ecb9a3f7f58f150e50921",
                "sha256:e519d64089b0876c7b467274468709dadf11e41d65f63bba207e04217f47c085",
                "sha256:e7229e60ac41a1202444497ddde70a48d33909e484f96eb0da9baf8dc68541df",
                "sha256:ed3ad863b1b40cd1d4bd21e7498329ccaece75db5a5bf58cd3c9f130843e7102",
                "sha256:f0ba29bafd8e7e22920567ce0d232c26d4d47c8b5cf4ed7b562b5db39fa199c5",
                "sha256:fa2ba70284fa42c2a5ecb35e322e68823288a4251f9ba9cc77be04ae15eada68",
                "sha256:fba85b6cd9c39be262fcd23865652920832b61583de2a2ca907dbd8e8a8c81e5"
            ],
            "markers": "python_version >= '3.5'",
            "version": "==6.1"
        },
        "traitlets": {
            "hashes": [
                "sha256:178f4ce988f69189f7e523337a3e11d91c786ded9360174a3d9ca83e79bc5396",
                "sha256:69ff3f9d5351f31a7ad80443c2674b7099df13cc41fc5fa6e2f6d3b0330b0426"
            ],
            "markers": "python_version >= '3.7'",
            "version": "==5.0.5"
        },
        "typed-ast": {
            "hashes": [
                "sha256:07d49388d5bf7e863f7fa2f124b1b1d89d8aa0e2f7812faff0a5658c01c59aa1",
                "sha256:14bf1522cdee369e8f5581238edac09150c765ec1cb33615855889cf33dcb92d",
                "sha256:240296b27397e4e37874abb1df2a608a92df85cf3e2a04d0d4d61055c8305ba6",
                "sha256:36d829b31ab67d6fcb30e185ec996e1f72b892255a745d3a82138c97d21ed1cd",
                "sha256:37f48d46d733d57cc70fd5f30572d11ab8ed92da6e6b28e024e4a3edfb456e37",
                "sha256:4c790331247081ea7c632a76d5b2a265e6d325ecd3179d06e9cf8d46d90dd151",
                "sha256:5dcfc2e264bd8a1db8b11a892bd1647154ce03eeba94b461effe68790d8b8e07",
                "sha256:7147e2a76c75f0f64c4319886e7639e490fee87c9d25cb1d4faef1d8cf83a440",
                "sha256:7703620125e4fb79b64aa52427ec192822e9f45d37d4b6625ab37ef403e1df70",
                "sha256:8368f83e93c7156ccd40e49a783a6a6850ca25b556c0fa0240ed0f659d2fe496",
                "sha256:84aa6223d71012c68d577c83f4e7db50d11d6b1399a9c779046d75e24bed74ea",
                "sha256:85f95aa97a35bdb2f2f7d10ec5bbdac0aeb9dafdaf88e17492da0504de2e6400",
                "sha256:8db0e856712f79c45956da0c9a40ca4246abc3485ae0d7ecc86a20f5e4c09abc",
                "sha256:9044ef2df88d7f33692ae3f18d3be63dec69c4fb1b5a4a9ac950f9b4ba571606",
                "sha256:963c80b583b0661918718b095e02303d8078950b26cc00b5e5ea9ababe0de1fc",
                "sha256:987f15737aba2ab5f3928c617ccf1ce412e2e321c77ab16ca5a293e7bbffd581",
                "sha256:9ec45db0c766f196ae629e509f059ff05fc3148f9ffd28f3cfe75d4afb485412",
                "sha256:9fc0b3cb5d1720e7141d103cf4819aea239f7d136acf9ee4a69b047b7986175a",
                "sha256:a2c927c49f2029291fbabd673d51a2180038f8cd5a5b2f290f78c4516be48be2",
                "sha256:a38878a223bdd37c9709d07cd357bb79f4c760b29210e14ad0fb395294583787",
                "sha256:b4fcdcfa302538f70929eb7b392f536a237cbe2ed9cba88e3bf5027b39f5f77f",
                "sha256:c0c74e5579af4b977c8b932f40a5464764b2f86681327410aa028a22d2f54937",
                "sha256:c1c876fd795b36126f773db9cbb393f19808edd2637e00fd6caba0e25f2c7b64",
                "sha256:c9aadc4924d4b5799112837b226160428524a9a45f830e0d0f184b19e4090487",
                "sha256:cc7b98bf58167b7f2db91a4327da24fb93368838eb84a44c472283778fc2446b",
                "sha256:cf54cfa843f297991b7388c281cb3855d911137223c6b6d2dd82a47ae5125a41",
                "sha256:d003156bb6a59cda9050e983441b7fa2487f7800d76bdc065566b7d728b4581a",
                "sha256:d175297e9533d8d37437abc14e8a83cbc68af93cc9c1c59c2c292ec59a0697a3",
                "sha256:d746a437cdbca200622385305aedd9aef68e8a645e385cc483bdc5e488f07166",
                "sha256:e683e409e5c45d5c9082dc1daf13f6374300806240719f95dc783d1fc942af10"
            ],
            "version": "==1.4.2"
        },
        "typing-extensions": {
            "hashes": [
                "sha256:7cb407020f00f7bfc3cb3e7881628838e69d8f3fcab2f64742a5e76b2f841918",
                "sha256:99d4073b617d30288f569d3f13d2bd7548c3a7e4c8de87db09a9d29bb3a4a60c",
                "sha256:dafc7639cde7f1b6e1acc0f457842a83e722ccca8eef5270af2d74792619a89f"
            ],
            "version": "==3.7.4.3"
        },
        "urllib3": {
            "hashes": [
                "sha256:2f4da4594db7e1e110a944bb1b551fdf4e6c136ad42e4234131391e21eb5b0df",
                "sha256:e7b021f7241115872f92f43c6508082facffbd1c048e3c6e2bb9c2a157e28937"
            ],
            "index": "pypi",
            "version": "==1.26.4"
        },
        "virtualenv": {
            "hashes": [
                "sha256:49ec4eb4c224c6f7dd81bb6d0a28a09ecae5894f4e593c89b0db0885f565a107",
                "sha256:83f95875d382c7abafe06bd2a4cdd1b363e1bb77e02f155ebe8ac082a916b37c"
            ],
            "markers": "python_version >= '2.7' and python_version not in '3.0, 3.1, 3.2, 3.3'",
            "version": "==20.4.3"
        },
        "wcwidth": {
            "hashes": [
                "sha256:beb4802a9cebb9144e99086eff703a642a13d6a0052920003a230f3294bbe784",
                "sha256:c4d647b99872929fdb7bdcaa4fbe7f01413ed3d98077df798530e5b04f116c83"
            ],
            "version": "==0.2.5"
        },
        "webencodings": {
            "hashes": [
                "sha256:a0af1213f3c2226497a97e2b3aa01a7e4bee4f403f95be16fc9acd2947514a78",
                "sha256:b36a1c245f2d304965eb4e0a82848379241dc04b865afcc4aab16748587e1923"
            ],
            "version": "==0.5.1"
        },
        "werkzeug": {
            "hashes": [
                "sha256:2de2a5db0baeae7b2d2664949077c2ac63fbd16d98da0ff71837f7d1dea3fd43",
                "sha256:6c80b1e5ad3665290ea39320b91e1be1e0d5f60652b964a3070216de83d2e47c"
            ],
            "markers": "python_version >= '2.7' and python_version not in '3.0, 3.1, 3.2, 3.3, 3.4'",
            "version": "==1.0.1"
        },
        "widgetsnbextension": {
            "hashes": [
                "sha256:079f87d87270bce047512400efd70238820751a11d2d8cb137a5a5bdbaf255c7",
                "sha256:bd314f8ceb488571a5ffea6cc5b9fc6cba0adaf88a9d2386b93a489751938bcd"
            ],
            "version": "==3.5.1"
        },
        "wrapt": {
            "hashes": [
                "sha256:b62ffa81fb85f4332a4f609cab4ac40709470da05643a082ec1eb88e6d9b97d7"
            ],
            "version": "==1.12.1"
        },
        "yarl": {
            "hashes": [
                "sha256:00d7ad91b6583602eb9c1d085a2cf281ada267e9a197e8b7cae487dadbfa293e",
                "sha256:0355a701b3998dcd832d0dc47cc5dedf3874f966ac7f870e0f3a6788d802d434",
                "sha256:15263c3b0b47968c1d90daa89f21fcc889bb4b1aac5555580d74565de6836366",
                "sha256:2ce4c621d21326a4a5500c25031e102af589edb50c09b321049e388b3934eec3",
                "sha256:31ede6e8c4329fb81c86706ba8f6bf661a924b53ba191b27aa5fcee5714d18ec",
                "sha256:324ba3d3c6fee56e2e0b0d09bf5c73824b9f08234339d2b788af65e60040c959",
                "sha256:329412812ecfc94a57cd37c9d547579510a9e83c516bc069470db5f75684629e",
                "sha256:4736eaee5626db8d9cda9eb5282028cc834e2aeb194e0d8b50217d707e98bb5c",
                "sha256:4953fb0b4fdb7e08b2f3b3be80a00d28c5c8a2056bb066169de00e6501b986b6",
                "sha256:4c5bcfc3ed226bf6419f7a33982fb4b8ec2e45785a0561eb99274ebbf09fdd6a",
                "sha256:547f7665ad50fa8563150ed079f8e805e63dd85def6674c97efd78eed6c224a6",
                "sha256:5b883e458058f8d6099e4420f0cc2567989032b5f34b271c0827de9f1079a424",
                "sha256:63f90b20ca654b3ecc7a8d62c03ffa46999595f0167d6450fa8383bab252987e",
                "sha256:68dc568889b1c13f1e4745c96b931cc94fdd0defe92a72c2b8ce01091b22e35f",
                "sha256:69ee97c71fee1f63d04c945f56d5d726483c4762845400a6795a3b75d56b6c50",
                "sha256:6d6283d8e0631b617edf0fd726353cb76630b83a089a40933043894e7f6721e2",
                "sha256:72a660bdd24497e3e84f5519e57a9ee9220b6f3ac4d45056961bf22838ce20cc",
                "sha256:73494d5b71099ae8cb8754f1df131c11d433b387efab7b51849e7e1e851f07a4",
                "sha256:7356644cbed76119d0b6bd32ffba704d30d747e0c217109d7979a7bc36c4d970",
                "sha256:8a9066529240171b68893d60dca86a763eae2139dd42f42106b03cf4b426bf10",
                "sha256:8aa3decd5e0e852dc68335abf5478a518b41bf2ab2f330fe44916399efedfae0",
                "sha256:97b5bdc450d63c3ba30a127d018b866ea94e65655efaf889ebeabc20f7d12406",
                "sha256:9ede61b0854e267fd565e7527e2f2eb3ef8858b301319be0604177690e1a3896",
                "sha256:b2e9a456c121e26d13c29251f8267541bd75e6a1ccf9e859179701c36a078643",
                "sha256:b5dfc9a40c198334f4f3f55880ecf910adebdcb2a0b9a9c23c9345faa9185721",
                "sha256:bafb450deef6861815ed579c7a6113a879a6ef58aed4c3a4be54400ae8871478",
                "sha256:c49ff66d479d38ab863c50f7bb27dee97c6627c5fe60697de15529da9c3de724",
                "sha256:ce3beb46a72d9f2190f9e1027886bfc513702d748047b548b05dab7dfb584d2e",
                "sha256:d26608cf178efb8faa5ff0f2d2e77c208f471c5a3709e577a7b3fd0445703ac8",
                "sha256:d597767fcd2c3dc49d6eea360c458b65643d1e4dbed91361cf5e36e53c1f8c96",
                "sha256:d5c32c82990e4ac4d8150fd7652b972216b204de4e83a122546dce571c1bdf25",
                "sha256:d8d07d102f17b68966e2de0e07bfd6e139c7c02ef06d3a0f8d2f0f055e13bb76",
                "sha256:e46fba844f4895b36f4c398c5af062a9808d1f26b2999c58909517384d5deda2",
                "sha256:e6b5460dc5ad42ad2b36cca524491dfcaffbfd9c8df50508bddc354e787b8dc2",
                "sha256:f040bcc6725c821a4c0665f3aa96a4d0805a7aaf2caf266d256b8ed71b9f041c",
                "sha256:f0b059678fd549c66b89bed03efcabb009075bd131c248ecdf087bdb6faba24a",
                "sha256:fcbb48a93e8699eae920f8d92f7160c03567b421bc17362a9ffbbd706a816f71"
            ],
            "markers": "python_version >= '3.6'",
            "version": "==1.6.3"
        }
    }
}<|MERGE_RESOLUTION|>--- conflicted
+++ resolved
@@ -1,11 +1,7 @@
 {
     "_meta": {
         "hash": {
-<<<<<<< HEAD
-            "sha256": "264738076a48d2f8d68f73a061559d312358c4dc48aa5cb3d3c44a510b7f8377"
-=======
             "sha256": "fcb1581613337cb41eb3fb0382ca993caf9b71e469026c4acf35081d9b09cebe"
->>>>>>> 4e03e373
         },
         "pipfile-spec": 6,
         "requires": {
@@ -218,11 +214,7 @@
                 "sha256:0a943902919f65c5684ac4e0154b1ad4fac6dcaa5d9f3426b732f1c8b5419be6",
                 "sha256:2bb1680aad211e3c9944dbce1d4ba09a989f04e238296c87fe2139faa26d655d"
             ],
-<<<<<<< HEAD
-            "markers": "python_version >= '3.6' and python_version < '4.0'",
-=======
             "markers": "python_version >= '3.6' and python_version < '4'",
->>>>>>> 4e03e373
             "version": "==5.8.0"
         },
         "itsdangerous": {
@@ -1145,21 +1137,6 @@
         },
         "boto3": {
             "hashes": [
-<<<<<<< HEAD
-                "sha256:16ca7a34eb88138e0d1ae2532e17975eef578aa1754e2d209ad41a8dfce059ce",
-                "sha256:75f59fb3d764a381bb0108cb5036b398d0c8a1cf719e6b5aadbc5a53a1fd735e"
-            ],
-            "index": "pypi",
-            "version": "==1.17.36"
-        },
-        "botocore": {
-            "hashes": [
-                "sha256:148f5d7d48c54ed450831e5dd4d13284b2418955b6d99db23a3d9c4c6cb515c8",
-                "sha256:9ce33bd4175d58c5fdeb8e35052aa370aff74b347227e65ddc3f4fa01ef0686f"
-            ],
-            "markers": "python_version >= '2.7' and python_version not in '3.0, 3.1, 3.2, 3.3, 3.4, 3.5'",
-            "version": "==1.20.36"
-=======
                 "sha256:1e6e06b2f1eee5a76acdde1e7b4f57c93c1bf2905341207d74f2a140ce060cd8",
                 "sha256:40e84a5f7888924db74a2710dbe48d066b51fe1f5549efaffe90e6efe813f37b"
             ],
@@ -1173,7 +1150,6 @@
             ],
             "markers": "python_version >= '2.7' and python_version not in '3.0, 3.1, 3.2, 3.3, 3.4, 3.5'",
             "version": "==1.20.35"
->>>>>>> 4e03e373
         },
         "certifi": {
             "hashes": [
@@ -1461,18 +1437,6 @@
             "index": "pypi",
             "version": "==5.0.1"
         },
-        "ft4222": {
-            "hashes": [
-                "sha256:10a1570c37a6d22dcf42653786fb07be3e26649e7252e7a5753ce00cab4bb03c",
-                "sha256:7d041273c7d2f0c77dde60189e7acb4fbf627773c4df325ec6705426895a1501",
-                "sha256:b5a7c9dc1c08569184f56e5dfaaedbe412c9571f4ec46043deabc11372a2a928",
-                "sha256:cadafeaa4681f81680823234def825e64bdd09a2d6264bfff44e10e003f54d2e",
-                "sha256:ce798138cb8e6d1f47d8f7f70a1dc73b244b4606c2a87d04ec6c21e85582a790",
-                "sha256:f0ad47e21c8670bcf4c61531f8577a057b7b91fb5174d561c23495f1221e7b0a"
-            ],
-            "index": "pypi",
-            "version": "==1.2.1"
-        },
         "future": {
             "hashes": [
                 "sha256:b1bead90b70cf6ec3f0710ae53a525360fa360d306a86583adc6bf83a4db537d"
@@ -1585,19 +1549,11 @@
         },
         "identify": {
             "hashes": [
-<<<<<<< HEAD
-                "sha256:1cfb05b578de996677836d5a2dde14b3dffde313cf7d2b3e793a0787a36e26dd",
-                "sha256:9cc5f58996cd359b7b72f0a5917d8639de5323917e6952a3bfbf36301b576f40"
-            ],
-            "markers": "python_full_version >= '3.6.1'",
-            "version": "==2.2.1"
-=======
                 "sha256:39c0b110c9d0cd2391b6c38cd0ff679ee4b4e98f8db8b06c5d9d9e502711a1e1",
                 "sha256:efbf090a619255bc31c4fbba709e2805f7d30913fd4854ad84ace52bd276e2f6"
             ],
             "markers": "python_full_version >= '3.6.1'",
             "version": "==2.2.0"
->>>>>>> 4e03e373
         },
         "idna": {
             "hashes": [
@@ -1657,11 +1613,7 @@
                 "sha256:0a943902919f65c5684ac4e0154b1ad4fac6dcaa5d9f3426b732f1c8b5419be6",
                 "sha256:2bb1680aad211e3c9944dbce1d4ba09a989f04e238296c87fe2139faa26d655d"
             ],
-<<<<<<< HEAD
-            "markers": "python_version >= '3.6' and python_version < '4.0'",
-=======
             "markers": "python_version >= '3.6' and python_version < '4'",
->>>>>>> 4e03e373
             "version": "==5.8.0"
         },
         "itsdangerous": {
@@ -2903,28 +2855,28 @@
         },
         "scipy": {
             "hashes": [
-                "sha256:03f1fd3574d544456325dae502facdf5c9f81cbfe12808a5e67a737613b7ba8c",
-                "sha256:0c81ea1a95b4c9e0a8424cf9484b7b8fa7ef57169d7bcc0dfcfc23e3d7c81a12",
-                "sha256:1fba8a214c89b995e3721670e66f7053da82e7e5d0fe6b31d8e4b19922a9315e",
-                "sha256:37f4c2fb904c0ba54163e03993ce3544c9c5cde104bcf90614f17d85bdfbb431",
-                "sha256:50e5bcd9d45262725e652611bb104ac0919fd25ecb78c22f5282afabd0b2e189",
-                "sha256:6ca1058cb5bd45388041a7c3c11c4b2bd58867ac9db71db912501df77be2c4a4",
-                "sha256:77f7a057724545b7e097bfdca5c6006bed8580768cd6621bb1330aedf49afba5",
-                "sha256:816951e73d253a41fa2fd5f956f8e8d9ac94148a9a2039e7db56994520582bf2",
-                "sha256:96620240b393d155097618bcd6935d7578e85959e55e3105490bbbf2f594c7ad",
-                "sha256:993c86513272bc84c451349b10ee4376652ab21f312b0554fdee831d593b6c02",
-                "sha256:adf7cee8e5c92b05f2252af498f77c7214a2296d009fc5478fc432c2f8fb953b",
-                "sha256:bc52d4d70863141bb7e2f8fd4d98e41d77375606cde50af65f1243ce2d7853e8",
-                "sha256:c1d3f771c19af00e1a36f749bd0a0690cc64632783383bc68f77587358feb5a4",
-                "sha256:d744657c27c128e357de2f0fd532c09c84cd6e4933e8232895a872e67059ac37",
-                "sha256:e3e9742bad925c421d39e699daa8d396c57535582cba90017d17f926b61c1552",
-                "sha256:e547f84cd52343ac2d56df0ab08d3e9cc202338e7d09fafe286d6c069ddacb31",
-                "sha256:e89091e6a8e211269e23f049473b2fde0c0e5ae0dd5bd276c3fc91b97da83480",
-                "sha256:e9da33e21c9bc1b92c20b5328adb13e5f193b924c9b969cd700c8908f315aa59",
-                "sha256:ffdfb09315896c6e9ac739bb6e13a19255b698c24e6b28314426fd40a1180822"
-            ],
-            "index": "pypi",
-            "version": "==1.6.2"
+                "sha256:0c8a51d33556bf70367452d4d601d1742c0e806cd0194785914daf19775f0e67",
+                "sha256:0e5b0ccf63155d90da576edd2768b66fb276446c371b73841e3503be1d63fb5d",
+                "sha256:2481efbb3740977e3c831edfd0bd9867be26387cacf24eb5e366a6a374d3d00d",
+                "sha256:33d6b7df40d197bdd3049d64e8e680227151673465e5d85723b3b8f6b15a6ced",
+                "sha256:5da5471aed911fe7e52b86bf9ea32fb55ae93e2f0fac66c32e58897cfb02fa07",
+                "sha256:5f331eeed0297232d2e6eea51b54e8278ed8bb10b099f69c44e2558c090d06bf",
+                "sha256:5fa9c6530b1661f1370bcd332a1e62ca7881785cc0f80c0d559b636567fab63c",
+                "sha256:6725e3fbb47da428794f243864f2297462e9ee448297c93ed1dcbc44335feb78",
+                "sha256:68cb4c424112cd4be886b4d979c5497fba190714085f46b8ae67a5e4416c32b4",
+                "sha256:794e768cc5f779736593046c9714e0f3a5940bc6dcc1dba885ad64cbfb28e9f0",
+                "sha256:83bf7c16245c15bc58ee76c5418e46ea1811edcc2e2b03041b804e46084ab627",
+                "sha256:8e403a337749ed40af60e537cc4d4c03febddcc56cd26e774c9b1b600a70d3e4",
+                "sha256:a15a1f3fc0abff33e792d6049161b7795909b40b97c6cc2934ed54384017ab76",
+                "sha256:a423533c55fec61456dedee7b6ee7dce0bb6bfa395424ea374d25afa262be261",
+                "sha256:a5193a098ae9f29af283dcf0041f762601faf2e595c0db1da929875b7570353f",
+                "sha256:bd50daf727f7c195e26f27467c85ce653d41df4358a25b32434a50d8870fc519",
+                "sha256:c4fceb864890b6168e79b0e714c585dbe2fd4222768ee90bc1aa0f8218691b11",
+                "sha256:e79570979ccdc3d165456dd62041d9556fb9733b86b4b6d818af7a0afc15f092",
+                "sha256:f46dd15335e8a320b0fb4685f58b7471702234cba8bb3442b69a3e1dc329c345"
+            ],
+            "index": "pypi",
+            "version": "==1.6.1"
         },
         "seaborn": {
             "hashes": [
