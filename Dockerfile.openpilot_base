FROM ubuntu:20.04

ENV PYTHONUNBUFFERED 1

ENV DEBIAN_FRONTEND=noninteractive
RUN apt-get update && \
    apt-get install -y --no-install-recommends sudo tzdata locales ssh && \
    rm -rf /var/lib/apt/lists/*

RUN sed -i -e 's/# en_US.UTF-8 UTF-8/en_US.UTF-8 UTF-8/' /etc/locale.gen && locale-gen
ENV LANG en_US.UTF-8
ENV LANGUAGE en_US:en
ENV LC_ALL en_US.UTF-8

COPY tools/install_ubuntu_dependencies.sh /tmp/tools/
RUN cd /tmp && \
    tools/install_ubuntu_dependencies.sh && \
    rm -rf /var/lib/apt/lists/* && \
    rm -rf /tmp/* && \
    # remove unused architectures from gcc for panda
    cd /usr/lib/gcc/arm-none-eabi/9.2.1 && \
    rm -rf arm/ && \
    rm -rf thumb/nofp thumb/v6* thumb/v8* thumb/v7+fp thumb/v7-r+fp.sp

ARG USER=batman
ARG USER_UID=1000
RUN useradd -m -s /bin/bash -u $USER_UID $USER
USER $USER

ENV POETRY_VIRTUALENVS_CREATE=false
ENV PYENV_VERSION=3.11.4
ENV PYENV_ROOT="/home/$USER/pyenv"
ENV PATH="$PYENV_ROOT/bin:$PYENV_ROOT/shims:$PATH"

COPY --chown=$USER pyproject.toml poetry.lock .python-version /tmp/
COPY --chown=$USER tools/install_python_dependencies.sh /tmp/tools/

RUN cd /tmp && \
    tools/install_python_dependencies.sh && \
    rm -rf /tmp/* && \
    rm -rf /home/$USER/.cache

<<<<<<< HEAD
USER root
RUN sudo git config --global --add safe.directory /tmp/openpilot
=======
RUN sudo git config --global --add safe.directory /tmp/openpilot

# Install PortableCL
RUN apt update && \
    apt install -y pocl-opencl-icd && \
    rm -rf /var/lib/apt/lists/*
>>>>>>> 28dad52b
<|MERGE_RESOLUTION|>--- conflicted
+++ resolved
@@ -40,14 +40,10 @@
     rm -rf /tmp/* && \
     rm -rf /home/$USER/.cache
 
-<<<<<<< HEAD
 USER root
-RUN sudo git config --global --add safe.directory /tmp/openpilot
-=======
 RUN sudo git config --global --add safe.directory /tmp/openpilot
 
 # Install PortableCL
 RUN apt update && \
     apt install -y pocl-opencl-icd && \
-    rm -rf /var/lib/apt/lists/*
->>>>>>> 28dad52b
+    rm -rf /var/lib/apt/lists/*