--- conflicted
+++ resolved
@@ -63,20 +63,10 @@
 RUN echo '%sudo ALL=(ALL) NOPASSWD:ALL' >> /etc/sudoers
 USER $USER
 
-<<<<<<< HEAD
 ENV VIRTUAL_ENV_ROOT="/home/$USER/venv"
 ENV PATH="$VIRTUAL_ENV_ROOT/bin:$PATH"
 
 COPY --chown=$USER pyproject.toml /tmp/
-=======
-ENV POETRY_VIRTUALENVS_CREATE=false
-ENV PYENV_VERSION=3.11.4
-ENV PYENV_ROOT="/home/$USER/pyenv"
-ENV PATH="$PYENV_ROOT/bin:$PYENV_ROOT/shims:$PATH"
-
-COPY --chown=$USER pyproject.toml poetry.lock .python-version /tmp/
-COPY --chown=$USER tools/install_python_dependencies.sh /tmp/tools/
->>>>>>> 30792577
 
 RUN cd /tmp && \
     python3 -m venv --system-site-packages $VIRTUAL_ENV_ROOT && \
@@ -85,9 +75,7 @@
     uv pip compile pyproject.toml -o requirements.txt && \
     uv pip install -r requirements.txt && \
     rm -rf /tmp/* && \
-    rm -rf /home/$USER/.cache && \
-    find /home/$USER/pyenv -type d -name ".git" | xargs rm -rf && \
-    rm -rf /home/$USER/pyenv/versions/3.11.4/lib/python3.11/test
+    rm -rf /home/$USER/.cache
 
 USER root
 RUN sudo git config --global --add safe.directory /tmp/openpilot