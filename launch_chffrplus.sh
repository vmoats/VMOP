#!/usr/bin/bash

if [ -z "$BASEDIR" ]; then
  BASEDIR="/data/openpilot"
fi
<<<<<<< HEAD
source "$BASEDIR/launch_env.sh"
=======

if [ -z "$PASSIVE" ]; then
  export PASSIVE="1"
fi

DIR="$( cd "$( dirname "${BASH_SOURCE[0]}" )" >/dev/null && pwd )"

STAGING_ROOT="/data/safe_staging"
>>>>>>> 4170fcdc

function launch {
  # Wifi scan
  wpa_cli IFNAME=wlan0 SCAN

  # Remove orphaned git lock if it exists on boot
  [ -f "$DIR/.git/index.lock" ] && rm -f $DIR/.git/index.lock

  # Check to see if there's a valid overlay-based update available. Conditions
  # are as follows:
  #
  # 1. The BASEDIR init file has to exist, with a newer modtime than anything in
  #    the BASEDIR Git repo. This checks for local development work or the user
  #    switching branches/forks, which should not be overwritten.
  # 2. The FINALIZED consistent file has to exist, indicating there's an update
  #    that completed successfully and synced to disk.

  if [ -f "${BASEDIR}/.overlay_init" ]; then
    find ${BASEDIR}/.git -newer ${BASEDIR}/.overlay_init | grep -q '.' 2> /dev/null
    if [ $? -eq 0 ]; then
      echo "${BASEDIR} has been modified, skipping overlay update installation"
    else
      if [ -f "${STAGING_ROOT}/finalized/.overlay_consistent" ]; then
        if [ ! -d /data/safe_staging/old_openpilot ]; then
          echo "Valid overlay update found, installing"
          LAUNCHER_LOCATION="${BASH_SOURCE[0]}"

          mv $BASEDIR /data/safe_staging/old_openpilot
          mv "${STAGING_ROOT}/finalized" $BASEDIR
          cd $BASEDIR

          # Partial mitigation for symlink-related filesystem corruption
          # Ensure all files match the repo versions after update
          git reset --hard
          git submodule foreach --recursive git reset --hard

          echo "Restarting launch script ${LAUNCHER_LOCATION}"
          unset REQUIRED_NEOS_VERSION
          exec "${LAUNCHER_LOCATION}"
        else
          echo "openpilot backup found, not updating"
          # TODO: restore backup? This means the updater didn't start after swapping
        fi
      fi
    fi
  fi

  # Android and other system processes are not permitted to run on CPU 3
  # NEOS installed app processes can run anywhere
  echo 0-2 > /dev/cpuset/background/cpus
  echo 0-2 > /dev/cpuset/system-background/cpus
  [ -d "/dev/cpuset/foreground/boost/cpus" ] && echo 0-2 > /dev/cpuset/foreground/boost/cpus  # Not present in < NEOS 15
  echo 0-2 > /dev/cpuset/foreground/cpus
  echo 0-2 > /dev/cpuset/android/cpus
  echo 0-3 > /dev/cpuset/app/cpus

  # Collect RIL and other possibly long-running I/O interrupts onto CPU 1
  echo 1 > /proc/irq/78/smp_affinity_list # qcom,smd-modem (LTE radio)
  echo 1 > /proc/irq/33/smp_affinity_list # ufshcd (flash storage)
  echo 1 > /proc/irq/35/smp_affinity_list # wifi (wlan_pci)
  # USB traffic needs realtime handling on cpu 3
  [ -d "/proc/irq/733" ] && echo 3 > /proc/irq/733/smp_affinity_list # USB for LeEco
  [ -d "/proc/irq/736" ] && echo 3 > /proc/irq/736/smp_affinity_list # USB for OP3T


  # Check for NEOS update
  if [ $(< /VERSION) != "$REQUIRED_NEOS_VERSION" ]; then
    if [ -f "$DIR/scripts/continue.sh" ]; then
      cp "$DIR/scripts/continue.sh" "/data/data/com.termux/files/continue.sh"
    fi

    if [ ! -f "$BASEDIR/prebuilt" ]; then
      # Clean old build products, but preserve the scons cache
      cd $DIR
      scons --clean
      git clean -xdf
      git submodule foreach --recursive git clean -xdf
    fi

    "$DIR/installer/updater/updater" "file://$DIR/installer/updater/update.json"
  else
    if [[ $(uname -v) == "#1 SMP PREEMPT Wed Jun 10 12:40:53 PDT 2020" ]]; then
      "$DIR/installer/updater/updater" "file://$DIR/installer/updater/update_kernel.json"
    fi
  fi

  # One-time fix for a subset of OP3T with gyro orientation offsets.
  # Remove and regenerate qcom sensor registry. Only done on OP3T mainboards.
  # Performed exactly once. The old registry is preserved just-in-case, and
  # doubles as a flag denoting we've already done the reset.
  # TODO: we should really grow per-platform detect and setup routines
  if ! $(grep -q "letv" /proc/cmdline) && [ ! -f "/persist/comma/op3t-sns-reg-backup" ]; then
    echo "Performing OP3T sensor registry reset"
    mv /persist/sensors/sns.reg /persist/comma/op3t-sns-reg-backup &&
      rm -f /persist/sensors/sensors_settings /persist/sensors/error_log /persist/sensors/gyro_sensitity_cal &&
      echo "restart" > /sys/kernel/debug/msm_subsys/slpi &&
      sleep 5  # Give Android sensor subsystem a moment to recover
  fi

  # handle pythonpath
  ln -sfn $(pwd) /data/pythonpath
  export PYTHONPATH="$PWD"

  # start manager
  cd selfdrive
  ./manager.py

  # if broken, keep on screen error
  while true; do sleep 1; done
}

launch<|MERGE_RESOLUTION|>--- conflicted
+++ resolved
@@ -3,18 +3,10 @@
 if [ -z "$BASEDIR" ]; then
   BASEDIR="/data/openpilot"
 fi
-<<<<<<< HEAD
+
 source "$BASEDIR/launch_env.sh"
-=======
-
-if [ -z "$PASSIVE" ]; then
-  export PASSIVE="1"
-fi
 
 DIR="$( cd "$( dirname "${BASH_SOURCE[0]}" )" >/dev/null && pwd )"
-
-STAGING_ROOT="/data/safe_staging"
->>>>>>> 4170fcdc
 
 function launch {
   # Wifi scan
