--- conflicted
+++ resolved
@@ -149,10 +149,7 @@
     highCpuUsageDEPRECATED @105;
     startupNoFwDEPRECATED @104;
     lowSpeedLockoutDEPRECATED @31;
-<<<<<<< HEAD
     lkasDisabledDEPRECATED @107;
-=======
->>>>>>> 9cbd3415
   }
 }
 
