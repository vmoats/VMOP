--- conflicted
+++ resolved
@@ -103,11 +103,9 @@
     neosUpdateRequired @88;
     modeldLagging @89;
     deviceFalling @90;
-<<<<<<< HEAD
     turningIndicatorOn @91;
     lkasButtonOff @92;
     autoLaneChange @93;
-=======
 
     dataNeededDEPRECATED @16;
     modelCommIssueDEPRECATED @27;
@@ -119,7 +117,6 @@
     invalidGiraffeHondaDEPRECATED @49;
     canErrorPersistentDEPRECATED @83;
     startupWhitePandaDEPRECATED @82;
->>>>>>> db336329
   }
 }
 
