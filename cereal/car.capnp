using Cxx = import "./include/c++.capnp";
$Cxx.namespace("cereal");

using Java = import "./include/java.capnp";
$Java.package("ai.comma.openpilot.cereal");
$Java.outerClassname("Car");

@0x8e2af1e708af8b8d;

# ******* events causing controls state machine transition *******

struct CarEvent @0x9b1657f34caf3ad3 {
  name @0 :EventName;
  enable @1 :Bool;
  noEntry @2 :Bool;
  warning @3 :Bool;   # alerts presented only when  enabled or soft disabling
  userDisable @4 :Bool;
  softDisable @5 :Bool;
  immediateDisable @6 :Bool;
  preEnable @7 :Bool;
  permanent @8 :Bool; # alerts presented regardless of openpilot state

  enum EventName @0xbaa8c5d505f727de {
    # TODO: copy from error list
    canError @0;
    steerUnavailable @1;
    brakeUnavailable @2;
    gasUnavailable @3;
    wrongGear @4;
    doorOpen @5;
    seatbeltNotLatched @6;
    espDisabled @7;
    wrongCarMode @8;
    steerTempUnavailable @9;
    reverseGear @10;
    buttonCancel @11;
    buttonEnable @12;
    pedalPressed @13;
    cruiseDisabled @14;
    radarCanError @15;
    dataNeededDEPRECATED @16;
    speedTooLow @17;
    outOfSpace @18;
    overheat @19;
    calibrationIncomplete @20;
    calibrationInvalid @21;
    controlsMismatch @22;
    pcmEnable @23;
    pcmDisable @24;
    noTarget @25;
    radarFault @26;
    modelCommIssueDEPRECATED @27;
    brakeHold @28;
    parkBrake @29;
    manualRestart @30;
    lowSpeedLockout @31;
    plannerError @32;
    ipasOverrideDEPRECATED @33;
    debugAlert @34;
    steerTempUnavailableMute @35;
    resumeRequired @36;
    preDriverDistracted @37;
    promptDriverDistracted @38;
    driverDistracted @39;
    geofenceDEPRECATED @40;
    driverMonitorOnDEPRECATED @41;
    driverMonitorOffDEPRECATED @42;
    preDriverUnresponsive @43;
    promptDriverUnresponsive @44;
    driverUnresponsive @45;
    belowSteerSpeed @46;
    calibrationProgressDEPRECATED @47;
    lowBattery @48;
    invalidGiraffeHondaDEPRECATED @49;
    vehicleModelInvalid @50;
    controlsFailed @51;
    sensorDataInvalid @52;
    commIssue @53;
    tooDistracted @54;
    posenetInvalid @55;
    soundsUnavailable @56;
    preLaneChangeLeft @57;
    preLaneChangeRight @58;
    laneChange @59;
    invalidGiraffeToyota @60;
    internetConnectivityNeeded @61;
    communityFeatureDisallowed @62;
    lowMemory @63;
    stockAeb @64;
    ldw @65;
    carUnrecognized @66;
    radarCommIssue @67;
    driverMonitorLowAcc @68;
    invalidLkasSetting @69;
    speedTooHigh @70;
    laneChangeBlockedDEPRECATED @71;
    relayMalfunction @72;
    gasPressed @73;
    stockFcw @74;
    startup @75;
    startupNoCar @76;
    startupNoControl @77;
    startupMaster @78;
    fcw @79;
    steerSaturated @80;
    whitePandaUnsupported @81;
    startupWhitePanda @82;
    canErrorPersistent @83;
<<<<<<< HEAD
    lkasButtonOff @84;
    rightLCAbsm @85;
    leftLCAbsm @86;
    preventLCA @87;
    turningIndicatorOn @88;
=======
    belowEngageSpeed @84;
>>>>>>> db7ea2a5
  }
}

# ******* main car state @ 100hz *******
# all speeds in m/s

struct CarState {
  errorsDEPRECATED @0 :List(CarEvent.EventName);
  events @13 :List(CarEvent);

  # car speed
  vEgo @1 :Float32;         # best estimate of speed
  aEgo @16 :Float32;        # best estimate of acceleration
  vEgoRaw @17 :Float32;     # unfiltered speed from CAN sensors
  yawRate @22 :Float32;     # best estimate of yaw rate
  standstill @18 :Bool;
  wheelSpeeds @2 :WheelSpeeds;

  # gas pedal, 0.0-1.0
  gas @3 :Float32;        # this is user + computer
  gasPressed @4 :Bool;    # this is user pedal only

  # brake pedal, 0.0-1.0
  brake @5 :Float32;      # this is user pedal only
  brakePressed @6 :Bool;  # this is user pedal only
  brakeLights @19 :Bool;

  # steering wheel
  steeringAngle @7 :Float32;       # deg
  steeringRate @15 :Float32;       # deg/s
  steeringTorque @8 :Float32;      # TODO: standardize units
  steeringTorqueEps @27 :Float32;  # TODO: standardize units
  steeringPressed @9 :Bool;        # if the user is using the steering wheel
  steeringRateLimited @29 :Bool;   # if the torque is limited by the rate limiter
  steerWarning @35 :Bool;          # temporary steer unavailble
  steerError @36 :Bool;            # permanent steer error
  stockAeb @30 :Bool;
  stockFcw @31 :Bool;
  espDisabled @32 :Bool;

  # cruise state
  cruiseState @10 :CruiseState;

  # gear
  gearShifter @14 :GearShifter;

  # button presses
  buttonEvents @11 :List(ButtonEvent);
  leftBlinker @20 :Bool;
  rightBlinker @21 :Bool;
  genericToggle @23 :Bool;

  # lock info
  doorOpen @24 :Bool;
  seatbeltUnlatched @25 :Bool;
  canValid @26 :Bool;

  # clutch (manual transmission only)
  clutchPressed @28 :Bool;
  
  # which packets this state came from
  canMonoTimes @12: List(UInt64);

  # blindspot sensors
  leftBlindspot @33 :Bool; # Is there something blocking the left lane change
  rightBlindspot @34 :Bool; # Is there something blocking the right lane change

  struct WheelSpeeds {
    # optional wheel speeds
    fl @0 :Float32;
    fr @1 :Float32;
    rl @2 :Float32;
    rr @3 :Float32;
  }

  struct CruiseState {
    enabled @0 :Bool;
    speed @1 :Float32;
    available @2 :Bool;
    speedOffset @3 :Float32;
    standstill @4 :Bool;
  }

  enum GearShifter {
    unknown @0;
    park @1;
    drive @2;
    neutral @3;
    reverse @4;
    sport @5;
    low @6;
    brake @7;
    eco @8;
    manumatic @9;
  }

  # send on change
  struct ButtonEvent {
    pressed @0 :Bool;
    type @1 :Type;

    enum Type {
      unknown @0;
      leftBlinker @1;
      rightBlinker @2;
      accelCruise @3;
      decelCruise @4;
      cancel @5;
      altButton1 @6;
      altButton2 @7;
      altButton3 @8;
      setCruise @9;
      resumeCruise @10;
      gapAdjustCruise @11;
    }
  }
}

# ******* radar state @ 20hz *******

struct RadarData @0x888ad6581cf0aacb {
  errors @0 :List(Error);
  points @1 :List(RadarPoint);

  # which packets this state came from
  canMonoTimes @2 :List(UInt64);

  enum Error {
    canError @0;
    fault @1;
    wrongConfig @2;
  }

  # similar to LiveTracks
  # is one timestamp valid for all? I think so
  struct RadarPoint {
    trackId @0 :UInt64;  # no trackId reuse

    # these 3 are the minimum required
    dRel @1 :Float32; # m from the front bumper of the car
    yRel @2 :Float32; # m
    vRel @3 :Float32; # m/s

    # these are optional and valid if they are not NaN
    aRel @4 :Float32; # m/s^2
    yvRel @5 :Float32; # m/s

    # some radars flag measurements VS estimates
    measured @6 :Bool;
  }
}

# ******* car controls @ 100hz *******

struct CarControl {
  # must be true for any actuator commands to work
  enabled @0 :Bool;
  active @7 :Bool;

  gasDEPRECATED @1 :Float32;
  brakeDEPRECATED @2 :Float32;
  steeringTorqueDEPRECATED @3 :Float32;

  actuators @6 :Actuators;

  cruiseControl @4 :CruiseControl;
  hudControl @5 :HUDControl;

  struct Actuators {
    # range from 0.0 - 1.0
    gas @0: Float32;
    brake @1: Float32;
    # range from -1.0 - 1.0
    steer @2: Float32;
    steerAngle @3: Float32;
  }

  struct CruiseControl {
    cancel @0: Bool;
    override @1: Bool;
    speedOverride @2: Float32;
    accelOverride @3: Float32;
  }

  struct HUDControl {
    speedVisible @0: Bool;
    setSpeed @1: Float32;
    lanesVisible @2: Bool;
    leadVisible @3: Bool;
    visualAlert @4: VisualAlert;
    audibleAlert @5: AudibleAlert;
    rightLaneVisible @6: Bool;
    leftLaneVisible @7: Bool;
    rightLaneDepart @8: Bool;
    leftLaneDepart @9: Bool;

    enum VisualAlert {
      # these are the choices from the Honda
      # map as good as you can for your car
      none @0;
      fcw @1;
      steerRequired @2;
      brakePressed @3;
      wrongGear @4;
      seatbeltUnbuckled @5;
      speedTooHigh @6;
      ldw @7;
    }

    enum AudibleAlert {
      # these are the choices from the Honda
      # map as good as you can for your car
      none @0;
      chimeEngage @1;
      chimeDisengage @2;
      chimeError @3;
      chimeWarning1 @4;
      chimeWarning2 @5;
      chimeWarningRepeat @6;
      chimePrompt @7;
      chimeWarning2Repeat @8;
    }
  }
}

# ****** car param ******

struct CarParams {
  carName @0 :Text;
  carFingerprint @1 :Text;

  enableGasInterceptor @2 :Bool;
  enableCruise @3 :Bool;
  enableCamera @4 :Bool;
  enableDsu @5 :Bool; # driving support unit
  enableApgs @6 :Bool; # advanced parking guidance system

  minEnableSpeed @7 :Float32;
  minSteerSpeed @8 :Float32;
  safetyModel @9 :SafetyModel;
  safetyModelPassive @42 :SafetyModel = silent;
  safetyParam @10 :Int16;

  steerMaxBP @11 :List(Float32);
  steerMaxV @12 :List(Float32);
  gasMaxBP @13 :List(Float32);
  gasMaxV @14 :List(Float32);
  brakeMaxBP @15 :List(Float32);
  brakeMaxV @16 :List(Float32);

  # things about the car in the manual
  mass @17 :Float32;             # [kg] running weight
  wheelbase @18 :Float32;        # [m] distance from rear to front axle
  centerToFront @19 :Float32;   # [m] GC distance to front axle
  steerRatio @20 :Float32;       # [] ratio between front wheels and steering wheel angles
  steerRatioRear @21 :Float32;  # [] rear steering ratio wrt front steering (usually 0)

  # things we can derive
  rotationalInertia @22 :Float32;    # [kg*m2] body rotational inertia
  tireStiffnessFront @23 :Float32;   # [N/rad] front tire coeff of stiff
  tireStiffnessRear @24 :Float32;    # [N/rad] rear tire coeff of stiff

  longitudinalTuning @25 :LongitudinalPIDTuning;
  lateralParams @48 :LateralParams;
  lateralTuning :union {
    pid @26 :LateralPIDTuning;
    indi @27 :LateralINDITuning;
    lqr @40 :LateralLQRTuning;
  }

  steerLimitAlert @28 :Bool;
  steerLimitTimer @47 :Float32;  # time before steerLimitAlert is issued

  vEgoStopping @29 :Float32; # Speed at which the car goes into stopping state
  directAccelControl @30 :Bool; # Does the car have direct accel control or just gas/brake
  stoppingControl @31 :Bool; # Does the car allows full control even at lows speeds when stopping
  startAccel @32 :Float32; # Required acceleraton to overcome creep braking
  steerRateCost @33 :Float32; # Lateral MPC cost on steering rate
  steerControlType @34 :SteerControlType;
  radarOffCan @35 :Bool; # True when radar objects aren't visible on CAN

  steerActuatorDelay @36 :Float32; # Steering wheel actuator delay in seconds
  openpilotLongitudinalControl @37 :Bool; # is openpilot doing the longitudinal control?
  carVin @38 :Text; # VIN number queried during fingerprinting
  isPandaBlack @39: Bool;
  dashcamOnly @41: Bool;
  transmissionType @43 :TransmissionType;
  carFw @44 :List(CarFw);
  radarTimeStep @45: Float32 = 0.05;  # time delta between radar updates, 20Hz is very standard
  communityFeature @46: Bool;  # true if a community maintained feature is detected
  fingerprintSource @49: FingerprintSource;
  networkLocation @50 :NetworkLocation;  # Where Panda/C2 is integrated into the car's CAN network
  mdpsBus @51: Int8;
  sasBus @52: Int8;
  sccBus @53: Int8;
  autoLcaEnabled @54: Bool;

  struct LateralParams {
    torqueBP @0 :List(Int32);
    torqueV @1 :List(Int32);
  }

  struct LateralPIDTuning {
    kpBP @0 :List(Float32);
    kpV @1 :List(Float32);
    kiBP @2 :List(Float32);
    kiV @3 :List(Float32);
    kf @4 :Float32;
  }

  struct LongitudinalPIDTuning {
    kpBP @0 :List(Float32);
    kpV @1 :List(Float32);
    kiBP @2 :List(Float32);
    kiV @3 :List(Float32);
    deadzoneBP @4 :List(Float32);
    deadzoneV @5 :List(Float32);
  }

  struct LateralINDITuning {
    outerLoopGain @0 :Float32;
    innerLoopGain @1 :Float32;
    timeConstant @2 :Float32;
    actuatorEffectiveness @3 :Float32;
  }

  struct LateralLQRTuning {
    scale @0 :Float32;
    ki @1 :Float32;
    dcGain @2 :Float32;

    # State space system
    a @3 :List(Float32);
    b @4 :List(Float32);
    c @5 :List(Float32);

    k @6 :List(Float32);  # LQR gain
    l @7 :List(Float32);  # Kalman gain
  }

  enum SafetyModel {
    silent @0;
    hondaNidec @1;
    toyota @2;
    elm327 @3;
    gm @4;
    hondaBoschGiraffe @5;
    ford @6;
    cadillac @7;
    hyundai @8;
    chrysler @9;
    tesla @10;
    subaru @11;
    gmPassive @12;
    mazda @13;
    nissan @14;
    volkswagen @15;
    toyotaIpas @16;
    allOutput @17;
    gmAscm @18;
    noOutput @19;  # like silent but without silent CAN TXs
    hondaBoschHarness @20;
    volkswagenPq @21;
    subaruLegacy @22;  # pre-Global platform
  }

  enum SteerControlType {
    torque @0;
    angle @1;
  }

  enum TransmissionType {
    unknown @0;
    automatic @1;  # Traditional auto, including DSG
    manual @2;  # True "stick shift" only
    direct @3;  # Electric vehicle or other direct drive
  }

  struct CarFw {
    ecu @0 :Ecu;
    fwVersion @1 :Data;
    address @2: UInt32;
    subAddress @3: UInt8;
  }

  enum Ecu {
    eps @0;
    esp @1;
    fwdRadar @2;
    fwdCamera @3;
    engine @4;
    unknown @5;
    transmission @8; # Transmission Control Module
    srs @9; # airbag
    gateway @10; # can gateway
    hud @11; # heads up display
    combinationMeter @12; # instrument cluster

    # Toyota only
    dsu @6;
    apgs @7;

    # Honda only
    vsa @13; # Vehicle Stability Assist
    programmedFuelInjection @14;
    electricBrakeBooster @15;
    shiftByWire @16;
  }

  enum FingerprintSource {
    can @0;
    fw @1;
    fixed @2;
  }

  enum NetworkLocation {
    fwdCamera @0;  # Standard/default integration at LKAS camera
    gateway @1;    # Integration at vehicle's CAN gateway
  }
}<|MERGE_RESOLUTION|>--- conflicted
+++ resolved
@@ -106,15 +106,12 @@
     whitePandaUnsupported @81;
     startupWhitePanda @82;
     canErrorPersistent @83;
-<<<<<<< HEAD
-    lkasButtonOff @84;
+    belowEngageSpeed @84;
     rightLCAbsm @85;
     leftLCAbsm @86;
     preventLCA @87;
     turningIndicatorOn @88;
-=======
-    belowEngageSpeed @84;
->>>>>>> db7ea2a5
+    lkasButtonOff @89;
   }
 }
 
