name: weekly CI test run
on:
  workflow_call:
    inputs:
      run_number:
        required: true
        type: string

concurrency:
  group: ci-run-${{ inputs.run_number }}-${{ github.ref }}

jobs:
  value_print:
    runs-on: ubuntu-latest

    steps:
      - name: Print the ci_run value to STDOUT
        run: echo The ci_run value is ${{ inputs.run_number }}
  docs:
<<<<<<< HEAD
    uses: commaai/openpilot/.github/workflows/docs.yaml@master
  selfdrive_tests:
    uses: commaai/openpilot/.github/workflows/selfdrive_tests.yaml@master
  tools_tests:
    uses: commaai/openpilot/.github/workflows/tools_tests.yaml@master
  badges:
    uses: commaai/openpilot/.github/workflows/badges.yaml@master
=======
    uses: BBBmau/openpilot/.github/workflows/docs.yaml@master
    with:
      run_number: ${{ inputs.run_number }}
  selfdrive_tests:
    uses: BBBmau/openpilot/.github/workflows/selfdrive_tests.yaml@master
    with:
      run_number: ${{ inputs.run_number }}
  tools_tests:
    uses: BBBmau/openpilot/.github/workflows/tools_tests.yaml@master
    with:
      run_number: ${{ inputs.run_number }}
  badges:
    uses: BBBmau/openpilot/.github/workflows/badges.yaml@master
    with:
      run_number: ${{ inputs.run_number }}
>>>>>>> 51064804
<|MERGE_RESOLUTION|>--- conflicted
+++ resolved
@@ -17,15 +17,6 @@
       - name: Print the ci_run value to STDOUT
         run: echo The ci_run value is ${{ inputs.run_number }}
   docs:
-<<<<<<< HEAD
-    uses: commaai/openpilot/.github/workflows/docs.yaml@master
-  selfdrive_tests:
-    uses: commaai/openpilot/.github/workflows/selfdrive_tests.yaml@master
-  tools_tests:
-    uses: commaai/openpilot/.github/workflows/tools_tests.yaml@master
-  badges:
-    uses: commaai/openpilot/.github/workflows/badges.yaml@master
-=======
     uses: BBBmau/openpilot/.github/workflows/docs.yaml@master
     with:
       run_number: ${{ inputs.run_number }}
@@ -40,5 +31,4 @@
   badges:
     uses: BBBmau/openpilot/.github/workflows/badges.yaml@master
     with:
-      run_number: ${{ inputs.run_number }}
->>>>>>> 51064804
+      run_number: ${{ inputs.run_number }}