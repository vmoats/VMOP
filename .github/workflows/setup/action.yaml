name: 'openpilot env setup'

inputs:
  setup_docker_scons_cache:
    description: 'Whether or not to build the scons-cache docker image'
    required: false
<<<<<<< HEAD
    default: false
  git_lfs:
    description: 'Whether or not to pull the git lfs'
    required: false
    default: 'true'
=======
    default: 'false'
>>>>>>> 76cc98d0

runs:
  using: "composite"
  steps:
    # do this after checkout to ensure our custom LFS config is used to pull from GitLab
    - shell: bash
      if: ${{ inputs.git_lfs == 'true' }}
      run: git lfs pull

    # build cache
    - id: date
      shell: bash
      run: echo "CACHE_COMMIT_DATE=$(git log -1 --pretty='format:%cd' --date=format:'%Y-%m-%d-%H:%M')" >> $GITHUB_ENV
    - shell: bash
      run: echo "$CACHE_COMMIT_DATE"
    - id: restore-scons-cache
      uses: actions/cache/restore@v3
      with:
        path: ~/scons_cache
        key: scons-${{ env.CACHE_COMMIT_DATE }}-${{ github.sha }}
        restore-keys: |
          scons-${{ env.CACHE_COMMIT_DATE }}-
          scons-
    - id: setup-scons-cache-docker
      name: Sets up a docker image with scons cache that can by mounted as a buildkit cache mount
      shell: bash
      if: ${{ inputs.setup_docker_scons_cache == 'true' }}
      run: |
        cp Dockerfile.scons_cache ~
        cd ~/scons_cache
        DOCKER_BUILDKIT=1 docker build -t scons-cache -f Dockerfile.scons_cache .
    # build our docker image
    - shell: bash
      run: eval ${{ env.BUILD }}<|MERGE_RESOLUTION|>--- conflicted
+++ resolved
@@ -4,15 +4,11 @@
   setup_docker_scons_cache:
     description: 'Whether or not to build the scons-cache docker image'
     required: false
-<<<<<<< HEAD
-    default: false
+    default: 'false'
   git_lfs:
     description: 'Whether or not to pull the git lfs'
     required: false
     default: 'true'
-=======
-    default: 'false'
->>>>>>> 76cc98d0
 
 runs:
   using: "composite"
