--- conflicted
+++ resolved
@@ -30,10 +30,7 @@
           scons-
     - id: setup-scons-cache-docker
       name: Sets up a docker image with scons cache that can by mounted as a buildkit cache mount
-<<<<<<< HEAD
-=======
       shell: bash
->>>>>>> 3ff6ca1b
       if: ${{ github.event.inputs.setup_docker_scons_cache }}
       run: |
         cp Dockerfile.scons_cache ~
