name: "openpilot env setup"

env:
  UV_SYSTEM_PYTHON: 1

runs:
  using: "composite"
  steps:
    - shell: bash
      run: |
<<<<<<< HEAD
        git lfs pull
=======
        echo "You should not run this action directly. Use setup-with-retry instead"
        exit 1

    - shell: bash
      name: No retries!
      run: |
        if [ "${{ github.run_attempt }}" -gt 1 ]; then
          echo -e "\033[31m"
          echo "##################################################"
          echo "    Retries not allowed! Fix the flaky test!      "
          echo "##################################################"
          echo -e "\033[0m"
          exit 1
        fi

    # do this after checkout to ensure our custom LFS config is used to pull from GitLab
    - shell: bash
      run: git lfs pull

    # on BuildJet runners, must be logged into DockerHub to avoid rate limiting
    # https://buildjet.com/for-github-actions/docs/guides/docker
    - shell: bash
      if: ${{ contains(runner.name, 'buildjet') && inputs.docker_hub_pat == '' }}
      run: |
        echo "Need to set the Docker Hub PAT secret as an input to this action"
        exit 1
    - name: Login to Docker Hub
      if: contains(runner.name, 'buildjet')
      shell: bash
      run: |
        docker login -u adeebshihadeh -p ${{ inputs.docker_hub_pat }}
>>>>>>> 3a2ca151

    # build cache
    - id: date
      shell: bash
      run: echo "CACHE_COMMIT_DATE=$(git log -1 --pretty='format:%cd' --date=format:'%Y-%m-%d-%H:%M')" >> $GITHUB_ENV
      
    - shell: bash
      run: echo "$CACHE_COMMIT_DATE"
      
    - id: scons-cache
      uses: ./.github/workflows/auto-cache
      with:
        path: .ci_cache/scons_cache
        key: scons-${{ runner.arch }}-${{ env.CACHE_COMMIT_DATE }}-${{ github.sha }}
        restore-keys: |
          scons-${{ runner.arch }}-${{ env.CACHE_COMMIT_DATE }}
          scons-${{ runner.arch }}

    - name: Set up Cache for APT Packages
      id: cache-apt
      uses: actions/cache@v3
      with:
        path: /var/cache/apt/archives
        key: ${{ runner.os }}-apt-${{ hashFiles('apt-packages.txt') }}
        restore-keys: |
          ${{ runner.os }}-apt-

    - name: Cache Installed APT Packages
      if: steps.cache-apt.outputs.cache-hit != 'true'
      shell: bash
      run: |
        chmod +x .github/workflows/setup/run.sh
        ./.github/workflows/setup/run.sh<|MERGE_RESOLUTION|>--- conflicted
+++ resolved
@@ -8,41 +8,7 @@
   steps:
     - shell: bash
       run: |
-<<<<<<< HEAD
         git lfs pull
-=======
-        echo "You should not run this action directly. Use setup-with-retry instead"
-        exit 1
-
-    - shell: bash
-      name: No retries!
-      run: |
-        if [ "${{ github.run_attempt }}" -gt 1 ]; then
-          echo -e "\033[31m"
-          echo "##################################################"
-          echo "    Retries not allowed! Fix the flaky test!      "
-          echo "##################################################"
-          echo -e "\033[0m"
-          exit 1
-        fi
-
-    # do this after checkout to ensure our custom LFS config is used to pull from GitLab
-    - shell: bash
-      run: git lfs pull
-
-    # on BuildJet runners, must be logged into DockerHub to avoid rate limiting
-    # https://buildjet.com/for-github-actions/docs/guides/docker
-    - shell: bash
-      if: ${{ contains(runner.name, 'buildjet') && inputs.docker_hub_pat == '' }}
-      run: |
-        echo "Need to set the Docker Hub PAT secret as an input to this action"
-        exit 1
-    - name: Login to Docker Hub
-      if: contains(runner.name, 'buildjet')
-      shell: bash
-      run: |
-        docker login -u adeebshihadeh -p ${{ inputs.docker_hub_pat }}
->>>>>>> 3a2ca151
 
     # build cache
     - id: date
