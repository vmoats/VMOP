name: weekly CI test report
on:
  schedule:
    - cron: '37 9 * * 1' # 9:37AM UTC -> 2:37AM PST every monday
  workflow_dispatch:
    inputs:
      ci_runs:
        default: 100

jobs:
  setup:
    runs-on: ubuntu-latest
    outputs:
      ci_runs: ${{ steps.ci_runs_setup.outputs.value }}
    steps:
      - id: ci_runs_setup
        run: |
          mylist="value=["

          for i in $(seq 1 ${{ inputs.ci_runs }});
          do
              if [ $i != ${{ inputs.ci_runs }} ]; then
                  mylist+="\"$i\", "
              else
                  mylist+="\"$i\""
              fi
          done
          mylist+="]"

          echo "$mylist" >> $GITHUB_OUTPUT
      - run: |
          echo "Number of CI runs for report: ${{ inputs.ci_runs }}"
  ci_run:
    outputs:
      passing: ${{ env.passing_runs }}
    env:
      passing_runs: 0
    needs: [ setup ]
    runs-on: ubuntu-latest
    strategy:
      matrix:
        value: ${{fromJSON(needs.setup.outputs.ci_runs)}}
    steps:
      - uses: actions/checkout@v4
<<<<<<< HEAD
      - uses: ./.github/workflows/ci_weekly_run.yaml
=======
        with:
          submodules: true
      - uses: ./.github/workflows/ci_weekly_run
>>>>>>> 9ada0722
      - name: results
        if: ${{ success() }}
        run: $passing_runs+=1
  result:
    runs-on: ubuntu-latest
    needs: [ci_run ]
    steps:
      - run: echo "CI RESULT:\ ${{ needs.ci_run.outputs.passing }} / ${{ inputs.ci_runs }} PASSED"
<|MERGE_RESOLUTION|>--- conflicted
+++ resolved
@@ -42,13 +42,9 @@
         value: ${{fromJSON(needs.setup.outputs.ci_runs)}}
     steps:
       - uses: actions/checkout@v4
-<<<<<<< HEAD
-      - uses: ./.github/workflows/ci_weekly_run.yaml
-=======
         with:
           submodules: true
       - uses: ./.github/workflows/ci_weekly_run
->>>>>>> 9ada0722
       - name: results
         if: ${{ success() }}
         run: $passing_runs+=1
