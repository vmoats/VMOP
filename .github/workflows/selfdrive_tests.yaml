--- conflicted
+++ resolved
@@ -291,10 +291,8 @@
       run: |
         ${{ env.RUN }} "export SKIP_LONG_TESTS=1 && \
                         scons -j$(nproc) --test && \
-<<<<<<< HEAD
                         ./selfdrive/ui/tests/create_test_translations.sh \
                         ./selfdrive/ui/tests/test_translations \
-=======
                         $UNIT_TEST common && \
                         $UNIT_TEST opendbc/can && \
                         $UNIT_TEST selfdrive/boardd && \
@@ -316,7 +314,6 @@
                         ./system/proclogd/tests/test_proclog && \
                         ./tools/replay/tests/test_replay && \
                         ./system/camerad/test/ae_gray_test && \
->>>>>>> 75f5282e
                         coverage xml"
     - name: "Upload coverage to Codecov"
       uses: codecov/codecov-action@v2
