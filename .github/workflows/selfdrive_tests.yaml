name: selfdrive

on:
  push:
    branches:
      - master
  pull_request:
  workflow_dispatch:
  workflow_call:
    inputs:
      run_number:
        default: "1"
        required: true
        type: string

concurrency:
  group: selfdrive-tests-ci-run-${{ inputs.run_number }}-${{ github.event_name == 'push' && github.ref == 'refs/heads/master' && github.run_id || github.head_ref || github.ref }}-${{ github.workflow }}-${{ github.event_name }}
  cancel-in-progress: true

env:
  PYTHONWARNINGS: "ignore::DeprecationWarning"
  AZURE_TOKEN: ${{ secrets.AZURE_COMMADATACI_OPENPILOTCI_TOKEN }}
  PYTEST: pytest --continue-on-collection-errors --cov --cov-report=xml --cov-append --durations=0 --durations-min=5 --hypothesis-seed 0 -n logical

jobs:
  build_release:
    name: build release
    runs-on: ${{ ((github.repository == 'commaai/openpilot') &&
      ((github.event_name != 'pull_request') ||
      (github.event.pull_request.head.repo.full_name == 'commaai/openpilot'))) && 'namespace-profile-amd64-8x16' || 'ubuntu-latest' }}
    env:
      STRIPPED_DIR: /tmp/releasepilot
    steps:
      - uses: actions/checkout@v4
        with:
          submodules: true
      - name: Getting LFS files
        uses: nick-fields/retry@7152eba30c6575329ac0576536151aca5a72780e
        with:
          timeout_minutes: 2
          max_attempts: 3
          command: git lfs pull
      - name: Build devel
        timeout-minutes: 1
        run: TARGET_DIR=$STRIPPED_DIR release/build_devel.sh
      - uses: ./.github/workflows/setup
      - name: Check submodules
        if: github.ref == 'refs/heads/master' && github.repository == 'commaai/openpilot'
        timeout-minutes: 1
        run: release/check-submodules.sh
      - name: Build openpilot and run checks
        timeout-minutes: ${{ ((steps.restore-scons-cache.outputs.cache-hit == 'true') && 10 || 30) }} # allow more time when we missed the scons cache
        run: |
          cd STRIPPED_DIR
          python3 system/manager/build.py
      - name: Run tests
        timeout-minutes: 3
        run: |
          cd $STRIPPED_DIR
          release/check-dirty.sh && \
          MAX_EXAMPLES=5 $PYTEST -m 'not slow' selfdrive/car system/manager
      - name: Static analysis
        timeout-minutes: 1
        run: |
          cd $GITHUB_WORKSPACE
          cp pyproject.toml $STRIPPED_DIR
          cd $STRIPPED_DIR
          scripts/lint/lint.sh --skip check_added_large_files

  build:
    strategy:
      matrix:
        arch: ${{ fromJson(
          ((github.repository == 'commaai/openpilot') &&
          ((github.event_name != 'pull_request') ||
          (github.event.pull_request.head.repo.full_name == 'commaai/openpilot'))) && '["x86_64", "aarch64"]' || '["x86_64"]' ) }}
    runs-on:
      ${{ ((matrix.arch == 'aarch64') && 'namespace-profile-arm64-2x8') ||
      ((matrix.arch == 'x86_64') && ((github.repository == 'commaai/openpilot') && ((github.event_name != 'pull_request') || (github.event.pull_request.head.repo.full_name == 'commaai/openpilot'))) && 'namespace-profile-amd64-8x16') ||
      'ubuntu-latest'}}
    steps:
      - uses: actions/checkout@v4
        with:
          submodules: true
      - uses: ./.github/workflows/setup
      - uses: ./.github/workflows/compile-openpilot
        timeout-minutes: ${{ ((steps.restore-scons-cache.outputs.cache-hit == 'true') && 15 || 30) }} # allow more time when we missed the scons cache

  build_mac:
    name: build macOS
    runs-on: macos-latest
    steps:
      - uses: actions/checkout@v4
        with:
          submodules: true
      - run: git lfs pull
      - name: Install dependencies
        run: ./tools/mac_setup.sh
        env:
          # package install has DeprecationWarnings
          PYTHONWARNINGS: default
      - run: echo "CACHE_COMMIT_DATE=$(git log -1 --pretty='format:%cd' --date=format:'%Y-%m-%d-%H:%M')" >> $GITHUB_ENV
      - name: Getting scons cache
        uses: "actions/cache@v4"
        with:
          path: /tmp/scons_cache
          key: scons-${{ runner.arch }}-macos-${{ env.CACHE_COMMIT_DATE }}-${{ github.sha }}
          restore-keys: |
            scons-${{ runner.arch }}-macos-${{ env.CACHE_COMMIT_DATE }}
            scons-${{ runner.arch }}-macos
      - name: Building openpilot
        run: . .venv/bin/activate && scons -j$(nproc)

  docker_push_multiarch:
    name: docker push multiarch tag
    runs-on: ${{ ((github.repository == 'commaai/openpilot') &&
      ((github.event_name != 'pull_request') ||
      (github.event.pull_request.head.repo.full_name == 'commaai/openpilot'))) && 'namespace-profile-amd64-8x16' || 'ubuntu-24.04' }}
    if: github.ref == 'refs/heads/master' && github.event_name != 'pull_request' && github.repository == 'commaai/openpilot'
    needs: [build]
    steps:
      - uses: actions/checkout@v4
        with:
          submodules: false
      - name: Setup docker
        run: |
          $DOCKER_LOGIN
      - name: Merge x64 and arm64 tags
        run: |
          export PUSH_IMAGE=true
          scripts/retry.sh selfdrive/test/docker_tag_multiarch.sh base x86_64 aarch64

  static_analysis:
    name: static analysis
    runs-on: ${{ ((github.repository == 'commaai/openpilot') &&
      ((github.event_name != 'pull_request') ||
      (github.event.pull_request.head.repo.full_name == 'commaai/openpilot'))) && 'namespace-profile-amd64-8x16' || 'ubuntu-24.04' }}
    env:
      PYTHONWARNINGS: default
    steps:
      - uses: actions/checkout@v4
        with:
          submodules: true
      - uses: ./.github/workflows/setup-with-retry
      - name: Static analysis
        timeout-minutes: 1
        run: |
          source .venv/bin/activate
          scripts/lint/lint.sh

  unit_tests:
    name: unit tests
    runs-on: ${{ ((github.repository == 'commaai/openpilot') &&
      ((github.event_name != 'pull_request') ||
      (github.event.pull_request.head.repo.full_name == 'commaai/openpilot'))) && 'namespace-profile-amd64-8x16' || 'ubuntu-latest' }}
    steps:
      - uses: actions/checkout@v4
        with:
          submodules: true
      - uses: ./.github/workflows/setup
      - name: Build openpilot
        timeout-minutes: ${{ ((steps.restore-scons-cache.outputs.cache-hit == 'true') && 10 || 30) }} # allow more time when we missed the scons cache
        run: |
          source .venv/bin/activate
          scons -u -j$(nproc)
      - name: Run unit tests
        timeout-minutes: 15
        run: |
          ls -lf
          source .venv/bin/activate
          source selfdrive/test/setup_xvfb.sh && \
          $PYTEST --timeout 60 -m 'not slow' && \
          ./selfdrive/ui/tests/create_test_translations.sh && \
          QT_QPA_PLATFORM=offscreen ./selfdrive/ui/tests/test_translations && \
          sudo pytest ./selfdrive/ui/tests/test_translations.py
      - name: "Upload coverage to Codecov"
        uses: codecov/codecov-action@v4
        with:
          name: ${{ github.job }}
        env:
          CODECOV_TOKEN: ${{ secrets.CODECOV_TOKEN }}

  process_replay:
    name: process replay
    runs-on: ${{ ((github.repository == 'commaai/openpilot') &&
      ((github.event_name != 'pull_request') ||
      (github.event.pull_request.head.repo.full_name == 'commaai/openpilot'))) && 'namespace-profile-amd64-8x16' || 'ubuntu-latest' }}
    steps:
      - uses: actions/checkout@v4
        with:
          submodules: true
      - uses: ./.github/workflows/setup
      - name: Cache test routes
        id: dependency-cache
        uses: actions/cache@v4
        with:
          path: .ci_cache/comma_download_cache
          key: proc-replay-${{ hashFiles('.github/workflows/selfdrive_tests.yaml', 'selfdrive/test/process_replay/ref_commit', 'selfdrive/test/process_replay/test_regen.py') }}
      - name: Build openpilot
        run: |
          source .venv/bin/activate
          scons -j$(nproc)
      - name: Run replay
        timeout-minutes: 30
        run: |
          ls -lf
          source .venv/bin/activate
          coverage run selfdrive/test/process_replay/test_processes.py -j$(nproc) && \
          chmod -R 777 /tmp/comma_download_cache && \
          coverage combine && \
          coverage xml
      - name: Print diff
        id: print-diff
        if: always()
        run: cat selfdrive/test/process_replay/diff.txt
      - uses: actions/upload-artifact@v4
        if: always()
        continue-on-error: true
        with:
          name: process_replay_diff.txt
          path: selfdrive/test/process_replay/diff.txt
      - name: Upload reference logs
        if: ${{ failure() && steps.print-diff.outcome == 'success' && github.repository == 'commaai/openpilot' && env.AZURE_TOKEN != '' }}
        run: |
          source .venv/bin/activate
          unset PYTHONWARNINGS && AZURE_TOKEN='$AZURE_TOKEN' python3 selfdrive/test/process_replay/test_processes.py -j$(nproc) --upload-only
      - name: Run regen
        if: false
        timeout-minutes: 4
        run: |
          ${{ env.RUN }} "ONNXCPU=1 $PYTEST selfdrive/test/process_replay/test_regen.py && \
                          chmod -R 777 /tmp/comma_download_cache"
      - name: "Upload coverage to Codecov"
        uses: codecov/codecov-action@v4
        with:
          name: ${{ github.job }}
        env:
          CODECOV_TOKEN: ${{ secrets.CODECOV_TOKEN }}

  test_cars:
    name: cars
    runs-on: ${{ ((github.repository == 'commaai/openpilot') &&
      ((github.event_name != 'pull_request') ||
      (github.event.pull_request.head.repo.full_name == 'commaai/openpilot'))) && 'namespace-profile-amd64-8x16' || 'ubuntu-latest' }}
    strategy:
      fail-fast: false
      matrix:
        job: [0, 1, 2, 3]
    steps:
<<<<<<< HEAD
      - uses: actions/checkout@v4
        with:
          submodules: true
      - uses: ./.github/workflows/setup
      - name: Cache test routes
        id: dependency-cache
        uses: ./.github/workflows/auto-cache
        with:
          path: .ci_cache/comma_download_cache
          key: car_models-${{ hashFiles('selfdrive/car/tests/test_models.py', 'selfdrive/car/tests/routes.py') }}-${{ matrix.job }}
      - name: Build openpilot
        run: |
          source .venv/bin/activate
          scons -j$(nproc)
      - name: Test car models
        timeout-minutes: 20
        run: |
          ls -lf
          source .venv/bin/activate
          $PYTEST selfdrive/car/tests/test_models.py && \
          chmod -R 777 /tmp/comma_download_cache
        env:
          NUM_JOBS: 2
          JOB_ID: ${{ matrix.job }}
      - name: "Upload coverage to Codecov"
        uses: codecov/codecov-action@v4
        with:
          name: ${{ github.job }}-${{ matrix.job }}
        env:
          CODECOV_TOKEN: ${{ secrets.CODECOV_TOKEN }}
=======
    - uses: actions/checkout@v4
      with:
        submodules: true
    - uses: ./.github/workflows/setup-with-retry
    - name: Cache test routes
      id: dependency-cache
      uses: ./.github/workflows/auto-cache
      with:
        path: .ci_cache/comma_download_cache
        key: car_models-${{ hashFiles('selfdrive/car/tests/test_models.py', 'selfdrive/car/tests/routes.py') }}-${{ matrix.job }}
    - name: Build openpilot
      run: ${{ env.RUN }} "scons -j$(nproc)"
    - name: Test car models
      timeout-minutes: 20
      run: |
        ${{ env.RUN }} "$PYTEST selfdrive/car/tests/test_models.py && \
                        chmod -R 777 /tmp/comma_download_cache"
      env:
        NUM_JOBS: 4
        JOB_ID: ${{ matrix.job }}
    - name: "Upload coverage to Codecov"
      uses: codecov/codecov-action@v4
      with:
        name: ${{ github.job }}-${{ matrix.job }}
      env:
        CODECOV_TOKEN: ${{ secrets.CODECOV_TOKEN }}
>>>>>>> 6a2ae346

  car_docs_diff:
    name: PR comments
    runs-on: ubuntu-latest
    #if: github.event_name == 'pull_request'
    if: false # TODO: run this in opendbc?
    steps:
      - uses: actions/checkout@v4
        with:
          submodules: true
          ref: ${{ github.event.pull_request.base.ref }}
      - run: git lfs pull
      - uses: ./.github/workflows/setup
      - name: Get base car info
        run: |
          source .venv/bin/activate
          scons -j$(nproc) && python3 selfdrive/debug/dump_car_docs.py --path /tmp/openpilot_cache/base_car_docs
          sudo chown -R $USER:$USER ${{ github.workspace }}
      - uses: actions/checkout@v4
        with:
          submodules: true
          path: current
      - run: cd current && git lfs pull
      - name: Save car docs diff
        id: save_diff
        run: |
          cd current
          source .venv/bin/activate
          scons -j$(nproc)
          ls -lf
          output=$(python3 selfdrive/debug/print_docs_diff.py --path /tmp/openpilot_cache/base_car_docs)
          output="${output//$'\n'/'%0A'}"
          echo "::set-output name=diff::$output"
      - name: Find comment
        if: ${{ env.AZURE_TOKEN != '' }}
        uses: peter-evans/find-comment@3eae4d37986fb5a8592848f6a574fdf654e61f9e
        id: fc
        with:
          issue-number: ${{ github.event.pull_request.number }}
          body-includes: This PR makes changes to
      - name: Update comment
        if: ${{ steps.save_diff.outputs.diff != '' && env.AZURE_TOKEN != '' }}
        uses: peter-evans/create-or-update-comment@71345be0265236311c031f5c7866368bd1eff043
        with:
          comment-id: ${{ steps.fc.outputs.comment-id }}
          issue-number: ${{ github.event.pull_request.number }}
          body: "${{ steps.save_diff.outputs.diff }}"
          edit-mode: replace
      - name: Delete comment
        if: ${{ steps.fc.outputs.comment-id != '' && steps.save_diff.outputs.diff == '' && env.AZURE_TOKEN != '' }}
        uses: actions/github-script@v7
        with:
          script: |
            github.rest.issues.deleteComment({
              owner: context.repo.owner,
              repo: context.repo.repo,
              comment_id: ${{ steps.fc.outputs.comment-id }}
            })

  simulator_driving:
    name: simulator driving
    runs-on: ${{ ((github.repository == 'commaai/openpilot') &&
      ((github.event_name != 'pull_request') ||
      (github.event.pull_request.head.repo.full_name == 'commaai/openpilot'))) && 'namespace-profile-amd64-8x16' || 'ubuntu-24.04' }}
    steps:
      - uses: actions/checkout@v4
        with:
          submodules: true
      - uses: ./.github/workflows/setup-with-retry
      - name: Build openpilot
        run: |
          source .venv/bin/activate
          scons -j$(nproc)
      - name: Driving test
        timeout-minutes: 1
        run: |
          ls -lf
          source .venv/bin/activate
          source selfdrive/test/setup_xvfb.sh && \
          source selfdrive/test/setup_vsound.sh && \
          CI=1 pytest tools/sim/tests/test_metadrive_bridge.py

  create_ui_report:
    # This job name needs to be the same as UI_JOB_NAME in ui_preview.yaml
    name: Create UI Report
    runs-on: ${{ ((github.repository == 'commaai/openpilot') &&
      ((github.event_name != 'pull_request') ||
      (github.event.pull_request.head.repo.full_name == 'commaai/openpilot'))) && 'namespace-profile-amd64-8x16' || 'ubuntu-24.04' }}
    steps:
      - uses: actions/checkout@v4
        with:
          submodules: true
      - uses: ./.github/workflows/setup-with-retry
      - name: caching frames
        id: frames-cache
        uses: actions/cache@v4
        with:
          path: .ci_cache/comma_download_cache
          key: ui_screenshots_test_${{ hashFiles('selfdrive/ui/tests/test_ui/run.py') }}
      - name: Build openpilot
        run: |
          source .venv/bin/activate
          scons -j$(nproc)
      - name: Create Test Report
        timeout-minutes: ${{ ((steps.frames-cache.outputs.cache-hit == 'true') && 1 || 3) }}
        run: >
          source .venv/bin/activate
          PYTHONWARNINGS=ignore &&
          source selfdrive/test/setup_xvfb.sh &&
          CACHE_ROOT=/tmp/comma_download_cache python3 selfdrive/ui/tests/test_ui/run.py &&
          chmod -R 777 /tmp/comma_download_cache
      - name: Upload Test Report
        uses: actions/upload-artifact@v4
        with:
          name: report-${{ inputs.run_number || '1' }}-${{ github.event_name == 'push' && github.ref == 'refs/heads/master' && 'master' || github.event.number }}
          path: selfdrive/ui/tests/test_ui/report_1/screenshots<|MERGE_RESOLUTION|>--- conflicted
+++ resolved
@@ -9,7 +9,7 @@
   workflow_call:
     inputs:
       run_number:
-        default: "1"
+        default: '1'
         required: true
         type: string
 
@@ -18,267 +18,241 @@
   cancel-in-progress: true
 
 env:
-  PYTHONWARNINGS: "ignore::DeprecationWarning"
+  PYTHONWARNINGS: error
+  BASE_IMAGE: openpilot-base
   AZURE_TOKEN: ${{ secrets.AZURE_COMMADATACI_OPENPILOTCI_TOKEN }}
+
+  DOCKER_LOGIN: docker login ghcr.io -u ${{ github.actor }} -p ${{ secrets.GITHUB_TOKEN }}
+  BUILD: selfdrive/test/docker_build.sh base
+
+  RUN: docker run --shm-size 2G -v $PWD:/tmp/openpilot -w /tmp/openpilot -e CI=1 -e PYTHONWARNINGS=error -e FILEREADER_CACHE=1 -e PYTHONPATH=/tmp/openpilot -e NUM_JOBS -e JOB_ID -e GITHUB_ACTION -e GITHUB_REF -e GITHUB_HEAD_REF -e GITHUB_SHA -e GITHUB_REPOSITORY -e GITHUB_RUN_ID -v $GITHUB_WORKSPACE/.ci_cache/scons_cache:/tmp/scons_cache -v $GITHUB_WORKSPACE/.ci_cache/comma_download_cache:/tmp/comma_download_cache -v $GITHUB_WORKSPACE/.ci_cache/openpilot_cache:/tmp/openpilot_cache $BASE_IMAGE /bin/bash -c
+
   PYTEST: pytest --continue-on-collection-errors --cov --cov-report=xml --cov-append --durations=0 --durations-min=5 --hypothesis-seed 0 -n logical
 
 jobs:
   build_release:
     name: build release
     runs-on: ${{ ((github.repository == 'commaai/openpilot') &&
-      ((github.event_name != 'pull_request') ||
-      (github.event.pull_request.head.repo.full_name == 'commaai/openpilot'))) && 'namespace-profile-amd64-8x16' || 'ubuntu-latest' }}
+                   ((github.event_name != 'pull_request') ||
+                    (github.event.pull_request.head.repo.full_name == 'commaai/openpilot'))) && 'namespace-profile-amd64-8x16' || 'ubuntu-latest' }}
     env:
       STRIPPED_DIR: /tmp/releasepilot
     steps:
-      - uses: actions/checkout@v4
-        with:
-          submodules: true
-      - name: Getting LFS files
-        uses: nick-fields/retry@7152eba30c6575329ac0576536151aca5a72780e
-        with:
-          timeout_minutes: 2
-          max_attempts: 3
-          command: git lfs pull
-      - name: Build devel
-        timeout-minutes: 1
-        run: TARGET_DIR=$STRIPPED_DIR release/build_devel.sh
-      - uses: ./.github/workflows/setup
-      - name: Check submodules
-        if: github.ref == 'refs/heads/master' && github.repository == 'commaai/openpilot'
-        timeout-minutes: 1
-        run: release/check-submodules.sh
-      - name: Build openpilot and run checks
-        timeout-minutes: ${{ ((steps.restore-scons-cache.outputs.cache-hit == 'true') && 10 || 30) }} # allow more time when we missed the scons cache
-        run: |
-          cd STRIPPED_DIR
-          python3 system/manager/build.py
-      - name: Run tests
-        timeout-minutes: 3
-        run: |
-          cd $STRIPPED_DIR
-          release/check-dirty.sh && \
-          MAX_EXAMPLES=5 $PYTEST -m 'not slow' selfdrive/car system/manager
-      - name: Static analysis
-        timeout-minutes: 1
-        run: |
-          cd $GITHUB_WORKSPACE
-          cp pyproject.toml $STRIPPED_DIR
-          cd $STRIPPED_DIR
-          scripts/lint/lint.sh --skip check_added_large_files
+    - uses: actions/checkout@v4
+      with:
+        submodules: true
+    - name: Getting LFS files
+      uses: nick-fields/retry@7152eba30c6575329ac0576536151aca5a72780e
+      with:
+        timeout_minutes: 2
+        max_attempts: 3
+        command: git lfs pull
+    - name: Build devel
+      timeout-minutes: 1
+      run: TARGET_DIR=$STRIPPED_DIR release/build_devel.sh
+    - uses: ./.github/workflows/setup-with-retry
+    - name: Check submodules
+      if: github.ref == 'refs/heads/master' && github.repository == 'commaai/openpilot'
+      timeout-minutes: 3
+      run: release/check-submodules.sh
+    - name: Build openpilot and run checks
+      timeout-minutes: ${{ ((steps.restore-scons-cache.outputs.cache-hit == 'true') && 10 || 30) }} # allow more time when we missed the scons cache
+      run: |
+        cd $STRIPPED_DIR
+        ${{ env.RUN }} "python3 system/manager/build.py"
+    - name: Run tests
+      timeout-minutes: 1
+      run: |
+        cd $STRIPPED_DIR
+        ${{ env.RUN }} "release/check-dirty.sh && \
+                        MAX_EXAMPLES=5 $PYTEST -m 'not slow' selfdrive/car system/manager"
+    - name: Static analysis
+      timeout-minutes: 1
+      run: |
+        cd $GITHUB_WORKSPACE
+        cp pyproject.toml $STRIPPED_DIR
+        cd $STRIPPED_DIR
+        ${{ env.RUN }} "scripts/lint/lint.sh --skip check_added_large_files"
 
   build:
     strategy:
       matrix:
         arch: ${{ fromJson(
-          ((github.repository == 'commaai/openpilot') &&
-          ((github.event_name != 'pull_request') ||
-          (github.event.pull_request.head.repo.full_name == 'commaai/openpilot'))) && '["x86_64", "aarch64"]' || '["x86_64"]' ) }}
-    runs-on:
-      ${{ ((matrix.arch == 'aarch64') && 'namespace-profile-arm64-2x8') ||
-      ((matrix.arch == 'x86_64') && ((github.repository == 'commaai/openpilot') && ((github.event_name != 'pull_request') || (github.event.pull_request.head.repo.full_name == 'commaai/openpilot'))) && 'namespace-profile-amd64-8x16') ||
-      'ubuntu-latest'}}
-    steps:
-      - uses: actions/checkout@v4
-        with:
-          submodules: true
-      - uses: ./.github/workflows/setup
-      - uses: ./.github/workflows/compile-openpilot
-        timeout-minutes: ${{ ((steps.restore-scons-cache.outputs.cache-hit == 'true') && 15 || 30) }} # allow more time when we missed the scons cache
+           ((github.repository == 'commaai/openpilot') &&
+              ((github.event_name != 'pull_request') ||
+               (github.event.pull_request.head.repo.full_name == 'commaai/openpilot'))) && '["x86_64", "aarch64"]' || '["x86_64"]' ) }}
+    runs-on: ${{ ((matrix.arch == 'aarch64') && 'namespace-profile-arm64-2x8') ||
+                 ((matrix.arch == 'x86_64') && ((github.repository == 'commaai/openpilot') && ((github.event_name != 'pull_request') || (github.event.pull_request.head.repo.full_name == 'commaai/openpilot'))) && 'namespace-profile-amd64-8x16') ||
+                   'ubuntu-latest'}}
+    steps:
+    - uses: actions/checkout@v4
+      with:
+        submodules: true
+    - name: Setup docker push
+      if: github.ref == 'refs/heads/master' && github.event_name != 'pull_request' && github.repository == 'commaai/openpilot'
+      run: |
+        echo "PUSH_IMAGE=true" >> "$GITHUB_ENV"
+        echo "TARGET_ARCHITECTURE=${{ matrix.arch }}" >> "$GITHUB_ENV"
+        $DOCKER_LOGIN
+    - uses: ./.github/workflows/setup-with-retry
+      with:
+        docker_hub_pat: ${{ secrets.DOCKER_HUB_PAT }}
+    - uses: ./.github/workflows/compile-openpilot
+      timeout-minutes: ${{ ((steps.restore-scons-cache.outputs.cache-hit == 'true') && 15 || 30) }} # allow more time when we missed the scons cache
 
   build_mac:
     name: build macOS
     runs-on: macos-latest
     steps:
-      - uses: actions/checkout@v4
-        with:
-          submodules: true
-      - run: git lfs pull
-      - name: Install dependencies
-        run: ./tools/mac_setup.sh
-        env:
-          # package install has DeprecationWarnings
-          PYTHONWARNINGS: default
-      - run: echo "CACHE_COMMIT_DATE=$(git log -1 --pretty='format:%cd' --date=format:'%Y-%m-%d-%H:%M')" >> $GITHUB_ENV
-      - name: Getting scons cache
-        uses: "actions/cache@v4"
-        with:
-          path: /tmp/scons_cache
-          key: scons-${{ runner.arch }}-macos-${{ env.CACHE_COMMIT_DATE }}-${{ github.sha }}
-          restore-keys: |
-            scons-${{ runner.arch }}-macos-${{ env.CACHE_COMMIT_DATE }}
-            scons-${{ runner.arch }}-macos
-      - name: Building openpilot
-        run: . .venv/bin/activate && scons -j$(nproc)
+    - uses: actions/checkout@v4
+      with:
+        submodules: true
+    - run: git lfs pull
+    - name: Install dependencies
+      run: ./tools/mac_setup.sh
+      env:
+        # package install has DeprecationWarnings
+        PYTHONWARNINGS: default
+    - run: echo "CACHE_COMMIT_DATE=$(git log -1 --pretty='format:%cd' --date=format:'%Y-%m-%d-%H:%M')" >> $GITHUB_ENV
+    - name: Getting scons cache
+      uses: 'actions/cache@v4'
+      with:
+        path: /tmp/scons_cache
+        key: scons-${{ runner.arch }}-macos-${{ env.CACHE_COMMIT_DATE }}-${{ github.sha }}
+        restore-keys: |
+          scons-${{ runner.arch }}-macos-${{ env.CACHE_COMMIT_DATE }}
+          scons-${{ runner.arch }}-macos
+    - name: Building openpilot
+      run: . .venv/bin/activate && scons -j$(nproc)
 
   docker_push_multiarch:
     name: docker push multiarch tag
-    runs-on: ${{ ((github.repository == 'commaai/openpilot') &&
-      ((github.event_name != 'pull_request') ||
-      (github.event.pull_request.head.repo.full_name == 'commaai/openpilot'))) && 'namespace-profile-amd64-8x16' || 'ubuntu-24.04' }}
+    runs-on: ubuntu-latest
     if: github.ref == 'refs/heads/master' && github.event_name != 'pull_request' && github.repository == 'commaai/openpilot'
     needs: [build]
     steps:
-      - uses: actions/checkout@v4
-        with:
-          submodules: false
-      - name: Setup docker
-        run: |
-          $DOCKER_LOGIN
-      - name: Merge x64 and arm64 tags
-        run: |
-          export PUSH_IMAGE=true
-          scripts/retry.sh selfdrive/test/docker_tag_multiarch.sh base x86_64 aarch64
+    - uses: actions/checkout@v4
+      with:
+        submodules: false
+    - name: Setup docker
+      run: |
+        $DOCKER_LOGIN
+    - name: Merge x64 and arm64 tags
+      run: |
+        export PUSH_IMAGE=true
+        scripts/retry.sh selfdrive/test/docker_tag_multiarch.sh base x86_64 aarch64
 
   static_analysis:
     name: static analysis
     runs-on: ${{ ((github.repository == 'commaai/openpilot') &&
-      ((github.event_name != 'pull_request') ||
-      (github.event.pull_request.head.repo.full_name == 'commaai/openpilot'))) && 'namespace-profile-amd64-8x16' || 'ubuntu-24.04' }}
+                   ((github.event_name != 'pull_request') ||
+                    (github.event.pull_request.head.repo.full_name == 'commaai/openpilot'))) && 'namespace-profile-amd64-8x16' || 'ubuntu-24.04' }}
     env:
       PYTHONWARNINGS: default
     steps:
-      - uses: actions/checkout@v4
-        with:
-          submodules: true
-      - uses: ./.github/workflows/setup-with-retry
-      - name: Static analysis
-        timeout-minutes: 1
-        run: |
-          source .venv/bin/activate
-          scripts/lint/lint.sh
+    - uses: actions/checkout@v4
+      with:
+        submodules: true
+    - uses: ./.github/workflows/setup-with-retry
+    - name: Static analysis
+      timeout-minutes: 1
+      run: ${{ env.RUN }} "scripts/lint/lint.sh"
 
   unit_tests:
     name: unit tests
     runs-on: ${{ ((github.repository == 'commaai/openpilot') &&
-      ((github.event_name != 'pull_request') ||
-      (github.event.pull_request.head.repo.full_name == 'commaai/openpilot'))) && 'namespace-profile-amd64-8x16' || 'ubuntu-latest' }}
-    steps:
-      - uses: actions/checkout@v4
-        with:
-          submodules: true
-      - uses: ./.github/workflows/setup
-      - name: Build openpilot
-        timeout-minutes: ${{ ((steps.restore-scons-cache.outputs.cache-hit == 'true') && 10 || 30) }} # allow more time when we missed the scons cache
-        run: |
-          source .venv/bin/activate
-          scons -u -j$(nproc)
-      - name: Run unit tests
-        timeout-minutes: 15
-        run: |
-          ls -lf
-          source .venv/bin/activate
-          source selfdrive/test/setup_xvfb.sh && \
-          $PYTEST --timeout 60 -m 'not slow' && \
-          ./selfdrive/ui/tests/create_test_translations.sh && \
-          QT_QPA_PLATFORM=offscreen ./selfdrive/ui/tests/test_translations && \
-          sudo pytest ./selfdrive/ui/tests/test_translations.py
-      - name: "Upload coverage to Codecov"
-        uses: codecov/codecov-action@v4
-        with:
-          name: ${{ github.job }}
-        env:
-          CODECOV_TOKEN: ${{ secrets.CODECOV_TOKEN }}
+                   ((github.event_name != 'pull_request') ||
+                    (github.event.pull_request.head.repo.full_name == 'commaai/openpilot'))) && 'namespace-profile-amd64-8x16' || 'ubuntu-latest' }}
+    steps:
+    - uses: actions/checkout@v4
+      with:
+        submodules: true
+    - uses: ./.github/workflows/setup-with-retry
+      with:
+        docker_hub_pat: ${{ secrets.DOCKER_HUB_PAT }}
+    - name: Build openpilot
+      timeout-minutes: ${{ ((steps.restore-scons-cache.outputs.cache-hit == 'true') && 10 || 30) }} # allow more time when we missed the scons cache
+      run: ${{ env.RUN }} "scons -j$(nproc)"
+    - name: Run unit tests
+      timeout-minutes: 15
+      run: |
+        ${{ env.RUN }} "source selfdrive/test/setup_xvfb.sh && \
+                        $PYTEST --timeout 60 -m 'not slow' && \
+                        ./selfdrive/ui/tests/create_test_translations.sh && \
+                        QT_QPA_PLATFORM=offscreen ./selfdrive/ui/tests/test_translations && \
+                        pytest ./selfdrive/ui/tests/test_translations.py"
+    - name: "Upload coverage to Codecov"
+      uses: codecov/codecov-action@v4
+      with:
+        name: ${{ github.job }}
+      env:
+        CODECOV_TOKEN: ${{ secrets.CODECOV_TOKEN }}
 
   process_replay:
     name: process replay
     runs-on: ${{ ((github.repository == 'commaai/openpilot') &&
-      ((github.event_name != 'pull_request') ||
-      (github.event.pull_request.head.repo.full_name == 'commaai/openpilot'))) && 'namespace-profile-amd64-8x16' || 'ubuntu-latest' }}
-    steps:
-      - uses: actions/checkout@v4
-        with:
-          submodules: true
-      - uses: ./.github/workflows/setup
-      - name: Cache test routes
-        id: dependency-cache
-        uses: actions/cache@v4
-        with:
-          path: .ci_cache/comma_download_cache
-          key: proc-replay-${{ hashFiles('.github/workflows/selfdrive_tests.yaml', 'selfdrive/test/process_replay/ref_commit', 'selfdrive/test/process_replay/test_regen.py') }}
-      - name: Build openpilot
-        run: |
-          source .venv/bin/activate
-          scons -j$(nproc)
-      - name: Run replay
-        timeout-minutes: 30
-        run: |
-          ls -lf
-          source .venv/bin/activate
-          coverage run selfdrive/test/process_replay/test_processes.py -j$(nproc) && \
-          chmod -R 777 /tmp/comma_download_cache && \
-          coverage combine && \
-          coverage xml
-      - name: Print diff
-        id: print-diff
-        if: always()
-        run: cat selfdrive/test/process_replay/diff.txt
-      - uses: actions/upload-artifact@v4
-        if: always()
-        continue-on-error: true
-        with:
-          name: process_replay_diff.txt
-          path: selfdrive/test/process_replay/diff.txt
-      - name: Upload reference logs
-        if: ${{ failure() && steps.print-diff.outcome == 'success' && github.repository == 'commaai/openpilot' && env.AZURE_TOKEN != '' }}
-        run: |
-          source .venv/bin/activate
-          unset PYTHONWARNINGS && AZURE_TOKEN='$AZURE_TOKEN' python3 selfdrive/test/process_replay/test_processes.py -j$(nproc) --upload-only
-      - name: Run regen
-        if: false
-        timeout-minutes: 4
-        run: |
-          ${{ env.RUN }} "ONNXCPU=1 $PYTEST selfdrive/test/process_replay/test_regen.py && \
-                          chmod -R 777 /tmp/comma_download_cache"
-      - name: "Upload coverage to Codecov"
-        uses: codecov/codecov-action@v4
-        with:
-          name: ${{ github.job }}
-        env:
-          CODECOV_TOKEN: ${{ secrets.CODECOV_TOKEN }}
+                   ((github.event_name != 'pull_request') ||
+                    (github.event.pull_request.head.repo.full_name == 'commaai/openpilot'))) && 'namespace-profile-amd64-8x16' || 'ubuntu-latest' }}
+    steps:
+    - uses: actions/checkout@v4
+      with:
+        submodules: true
+    - uses: ./.github/workflows/setup-with-retry
+      with:
+        docker_hub_pat: ${{ secrets.DOCKER_HUB_PAT }}
+    - name: Cache test routes
+      id: dependency-cache
+      uses: actions/cache@v4
+      with:
+        path: .ci_cache/comma_download_cache
+        key: proc-replay-${{ hashFiles('.github/workflows/selfdrive_tests.yaml', 'selfdrive/test/process_replay/ref_commit', 'selfdrive/test/process_replay/test_regen.py') }}
+    - name: Build openpilot
+      run: |
+        ${{ env.RUN }} "scons -j$(nproc)"
+    - name: Run replay
+      timeout-minutes: 30
+      run: |
+        ${{ env.RUN }} "coverage run selfdrive/test/process_replay/test_processes.py -j$(nproc) && \
+                        chmod -R 777 /tmp/comma_download_cache && \
+                        coverage combine && \
+                        coverage xml"
+    - name: Print diff
+      id: print-diff
+      if: always()
+      run: cat selfdrive/test/process_replay/diff.txt
+    - uses: actions/upload-artifact@v4
+      if: always()
+      continue-on-error: true
+      with:
+        name: process_replay_diff.txt
+        path: selfdrive/test/process_replay/diff.txt
+    - name: Upload reference logs
+      if: ${{ failure() && steps.print-diff.outcome == 'success' && github.repository == 'commaai/openpilot' && env.AZURE_TOKEN != '' }}
+      run: |
+        ${{ env.RUN }} "unset PYTHONWARNINGS && AZURE_TOKEN='$AZURE_TOKEN' python3 selfdrive/test/process_replay/test_processes.py -j$(nproc) --upload-only"
+    - name: Run regen
+      if: false
+      timeout-minutes: 4
+      run: |
+        ${{ env.RUN }} "ONNXCPU=1 $PYTEST selfdrive/test/process_replay/test_regen.py && \
+                        chmod -R 777 /tmp/comma_download_cache"
+    - name: "Upload coverage to Codecov"
+      uses: codecov/codecov-action@v4
+      with:
+        name: ${{ github.job }}
+      env:
+        CODECOV_TOKEN: ${{ secrets.CODECOV_TOKEN }}
 
   test_cars:
     name: cars
     runs-on: ${{ ((github.repository == 'commaai/openpilot') &&
-      ((github.event_name != 'pull_request') ||
-      (github.event.pull_request.head.repo.full_name == 'commaai/openpilot'))) && 'namespace-profile-amd64-8x16' || 'ubuntu-latest' }}
+                   ((github.event_name != 'pull_request') ||
+                    (github.event.pull_request.head.repo.full_name == 'commaai/openpilot'))) && 'namespace-profile-amd64-8x16' || 'ubuntu-latest' }}
     strategy:
       fail-fast: false
       matrix:
-        job: [0, 1, 2, 3]
-    steps:
-<<<<<<< HEAD
-      - uses: actions/checkout@v4
-        with:
-          submodules: true
-      - uses: ./.github/workflows/setup
-      - name: Cache test routes
-        id: dependency-cache
-        uses: ./.github/workflows/auto-cache
-        with:
-          path: .ci_cache/comma_download_cache
-          key: car_models-${{ hashFiles('selfdrive/car/tests/test_models.py', 'selfdrive/car/tests/routes.py') }}-${{ matrix.job }}
-      - name: Build openpilot
-        run: |
-          source .venv/bin/activate
-          scons -j$(nproc)
-      - name: Test car models
-        timeout-minutes: 20
-        run: |
-          ls -lf
-          source .venv/bin/activate
-          $PYTEST selfdrive/car/tests/test_models.py && \
-          chmod -R 777 /tmp/comma_download_cache
-        env:
-          NUM_JOBS: 2
-          JOB_ID: ${{ matrix.job }}
-      - name: "Upload coverage to Codecov"
-        uses: codecov/codecov-action@v4
-        with:
-          name: ${{ github.job }}-${{ matrix.job }}
-        env:
-          CODECOV_TOKEN: ${{ secrets.CODECOV_TOKEN }}
-=======
+        job: [0, 1]
+    steps:
     - uses: actions/checkout@v4
       with:
         submodules: true
@@ -297,7 +271,7 @@
         ${{ env.RUN }} "$PYTEST selfdrive/car/tests/test_models.py && \
                         chmod -R 777 /tmp/comma_download_cache"
       env:
-        NUM_JOBS: 4
+        NUM_JOBS: 2
         JOB_ID: ${{ matrix.job }}
     - name: "Upload coverage to Codecov"
       uses: codecov/codecov-action@v4
@@ -305,24 +279,22 @@
         name: ${{ github.job }}-${{ matrix.job }}
       env:
         CODECOV_TOKEN: ${{ secrets.CODECOV_TOKEN }}
->>>>>>> 6a2ae346
 
   car_docs_diff:
     name: PR comments
     runs-on: ubuntu-latest
     #if: github.event_name == 'pull_request'
-    if: false # TODO: run this in opendbc?
+    if: false  # TODO: run this in opendbc?
     steps:
       - uses: actions/checkout@v4
         with:
           submodules: true
           ref: ${{ github.event.pull_request.base.ref }}
       - run: git lfs pull
-      - uses: ./.github/workflows/setup
+      - uses: ./.github/workflows/setup-with-retry
       - name: Get base car info
         run: |
-          source .venv/bin/activate
-          scons -j$(nproc) && python3 selfdrive/debug/dump_car_docs.py --path /tmp/openpilot_cache/base_car_docs
+          ${{ env.RUN }} "scons -j$(nproc) && python3 selfdrive/debug/dump_car_docs.py --path /tmp/openpilot_cache/base_car_docs"
           sudo chown -R $USER:$USER ${{ github.workspace }}
       - uses: actions/checkout@v4
         with:
@@ -333,10 +305,8 @@
         id: save_diff
         run: |
           cd current
-          source .venv/bin/activate
-          scons -j$(nproc)
-          ls -lf
-          output=$(python3 selfdrive/debug/print_docs_diff.py --path /tmp/openpilot_cache/base_car_docs)
+          ${{ env.RUN }} "scons -j$(nproc)"
+          output=$(${{ env.RUN }} "python3 selfdrive/debug/print_docs_diff.py --path /tmp/openpilot_cache/base_car_docs")
           output="${output//$'\n'/'%0A'}"
           echo "::set-output name=diff::$output"
       - name: Find comment
@@ -368,32 +338,29 @@
   simulator_driving:
     name: simulator driving
     runs-on: ${{ ((github.repository == 'commaai/openpilot') &&
-      ((github.event_name != 'pull_request') ||
-      (github.event.pull_request.head.repo.full_name == 'commaai/openpilot'))) && 'namespace-profile-amd64-8x16' || 'ubuntu-24.04' }}
-    steps:
-      - uses: actions/checkout@v4
-        with:
-          submodules: true
-      - uses: ./.github/workflows/setup-with-retry
-      - name: Build openpilot
-        run: |
-          source .venv/bin/activate
-          scons -j$(nproc)
-      - name: Driving test
-        timeout-minutes: 1
-        run: |
-          ls -lf
-          source .venv/bin/activate
-          source selfdrive/test/setup_xvfb.sh && \
-          source selfdrive/test/setup_vsound.sh && \
-          CI=1 pytest tools/sim/tests/test_metadrive_bridge.py
+                   ((github.event_name != 'pull_request') ||
+                    (github.event.pull_request.head.repo.full_name == 'commaai/openpilot'))) && 'namespace-profile-amd64-8x16' || 'ubuntu-24.04' }}
+    steps:
+    - uses: actions/checkout@v4
+      with:
+        submodules: true
+    - uses: ./.github/workflows/setup-with-retry
+    - name: Build openpilot
+      run: |
+        ${{ env.RUN }} "scons -j$(nproc)"
+    - name: Driving test
+      timeout-minutes: 1
+      run: |
+        ${{ env.RUN }} "source selfdrive/test/setup_xvfb.sh && \
+                        source selfdrive/test/setup_vsound.sh && \
+                        CI=1 pytest tools/sim/tests/test_metadrive_bridge.py"
 
   create_ui_report:
     # This job name needs to be the same as UI_JOB_NAME in ui_preview.yaml
     name: Create UI Report
     runs-on: ${{ ((github.repository == 'commaai/openpilot') &&
-      ((github.event_name != 'pull_request') ||
-      (github.event.pull_request.head.repo.full_name == 'commaai/openpilot'))) && 'namespace-profile-amd64-8x16' || 'ubuntu-24.04' }}
+                   ((github.event_name != 'pull_request') ||
+                    (github.event.pull_request.head.repo.full_name == 'commaai/openpilot'))) && 'namespace-profile-amd64-8x16' || 'ubuntu-24.04' }}
     steps:
       - uses: actions/checkout@v4
         with:
@@ -406,17 +373,14 @@
           path: .ci_cache/comma_download_cache
           key: ui_screenshots_test_${{ hashFiles('selfdrive/ui/tests/test_ui/run.py') }}
       - name: Build openpilot
-        run: |
-          source .venv/bin/activate
-          scons -j$(nproc)
+        run: ${{ env.RUN }} "scons -j$(nproc)"
       - name: Create Test Report
         timeout-minutes: ${{ ((steps.frames-cache.outputs.cache-hit == 'true') && 1 || 3) }}
         run: >
-          source .venv/bin/activate
-          PYTHONWARNINGS=ignore &&
-          source selfdrive/test/setup_xvfb.sh &&
-          CACHE_ROOT=/tmp/comma_download_cache python3 selfdrive/ui/tests/test_ui/run.py &&
-          chmod -R 777 /tmp/comma_download_cache
+            ${{ env.RUN }} "PYTHONWARNINGS=ignore &&
+                            source selfdrive/test/setup_xvfb.sh &&
+                            CACHE_ROOT=/tmp/comma_download_cache python3 selfdrive/ui/tests/test_ui/run.py &&
+                            chmod -R 777 /tmp/comma_download_cache"
       - name: Upload Test Report
         uses: actions/upload-artifact@v4
         with:
