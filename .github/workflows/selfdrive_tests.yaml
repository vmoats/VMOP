--- conflicted
+++ resolved
@@ -159,13 +159,8 @@
     - name: Pre Cache - Cleanup scons cache
       if: github.ref == 'refs/heads/master'
       run: |
-<<<<<<< HEAD
-        source tools/openpilot_env.sh
         rm -rf $(find /tmp/scons_cache -maxdepth 1 ! -name moc_files ! -name scons_cache)
-=======
-        rm -rf /tmp/scons_cache/*
         eval "$(pyenv init --path)"
->>>>>>> 9188c560
         poetry run scons -j$(nproc) --cache-populate
     - name: Save scons cache
       id: scons-save-cache
