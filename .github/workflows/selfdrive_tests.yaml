--- conflicted
+++ resolved
@@ -85,11 +85,7 @@
           ${{ env.RUN }} "rm -rf /tmp/scons_cache/* && \
                           scons -j$(nproc) --cache-populate"
     - name: Save scons cache
-<<<<<<< HEAD
-      uses: buildjet/cache/save@v3
-=======
       uses: actions/cache/save@v3
->>>>>>> a0f39967
       if: github.ref == 'refs/heads/master'
       with:
         path: /tmp/scons_cache
@@ -110,14 +106,14 @@
         echo 'EOF' >> $GITHUB_ENV
     - name: Restore scons cache
       id: scons-restore-cache
-      uses: buildjet/cache/restore@v3
+      uses: actions/cache/restore@v3
       with:
         path: /tmp/scons_cache
         key: macos_scons-${{ github.sha }}
         restore-keys: macos_scons-
     - name: Cache dependencies
       id: dependency-cache
-      uses: buildjet/cache@v3
+      uses: actions/cache@v3
       with:
         path: |
           ~/github_brew_cache_entries.txt
@@ -163,7 +159,7 @@
         poetry run scons -j$(nproc) --cache-populate
     - name: Save scons cache
       id: scons-save-cache
-      uses: buildjet/cache/save@v3
+      uses: actions/cache/save@v3
       if: github.ref == 'refs/heads/master'
       with:
         path: /tmp/scons_cache
@@ -296,7 +292,7 @@
     - uses: ./.github/workflows/setup
     - name: Cache test routes
       id: dependency-cache
-      uses: buildjet/cache@v3
+      uses: actions/cache@v3
       with:
         path: /tmp/comma_download_cache
         key: proc-replay-${{ hashFiles('.github/workflows/selfdrive_tests.yaml', 'selfdrive/test/process_replay/ref_commit') }}
@@ -368,7 +364,7 @@
     - uses: ./.github/workflows/setup
     - name: Cache test routes
       id: dependency-cache
-      uses: buildjet/cache@v3
+      uses: actions/cache@v3
       with:
         path: /tmp/comma_download_cache
         key: car_models-${{ hashFiles('selfdrive/car/tests/test_models.py', 'selfdrive/car/tests/routes.py') }}-${{ matrix.job }}
