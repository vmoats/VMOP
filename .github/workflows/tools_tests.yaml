--- conflicted
+++ resolved
@@ -20,11 +20,7 @@
   RUN: docker run --shm-size 1G -v $GITHUB_WORKSPACE:/tmp/openpilot -w /tmp/openpilot -e FILEREADER_CACHE=1 -e PYTHONPATH=/tmp/openpilot -e NUM_JOBS -e JOB_ID -e GITHUB_ACTION -e GITHUB_REF -e GITHUB_HEAD_REF -e GITHUB_SHA -e GITHUB_REPOSITORY -e GITHUB_RUN_ID -v ~/scons_cache:/tmp/scons_cache -v ~/comma_download_cache:/tmp/comma_download_cache -v ~/openpilot_cache:/tmp/openpilot_cache $BASE_IMAGE /bin/sh -c
 
   BUILD_CL: selfdrive/test/docker_build.sh cl
-<<<<<<< HEAD
   
-=======
-
->>>>>>> 36cc41f6
   RUN_CL: docker run --shm-size 1G -v $GITHUB_WORKSPACE:/tmp/openpilot -w /tmp/openpilot -e PYTHONPATH=/tmp/openpilot -e NUM_JOBS -e JOB_ID -e GITHUB_ACTION -e GITHUB_REF -e GITHUB_HEAD_REF -e GITHUB_SHA -e GITHUB_REPOSITORY -e GITHUB_RUN_ID -v ~/scons_cache:/tmp/scons_cache -v ~/comma_download_cache:/tmp/comma_download_cache -v ~/openpilot_cache:/tmp/openpilot_cache $CL_BASE_IMAGE /bin/sh -c
 
 
@@ -39,16 +35,6 @@
         submodules: true
     - name: Build Docker image
       run: eval "$BUILD"
-<<<<<<< HEAD
-    - name: Unit test
-      timeout-minutes: 2
-      run: |
-        ${{ env.RUN }} "scons -j$(nproc) --directory=/tmp/openpilot cereal && \
-                        apt-get update && \
-                        apt-get install -y libdw-dev libqt5svg5-dev libqt5x11extras5-dev && \
-                        cd /tmp/openpilot/tools/plotjuggler && \
-                        ./test_plotjuggler.py"
-=======
     - name: Build openpilot
       timeout-minutes: 5
       run: ${{ env.RUN }} "scons -j$(nproc) --directory=/tmp/openpilot/cereal --minimal"
@@ -56,7 +42,6 @@
       timeout-minutes: 2
       run: |
         ${{ env.RUN }} "pytest tools/plotjuggler/"
->>>>>>> 36cc41f6
 
   simulator:
     name: simulator
