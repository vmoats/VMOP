--- conflicted
+++ resolved
@@ -21,14 +21,11 @@
 class Params {
 public:
   explicit Params(const std::string &path = {});
-<<<<<<< HEAD
   ~Params();
-=======
   // Not copyable.
   Params(const Params&) = delete;
   Params& operator=(const Params&) = delete;
 
->>>>>>> 7816edda
   std::vector<std::string> allKeys() const;
   bool checkKey(const std::string &key);
   ParamKeyType getKeyType(const std::string &key);
