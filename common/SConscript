--- conflicted
+++ resolved
@@ -21,26 +21,12 @@
 ]
 gpucommon = env.Library('gpucommon', gpucommon_files)
 
-<<<<<<< HEAD
 # *** tests
-if GetOption('test'):
-  env.Program('tests/test_util', ['tests/test_util.cc'], LIBS=[common])
-  env.Program('tests/test_swaglog', ['tests/test_swaglog.cc'], LIBS=[common, 'json11', 'zmq', 'pthread'])
+if GetOption('extras'):
+  test_files = ['tests/test_runner.cc', 'tests/test_util.cc', 'tests/test_swaglog.cc', 'tests/test_ratekeeper.cc']
+  env.Program('tests/test_common', test_files, LIBS=[common, 'json11', 'zmq', 'pthread'])
 
-# *** params & clock
-envCython.Program('clock.so', 'clock.pyx')
+# *** params
 envCython.Program('params_pyx.so', 'params_pyx.pyx', LIBS=envCython['LIBS'] + [common, 'zmq', 'json11'])
 
-Export('common', 'gpucommon')
-=======
-_gpucommon = fxn('gpucommon', files)
-Export('_common', '_gpucommon')
-
-if GetOption('extras'):
-  env.Program('tests/test_common',
-              ['tests/test_runner.cc', 'tests/test_util.cc', 'tests/test_swaglog.cc', 'tests/test_ratekeeper.cc'],
-              LIBS=[_common, 'json11', 'zmq', 'pthread'])
-
-# Cython
-envCython.Program('params_pyx.so', 'params_pyx.pyx', LIBS=envCython['LIBS'] + [_common, 'zmq', 'json11'])
->>>>>>> c46965fc
+Export('common', 'gpucommon')