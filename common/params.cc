--- conflicted
+++ resolved
@@ -128,12 +128,8 @@
     {"IsTakingSnapshot", CLEAR_ON_MANAGER_START},
     {"IsUpdateAvailable", CLEAR_ON_MANAGER_START},
     {"JoystickDebugMode", CLEAR_ON_MANAGER_START | CLEAR_ON_IGNITION_OFF},
-<<<<<<< HEAD
-    {"LaikadEphemeris", PERSISTENT},
+    {"LaikadEphemeris", PERSISTENT | DONT_LOG},
     {"LanguageSetting", PERSISTENT},
-=======
-    {"LaikadEphemeris", PERSISTENT | DONT_LOG},
->>>>>>> 879a7c32
     {"LastAthenaPingTime", CLEAR_ON_MANAGER_START},
     {"LastGPSPosition", PERSISTENT},
     {"LastManagerExitReason", CLEAR_ON_MANAGER_START},
