// board enforces
//   in-state
//      accel set/resume
//   out-state
//      cancel button
//      regen paddle
//      accel rising edge
//      brake rising edge
//      brake > 0mph
//
bool fmax_limit_check(float val, const float MAX_VAL, const float MIN_VAL) {
  return (val > MAX_VAL) || (val < MIN_VAL);
}

// 2m/s are added to be less restrictive
const struct lookup_t TESLA_LOOKUP_ANGLE_RATE_UP = {
    {2., 7., 17.},
    {5., .8, .25}};

const struct lookup_t TESLA_LOOKUP_ANGLE_RATE_DOWN = {
    {2., 7., 17.},
    {5., 3.5, .8}};

const struct lookup_t TESLA_LOOKUP_MAX_ANGLE = {
    {2., 29., 38.},
    {410., 92., 36.}};

const uint32_t TESLA_RT_INTERVAL = 250000; // 250ms between real time checks

// state of angle limits
float tesla_desired_angle_last = 0; // last desired steer angle
float tesla_rt_angle_last = 0.; // last real time angle
float tesla_ts_angle_last = 0;

int tesla_controls_allowed_last = 0;

int tesla_brake_prev = 0;
int tesla_gas_prev = 0;
int tesla_speed = 0;
int eac_status = 0;

int tesla_ignition_started = 0;


void set_gmlan_digital_output(int to_set);
void reset_gmlan_switch_timeout(void);
void gmlan_switch_init(int timeout_enable);


static void tesla_rx_hook(CAN_FIFOMailBox_TypeDef *to_push) {
  set_gmlan_digital_output(0); // #define GMLAN_HIGH 0
  reset_gmlan_switch_timeout(); //we're still in tesla safety mode, reset the timeout counter and make sure our output is enabled

  int addr = GET_ADDR(to_push);

  if (addr == 0x45) {
    // 6 bits starting at position 0
    int lever_position = GET_BYTE(to_push, 0) & 0x3F;
    if (lever_position == 2) { // pull forward
      // activate openpilot
      controls_allowed = 1;
    }
    if (lever_position == 1) { // push towards the back
      // deactivate openpilot
      controls_allowed = 0;
    }
  }

  // Detect drive rail on (ignition) (start recording)
  if (addr == 0x348) {
    // GTW_status
    int drive_rail_on = GET_BYTE(to_push, 0) & 0x1;
    tesla_ignition_started = drive_rail_on == 1;
  }

  // exit controls on brake press
  // DI_torque2::DI_brakePedal 0x118
  if (addr == 0x118) {
    // 1 bit at position 16
    if ((GET_BYTE(to_push, 1) & 0x80) != 0) {
      // disable break cancel by commenting line below
      controls_allowed = 0;
    }
    //get vehicle speed in m/s. Tesla gives MPH
    tesla_speed = (((((GET_BYTE(to_push, 3) & 0xF) << 8) + GET_BYTE(to_push, 2)) * 0.05) - 25) * 1.609 / 3.6;
    if (tesla_speed < 0) {
      tesla_speed = 0;
    }
  }

  // exit controls on EPAS error
  // EPAS_sysStatus::EPAS_eacStatus 0x370
  if (addr == 0x370) {
    // if EPAS_eacStatus is not 1 or 2, disable control
    eac_status = (GET_BYTE(to_push, 6) >> 5) & 0x7;
    // For human steering override we must not disable controls when eac_status == 0
    // Additional safety: we could only allow eac_status == 0 when we have human steering allowed
    if (controls_allowed && (eac_status != 0) && (eac_status != 1) && (eac_status != 2)) {
      controls_allowed = 0;
      //puts("EPAS error! \n");
    }
  }
  //get latest steering wheel angle
  if (addr == 0x00E) {
    float angle_meas_now = (int)(((((GET_BYTE(to_push, 0) & 0x3F) << 8) + GET_BYTE(to_push, 1)) * 0.1) - 819.2);
    uint32_t ts = TIM2->CNT;
    uint32_t ts_elapsed = get_ts_elapsed(ts, tesla_ts_angle_last);

    // *** angle real time check
    // add 1 to not false trigger the violation and multiply by 25 since the check is done every 250 ms and steer angle is updated at     100Hz
    float rt_delta_angle_up = (interpolate(TESLA_LOOKUP_ANGLE_RATE_UP, tesla_speed) * 25.) + 1.;
    float rt_delta_angle_down = (interpolate(TESLA_LOOKUP_ANGLE_RATE_DOWN, tesla_speed) * 25.) + 1.;
    float highest_rt_angle = tesla_rt_angle_last + ((tesla_rt_angle_last > 0.) ? rt_delta_angle_up : rt_delta_angle_down);
    float lowest_rt_angle = tesla_rt_angle_last - ((tesla_rt_angle_last > 0.) ? rt_delta_angle_down : rt_delta_angle_up);

    if ((ts_elapsed > TESLA_RT_INTERVAL) || (controls_allowed && !tesla_controls_allowed_last)) {
      tesla_rt_angle_last = angle_meas_now;
      tesla_ts_angle_last = ts;
    }

    // check for violation;
    if (fmax_limit_check(angle_meas_now, highest_rt_angle, lowest_rt_angle)) {
      // We should not be able to STEER under these conditions
      // Other sending is fine (to allow human override)
      controls_allowed = 0;
      //puts("WARN: RT Angle - No steer allowed! \n");
    } else {
      controls_allowed = 1;
    }

    tesla_controls_allowed_last = controls_allowed;
  }
}

// all commands: gas/regen, friction brake and steering
// if controls_allowed and no pedals pressed
//     allow all commands up to limit
// else
//     block all commands that produce actuation

static int tesla_tx_hook(CAN_FIFOMailBox_TypeDef *to_send) {

  int tx = 1;
  int addr = GET_ADDR(to_send);

  // do not transmit CAN message if steering angle too high
  // DAS_steeringControl::DAS_steeringAngleRequest
  if (addr == 0x488) {
    float angle_raw = ((GET_BYTE(to_send, 0) & 0x7F) << 8) + GET_BYTE(to_send, 1);
    float desired_angle = (angle_raw * 0.1) - 1638.35;
    bool violation = 0;
    int st_enabled = GET_BYTE(to_send, 2) & 0x40;

    if (st_enabled == 0) {
      //steering is not enabled, do not check angles and do send
      tesla_desired_angle_last = desired_angle;
    } else if (controls_allowed) {
      // add 1 to not false trigger the violation
      float delta_angle_up = interpolate(TESLA_LOOKUP_ANGLE_RATE_UP, tesla_speed) + 1.;
      float delta_angle_down = interpolate(TESLA_LOOKUP_ANGLE_RATE_DOWN, tesla_speed) + 1.;
      float highest_desired_angle = tesla_desired_angle_last + ((tesla_desired_angle_last > 0.) ? delta_angle_up : delta_angle_down);
      float lowest_desired_angle = tesla_desired_angle_last - ((tesla_desired_angle_last > 0.) ? delta_angle_down : delta_angle_up);
      float TESLA_MAX_ANGLE = interpolate(TESLA_LOOKUP_MAX_ANGLE, tesla_speed) + 1.;

      //check for max angles
      violation |= fmax_limit_check(desired_angle, TESLA_MAX_ANGLE, -TESLA_MAX_ANGLE);

      //check for angle delta changes
      violation |= fmax_limit_check(desired_angle, highest_desired_angle, lowest_desired_angle);

      if (violation) {
        controls_allowed = 0;
        tx = 0;
      }
      tesla_desired_angle_last = desired_angle;
    } else {
      tx = 0;
    }
  }
<<<<<<< HEAD
  return true;
}

static void tesla_init(int16_t param)
{
=======
  return tx;
}

static void tesla_init(int16_t param) {
  UNUSED(param);
>>>>>>> da42760e
  controls_allowed = 0;
  tesla_ignition_started = 0;
  gmlan_switch_init(1); //init the gmlan switch with 1s timeout enabled
}

static int tesla_ign_hook(void) {
  return tesla_ignition_started;
}

static int tesla_fwd_hook(int bus_num, CAN_FIFOMailBox_TypeDef *to_fwd) {

  int bus_fwd = -1;
  int addr = GET_ADDR(to_fwd);

  if (bus_num == 0) {
    // change inhibit of GTW_epasControl

<<<<<<< HEAD
    // remove EPB_epasControl
    if (addr == 0x214)
    {
      return -1;
=======
    if (addr != 0x214) {
      // remove EPB_epasControl
      bus_fwd = 2; // Custom EPAS bus
    }
    if (addr == 0x101) {
      to_fwd->RDLR = GET_BYTES_04(to_fwd) | 0x4000; // 0x4000: WITH_ANGLE, 0xC000: WITH_BOTH (angle and torque)
      uint32_t checksum = (GET_BYTE(to_fwd, 1) + GET_BYTE(to_fwd, 0) + 2) & 0xFF;
      to_fwd->RDLR = GET_BYTES_04(to_fwd) & 0xFFFF;
      to_fwd->RDLR = GET_BYTES_04(to_fwd) + (checksum << 16);
>>>>>>> da42760e
    }
  }
  if (bus_num == 2) {
    // remove GTW_epasControl in forwards
<<<<<<< HEAD
    if (addr == 0x101)
    {
      return -1;
=======
    if (addr != 0x101) {
      bus_fwd = 0;  // Chassis CAN
>>>>>>> da42760e
    }
  }
<<<<<<< HEAD
  return -1;
=======
  return bus_fwd;
>>>>>>> da42760e
}

const safety_hooks tesla_hooks = {
  .init = tesla_init,
  .rx = tesla_rx_hook,
  .tx = tesla_tx_hook,
  .tx_lin = nooutput_tx_lin_hook,
  .ignition = tesla_ign_hook,
  .fwd = tesla_fwd_hook,
};<|MERGE_RESOLUTION|>--- conflicted
+++ resolved
@@ -177,19 +177,11 @@
       tx = 0;
     }
   }
-<<<<<<< HEAD
-  return true;
-}
-
-static void tesla_init(int16_t param)
-{
-=======
   return tx;
 }
 
 static void tesla_init(int16_t param) {
   UNUSED(param);
->>>>>>> da42760e
   controls_allowed = 0;
   tesla_ignition_started = 0;
   gmlan_switch_init(1); //init the gmlan switch with 1s timeout enabled
@@ -207,12 +199,6 @@
   if (bus_num == 0) {
     // change inhibit of GTW_epasControl
 
-<<<<<<< HEAD
-    // remove EPB_epasControl
-    if (addr == 0x214)
-    {
-      return -1;
-=======
     if (addr != 0x214) {
       // remove EPB_epasControl
       bus_fwd = 2; // Custom EPAS bus
@@ -222,26 +208,15 @@
       uint32_t checksum = (GET_BYTE(to_fwd, 1) + GET_BYTE(to_fwd, 0) + 2) & 0xFF;
       to_fwd->RDLR = GET_BYTES_04(to_fwd) & 0xFFFF;
       to_fwd->RDLR = GET_BYTES_04(to_fwd) + (checksum << 16);
->>>>>>> da42760e
     }
   }
   if (bus_num == 2) {
     // remove GTW_epasControl in forwards
-<<<<<<< HEAD
-    if (addr == 0x101)
-    {
-      return -1;
-=======
     if (addr != 0x101) {
       bus_fwd = 0;  // Chassis CAN
->>>>>>> da42760e
-    }
-  }
-<<<<<<< HEAD
-  return -1;
-=======
+    }
+  }
   return bus_fwd;
->>>>>>> da42760e
 }
 
 const safety_hooks tesla_hooks = {
