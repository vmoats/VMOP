--- conflicted
+++ resolved
@@ -326,13 +326,8 @@
       }
     }
     if (bus_num == 2) {
-<<<<<<< HEAD
-      if (addr != 832 || !OP_LKAS_live) {
+      if (!OP_LKAS_live || (addr != 832 && addr != 1157)) {
         if (!OP_SCC_live || (addr != 1056 && addr != 1057 && addr != 1290 && addr != 905)) {
-=======
-      if (!OP_LKAS_live || (addr != 832 && addr != 1157)) {
-        if ((addr != 1057) || (!OP_SCC_live)) {
->>>>>>> c8d558b3
           bus_fwd = hyundai_forward_bus1 ? 10 : 0;
         } else {
           bus_fwd = fwd_to_bus1;  // EON create SCC12 for Car
