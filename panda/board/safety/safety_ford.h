// board enforces
//   in-state
//      accel set/resume
//   out-state
//      cancel button
//      accel rising edge
//      brake rising edge
//      brake > 0mph

int ford_brake_prev = 0;
int ford_gas_prev = 0;
bool ford_moving = false;

static void ford_rx_hook(CAN_FIFOMailBox_TypeDef *to_push) {

  int addr = GET_ADDR(to_push);

  if (addr == 0x217) {
    // wheel speeds are 14 bits every 16
    ford_moving = false;
    for (int i = 0; i < 8; i += 2) {
      ford_moving |= GET_BYTE(to_push, i) | (GET_BYTE(to_push, (int)(i + 1)) & 0xFCU);
    }
  }

  // state machine to enter and exit controls
  if (addr == 0x83) {
    bool cancel = GET_BYTE(to_push, 1) & 0x1;
    bool set_or_resume = GET_BYTE(to_push, 3) & 0x30;
    if (cancel) {
      controls_allowed = 0;
    }
    if (set_or_resume) {
      controls_allowed = 1;
    }
  }

  // exit controls on rising edge of brake press or on brake press when
  // speed > 0
  if (addr == 0x165) {
    int brake = GET_BYTE(to_push, 0) & 0x20;
    if (brake && (!(ford_brake_prev) || ford_moving)) {
      controls_allowed = 0;
    }
    ford_brake_prev = brake;
  }

  // exit controls on rising edge of gas press
  if (addr == 0x204) {
    int gas = (GET_BYTE(to_push, 0) & 0x03) | GET_BYTE(to_push, 1);
    if (gas && !(ford_gas_prev)) {
      controls_allowed = 0;
    }
    ford_gas_prev = gas;
  }
}

// all commands: just steering
// if controls_allowed and no pedals pressed
//     allow all commands up to limit
// else
//     block all commands that produce actuation

static int ford_tx_hook(CAN_FIFOMailBox_TypeDef *to_send) {

  int tx = 1;
  // disallow actuator commands if gas or brake (with vehicle moving) are pressed
  // and the the latching controls_allowed flag is True
  int pedal_pressed = ford_gas_prev || (ford_brake_prev && ford_moving);
  bool current_controls_allowed = controls_allowed && !(pedal_pressed);
  int addr = GET_ADDR(to_send);

  // STEER: safety check
  if (addr == 0x3CA) {
    if (!current_controls_allowed) {
      // bits 7-4 need to be 0xF to disallow lkas commands
      if ((GET_BYTE(to_send, 0) & 0xF0) != 0xF0) {
        tx = 0;
      }
    }
  }

  // FORCE CANCEL: safety check only relevant when spamming the cancel button
  // ensuring that set and resume aren't sent
  if (addr == 0x83) {
    if ((GET_BYTE(to_send, 3) & 0x30) != 0) {
      tx = 0;
    }
  }

  // 1 allows the message through
  return tx;
}

const safety_hooks ford_hooks = {
  .init = nooutput_init,
  .rx = ford_rx_hook,
  .tx = ford_tx_hook,
  .tx_lin = nooutput_tx_lin_hook,
  .ignition = default_ign_hook,
<<<<<<< HEAD
  .fwd = nooutput_fwd_hook,
  .relay = nooutput_relay_hook,
=======
  .fwd = default_fwd_hook,
>>>>>>> da42760e
};<|MERGE_RESOLUTION|>--- conflicted
+++ resolved
@@ -98,10 +98,5 @@
   .tx = ford_tx_hook,
   .tx_lin = nooutput_tx_lin_hook,
   .ignition = default_ign_hook,
-<<<<<<< HEAD
-  .fwd = nooutput_fwd_hook,
-  .relay = nooutput_relay_hook,
-=======
   .fwd = default_fwd_hook,
->>>>>>> da42760e
 };