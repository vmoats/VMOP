--- conflicted
+++ resolved
@@ -8,11 +8,7 @@
 source_modules =
     openpilot.selfdrive.car
 forbidden_modules =
-<<<<<<< HEAD
     openpilot.common
-=======
-    openpilot.common.params
->>>>>>> fb560e81
     openpilot.selfdrive.controls
     openpilot.system
     openpilot.body
