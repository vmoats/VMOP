--- conflicted
+++ resolved
@@ -25,13 +25,6 @@
     openpilot.tinygrad
 ignore_imports =
     # remove these
-<<<<<<< HEAD
-    openpilot.selfdrive.car.body.carcontroller -> openpilot.selfdrive.controls.lib.pid
-=======
-    openpilot.selfdrive.car.tests.test_docs -> openpilot.common.basedir
-    openpilot.selfdrive.car.docs -> openpilot.common.basedir
->>>>>>> 9d0180ca
-
     openpilot.selfdrive.car.gm.interface -> openpilot.common.basedir
     openpilot.selfdrive.car.interfaces -> openpilot.common.basedir
 
